--- conflicted
+++ resolved
@@ -19,13 +19,8 @@
 jobs:
 - job: RichCodeNav_Indexing
   pool:
-<<<<<<< HEAD
-    name: NetCore-Svc-Public
-    demands: ImageOverride -equals windows.vs2022.amd64.open
-=======
     name: NetCore-Public
     demands: ImageOverride -equals windows.vs2022preview.amd64.open
->>>>>>> c359ad15
   variables:
     EnableRichCodeNavigation: true
   timeoutInMinutes: 260
