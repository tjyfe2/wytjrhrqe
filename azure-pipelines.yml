--- conflicted
+++ resolved
@@ -153,13 +153,8 @@
 
 - job: Correctness_Determinism
   pool:
-<<<<<<< HEAD
-    name: NetCorePublic-Int-Pool
-    queue: BuildPool.Windows.10.Amd64.VS2019.Open
-=======
-    name: NetCore1ESPool-Svc-Public
+    name: NetCore1ESPool-Svc-Internal
     demands: ImageOverride -equals Build.Windows.Amd64.VS2022.Pre.Open
->>>>>>> b0f460c2
   timeoutInMinutes: 90
   steps:
     - template: eng/pipelines/checkout-windows-task.yml
@@ -174,13 +169,8 @@
 
 - job: Correctness_Build
   pool:
-<<<<<<< HEAD
-    name: NetCorePublic-Int-Pool
-    queue: BuildPool.Windows.10.Amd64.VS2019.Open
-=======
-    name: NetCore1ESPool-Svc-Public
+    name: NetCore1ESPool-Svc-Internal
     demands: ImageOverride -equals Build.Windows.Amd64.VS2022.Pre.Open
->>>>>>> b0f460c2
   timeoutInMinutes: 90
   steps:
     - template: eng/pipelines/checkout-windows-task.yml
@@ -211,13 +201,8 @@
 
 - job: Correctness_Rebuild
   pool:
-<<<<<<< HEAD
-    name: NetCorePublic-Int-Pool
-    queue: BuildPool.Windows.10.Amd64.Open
-=======
-    name: NetCore1ESPool-Svc-Public
+    name: NetCore1ESPool-Svc-Internal
     demands: ImageOverride -equals Build.Windows.10.Amd64.Open
->>>>>>> b0f460c2
   timeoutInMinutes: 90
   steps:
     - template: eng/pipelines/checkout-windows-task.yml
