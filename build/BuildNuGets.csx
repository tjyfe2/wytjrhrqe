using System;
using System.Collections.Generic;
using System.Diagnostics;
using System.IO;
using System.Reflection;
<<<<<<< HEAD
=======
using System.Runtime.CompilerServices;
>>>>>>> 43c0f1ea

string usage = @"usage: BuildNuGets.csx <binaries-dir> <build-version> <output-directory>";

if (Args.Count() != 3)
{
    Console.WriteLine(usage);
    Environment.Exit(1);
}

<<<<<<< HEAD
var csiRoot = AppDomain.CurrentDomain.BaseDirectory;
var slnRoot = Path.GetFullPath(Path.Combine(csiRoot, "../../"));
=======
string ScriptRoot([CallerFilePath]string path = "") => Path.GetDirectoryName(path);

var slnRoot = Path.GetFullPath(Path.Combine(ScriptRoot(), "../"));
>>>>>>> 43c0f1ea

// Strip trailing '\' characters because if the path is later passed on the
// command line when surrounded by quotes (in case the path has spaces) some
// utilities will consider the '\"' as an escape sequence for the end quote

var binDir = Path.GetFullPath(Args[0]).TrimEnd('\\');
var buildVersion = Args[1].Trim();
var nuspecDirPath = Path.GetFullPath(Path.Combine(slnRoot, "src/NuGet"));
var outDir = Path.GetFullPath(Args[2]).TrimEnd('\\');

var licenseUrl = @"http://go.microsoft.com/fwlink/?LinkId=529443";
var authors = @"Microsoft";
var projectURL = @"http://msdn.com/roslyn";
var tags = @"Roslyn CodeAnalysis Compiler CSharp VB VisualBasic Parser Scanner Lexer Emit CodeGeneration Metadata IL Compilation Scripting Syntax Semantics";

var files = Directory.GetFiles(nuspecDirPath, "*.nuspec");

int exit = 0;

foreach (var file in files)
{
    var nugetArgs = $@"pack {file} " +
        $@"-BasePath ""{binDir}"" " +
        $@"-OutputDirectory ""{outDir}"" " +
        "-ExcludeEmptyDirectories " +
        $@"-prop licenseUrl=""{licenseUrl}"" " +
        $@"-prop version=""{buildVersion}"" " +
        $"-prop authors={authors} " +
        $@"-prop projectURL=""{projectURL}"" " +
        $@"-prop tags=""{tags}""";
    var nugetExePath = Path.GetFullPath(Path.Combine(slnRoot, "nuget.exe"));
    var p = new Process();
    p.StartInfo.FileName = nugetExePath;
    p.StartInfo.Arguments = nugetArgs;
    p.StartInfo.UseShellExecute = false;

    Console.WriteLine($"Running: nuget.exe {nugetArgs}");
    p.Start();
    p.WaitForExit();
    exit = p.ExitCode;

    if (exit != 0)
    {
        break;
    }
}

Environment.Exit(exit);<|MERGE_RESOLUTION|>--- conflicted
+++ resolved
@@ -3,10 +3,7 @@
 using System.Diagnostics;
 using System.IO;
 using System.Reflection;
-<<<<<<< HEAD
-=======
 using System.Runtime.CompilerServices;
->>>>>>> 43c0f1ea
 
 string usage = @"usage: BuildNuGets.csx <binaries-dir> <build-version> <output-directory>";
 
@@ -16,14 +13,9 @@
     Environment.Exit(1);
 }
 
-<<<<<<< HEAD
-var csiRoot = AppDomain.CurrentDomain.BaseDirectory;
-var slnRoot = Path.GetFullPath(Path.Combine(csiRoot, "../../"));
-=======
 string ScriptRoot([CallerFilePath]string path = "") => Path.GetDirectoryName(path);
 
 var slnRoot = Path.GetFullPath(Path.Combine(ScriptRoot(), "../"));
->>>>>>> 43c0f1ea
 
 // Strip trailing '\' characters because if the path is later passed on the
 // command line when surrounded by quotes (in case the path has spaces) some
