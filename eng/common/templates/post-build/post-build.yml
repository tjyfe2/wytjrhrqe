parameters:
  enableSourceLinkValidation: false
  enableSigningValidation: true
  enableSymbolValidation: false
  enableNugetValidation: true
  publishInstallersAndChecksums: false
  SDLValidationParameters:
    enable: false
    continueOnError: false
    params: ''
    artifactNames: ''

  # These parameters let the user customize the call to sdk-task.ps1 for publishing
  # symbols & general artifacts as well as for signing validation
  symbolPublishingAdditionalParameters: ''
  artifactsPublishingAdditionalParameters: ''
  signingValidationAdditionalParameters: ''

  # Which stages should finish execution before post-build stages start
  validateDependsOn:
  - build
<<<<<<< HEAD
  publishDependsOn: 
=======
  publishDependsOn:
>>>>>>> 26d45215
  - Validate

  # Channel ID's instantiated in this file.
  # When adding a new channel implementation the call to `check-channel-consistency.ps1` 
  # needs to be updated with the new channel ID
  NetEngLatestChannelId: 2
  NetEngValidationChannelId: 9
  NetCoreDev5ChannelId: 131
  GeneralTestingChannelId: 529
  NETCoreToolingDevChannelId: 548
  NETCoreToolingReleaseChannelId: 549
  NETInternalToolingChannelId: 551
  NETCoreExperimentalChannelId: 562
  NetEngServicesIntChannelId: 678
  NetEngServicesProdChannelId: 679
  Net5Preview1ChannelId: 737
  Net5Preview2ChannelId: 738
  
stages:
- stage: Validate
  dependsOn: ${{ parameters.validateDependsOn }}
  displayName: Validate
  variables:
    - template: common-variables.yml
  jobs:
  - template: setup-maestro-vars.yml

  - job:
    displayName: Post-build Checks
    dependsOn: setupMaestroVars
    variables:
      - name: InitialChannels
        value: $[ dependencies.setupMaestroVars.outputs['setReleaseVars.InitialChannels'] ]
      - name: PromoteToMaestroChannelId
        value: $[ dependencies.setupMaestroVars.outputs['setReleaseVars.PromoteToMaestroChannelId'] ]
    pool:
      vmImage: 'windows-2019'
    steps:
      - task: PowerShell@2
        displayName: Maestro Channels Consistency
        inputs:
          filePath: $(Build.SourcesDirectory)/eng/common/post-build/check-channel-consistency.ps1
          arguments: -PromoteToChannels "$(InitialChannels)[$(PromoteToMaestroChannelId)]"
            -AvailableChannelIds ${{parameters.NetEngLatestChannelId}},${{parameters.NetEngValidationChannelId}},${{parameters.NetCoreDev5ChannelId}},${{parameters.GeneralTestingChannelId}},${{parameters.NETCoreToolingDevChannelId}},${{parameters.NETCoreToolingReleaseChannelId}},${{parameters.NETInternalToolingChannelId}},${{parameters.NETCoreExperimentalChannelId}},${{parameters.NetEngServicesIntChannelId}},${{parameters.NetEngServicesProdChannelId}},${{parameters.Net5Preview1ChannelId}},${{parameters.Net5Preview2ChannelId}}

  - job:
    displayName: NuGet Validation
    dependsOn: setupMaestroVars
    condition: eq( ${{ parameters.enableNugetValidation }}, 'true')
    pool:
      vmImage: 'windows-2019'
    variables:
      - name: AzDOProjectName
        value: $[ dependencies.setupMaestroVars.outputs['setReleaseVars.AzDOProjectName'] ]
      - name: AzDOPipelineId
        value: $[ dependencies.setupMaestroVars.outputs['setReleaseVars.AzDOPipelineId'] ]
      - name: AzDOBuildId
        value: $[ dependencies.setupMaestroVars.outputs['setReleaseVars.AzDOBuildId'] ]
    steps:
      - task: DownloadBuildArtifacts@0
        displayName: Download Package Artifacts
        inputs:
          buildType: specific
          buildVersionToDownload: specific
          project: $(AzDOProjectName)
          pipeline: $(AzDOPipelineId)
          buildId: $(AzDOBuildId)
          artifactName: PackageArtifacts

      - task: PowerShell@2
        displayName: Validate
        inputs:
          filePath: $(Build.SourcesDirectory)/eng/common/post-build/nuget-validation.ps1
<<<<<<< HEAD
          arguments: -PackagesPath $(Build.ArtifactStagingDirectory)/PackageArtifacts/ 
            -ToolDestinationPath $(Agent.BuildDirectory)/Extract/ 
=======
          arguments: -PackagesPath $(Build.ArtifactStagingDirectory)/PackageArtifacts/
            -ToolDestinationPath $(Agent.BuildDirectory)/Extract/
>>>>>>> 26d45215

  - job:
    displayName: Signing Validation
    dependsOn: setupMaestroVars
    condition: eq( ${{ parameters.enableSigningValidation }}, 'true')
    variables:
      - template: common-variables.yml
      - name: AzDOProjectName
        value: $[ dependencies.setupMaestroVars.outputs['setReleaseVars.AzDOProjectName'] ]
      - name: AzDOPipelineId
        value: $[ dependencies.setupMaestroVars.outputs['setReleaseVars.AzDOPipelineId'] ]
      - name: AzDOBuildId
        value: $[ dependencies.setupMaestroVars.outputs['setReleaseVars.AzDOBuildId'] ]
    pool:
      vmImage: 'windows-2019'
    steps:
      - task: DownloadBuildArtifacts@0
        displayName: Download Package Artifacts
        inputs:
          buildType: specific
          buildVersionToDownload: specific
          project: $(AzDOProjectName)
          pipeline: $(AzDOPipelineId)
          buildId: $(AzDOBuildId)
          artifactName: PackageArtifacts

      # This is necessary whenever we want to publish/restore to an AzDO private feed
      # Since sdk-task.ps1 tries to restore packages we need to do this authentication here
      # otherwise it'll complain about accessing a private feed.
      - task: NuGetAuthenticate@0
        displayName: 'Authenticate to AzDO Feeds'

      - task: PowerShell@2
        displayName: Enable cross-org publishing
        inputs:
          filePath: eng\common\enable-cross-org-publishing.ps1
          arguments: -token $(dn-bot-dnceng-artifact-feeds-rw)

      - task: PowerShell@2
        displayName: Validate
        inputs:
          filePath: eng\common\sdk-task.ps1
          arguments: -task SigningValidation -restore -msbuildEngine dotnet
            /p:PackageBasePath='$(Build.ArtifactStagingDirectory)/PackageArtifacts'
            /p:SignCheckExclusionsFile='$(Build.SourcesDirectory)/eng/SignCheckExclusionsFile.txt'
            ${{ parameters.signingValidationAdditionalParameters }}

      - template: ../steps/publish-logs.yml
        parameters:
          StageLabel: 'Validation'
          JobLabel: 'Signing'

  - job:
    displayName: SourceLink Validation
    dependsOn: setupMaestroVars
    condition: eq( ${{ parameters.enableSourceLinkValidation }}, 'true')
    variables:
      - template: common-variables.yml
      - name: AzDOProjectName
        value: $[ dependencies.setupMaestroVars.outputs['setReleaseVars.AzDOProjectName'] ]
      - name: AzDOPipelineId
        value: $[ dependencies.setupMaestroVars.outputs['setReleaseVars.AzDOPipelineId'] ]
      - name: AzDOBuildId
        value: $[ dependencies.setupMaestroVars.outputs['setReleaseVars.AzDOBuildId'] ]
    pool:
      vmImage: 'windows-2019'
    steps:
      - task: DownloadBuildArtifacts@0
        displayName: Download Blob Artifacts
        inputs:
          buildType: specific
          buildVersionToDownload: specific
          project: $(AzDOProjectName)
          pipeline: $(AzDOPipelineId)
          buildId: $(AzDOBuildId)
          artifactName: BlobArtifacts

      - task: PowerShell@2
        displayName: Validate
        inputs:
          filePath: $(Build.SourcesDirectory)/eng/common/post-build/sourcelink-validation.ps1
<<<<<<< HEAD
          arguments: -InputPath $(Build.ArtifactStagingDirectory)/BlobArtifacts/ 
            -ExtractPath $(Agent.BuildDirectory)/Extract/ 
            -GHRepoName $(Build.Repository.Name) 
=======
          arguments: -InputPath $(Build.ArtifactStagingDirectory)/BlobArtifacts/
            -ExtractPath $(Agent.BuildDirectory)/Extract/
            -GHRepoName $(Build.Repository.Name)
>>>>>>> 26d45215
            -GHCommit $(Build.SourceVersion)
            -SourcelinkCliVersion $(SourceLinkCLIVersion)
        continueOnError: true

  - template: /eng/common/templates/job/execute-sdl.yml
    parameters:
      enable: ${{ parameters.SDLValidationParameters.enable }}
      dependsOn: setupMaestroVars
      additionalParameters: ${{ parameters.SDLValidationParameters.params }}
      continueOnError: ${{ parameters.SDLValidationParameters.continueOnError }}
      artifactNames: ${{ parameters.SDLValidationParameters.artifactNames }}

- template: \eng\common\templates\post-build\channels\generic-public-channel.yml
  parameters:
    artifactsPublishingAdditionalParameters: ${{ parameters.artifactsPublishingAdditionalParameters }}
    dependsOn: ${{ parameters.publishDependsOn }}
    publishInstallersAndChecksums: ${{ parameters.publishInstallersAndChecksums }}
    symbolPublishingAdditionalParameters: ${{ parameters.symbolPublishingAdditionalParameters }}
    stageName: 'NetCore_Dev5_Publish'
    channelName: '.NET Core 5 Dev'
    channelId: ${{ parameters.NetCoreDev5ChannelId }}
    transportFeed: 'https://pkgs.dev.azure.com/dnceng/public/_packaging/dotnet5-transport/nuget/v3/index.json'
    shippingFeed: 'https://pkgs.dev.azure.com/dnceng/public/_packaging/dotnet5/nuget/v3/index.json'
    symbolsFeed: 'https://pkgs.dev.azure.com/dnceng/public/_packaging/dotnet5-symbols/nuget/v3/index.json'

- template: \eng\common\templates\post-build\channels\generic-public-channel.yml
  parameters:
    artifactsPublishingAdditionalParameters: ${{ parameters.artifactsPublishingAdditionalParameters }}
    dependsOn: ${{ parameters.publishDependsOn }}
    publishInstallersAndChecksums: ${{ parameters.publishInstallersAndChecksums }}
    symbolPublishingAdditionalParameters: ${{ parameters.symbolPublishingAdditionalParameters }}
    stageName: 'Net5_Preview1_Publish'
    channelName: '.NET 5 Preview 1'
    channelId: ${{ parameters.Net5Preview1ChannelId }}
    transportFeed: 'https://pkgs.dev.azure.com/dnceng/public/_packaging/dotnet5-transport/nuget/v3/index.json'
    shippingFeed: 'https://pkgs.dev.azure.com/dnceng/public/_packaging/dotnet5/nuget/v3/index.json'
    symbolsFeed: 'https://pkgs.dev.azure.com/dnceng/public/_packaging/dotnet5-symbols/nuget/v3/index.json'

- template: \eng\common\templates\post-build\channels\generic-public-channel.yml
  parameters:
    artifactsPublishingAdditionalParameters: ${{ parameters.artifactsPublishingAdditionalParameters }}
    dependsOn: ${{ parameters.publishDependsOn }}
    publishInstallersAndChecksums: ${{ parameters.publishInstallersAndChecksums }}
    symbolPublishingAdditionalParameters: ${{ parameters.symbolPublishingAdditionalParameters }}
    stageName: 'Net5_Preview2_Publish'
    channelName: '.NET 5 Preview 2'
    channelId: ${{ parameters.Net5Preview2ChannelId }}
    transportFeed: 'https://pkgs.dev.azure.com/dnceng/public/_packaging/dotnet5-transport/nuget/v3/index.json'
    shippingFeed: 'https://pkgs.dev.azure.com/dnceng/public/_packaging/dotnet5/nuget/v3/index.json'
    symbolsFeed: 'https://pkgs.dev.azure.com/dnceng/public/_packaging/dotnet5-symbols/nuget/v3/index.json'

- template: \eng\common\templates\post-build\channels\generic-public-channel.yml
  parameters:
    artifactsPublishingAdditionalParameters: ${{ parameters.artifactsPublishingAdditionalParameters }}
    dependsOn: ${{ parameters.publishDependsOn }}
    publishInstallersAndChecksums: ${{ parameters.publishInstallersAndChecksums }}
    symbolPublishingAdditionalParameters: ${{ parameters.symbolPublishingAdditionalParameters }}
    stageName: 'Net_Eng_Latest_Publish'
    channelName: '.NET Eng - Latest'
    channelId: ${{ parameters.NetEngLatestChannelId }}
    transportFeed: 'https://pkgs.dev.azure.com/dnceng/public/_packaging/dotnet-eng/nuget/v3/index.json'
    shippingFeed: 'https://pkgs.dev.azure.com/dnceng/public/_packaging/dotnet-eng/nuget/v3/index.json'
    symbolsFeed: 'https://pkgs.dev.azure.com/dnceng/public/_packaging/dotnet-eng-symbols/nuget/v3/index.json'

- template: \eng\common\templates\post-build\channels\generic-public-channel.yml
  parameters:
    artifactsPublishingAdditionalParameters: ${{ parameters.artifactsPublishingAdditionalParameters }}
    dependsOn: ${{ parameters.publishDependsOn }}
    publishInstallersAndChecksums: ${{ parameters.publishInstallersAndChecksums }}
    symbolPublishingAdditionalParameters: ${{ parameters.symbolPublishingAdditionalParameters }}
    stageName: 'Net_Eng_Validation_Publish'
    channelName: '.NET Eng - Validation'
    channelId: ${{ parameters.NetEngValidationChannelId }}
    transportFeed: 'https://pkgs.dev.azure.com/dnceng/public/_packaging/dotnet-eng/nuget/v3/index.json'
    shippingFeed: 'https://pkgs.dev.azure.com/dnceng/public/_packaging/dotnet-eng/nuget/v3/index.json'
    symbolsFeed: 'https://pkgs.dev.azure.com/dnceng/public/_packaging/dotnet-eng-symbols/nuget/v3/index.json'

- template: \eng\common\templates\post-build\channels\generic-public-channel.yml
  parameters:
    artifactsPublishingAdditionalParameters: ${{ parameters.artifactsPublishingAdditionalParameters }}
    dependsOn: ${{ parameters.publishDependsOn }}
    publishInstallersAndChecksums: ${{ parameters.publishInstallersAndChecksums }}
    symbolPublishingAdditionalParameters: ${{ parameters.symbolPublishingAdditionalParameters }}
    stageName: 'General_Testing_Publish'
    channelName: 'General Testing'
    channelId: ${{ parameters.GeneralTestingChannelId }}
    transportFeed: 'https://pkgs.dev.azure.com/dnceng/public/_packaging/general-testing/nuget/v3/index.json'
    shippingFeed: 'https://pkgs.dev.azure.com/dnceng/public/_packaging/general-testing/nuget/v3/index.json'
    symbolsFeed: 'https://pkgs.dev.azure.com/dnceng/public/_packaging/general-testing-symbols/nuget/v3/index.json'

- template: \eng\common\templates\post-build\channels\generic-public-channel.yml
  parameters:
    artifactsPublishingAdditionalParameters: ${{ parameters.artifactsPublishingAdditionalParameters }}
    dependsOn: ${{ parameters.publishDependsOn }}
    publishInstallersAndChecksums: ${{ parameters.publishInstallersAndChecksums }}
    symbolPublishingAdditionalParameters: ${{ parameters.symbolPublishingAdditionalParameters }}
    stageName: 'NETCore_Tooling_Dev_Publishing'
    channelName: '.NET Core Tooling Dev'
    channelId: ${{ parameters.NETCoreToolingDevChannelId }}
    transportFeed: 'https://pkgs.dev.azure.com/dnceng/public/_packaging/dotnet-tools/nuget/v3/index.json'
    shippingFeed: 'https://pkgs.dev.azure.com/dnceng/public/_packaging/dotnet-tools/nuget/v3/index.json'
    symbolsFeed: 'https://pkgs.dev.azure.com/dnceng/public/_packaging/dotnet-tools-symbols/nuget/v3/index.json'

- template: \eng\common\templates\post-build\channels\generic-public-channel.yml
  parameters:
    artifactsPublishingAdditionalParameters: ${{ parameters.artifactsPublishingAdditionalParameters }}
    dependsOn: ${{ parameters.publishDependsOn }}
    publishInstallersAndChecksums: ${{ parameters.publishInstallersAndChecksums }}
    symbolPublishingAdditionalParameters: ${{ parameters.symbolPublishingAdditionalParameters }}
    stageName: 'NETCore_Tooling_Release_Publishing'
    channelName: '.NET Core Tooling Release'
    channelId: ${{ parameters.NETCoreToolingReleaseChannelId }}
    transportFeed: 'https://pkgs.dev.azure.com/dnceng/public/_packaging/dotnet-tools/nuget/v3/index.json'
    shippingFeed: 'https://pkgs.dev.azure.com/dnceng/public/_packaging/dotnet-tools/nuget/v3/index.json'
    symbolsFeed: 'https://pkgs.dev.azure.com/dnceng/public/_packaging/dotnet-tools-symbols/nuget/v3/index.json'

- template: \eng\common\templates\post-build\channels\generic-internal-channel.yml
  parameters:
    artifactsPublishingAdditionalParameters: ${{ parameters.artifactsPublishingAdditionalParameters }}
    dependsOn: ${{ parameters.publishDependsOn }}
    publishInstallersAndChecksums: ${{ parameters.publishInstallersAndChecksums }}
    symbolPublishingAdditionalParameters: ${{ parameters.symbolPublishingAdditionalParameters }}
    stageName: 'NET_Internal_Tooling_Publishing'
    channelName: '.NET Internal Tooling'
    channelId: ${{ parameters.NETInternalToolingChannelId }}
    transportFeed: 'https://pkgs.dev.azure.com/dnceng/internal/_packaging/dotnet-tools-internal/nuget/v3/index.json'
    shippingFeed: 'https://pkgs.dev.azure.com/dnceng/internal/_packaging/dotnet-tools-internal/nuget/v3/index.json'
    symbolsFeed: 'https://pkgs.dev.azure.com/dnceng/internal/_packaging/dotnet-tools-internal-symbols/nuget/v3/index.json'

- template: \eng\common\templates\post-build\channels\generic-public-channel.yml
  parameters:
    artifactsPublishingAdditionalParameters: ${{ parameters.artifactsPublishingAdditionalParameters }}
    dependsOn: ${{ parameters.publishDependsOn }}
    publishInstallersAndChecksums: ${{ parameters.publishInstallersAndChecksums }}
    symbolPublishingAdditionalParameters: ${{ parameters.symbolPublishingAdditionalParameters }}
    stageName: 'NETCore_Experimental_Publishing'
    channelName: '.NET Core Experimental'
    channelId: ${{ parameters.NETCoreExperimentalChannelId }}
    transportFeed: 'https://pkgs.dev.azure.com/dnceng/public/_packaging/dotnet-experimental/nuget/v3/index.json'
    shippingFeed: 'https://pkgs.dev.azure.com/dnceng/public/_packaging/dotnet-experimental/nuget/v3/index.json'
    symbolsFeed: 'https://pkgs.dev.azure.com/dnceng/public/_packaging/dotnet-experimental-symbols/nuget/v3/index.json'

- template: \eng\common\templates\post-build\channels\generic-public-channel.yml
  parameters:
    artifactsPublishingAdditionalParameters: ${{ parameters.artifactsPublishingAdditionalParameters }}
    dependsOn: ${{ parameters.publishDependsOn }}
    publishInstallersAndChecksums: ${{ parameters.publishInstallersAndChecksums }}
    symbolPublishingAdditionalParameters: ${{ parameters.symbolPublishingAdditionalParameters }}
    stageName: 'Net_Eng_Services_Int_Publish'
    channelName: '.NET Eng Services - Int'
    channelId: ${{ parameters.NetEngServicesIntChannelId }}
    transportFeed: 'https://pkgs.dev.azure.com/dnceng/public/_packaging/dotnet-eng/nuget/v3/index.json'
    shippingFeed: 'https://pkgs.dev.azure.com/dnceng/public/_packaging/dotnet-eng/nuget/v3/index.json'
    symbolsFeed: 'https://pkgs.dev.azure.com/dnceng/public/_packaging/dotnet-eng-symbols/nuget/v3/index.json'

- template: \eng\common\templates\post-build\channels\generic-public-channel.yml
  parameters:
    artifactsPublishingAdditionalParameters: ${{ parameters.artifactsPublishingAdditionalParameters }}
    dependsOn: ${{ parameters.publishDependsOn }}
    publishInstallersAndChecksums: ${{ parameters.publishInstallersAndChecksums }}
    symbolPublishingAdditionalParameters: ${{ parameters.symbolPublishingAdditionalParameters }}
    stageName: 'Net_Eng_Services_Prod_Publish'
    channelName: '.NET Eng Services - Prod'
    channelId: ${{ parameters.NetEngServicesProdChannelId }}
    transportFeed: 'https://pkgs.dev.azure.com/dnceng/public/_packaging/dotnet-eng/nuget/v3/index.json'
    shippingFeed: 'https://pkgs.dev.azure.com/dnceng/public/_packaging/dotnet-eng/nuget/v3/index.json'
    symbolsFeed: 'https://pkgs.dev.azure.com/dnceng/public/_packaging/dotnet-eng-symbols/nuget/v3/index.json'<|MERGE_RESOLUTION|>--- conflicted
+++ resolved
@@ -19,11 +19,7 @@
   # Which stages should finish execution before post-build stages start
   validateDependsOn:
   - build
-<<<<<<< HEAD
-  publishDependsOn: 
-=======
   publishDependsOn:
->>>>>>> 26d45215
   - Validate
 
   # Channel ID's instantiated in this file.
@@ -97,13 +93,8 @@
         displayName: Validate
         inputs:
           filePath: $(Build.SourcesDirectory)/eng/common/post-build/nuget-validation.ps1
-<<<<<<< HEAD
-          arguments: -PackagesPath $(Build.ArtifactStagingDirectory)/PackageArtifacts/ 
-            -ToolDestinationPath $(Agent.BuildDirectory)/Extract/ 
-=======
           arguments: -PackagesPath $(Build.ArtifactStagingDirectory)/PackageArtifacts/
             -ToolDestinationPath $(Agent.BuildDirectory)/Extract/
->>>>>>> 26d45215
 
   - job:
     displayName: Signing Validation
@@ -185,15 +176,9 @@
         displayName: Validate
         inputs:
           filePath: $(Build.SourcesDirectory)/eng/common/post-build/sourcelink-validation.ps1
-<<<<<<< HEAD
-          arguments: -InputPath $(Build.ArtifactStagingDirectory)/BlobArtifacts/ 
-            -ExtractPath $(Agent.BuildDirectory)/Extract/ 
-            -GHRepoName $(Build.Repository.Name) 
-=======
           arguments: -InputPath $(Build.ArtifactStagingDirectory)/BlobArtifacts/
             -ExtractPath $(Agent.BuildDirectory)/Extract/
             -GHRepoName $(Build.Repository.Name)
->>>>>>> 26d45215
             -GHCommit $(Build.SourceVersion)
             -SourcelinkCliVersion $(SourceLinkCLIVersion)
         continueOnError: true
