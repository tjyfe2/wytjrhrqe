--- conflicted
+++ resolved
@@ -176,43 +176,35 @@
         "Shipping",
         "NonShipping"
       ],
-<<<<<<< HEAD
-      "version": "3.10.*",
-=======
-      "version": "4.0.*",
->>>>>>> 1b4352c8
+      "version": "4.0.*",
       "packageFeeds": "default",
       "channels": [],
       "vsBranch": "main",
       "vsMajorVersion": 17
     },
-<<<<<<< HEAD
+    "release/dev17.0-preview1-nopia-vs-deps": {
+      "nugetKind": [
+        "Shipping",
+        "NonShipping"
+      ],
+      "version": "4.0.*",
+      "packageFeeds": "default",
+      "channels": [],
+      "vsBranch": "feature/d17initial",
+      "vsMajorVersion": 17
+    },
+    "release/dev17.0-preview1-vs-deps": {
+      "nugetKind": [
+        "Shipping",
+        "NonShipping"
+      ],
+      "version": "4.0.*",
+      "packageFeeds": "default",
+      "channels": [],
+      "vsBranch": "feature/d17initial",
+      "vsMajorVersion": 17
+    },
     "release/dev17.0-vs-deps": {
-=======
-    "release/dev17.0-preview1-nopia-vs-deps": {
-      "nugetKind": [
-        "Shipping",
-        "NonShipping"
-      ],
-      "version": "4.0.*",
-      "packageFeeds": "default",
-      "channels": [],
-      "vsBranch": "feature/d17initial",
-      "vsMajorVersion": 17
-    },
-    "release/dev17.0-preview1-vs-deps": {
->>>>>>> 1b4352c8
-      "nugetKind": [
-        "Shipping",
-        "NonShipping"
-      ],
-      "version": "4.0.*",
-      "packageFeeds": "default",
-      "channels": [],
-      "vsBranch": "feature/d17initial",
-      "vsMajorVersion": 17
-    },
-    "release/dev17.0-vs-deps": {
       "nugetKind": [
         "Shipping",
         "NonShipping"
@@ -228,11 +220,7 @@
         "Shipping",
         "NonShipping"
       ],
-<<<<<<< HEAD
-      "version": "3.10.*",
-=======
-      "version": "4.0.*",
->>>>>>> 1b4352c8
+      "version": "4.0.*",
       "packageFeeds": "arcade",
       "channels": [],
       "vsBranch": "main",
