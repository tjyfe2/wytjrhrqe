--- conflicted
+++ resolved
@@ -145,12 +145,8 @@
       ],
       "vsBranch": "main",
       "vsMajorVersion": 17,
-<<<<<<< HEAD
-      "insertionTitlePrefix": "[d17.6P2]"
-=======
       "insertionCreateDraftPR": false,
       "insertionTitlePrefix": "[d17.6P3]"
->>>>>>> 1861e34d
     },
     "main": {
       "nugetKind": [
@@ -169,11 +165,7 @@
       ],
       "vsBranch": "main",
       "vsMajorVersion": 17,
-<<<<<<< HEAD
-      "insertionCreateDraftPR": false,
-=======
       "insertionCreateDraftPR": true,
->>>>>>> 1861e34d
       "insertionTitlePrefix": "[17.6P3]"
     },
     "dev/jorobich/fix-pr-val": {
