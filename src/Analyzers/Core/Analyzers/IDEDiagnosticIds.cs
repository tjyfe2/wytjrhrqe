--- conflicted
+++ resolved
@@ -153,17 +153,15 @@
         public const string RemoveRedundantEqualityDiagnosticId = "IDE0100";
 
         public const string RemoveUnnecessaryDiscardDesignationDiagnosticId = "IDE0110";
+      
+        public const string SimplifyLinqExpressionDiagnosticId = "IDE0120";
 
-<<<<<<< HEAD
         // 2000 range for experimental formatting enforcement
         public const string MultipleBlankLinesDiagnosticId = "IDE2000";
         public const string EmbeddedStatementPlacementDiagnosticId = "IDE2001";
         public const string ConsecutiveBracePlacementDiagnosticId = "IDE2002";
         public const string ConsecutiveStatementPlacementDiagnosticId = "IDE2003";
         public const string ConstructorInitializerPlacementDiagnosticId = "IDE2004";
-=======
-        public const string SimplifyLinqExpressionDiagnosticId = "IDE0120";
->>>>>>> 259c6e1f
 
         // Analyzer error Ids
         public const string AnalyzerChangedId = "IDE1001";
