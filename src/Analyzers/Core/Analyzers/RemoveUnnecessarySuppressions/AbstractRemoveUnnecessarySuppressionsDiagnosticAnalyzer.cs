﻿// Licensed to the .NET Foundation under one or more agreements.
// The .NET Foundation licenses this file to you under the MIT license.
// See the LICENSE file in the project root for more information.

#nullable enable

using System;
using System.Collections.Immutable;
using System.Threading;
using Microsoft.CodeAnalysis.CodeQuality;
using Microsoft.CodeAnalysis.Diagnostics;
using Microsoft.CodeAnalysis.Shared.Extensions;
using Roslyn.Utilities;

namespace Microsoft.CodeAnalysis.RemoveUnnecessarySuppressions
{
    internal abstract class AbstractRemoveUnnecessarySuppressionsDiagnosticAnalyzer
        : AbstractCodeQualityDiagnosticAnalyzer
    {
        internal const string DocCommentIdKey = nameof(DocCommentIdKey);

        private static readonly LocalizableResourceString s_localizableTitle = new LocalizableResourceString(
           nameof(AnalyzersResources.Invalid_global_SuppressMessageAttribute), AnalyzersResources.ResourceManager, typeof(AnalyzersResources));
        private static readonly LocalizableResourceString s_localizableInvalidScopeMessage = new LocalizableResourceString(
            nameof(AnalyzersResources.Invalid_scope_for_SuppressMessageAttribute), AnalyzersResources.ResourceManager, typeof(AnalyzersResources));
        private static readonly LocalizableResourceString s_localizableInvalidOrMissingTargetMessage = new LocalizableResourceString(
            nameof(AnalyzersResources.Invalid_or_missing_target_for_SuppressMessageAttribute), AnalyzersResources.ResourceManager, typeof(AnalyzersResources));

        private static readonly DiagnosticDescriptor s_invalidScopeDescriptor = CreateDescriptor(
            IDEDiagnosticIds.InvalidSuppressMessageAttributeDiagnosticId, s_localizableTitle, s_localizableInvalidScopeMessage, isUnnecessary: true);
        private static readonly DiagnosticDescriptor s_invalidOrMissingTargetDescriptor = CreateDescriptor(
            IDEDiagnosticIds.InvalidSuppressMessageAttributeDiagnosticId, s_localizableTitle, s_localizableInvalidOrMissingTargetMessage, isUnnecessary: true);

        private static readonly LocalizableResourceString s_localizableLegacyFormatTitle = new LocalizableResourceString(
           nameof(AnalyzersResources.Avoid_legacy_format_target_in_SuppressMessageAttribute), AnalyzersResources.ResourceManager, typeof(AnalyzersResources));
        private static readonly LocalizableResourceString s_localizableLegacyFormatMessage = new LocalizableResourceString(
            nameof(AnalyzersResources.Avoid_legacy_format_target_0_in_SuppressMessageAttribute), AnalyzersResources.ResourceManager, typeof(AnalyzersResources));
        internal static readonly DiagnosticDescriptor LegacyFormatTargetDescriptor = CreateDescriptor(
            IDEDiagnosticIds.LegacyFormatSuppressMessageAttributeDiagnosticId, s_localizableLegacyFormatTitle, s_localizableLegacyFormatMessage, isUnnecessary: false);

        public AbstractRemoveUnnecessarySuppressionsDiagnosticAnalyzer()
            : base(ImmutableArray.Create(s_invalidScopeDescriptor, s_invalidOrMissingTargetDescriptor, LegacyFormatTargetDescriptor), GeneratedCodeAnalysisFlags.None)
        {
        }

        protected abstract void RegisterAttributeSyntaxAction(CompilationStartAnalysisContext context, CompilationAnalyzer compilationAnalyzer);
        public sealed override DiagnosticAnalyzerCategory GetAnalyzerCategory() => DiagnosticAnalyzerCategory.SemanticDocumentAnalysis;

        protected sealed override void InitializeWorker(AnalysisContext context)
        {
            context.RegisterCompilationStartAction(context =>
            {
                var suppressMessageAttributeType = context.Compilation.SuppressMessageAttributeType();
                if (suppressMessageAttributeType == null)
                {
                    return;
                }

                RegisterAttributeSyntaxAction(context, new CompilationAnalyzer(context.Compilation, suppressMessageAttributeType));
            });
        }

        protected sealed class CompilationAnalyzer
        {
            private readonly SuppressMessageAttributeState _state;

            public CompilationAnalyzer(Compilation compilation, INamedTypeSymbol suppressMessageAttributeType)
            {
                _state = new SuppressMessageAttributeState(compilation, suppressMessageAttributeType);
            }

            public void AnalyzeAssemblyOrModuleAttribute(SyntaxNode attributeSyntax, SemanticModel model, Action<Diagnostic> reportDiagnostic, CancellationToken cancellationToken)
            {
                if (!_state.IsSuppressMessageAttributeWithNamedArguments(attributeSyntax, model, cancellationToken, out var namedAttributeArguments))
                {
                    return;
                }

<<<<<<< HEAD
                if (_state.HasInvalidScope(namedAttributeArguments, out var targetScope))
=======
                DiagnosticDescriptor rule;
                if (SuppressMessageAttributeState.HasInvalidScope(namedAttributeArguments, out var targetScope))
>>>>>>> 03c34759
                {
                    reportDiagnostic(Diagnostic.Create(s_invalidScopeDescriptor, attributeSyntax.GetLocation()));
                    return;
                }

                if (_state.HasInvalidOrMissingTarget(namedAttributeArguments, targetScope, out var targetHasDocCommentIdFormat,
                        out var targetSymbolString, out var targetValueOperation, out var resolvedSymbols))
                {
                    reportDiagnostic(Diagnostic.Create(s_invalidOrMissingTargetDescriptor, attributeSyntax.GetLocation()));
                    return;
                }

                if (resolvedSymbols.Length > 0 && !targetHasDocCommentIdFormat)
                {
                    RoslynDebug.Assert(!string.IsNullOrEmpty(targetSymbolString));
                    RoslynDebug.Assert(targetValueOperation != null);

                    var properties = ImmutableDictionary<string, string?>.Empty;
                    if (resolvedSymbols.Length == 1)
                    {
                        // We provide a code fix for the case where the target resolved to a single symbol.
                        var docCommentId = DocumentationCommentId.CreateDeclarationId(resolvedSymbols[0]);
                        if (!string.IsNullOrEmpty(docCommentId))
                        {
                            // Suppression target has an optional "~" prefix to distinguish it from legacy FxCop suppressions.
                            // IDE suppression code fixes emit this prefix, so we we also add this prefix to new suppression target string.
                            properties = properties.Add(DocCommentIdKey, "~" + docCommentId);
                        }
                    }

#pragma warning disable CS8620 // Mismatch in nullability of 'properties' parameter and argument types - Parameter type for 'properties' has been updated to 'ImmutableDictionary<string, string?>?' in newer version of Microsoft.CodeAnalysis (3.7.x).
                    reportDiagnostic(Diagnostic.Create(LegacyFormatTargetDescriptor, targetValueOperation.Syntax.GetLocation(), properties, targetSymbolString));
#pragma warning restore CS8620

                    return;
                }
            }
        }
    }
}<|MERGE_RESOLUTION|>--- conflicted
+++ resolved
@@ -76,12 +76,7 @@
                     return;
                 }
 
-<<<<<<< HEAD
-                if (_state.HasInvalidScope(namedAttributeArguments, out var targetScope))
-=======
-                DiagnosticDescriptor rule;
                 if (SuppressMessageAttributeState.HasInvalidScope(namedAttributeArguments, out var targetScope))
->>>>>>> 03c34759
                 {
                     reportDiagnostic(Diagnostic.Create(s_invalidScopeDescriptor, attributeSyntax.GetLocation()));
                     return;
