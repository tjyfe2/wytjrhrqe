﻿// Licensed to the .NET Foundation under one or more agreements.
// The .NET Foundation licenses this file to you under the MIT license.
// See the LICENSE file in the project root for more information.

using System;
using System.Collections.Generic;
using System.Collections.Immutable;
using System.Composition;
using System.Diagnostics.CodeAnalysis;
using System.Linq;
using System.Threading;
using System.Threading.Tasks;
using System.Xml.Linq;
using Microsoft.CodeAnalysis.CodeActions;
using Microsoft.CodeAnalysis.Diagnostics;
using Microsoft.CodeAnalysis.LanguageService;
using Microsoft.CodeAnalysis.NamingStyles;
using Microsoft.CodeAnalysis.Rename;
using Microsoft.CodeAnalysis.Shared.Extensions;
using Roslyn.Utilities;
using Microsoft.CodeAnalysis.Shared.Collections;

#if !CODE_STYLE  // https://github.com/dotnet/roslyn/issues/42218 removing dependency on WorkspaceServices.
using Microsoft.CodeAnalysis.CodeActions.WorkspaceServices;
#endif

namespace Microsoft.CodeAnalysis.CodeFixes.NamingStyles
{
#if !CODE_STYLE  // https://github.com/dotnet/roslyn/issues/42218 tracks enabling this fixer in CodeStyle layer.
    [ExportCodeFixProvider(LanguageNames.CSharp, LanguageNames.VisualBasic,
        Name = PredefinedCodeFixProviderNames.ApplyNamingStyle), Shared]
#endif
    internal class NamingStyleCodeFixProvider : CodeFixProvider
    {
        [ImportingConstructor]
        [SuppressMessage("RoslynDiagnosticsReliability", "RS0033:Importing constructor should be [Obsolete]", Justification = "Used in test code: https://github.com/dotnet/roslyn/issues/42814")]
        public NamingStyleCodeFixProvider()
        {
        }

        public override ImmutableArray<string> FixableDiagnosticIds { get; }
            = ImmutableArray.Create(IDEDiagnosticIds.NamingRuleId);

        public override FixAllProvider? GetFixAllProvider()
        {
            // Currently Fix All is not supported for naming style violations.
            return null;
        }

        public sealed override async Task RegisterCodeFixesAsync(CodeFixContext context)
        {
            var diagnostic = context.Diagnostics.First();
            var serializedNamingStyle = diagnostic.Properties[nameof(NamingStyle)];
            Contract.ThrowIfNull(serializedNamingStyle);

            var style = NamingStyle.FromXElement(XElement.Parse(serializedNamingStyle));

            var document = context.Document;
            var span = context.Span;

            var root = await document.GetRequiredSyntaxRootAsync(context.CancellationToken).ConfigureAwait(false);
            var node = root.FindNode(span);

            if (document.GetRequiredLanguageService<ISyntaxFactsService>().IsIdentifierName(node))
            {
                // The location we get from the analyzer only contains the identifier token and when we get its containing node,
                // it is usually the right one (such as a variable declarator, designation or a foreach statement)
                // because there is no other node in between. But there is one case in a VB catch clause where the token
                // is wrapped in an identifier name. So if what we found is an identifier, take the parent node instead.
                // Note that this is the correct thing to do because GetDeclaredSymbol never works on identifier names.
                node = node.Parent;
            }

            if (node == null)
                return;

            var model = await document.GetRequiredSemanticModelAsync(context.CancellationToken).ConfigureAwait(false);
            var symbol = model.GetDeclaredSymbol(node, context.CancellationToken);

            // TODO: We should always be able to find the symbol that generated this diagnostic,
            // but this cannot always be done by simply asking for the declared symbol on the node 
            // from the symbol's declaration location.
            // See https://github.com/dotnet/roslyn/issues/16588

            if (symbol == null)
            {
                return;
            }

            var fixedNames = style.MakeCompliant(symbol.Name);
            foreach (var fixedName in fixedNames)
            {
                context.RegisterCodeFix(
                    new FixNameCodeAction(
#if !CODE_STYLE
                        document.Project.Solution,
                        symbol,
                        fixedName,
#endif
                        string.Format(CodeFixesResources.Fix_name_violation_colon_0, fixedName),
                        c => FixAsync(document, symbol, fixedName, c),
                        equivalenceKey: nameof(NamingStyleCodeFixProvider)),
                    diagnostic);
            }
        }

        private static async Task<Solution> FixAsync(
            Document document, ISymbol symbol, string fixedName, CancellationToken cancellationToken)
        {
            return await Renamer.RenameSymbolAsync(
                document.Project.Solution, symbol, new SymbolRenameOptions(), fixedName,
                cancellationToken).ConfigureAwait(false);
        }

        private class FixNameCodeAction : CodeAction
        {
#if !CODE_STYLE
            private readonly Solution _startingSolution;
            private readonly ISymbol _symbol;
            private readonly string _newName;
#endif

            private readonly string _title;
            private readonly Func<CancellationToken, Task<Solution>> _createChangedSolutionAsync;
            private readonly string _equivalenceKey;

            /// <summary>
            /// This code action does produce non-text-edit operations (like notifying 3rd parties about a rename).  But
            /// it doesn't require this.  As such, we can allow it to run in hosts that only allow document edits. Those
            /// hosts will simply ignore the operations they don't understand.
            /// </summary>
            public override ImmutableArray<string> Tags => ImmutableArray<string>.Empty;

            public FixNameCodeAction(
#if !CODE_STYLE
                Solution startingSolution,
                ISymbol symbol,
                string newName,
#endif
                string title,
                Func<CancellationToken, Task<Solution>> createChangedSolutionAsync,
                string equivalenceKey)
            {
#if !CODE_STYLE
                _startingSolution = startingSolution;
                _symbol = symbol;
                _newName = newName;
#endif
                _title = title;
                _createChangedSolutionAsync = createChangedSolutionAsync;
                _equivalenceKey = equivalenceKey;
            }

            protected override async Task<IEnumerable<CodeActionOperation>> ComputePreviewOperationsAsync(CancellationToken cancellationToken)
            {
                return SpecializedCollections.SingletonEnumerable(
                    new ApplyChangesOperation(await _createChangedSolutionAsync(cancellationToken).ConfigureAwait(false)));
            }
            protected override async Task<IEnumerable<CodeActionOperation>> ComputeOperationsAsync(CancellationToken cancellationToken)
            {
                var newSolution = await _createChangedSolutionAsync(cancellationToken).ConfigureAwait(false);
                var codeAction = new ApplyChangesOperation(newSolution);

#if CODE_STYLE  // https://github.com/dotnet/roslyn/issues/42218 tracks removing this conditional code.
                return SpecializedCollections.SingletonEnumerable(codeAction);
#else

<<<<<<< HEAD
                using var _ = PooledObjects.ArrayBuilder<CodeActionOperation>.GetInstance(out var operations);
=======
                using var operations = TemporaryArray<CodeActionOperation>.Empty;
>>>>>>> 41532383

                operations.Add(codeAction);
                var factory = _startingSolution.Services.GetService<ISymbolRenamedCodeActionOperationFactoryWorkspaceService>();
                if (factory is not null)
                {
                    operations.Add(factory.CreateSymbolRenamedOperation(_symbol, _newName, _startingSolution, newSolution));
                }

<<<<<<< HEAD
                return operations.ToImmutable();
=======
                return operations.ToImmutableAndClear();
>>>>>>> 41532383
#endif
            }

            public override string Title => _title;

            public override string EquivalenceKey => _equivalenceKey;
        }
    }
}<|MERGE_RESOLUTION|>--- conflicted
+++ resolved
@@ -165,11 +165,7 @@
                 return SpecializedCollections.SingletonEnumerable(codeAction);
 #else
 
-<<<<<<< HEAD
-                using var _ = PooledObjects.ArrayBuilder<CodeActionOperation>.GetInstance(out var operations);
-=======
                 using var operations = TemporaryArray<CodeActionOperation>.Empty;
->>>>>>> 41532383
 
                 operations.Add(codeAction);
                 var factory = _startingSolution.Services.GetService<ISymbolRenamedCodeActionOperationFactoryWorkspaceService>();
@@ -178,11 +174,7 @@
                     operations.Add(factory.CreateSymbolRenamedOperation(_symbol, _newName, _startingSolution, newSolution));
                 }
 
-<<<<<<< HEAD
-                return operations.ToImmutable();
-=======
                 return operations.ToImmutableAndClear();
->>>>>>> 41532383
 #endif
             }
 
