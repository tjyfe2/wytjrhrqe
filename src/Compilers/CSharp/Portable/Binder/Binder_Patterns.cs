﻿// Copyright (c) Microsoft.  All Rights Reserved.  Licensed under the Apache License, Version 2.0.  See License.txt in the project root for license information.

using Microsoft.CodeAnalysis.CSharp.Symbols;
using Microsoft.CodeAnalysis.CSharp.Syntax;
using Roslyn.Utilities;
using System.Collections.Generic;
using System.Collections.Immutable;
using System.Diagnostics;

namespace Microsoft.CodeAnalysis.CSharp
{
    partial class Binder
    {
        private BoundExpression BindIsPatternExpression(IsPatternExpressionSyntax node, DiagnosticBag diagnostics)
        {
            var expression = BindValue(node.Expression, diagnostics, BindValueKind.RValue);
            var hasErrors = IsOperandErrors(node, ref expression, diagnostics);
            var expressionType = expression.Type;
            if ((object)expressionType == null || expressionType.SpecialType == SpecialType.System_Void)
            {
                expressionType = CreateErrorType();
                if (!hasErrors)
                {
                    // value expected
                    diagnostics.Add(ErrorCode.ERR_BadIsPatternExpression, node.Expression.Location, expression.Display);
                    hasErrors = true;
                }
            }

            var pattern = BindPattern(node.Pattern, expressionType, hasErrors, diagnostics);
            if (!hasErrors && pattern is BoundDeclarationPattern p && !p.IsVar && expression.ConstantValue == ConstantValue.Null)
            {
                diagnostics.Add(ErrorCode.WRN_IsAlwaysFalse, node.Location, p.DeclaredType.Type);
            }

            return new BoundIsPatternExpression(
                node, expression, pattern, GetSpecialType(SpecialType.System_Boolean, diagnostics, node), hasErrors);
        }

        internal BoundPattern BindPattern(
            PatternSyntax node,
            TypeSymbol operandType,
            bool hasErrors,
            DiagnosticBag diagnostics)
        {
            switch (node.Kind())
            {
                case SyntaxKind.DeclarationPattern:
                    return BindDeclarationPattern(
                        (DeclarationPatternSyntax)node, operandType, hasErrors, diagnostics);

                case SyntaxKind.ConstantPattern:
                    var constantPattern = (ConstantPatternSyntax)node;
                    return BindConstantPattern(
                        constantPattern, operandType, constantPattern.Expression, hasErrors, diagnostics, out bool wasExpression);

                default:
                    throw ExceptionUtilities.UnexpectedValue(node.Kind());
            }
        }

        internal BoundConstantPattern BindConstantPattern(
            CSharpSyntaxNode node,
            TypeSymbol operandType,
            ExpressionSyntax patternExpression,
            bool hasErrors,
            DiagnosticBag diagnostics,
            out bool wasExpression)
        {
            var innerExpression = patternExpression.SkipParens();
            if (innerExpression.Kind() == SyntaxKind.DefaultLiteralExpression)
            {
                diagnostics.Add(ErrorCode.ERR_DefaultInPattern, innerExpression.Location);
                hasErrors = true;
            }

            return BindConstantAsPattern(node, operandType, patternExpression, hasErrors, diagnostics, out wasExpression);
        }

        internal BoundConstantPattern BindConstantAsPattern(
            CSharpSyntaxNode node,
            TypeSymbol operandType,
            ExpressionSyntax patternExpression,
            bool hasErrors,
            DiagnosticBag diagnostics,
            out bool wasExpression)
        {
            var expression = BindValue(patternExpression, diagnostics, BindValueKind.RValue);
            ConstantValue constantValueOpt = null;
            var convertedExpression = ConvertPatternExpression(operandType, patternExpression, expression, ref constantValueOpt, diagnostics);
            wasExpression = expression.Type?.IsErrorType() != true;
            if (!convertedExpression.HasErrors && constantValueOpt == null)
            {
                diagnostics.Add(ErrorCode.ERR_ConstantExpected, patternExpression.Location);
                hasErrors = true;
            }

            return new BoundConstantPattern(node, convertedExpression, constantValueOpt, hasErrors);
        }

        internal BoundExpression ConvertPatternExpression(TypeSymbol inputType, CSharpSyntaxNode node, BoundExpression expression, ref ConstantValue constantValue, DiagnosticBag diagnostics)
        {
            // NOTE: This will allow user-defined conversions, even though they're not allowed here.  This is acceptable
            // because the result of a user-defined conversion does not have a ConstantValue and we'll report a diagnostic
            // to that effect later.
            BoundExpression convertedExpression = GenerateConversionForAssignment(inputType, expression, diagnostics);

            if (convertedExpression.Kind == BoundKind.Conversion)
            {
                var conversion = (BoundConversion)convertedExpression;
                var operand = conversion.Operand;
                if (inputType.IsNullableType() && (convertedExpression.ConstantValue == null || !convertedExpression.ConstantValue.IsNull))
                {
                    // Null is a special case here because we want to compare null to the Nullable<T> itself, not to the underlying type.
                    var discardedDiagnostics = DiagnosticBag.GetInstance(); // We are not intested in the diagnostic that get created here
                    convertedExpression = CreateConversion(operand, inputType.GetNullableUnderlyingType(), discardedDiagnostics);
                    discardedDiagnostics.Free();
                }
                else if ((conversion.ConversionKind == ConversionKind.Boxing || conversion.ConversionKind == ConversionKind.ImplicitReference)
                    && operand.ConstantValue != null && convertedExpression.ConstantValue == null)
                {
                    // A boxed constant (or string converted to object) is a special case because we prefer
                    // to compare to the pre-converted value by casting the input value to the type of the constant
                    // (that is, unboxing or downcasting it) and then testing the resulting value using primitives.
                    // That is much more efficient than calling object.Equals(x, y), and we can share the downcasted
                    // input value among many constant tests.
                    convertedExpression = operand;
                }
                else if (conversion.ConversionKind == ConversionKind.NoConversion && convertedExpression.Type?.IsErrorType() == true)
                {
                    convertedExpression = operand;
                }
            }

            constantValue = convertedExpression.ConstantValue;
            return convertedExpression;
        }

        /// <summary>
        /// Check that the pattern type is valid for the operand. Return true if an error was reported.
        /// </summary>
        private bool CheckValidPatternType(
            CSharpSyntaxNode typeSyntax,
            TypeSymbol operandType,
            TypeSymbol patternType,
            bool patternTypeWasInSource,
            bool isVar,
            DiagnosticBag diagnostics)
        {
            Debug.Assert((object)operandType != null);
            Debug.Assert((object)patternType != null);

            if (operandType.IsErrorType() || patternType.IsErrorType())
            {
                return false;
            }
            else if (patternType.IsNullableType() && !isVar && patternTypeWasInSource)
            {
                // It is an error to use pattern-matching with a nullable type, because you'll never get null. Use the underlying type.
                Error(diagnostics, ErrorCode.ERR_PatternNullableType, typeSyntax, patternType, patternType.GetNullableUnderlyingType());
                return true;
            }
            else if (patternType.IsStatic)
            {
                Error(diagnostics, ErrorCode.ERR_VarDeclIsStaticClass, typeSyntax, patternType);
                return true;
            }
            else if (!isVar)
            {
                if (patternType.IsDynamic())
                {
                    Error(diagnostics, ErrorCode.ERR_PatternDynamicType, typeSyntax);
                    return true;
                }

                HashSet<DiagnosticInfo> useSiteDiagnostics = null;
                var matchPossible = ExpressionOfTypeMatchesPatternType(Conversions, operandType, patternType, ref useSiteDiagnostics, out Conversion conversion, operandConstantValue: null, operandCouldBeNull: true);
                diagnostics.Add(typeSyntax, useSiteDiagnostics);
                if (matchPossible != false)
                {
                    if (!conversion.Exists && (operandType.ContainsTypeParameter() || patternType.ContainsTypeParameter()))
                    {
                        // permit pattern-matching when one of the types is an open type in C# 7.1.
                        LanguageVersion requiredVersion = MessageID.IDS_FeatureGenericPatternMatching.RequiredVersion();
                        if (requiredVersion > Compilation.LanguageVersion)
                        {
                            Error(diagnostics, ErrorCode.ERR_PatternWrongGenericTypeInVersion, typeSyntax,
                                operandType, patternType,
                                Compilation.LanguageVersion.ToDisplayString(),
                                new CSharpRequiredLanguageVersion(requiredVersion));
                            return true;
                        }
                    }
                }
                else
                {
                    Error(diagnostics, ErrorCode.ERR_PatternWrongType, typeSyntax, operandType, patternType);
                    return true;
                }
            }

            return false;
        }

        /// <summary>
        /// Does an expression of type <paramref name="expressionType"/> "match" a pattern that looks for
        /// type <paramref name="patternType"/>?
        /// 'true' if the matched type catches all of them, 'false' if it catches none of them, and
        /// 'null' if it might catch some of them.
        /// </summary>
        internal static bool? ExpressionOfTypeMatchesPatternType(
            Conversions conversions,
            TypeSymbol expressionType,
            TypeSymbol patternType,
            ref HashSet<DiagnosticInfo> useSiteDiagnostics,
            out Conversion conversion,
            ConstantValue operandConstantValue = null,
            bool operandCouldBeNull = false)
        {
            Debug.Assert((object)expressionType != null);
            if (expressionType.IsDynamic())
            {
                // if operand is the dynamic type, we do the same thing as though it were object
                expressionType = conversions.CorLibrary.GetSpecialType(SpecialType.System_Object);
            }

            conversion = conversions.ClassifyBuiltInConversion(expressionType, patternType, ref useSiteDiagnostics);
            var result = Binder.GetIsOperatorConstantResult(expressionType, patternType, conversion.Kind, operandConstantValue, operandCouldBeNull);
            return
                (result == null) ? (bool?)null :
                (result == ConstantValue.True) ? true :
                (result == ConstantValue.False) ? false :
                throw ExceptionUtilities.UnexpectedValue(result);
        }

        private BoundPattern BindDeclarationPattern(
            DeclarationPatternSyntax node,
            TypeSymbol operandType,
            bool hasErrors,
            DiagnosticBag diagnostics)
        {
            Debug.Assert(operandType != (object)null);

            var typeSyntax = node.Type;

            bool isVar;
            AliasSymbol aliasOpt;
<<<<<<< HEAD
            TypeSymbolWithAnnotations declType = BindType(typeSyntax, diagnostics, out isVar, out aliasOpt);
=======
            TypeSymbol declType = BindTypeOrVarKeyword(typeSyntax, diagnostics, out isVar, out aliasOpt);
>>>>>>> 79ae6bcf
            if (isVar)
            {
                declType = TypeSymbolWithAnnotations.Create(Compilation, operandType);
            }

            if (declType == (object)null)
            {
                Debug.Assert(hasErrors);
                declType = TypeSymbolWithAnnotations.Create(Compilation, this.CreateErrorType("var"));
            }

            var boundDeclType = new BoundTypeExpression(typeSyntax, aliasOpt, inferredType: isVar, type: declType.TypeSymbol);
            if (IsOperatorErrors(node, operandType, boundDeclType, diagnostics))
            {
                hasErrors = true;
            }
            else
            {
                hasErrors |= CheckValidPatternType(typeSyntax, operandType, declType.TypeSymbol,
                                                   isVar: isVar, patternTypeWasInSource: true, diagnostics: diagnostics);
            }

            switch (node.Designation.Kind())
            {
                case SyntaxKind.SingleVariableDesignation:
                    break;
                case SyntaxKind.DiscardDesignation:
                    return new BoundDeclarationPattern(node, null, boundDeclType, isVar, hasErrors);
                default:
                    throw ExceptionUtilities.UnexpectedValue(node.Designation.Kind());
            }

            var designation = (SingleVariableDesignationSyntax)node.Designation;
            var identifier = designation.Identifier;
            SourceLocalSymbol localSymbol = this.LookupLocal(identifier);

            if (localSymbol != (object)null)
            {
                if ((InConstructorInitializer || InFieldInitializer) && ContainingMemberOrLambda.ContainingSymbol.Kind == SymbolKind.NamedType)
                {
                    CheckFeatureAvailability(node, MessageID.IDS_FeatureExpressionVariablesInQueriesAndInitializers, diagnostics);
                }

                localSymbol.SetTypeSymbol(declType);

                // Check for variable declaration errors.
                hasErrors |= localSymbol.ScopeBinder.ValidateDeclarationNameConflictsInScope(localSymbol, diagnostics);

                if (!hasErrors)
                {
                    hasErrors = CheckRestrictedTypeInAsync(this.ContainingMemberOrLambda, declType.TypeSymbol, diagnostics, typeSyntax);
                }

                return new BoundDeclarationPattern(node, localSymbol, boundDeclType, isVar, hasErrors);
            }
            else
            {
                // We should have the right binder in the chain for a script or interactive, so we use the field for the pattern.
                Debug.Assert(node.SyntaxTree.Options.Kind != SourceCodeKind.Regular);
                GlobalExpressionVariable expressionVariableField = LookupDeclaredField(designation);
                DiagnosticBag tempDiagnostics = DiagnosticBag.GetInstance();
                expressionVariableField.SetType(declType, tempDiagnostics);
                tempDiagnostics.Free();
                BoundExpression receiver = SynthesizeReceiver(node, expressionVariableField, diagnostics);
                var variableAccess = new BoundFieldAccess(node, receiver, expressionVariableField, null, hasErrors);
                return new BoundDeclarationPattern(node, expressionVariableField, variableAccess, boundDeclType, isVar, hasErrors);
            }
        }

    }
}<|MERGE_RESOLUTION|>--- conflicted
+++ resolved
@@ -245,11 +245,7 @@
 
             bool isVar;
             AliasSymbol aliasOpt;
-<<<<<<< HEAD
-            TypeSymbolWithAnnotations declType = BindType(typeSyntax, diagnostics, out isVar, out aliasOpt);
-=======
-            TypeSymbol declType = BindTypeOrVarKeyword(typeSyntax, diagnostics, out isVar, out aliasOpt);
->>>>>>> 79ae6bcf
+            TypeSymbolWithAnnotations declType = BindTypeOrVarKeyword(typeSyntax, diagnostics, out isVar, out aliasOpt);
             if (isVar)
             {
                 declType = TypeSymbolWithAnnotations.Create(Compilation, operandType);
