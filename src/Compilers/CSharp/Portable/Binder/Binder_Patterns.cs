--- conflicted
+++ resolved
@@ -375,29 +375,11 @@
             ref bool hasErrors)
         {
             Debug.Assert(inputType != (object)null);
-<<<<<<< HEAD
             Debug.Assert(!typeSyntax.IsVar); // if the syntax had `var`, it would have been parsed as a var pattern.
             TypeSymbolWithAnnotations declType = BindType(typeSyntax, diagnostics, out AliasSymbol aliasOpt);
             Debug.Assert(!declType.IsNull);
             BoundTypeExpression boundDeclType = new BoundTypeExpression(typeSyntax, aliasOpt, inferredType: false, type: declType.TypeSymbol);
             hasErrors |= CheckValidPatternType(typeSyntax, inputType, declType.TypeSymbol, patternTypeWasInSource: true, diagnostics: diagnostics);
-=======
-
-            AliasSymbol aliasOpt;
-            TypeSymbolWithAnnotations declType = BindTypeOrVarKeyword(typeSyntax, diagnostics, out isVar, out aliasOpt);
-            if (isVar)
-                declType = TypeSymbolWithAnnotations.Create(NonNullTypesContext, inputType);
-
-            if (declType.IsNull)
-            {
-                Debug.Assert(hasErrors);
-                declType = TypeSymbolWithAnnotations.Create(NonNullTypesContext, this.CreateErrorType("var"));
-            }
-
-            BoundTypeExpression boundDeclType = new BoundTypeExpression(typeSyntax, aliasOpt, inferredType: isVar, type: declType.TypeSymbol);
-            hasErrors |= CheckValidPatternType(typeSyntax, inputType, declType.TypeSymbol,
-                                               isVar: isVar, patternTypeWasInSource: true, diagnostics: diagnostics);
->>>>>>> 2ebd138c
             return boundDeclType;
         }
 
@@ -612,10 +594,6 @@
                             diagnostics.Add(ErrorCode.ERR_DeconstructParameterNameMismatch, subPattern.NameColon.Name.Location, name, parameterName);
                         }
                     }
-                    else
-                    {
-                        Debug.Assert(deconstructMethod is ErrorMethodSymbol);
-                    }
                 }
 
                 var boundSubpattern = new BoundSubpattern(
@@ -699,44 +677,11 @@
                     foundField = CheckIsTupleElement(subpatternSyntax.NameColon.Name, (NamedTypeSymbol)declType, name, i, diagnostics);
                 }
 
-<<<<<<< HEAD
-                int skippedExtensionParameters = deconstructMethod?.IsExtensionMethod == true ? 1 : 0;
-                for (int i = 0; i < node.Subpatterns.Count; i++)
-                {
-                    var subPattern = node.Subpatterns[i];
-                    bool isError = outPlaceholders.IsDefaultOrEmpty || i >= outPlaceholders.Length;
-                    TypeSymbol elementType = isError ? CreateErrorType() : outPlaceholders[i].Type;
-                    ParameterSymbol parameter = null;
-                    if (subPattern.NameColon != null && !isError)
-                    {
-                        // Check that the given name is the same as the corresponding parameter of the method.
-                        string name = subPattern.NameColon.Name.Identifier.ValueText;
-                        int parameterIndex = i + skippedExtensionParameters;
-                        if (parameterIndex < deconstructMethod.ParameterCount)
-                        {
-                            parameter = deconstructMethod.Parameters[parameterIndex];
-                            string parameterName = parameter.Name;
-                            if (name != parameterName)
-                            {
-                                diagnostics.Add(ErrorCode.ERR_DeconstructParameterNameMismatch, subPattern.NameColon.Name.Location, name, parameterName);
-                            }
-                        }
-                    }
-
-                    var boundSubpattern = new BoundSubpattern(
-                        subPattern,
-                        parameter,
-                        BindPattern(subPattern.Pattern, elementType, GetValEscape(elementType, inputValEscape), isError, diagnostics)
-                        );
-                    patterns.Add(boundSubpattern);
-                }
-=======
                 BoundSubpattern boundSubpattern = new BoundSubpattern(
                     subpatternSyntax,
                     foundField,
                     BindPattern(subpatternSyntax.Pattern, elementType, GetValEscape(elementType, inputValEscape), isError, diagnostics));
                 patterns.Add(boundSubpattern);
->>>>>>> 2ebd138c
             }
         }
 
@@ -775,8 +720,6 @@
                 return false;
             }
 
-<<<<<<< HEAD
-=======
             return ShouldUseITuple(node, declType, diagnostics, out iTupleType, out iTupleGetLength, out iTupleGetItem);
         }
 
@@ -798,7 +741,6 @@
                 return false;
             }
 
->>>>>>> 2ebd138c
             iTupleType = Compilation.GetWellKnownType(WellKnownType.System_Runtime_CompilerServices_ITuple);
             if (iTupleType.TypeKind != TypeKind.Interface)
             {
@@ -922,26 +864,7 @@
                         else if (strippedInputType.IsTupleType)
                         {
                             // It is a tuple type. Work according to its elements
-<<<<<<< HEAD
-                            ImmutableArray<TypeSymbolWithAnnotations> elementTypes = inputType.TupleElementTypes;
-                            if (elementTypes.Length != tupleDesignation.Variables.Count && !hasErrors)
-                            {
-                                var location = new SourceLocation(node.SyntaxTree, 
-                                    new Text.TextSpan(tupleDesignation.OpenParenToken.SpanStart, tupleDesignation.CloseParenToken.Span.End - tupleDesignation.OpenParenToken.SpanStart));
-                                diagnostics.Add(ErrorCode.ERR_WrongNumberOfSubpatterns, location, inputType, elementTypes.Length, tupleDesignation.Variables.Count);
-                                hasErrors = true;
-                            }
-                            for (int i = 0; i < tupleDesignation.Variables.Count; i++)
-                            {
-                                var variable = tupleDesignation.Variables[i];
-                                bool isError = i >= elementTypes.Length;
-                                TypeSymbol elementType = isError ? CreateErrorType() : elementTypes[i].TypeSymbol;
-                                BoundPattern pattern = BindVarDesignation(node, variable, elementType, GetValEscape(elementType, inputValEscape), isError, diagnostics);
-                                subPatterns.Add(new BoundSubpattern(variable, symbol: null, pattern));
-                            }
-=======
                             addSubpatternsForTuple(strippedInputType.TupleElementTypes);
->>>>>>> 2ebd138c
                         }
                         else
                         {
