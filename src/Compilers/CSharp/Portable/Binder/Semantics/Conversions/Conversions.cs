﻿// Licensed to the .NET Foundation under one or more agreements.
// The .NET Foundation licenses this file to you under the MIT license.
// See the LICENSE file in the project root for more information.

using System;
using System.Collections.Generic;
using System.Collections.Immutable;
using System.Diagnostics;
using Microsoft.CodeAnalysis.CSharp.Symbols;

namespace Microsoft.CodeAnalysis.CSharp
{
    internal sealed class Conversions : ConversionsBase
    {
        private readonly Binder _binder;

        public Conversions(Binder binder)
            : this(binder, currentRecursionDepth: 0, includeNullability: false, otherNullabilityOpt: null)
        {
        }

        private Conversions(Binder binder, int currentRecursionDepth, bool includeNullability, Conversions otherNullabilityOpt)
            : base(binder.Compilation.Assembly.CorLibrary, currentRecursionDepth, includeNullability, otherNullabilityOpt)
        {
            _binder = binder;
        }

        protected override ConversionsBase CreateInstance(int currentRecursionDepth)
        {
            return new Conversions(_binder, currentRecursionDepth, IncludeNullability, otherNullabilityOpt: null);
        }

        private CSharpCompilation Compilation { get { return _binder.Compilation; } }

        protected override ConversionsBase WithNullabilityCore(bool includeNullability)
        {
            Debug.Assert(IncludeNullability != includeNullability);
            return new Conversions(_binder, currentRecursionDepth, includeNullability, this);
        }

<<<<<<< HEAD
        public override Conversion GetMethodGroupConversion(BoundMethodGroup source, TypeSymbol destination, ref CompoundUseSiteInfo<AssemblySymbol> useSiteInfo)
=======
        public override Conversion GetMethodGroupDelegateConversion(BoundMethodGroup source, TypeSymbol destination, ref HashSet<DiagnosticInfo> useSiteDiagnostics)
>>>>>>> 29542b0a
        {
            // Must be a bona fide delegate type, not an expression tree type.
            if (!destination.IsDelegateType())
            {
                return Conversion.NoConversion;
            }

            var (methodSymbol, isFunctionPointer) = GetDelegateInvokeOrFunctionPointerMethodIfAvailable(destination);
            if ((object)methodSymbol == null)
            {
                return Conversion.NoConversion;
            }

<<<<<<< HEAD
            var resolution = ResolveDelegateMethodGroup(_binder, source, methodSymbol, ref useSiteInfo);
=======
            var resolution = ResolveDelegateOrFunctionPointerMethodGroup(_binder, source, methodSymbol, isFunctionPointer, ref useSiteDiagnostics);
>>>>>>> 29542b0a
            var conversion = (resolution.IsEmpty || resolution.HasAnyErrors) ?
                Conversion.NoConversion :
                ToConversion(resolution.OverloadResolutionResult, resolution.MethodGroup, ((NamedTypeSymbol)destination).DelegateInvokeMethod.ParameterCount);
            resolution.Free();
            return conversion;
        }

        public override Conversion GetMethodGroupFunctionPointerConversion(BoundMethodGroup source, FunctionPointerTypeSymbol destination, ref HashSet<DiagnosticInfo> useSiteDiagnostics)
        {
            var resolution = ResolveDelegateOrFunctionPointerMethodGroup(_binder, source, destination.Signature, isFunctionPointer: true, ref useSiteDiagnostics);
            var conversion = (resolution.IsEmpty || resolution.HasAnyErrors) ?
                Conversion.NoConversion :
                ToConversion(resolution.OverloadResolutionResult, resolution.MethodGroup, destination.Signature.ParameterCount);
            resolution.Free();
            return conversion;
        }

        protected override Conversion GetInterpolatedStringConversion(BoundInterpolatedString source, TypeSymbol destination, ref CompoundUseSiteInfo<AssemblySymbol> useSiteInfo)
        {
            // An interpolated string expression may be converted to the types
            // System.IFormattable and System.FormattableString
            return (TypeSymbol.Equals(destination, Compilation.GetWellKnownType(WellKnownType.System_IFormattable), TypeCompareKind.ConsiderEverything2) ||
                    TypeSymbol.Equals(destination, Compilation.GetWellKnownType(WellKnownType.System_FormattableString), TypeCompareKind.ConsiderEverything2))
                ? Conversion.InterpolatedString : Conversion.NoConversion;
        }

        /// <summary>
        /// Resolve method group based on the optional delegate invoke method.
        /// If the invoke method is null, ignore arguments in resolution.
        /// </summary>
<<<<<<< HEAD
        private static MethodGroupResolution ResolveDelegateMethodGroup(Binder binder, BoundMethodGroup source, MethodSymbol delegateInvokeMethodOpt, ref CompoundUseSiteInfo<AssemblySymbol> useSiteInfo)
=======
        private static MethodGroupResolution ResolveDelegateOrFunctionPointerMethodGroup(Binder binder, BoundMethodGroup source, MethodSymbol delegateInvokeMethodOpt, bool isFunctionPointer, ref HashSet<DiagnosticInfo> useSiteDiagnostics)
>>>>>>> 29542b0a
        {
            if ((object)delegateInvokeMethodOpt != null)
            {
                var analyzedArguments = AnalyzedArguments.GetInstance();
                GetDelegateArguments(source.Syntax, analyzedArguments, delegateInvokeMethodOpt.Parameters, binder.Compilation);
<<<<<<< HEAD
                var resolution = binder.ResolveMethodGroup(source, analyzedArguments, useSiteInfo: ref useSiteInfo, inferWithDynamic: true,
                    isMethodGroupConversion: true, returnRefKind: delegateInvokeMethodOpt.RefKind, returnType: delegateInvokeMethodOpt.ReturnType);
=======
                var resolution = binder.ResolveMethodGroup(source, analyzedArguments, useSiteDiagnostics: ref useSiteDiagnostics, inferWithDynamic: true,
                    isMethodGroupConversion: true, returnRefKind: delegateInvokeMethodOpt.RefKind, returnType: delegateInvokeMethodOpt.ReturnType,
                    isFunctionPointerResolution: isFunctionPointer, callingConvention: delegateInvokeMethodOpt.CallingConvention);
>>>>>>> 29542b0a
                analyzedArguments.Free();
                return resolution;
            }
            else
            {
                return binder.ResolveMethodGroup(source, analyzedArguments: null, isMethodGroupConversion: true, ref useSiteInfo);
            }
        }

        /// <summary>
        /// Return the Invoke method symbol if the type is a delegate
        /// type and the Invoke method is available, otherwise null.
        /// </summary>
        private static (MethodSymbol, bool isFunctionPointer) GetDelegateInvokeOrFunctionPointerMethodIfAvailable(TypeSymbol type)
        {
            if (type is FunctionPointerTypeSymbol { Signature: { } signature })
            {
                return (signature, true);
            }

            var delegateType = type.GetDelegateType();
            if ((object)delegateType == null)
            {
                return (null, false);
            }

            MethodSymbol methodSymbol = delegateType.DelegateInvokeMethod;
            if ((object)methodSymbol == null || methodSymbol.HasUseSiteError)
            {
                return (null, false);
            }

            return (methodSymbol, false);
        }

<<<<<<< HEAD
        public static bool ReportDelegateMethodGroupDiagnostics(Binder binder, BoundMethodGroup expr, TypeSymbol targetType, BindingDiagnosticBag diagnostics)
        {
            var invokeMethodOpt = GetDelegateInvokeMethodIfAvailable(targetType);
            CompoundUseSiteInfo<AssemblySymbol> useSiteInfo = binder.GetNewCompoundUseSiteInfo(diagnostics);
            var resolution = ResolveDelegateMethodGroup(binder, expr, invokeMethodOpt, ref useSiteInfo);
            diagnostics.Add(expr.Syntax, useSiteInfo);
=======
        public static bool ReportDelegateOrFunctionPointerMethodGroupDiagnostics(Binder binder, BoundMethodGroup expr, TypeSymbol targetType, DiagnosticBag diagnostics)
        {
            var (invokeMethodOpt, isFunctionPointer) = GetDelegateInvokeOrFunctionPointerMethodIfAvailable(targetType);
            HashSet<DiagnosticInfo> useSiteDiagnostics = null;
            var resolution = ResolveDelegateOrFunctionPointerMethodGroup(binder, expr, invokeMethodOpt, isFunctionPointer, ref useSiteDiagnostics);
            diagnostics.Add(expr.Syntax, useSiteDiagnostics);
>>>>>>> 29542b0a

            bool hasErrors = resolution.HasAnyErrors;

            diagnostics.AddRange(resolution.Diagnostics);

            // SPEC VIOLATION: Unfortunately, we cannot exactly implement the specification for
            // the scenario in which an extension method that extends a value type is converted
            // to a delegate. The code we generate that captures a delegate to a static method
            // that is "partially evaluated" with the bound-to-the-delegate first argument
            // requires that the first argument be of reference type.
            //
            // SPEC VIOLATION: Similarly, we cannot capture a method of Nullable<T>, because
            // boxing a Nullable<T> gives a T, not a boxed Nullable<T>.
            //
            // We give special error messages in these situations.

            if (resolution.MethodGroup != null)
            {
                var result = resolution.OverloadResolutionResult;
                if (result != null)
                {
                    if (result.Succeeded)
                    {
                        var method = result.BestResult.Member;
                        Debug.Assert((object)method != null);
                        if (resolution.MethodGroup.IsExtensionMethodGroup)
                        {
                            Debug.Assert(method.IsExtensionMethod);

                            var thisParameter = method.Parameters[0];
                            if (!thisParameter.Type.IsReferenceType)
                            {
                                // Extension method '{0}' defined on value type '{1}' cannot be used to create delegates
                                diagnostics.Add(
                                    ErrorCode.ERR_ValueTypeExtDelegate,
                                    expr.Syntax.Location,
                                    method,
                                    thisParameter.Type);
                                hasErrors = true;
                            }
                        }
                        else if (method.ContainingType.IsNullableType() && !method.IsOverride)
                        {
                            // CS1728: Cannot bind delegate to '{0}' because it is a member of 'System.Nullable<T>'
                            diagnostics.Add(
                                ErrorCode.ERR_DelegateOnNullable,
                                expr.Syntax.Location,
                                method);
                            hasErrors = true;
                        }
                    }
                    else if (!hasErrors &&
                            !resolution.IsEmpty &&
                            resolution.ResultKind == LookupResultKind.Viable)
                    {
                        var overloadDiagnostics = BindingDiagnosticBag.GetInstance(withDiagnostics: true, diagnostics.AccumulatesDependencies);

                        result.ReportDiagnostics(
                            binder: binder, location: expr.Syntax.Location, nodeOpt: expr.Syntax, diagnostics: overloadDiagnostics,
                            name: expr.Name,
                            receiver: resolution.MethodGroup.Receiver, invokedExpression: expr.Syntax, arguments: resolution.AnalyzedArguments,
                            memberGroup: resolution.MethodGroup.Methods.ToImmutable(),
                            typeContainingConstructor: null, delegateTypeBeingInvoked: null,
                            isMethodGroupConversion: true, returnRefKind: invokeMethodOpt?.RefKind, delegateOrFunctionPointerType: targetType);

                        hasErrors = overloadDiagnostics.HasAnyErrors();
                        diagnostics.AddRangeAndFree(overloadDiagnostics);
                    }
                }
            }

            resolution.Free();
            return hasErrors;
        }

        public Conversion MethodGroupConversion(SyntaxNode syntax, MethodGroup methodGroup, NamedTypeSymbol delegateType, ref CompoundUseSiteInfo<AssemblySymbol> useSiteInfo)
        {
            var analyzedArguments = AnalyzedArguments.GetInstance();
            var result = OverloadResolutionResult<MethodSymbol>.GetInstance();
            var delegateInvokeMethod = delegateType.DelegateInvokeMethod;

            Debug.Assert((object)delegateInvokeMethod != null && !delegateInvokeMethod.HasUseSiteError,
                         "This method should only be called for valid delegate types");
            GetDelegateArguments(syntax, analyzedArguments, delegateInvokeMethod.Parameters, Compilation);
            _binder.OverloadResolution.MethodInvocationOverloadResolution(
                methods: methodGroup.Methods,
                typeArguments: methodGroup.TypeArguments,
                receiver: methodGroup.Receiver,
                arguments: analyzedArguments,
                result: result,
                useSiteInfo: ref useSiteInfo,
                isMethodGroupConversion: true,
                returnRefKind: delegateInvokeMethod.RefKind,
                returnType: delegateInvokeMethod.ReturnType);
            var conversion = ToConversion(result, methodGroup, delegateType.DelegateInvokeMethod.ParameterCount);

            analyzedArguments.Free();
            result.Free();
            return conversion;
        }

        public static void GetDelegateArguments(SyntaxNode syntax, AnalyzedArguments analyzedArguments, ImmutableArray<ParameterSymbol> delegateParameters, CSharpCompilation compilation)
        {
            foreach (var p in delegateParameters)
            {
                ParameterSymbol parameter = p;

                // In ExpressionBinder::BindGrpConversion, the native compiler substitutes object in place of dynamic.  This is
                // necessary because conversions from expressions of type dynamic always succeed, whereas conversions from the
                // type generally fail (modulo identity conversions).  This is not reflected in the C# 4 spec, but will be
                // incorporated going forward.  See DevDiv #742345 for additional details.
                // NOTE: Dev11 does a deep substitution (e.g. C<C<C<dynamic>>> -> C<C<C<object>>>), but that seems redundant.
                if (parameter.Type.IsDynamic())
                {
                    // If we don't have System.Object, then we'll get an error type, which will cause overload resolution to fail, 
                    // which will cause some error to be reported.  That's sufficient (i.e. no need to specifically report its absence here).
                    parameter = new SignatureOnlyParameterSymbol(
                        TypeWithAnnotations.Create(compilation.GetSpecialType(SpecialType.System_Object), customModifiers: parameter.TypeWithAnnotations.CustomModifiers), parameter.RefCustomModifiers, parameter.IsParams, parameter.RefKind);
                }

                analyzedArguments.Arguments.Add(new BoundParameter(syntax, parameter) { WasCompilerGenerated = true });
                analyzedArguments.RefKinds.Add(parameter.RefKind);
            }
        }

        private static Conversion ToConversion(OverloadResolutionResult<MethodSymbol> result, MethodGroup methodGroup, int parameterCount)
        {
            // 6.6 An implicit conversion (6.1) exists from a method group (7.1) to a compatible
            // delegate type. Given a delegate type D and an expression E that is classified as
            // a method group, an implicit conversion exists from E to D if E contains at least
            // one method that is applicable in its normal form (7.5.3.1) to an argument list
            // constructed by use of the parameter types and modifiers of D...

            // SPEC VIOLATION: Unfortunately, we cannot exactly implement the specification for
            // the scenario in which an extension method that extends a value type is converted
            // to a delegate. The code we generate that captures a delegate to a static method
            // that is "partially evaluated" with the bound-to-the-delegate first argument
            // requires that the first argument be of reference type.

            // SPEC VIOLATION: Similarly, we cannot capture a method of Nullable<T>, because
            // boxing a Nullable<T> gives a T, not a boxed Nullable<T>. (We can capture methods
            // of object on a nullable receiver, but not GetValueOrDefault.)

            if (!result.Succeeded)
            {
                return Conversion.NoConversion;
            }

            MethodSymbol method = result.BestResult.Member;

            if (methodGroup.IsExtensionMethodGroup && !method.Parameters[0].Type.IsReferenceType)
            {
                return Conversion.NoConversion;
            }

            //cannot capture stack-only types.
            if (method.RequiresInstanceReceiver && methodGroup.Receiver?.Type?.IsRestrictedType() == true)
            {
                return Conversion.NoConversion;
            }

            if (method.ContainingType.IsNullableType() && !method.IsOverride)
            {
                return Conversion.NoConversion;
            }

            // NOTE: Section 6.6 will be slightly updated:
            //
            //   - The candidate methods considered are only those methods that are applicable in their
            //     normal form (§7.5.3.1), and do not omit any optional parameters. Thus, candidate methods
            //     are ignored if they are applicable only in their expanded form, or if one or more of their
            //     optional parameters do not have a corresponding parameter in the targeted delegate type.
            //   
            // Therefore, we shouldn't get here unless the parameter count matches.

            // NOTE: Delegate type compatibility is important, but is not part of the existence check.

            Debug.Assert(method.ParameterCount == parameterCount + (methodGroup.IsExtensionMethodGroup ? 1 : 0));

            return new Conversion(ConversionKind.MethodGroup, method, methodGroup.IsExtensionMethodGroup);
        }

        public override Conversion GetStackAllocConversion(BoundStackAllocArrayCreation sourceExpression, TypeSymbol destination, ref CompoundUseSiteInfo<AssemblySymbol> useSiteInfo)
        {
            if (sourceExpression.NeedsToBeConverted())
            {
                Debug.Assert((object)sourceExpression.Type == null);
                Debug.Assert((object)sourceExpression.ElementType != null);

                var sourceAsPointer = new PointerTypeSymbol(TypeWithAnnotations.Create(sourceExpression.ElementType));
                var pointerConversion = ClassifyImplicitConversionFromType(sourceAsPointer, destination, ref useSiteInfo);

                if (pointerConversion.IsValid)
                {
                    return Conversion.MakeStackAllocToPointerType(pointerConversion);
                }
                else
                {
                    var spanType = _binder.GetWellKnownType(WellKnownType.System_Span_T, ref useSiteInfo);
                    if (spanType.TypeKind == TypeKind.Struct && spanType.IsRefLikeType)
                    {
                        var spanType_T = spanType.Construct(sourceExpression.ElementType);
                        var spanConversion = ClassifyImplicitConversionFromType(spanType_T, destination, ref useSiteInfo);

                        if (spanConversion.Exists)
                        {
                            return Conversion.MakeStackAllocToSpanType(spanConversion);
                        }
                    }
                }
            }

            return Conversion.NoConversion;
        }
    }
}<|MERGE_RESOLUTION|>--- conflicted
+++ resolved
@@ -38,11 +38,7 @@
             return new Conversions(_binder, currentRecursionDepth, includeNullability, this);
         }
 
-<<<<<<< HEAD
-        public override Conversion GetMethodGroupConversion(BoundMethodGroup source, TypeSymbol destination, ref CompoundUseSiteInfo<AssemblySymbol> useSiteInfo)
-=======
-        public override Conversion GetMethodGroupDelegateConversion(BoundMethodGroup source, TypeSymbol destination, ref HashSet<DiagnosticInfo> useSiteDiagnostics)
->>>>>>> 29542b0a
+        public override Conversion GetMethodGroupDelegateConversion(BoundMethodGroup source, TypeSymbol destination, ref CompoundUseSiteInfo<AssemblySymbol> useSiteInfo)
         {
             // Must be a bona fide delegate type, not an expression tree type.
             if (!destination.IsDelegateType())
@@ -56,11 +52,7 @@
                 return Conversion.NoConversion;
             }
 
-<<<<<<< HEAD
-            var resolution = ResolveDelegateMethodGroup(_binder, source, methodSymbol, ref useSiteInfo);
-=======
-            var resolution = ResolveDelegateOrFunctionPointerMethodGroup(_binder, source, methodSymbol, isFunctionPointer, ref useSiteDiagnostics);
->>>>>>> 29542b0a
+            var resolution = ResolveDelegateOrFunctionPointerMethodGroup(_binder, source, methodSymbol, isFunctionPointer, ref useSiteInfo);
             var conversion = (resolution.IsEmpty || resolution.HasAnyErrors) ?
                 Conversion.NoConversion :
                 ToConversion(resolution.OverloadResolutionResult, resolution.MethodGroup, ((NamedTypeSymbol)destination).DelegateInvokeMethod.ParameterCount);
@@ -91,24 +83,15 @@
         /// Resolve method group based on the optional delegate invoke method.
         /// If the invoke method is null, ignore arguments in resolution.
         /// </summary>
-<<<<<<< HEAD
-        private static MethodGroupResolution ResolveDelegateMethodGroup(Binder binder, BoundMethodGroup source, MethodSymbol delegateInvokeMethodOpt, ref CompoundUseSiteInfo<AssemblySymbol> useSiteInfo)
-=======
-        private static MethodGroupResolution ResolveDelegateOrFunctionPointerMethodGroup(Binder binder, BoundMethodGroup source, MethodSymbol delegateInvokeMethodOpt, bool isFunctionPointer, ref HashSet<DiagnosticInfo> useSiteDiagnostics)
->>>>>>> 29542b0a
+        private static MethodGroupResolution ResolveDelegateOrFunctionPointerMethodGroup(Binder binder, BoundMethodGroup source, MethodSymbol delegateInvokeMethodOpt, bool isFunctionPointer, ref CompoundUseSiteInfo<AssemblySymbol> useSiteInfo)
         {
             if ((object)delegateInvokeMethodOpt != null)
             {
                 var analyzedArguments = AnalyzedArguments.GetInstance();
                 GetDelegateArguments(source.Syntax, analyzedArguments, delegateInvokeMethodOpt.Parameters, binder.Compilation);
-<<<<<<< HEAD
                 var resolution = binder.ResolveMethodGroup(source, analyzedArguments, useSiteInfo: ref useSiteInfo, inferWithDynamic: true,
-                    isMethodGroupConversion: true, returnRefKind: delegateInvokeMethodOpt.RefKind, returnType: delegateInvokeMethodOpt.ReturnType);
-=======
-                var resolution = binder.ResolveMethodGroup(source, analyzedArguments, useSiteDiagnostics: ref useSiteDiagnostics, inferWithDynamic: true,
                     isMethodGroupConversion: true, returnRefKind: delegateInvokeMethodOpt.RefKind, returnType: delegateInvokeMethodOpt.ReturnType,
                     isFunctionPointerResolution: isFunctionPointer, callingConvention: delegateInvokeMethodOpt.CallingConvention);
->>>>>>> 29542b0a
                 analyzedArguments.Free();
                 return resolution;
             }
@@ -144,21 +127,12 @@
             return (methodSymbol, false);
         }
 
-<<<<<<< HEAD
-        public static bool ReportDelegateMethodGroupDiagnostics(Binder binder, BoundMethodGroup expr, TypeSymbol targetType, BindingDiagnosticBag diagnostics)
-        {
-            var invokeMethodOpt = GetDelegateInvokeMethodIfAvailable(targetType);
+        public static bool ReportDelegateOrFunctionPointerMethodGroupDiagnostics(Binder binder, BoundMethodGroup expr, TypeSymbol targetType, BindingDiagnosticBag diagnostics)
+        {
+            var (invokeMethodOpt, isFunctionPointer) = GetDelegateInvokeOrFunctionPointerMethodIfAvailable(targetType);
             CompoundUseSiteInfo<AssemblySymbol> useSiteInfo = binder.GetNewCompoundUseSiteInfo(diagnostics);
-            var resolution = ResolveDelegateMethodGroup(binder, expr, invokeMethodOpt, ref useSiteInfo);
+            var resolution = ResolveDelegateOrFunctionPointerMethodGroup(binder, expr, invokeMethodOpt, isFunctionPointer, ref useSiteInfo);
             diagnostics.Add(expr.Syntax, useSiteInfo);
-=======
-        public static bool ReportDelegateOrFunctionPointerMethodGroupDiagnostics(Binder binder, BoundMethodGroup expr, TypeSymbol targetType, DiagnosticBag diagnostics)
-        {
-            var (invokeMethodOpt, isFunctionPointer) = GetDelegateInvokeOrFunctionPointerMethodIfAvailable(targetType);
-            HashSet<DiagnosticInfo> useSiteDiagnostics = null;
-            var resolution = ResolveDelegateOrFunctionPointerMethodGroup(binder, expr, invokeMethodOpt, isFunctionPointer, ref useSiteDiagnostics);
-            diagnostics.Add(expr.Syntax, useSiteDiagnostics);
->>>>>>> 29542b0a
 
             bool hasErrors = resolution.HasAnyErrors;
 
