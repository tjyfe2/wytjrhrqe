--- conflicted
+++ resolved
@@ -268,11 +268,7 @@
                     if ((object)source != null && source.IsNullableType() && convertsFrom.IsValidNullableTypeArgument() && target.CanBeAssignedNull())
                     {
                         TypeSymbol nullableFrom = MakeNullableType(convertsFrom);
-<<<<<<< HEAD
-                        TypeSymbol nullableTo = convertsTo.IsNonNullableValueType() ? MakeNullableType(convertsTo) : convertsTo;
-=======
                         TypeSymbol nullableTo = convertsTo.IsValidNullableTypeArgument() ? MakeNullableType(convertsTo) : convertsTo;
->>>>>>> 67d940c4
                         Conversion liftedFromConversion = EncompassingExplicitConversion(sourceExpression, source, nullableFrom, ref useSiteInfo);
                         Conversion liftedToConversion = EncompassingExplicitConversion(null, nullableTo, target, ref useSiteInfo);
                         Debug.Assert(liftedFromConversion.Exists);
