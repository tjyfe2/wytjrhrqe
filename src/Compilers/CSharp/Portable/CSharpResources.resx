--- conflicted
+++ resolved
@@ -5829,96 +5829,94 @@
   <data name="IDS_FeatureUsingDeclarations" xml:space="preserve">
     <value>using declarations</value>
   </data>
-<<<<<<< HEAD
+  <data name="ERR_FeatureInPreview" xml:space="preserve">
+    <value>The feature '{0}' is currently in Preview and *unsupported*. To use Preview features, use the 'preview' language version.</value>
+  </data>
+  <data name="IDS_DefaultInterfaceImplementation" xml:space="preserve">
+    <value>default interface implementation</value>
+  </data>
+  <data name="IDS_BaseTypeInBaseExpression" xml:space="preserve">
+    <value>specifying base type in base expression</value>
+  </data>
+  <data name="ERR_RuntimeDoesNotSupportDefaultInterfaceImplementation" xml:space="preserve">
+    <value>Target runtime doesn't support default interface implementation.</value>
+  </data>
+  <data name="ERR_RuntimeDoesNotSupportDefaultInterfaceImplementationForMember" xml:space="preserve">
+    <value>'{0}' cannot implement interface member '{1}' in type '{2}' because the target runtime doesn't support default interface implementation.</value>
+  </data>
+  <data name="ERR_DefaultInterfaceImplementationModifier" xml:space="preserve">
+    <value>The modifier '{0}' is not valid for this item in C# {1}. Please use language version '{2}' or greater.</value>
+  </data>
+  <data name="ERR_ImplicitImplementationOfNonPublicInterfaceMember" xml:space="preserve">
+    <value>'{0}' does not implement interface member '{1}'. '{2}' cannot implicitly implement a non-public member.</value>
+  </data>
+  <data name="ERR_MostSpecificImplementationIsNotFound" xml:space="preserve">
+    <value>Interface member '{0}' does not have a most specific implementation. Neither '{1}', nor '{2}' are most specific.</value>
+  </data>
+  <data name="ERR_LanguageVersionDoesNotSupportDefaultInterfaceImplementationForMember" xml:space="preserve">
+    <value>'{0}' cannot implement interface member '{1}' in type '{2}' because feature '{3}' is not available in C# {4}. Please use language version '{5}' or greater.</value>
+  </data>
+  <data name="ERR_NotBaseOrImplementedInterface" xml:space="preserve">
+    <value>'{0}' is not base type or interface of {1}.</value>
+  </data>
+  <data name="ERR_RuntimeDoesNotSupportProtectedAccessForInterfaceMember" xml:space="preserve">
+    <value>Target runtime doesn't support 'protected', 'protected internal', or 'private protected' accessibility for a member of an interface.</value>
+  </data>
+  <data name="ERR_NotImplementedInBase" xml:space="preserve">
+    <value>'{0}' is not implemented in base interface {1}.</value>
+  </data>
+  <data name="ERR_NotDeclaredInBase" xml:space="preserve">
+    <value>'{0}' is not an immediate member of {1}.</value>
+  </data>
+  <data name="ERR_DefaultInterfaceImplementationInNoPIAType" xml:space="preserve">
+    <value>Type '{0}' cannot be embedded because it has a non-abstract member. Consider setting the 'Embed Interop Types' property to false.</value>
+  </data>
+  <data name="WRN_SwitchExpressionNotExhaustiveForNull" xml:space="preserve">
+    <value>The switch expression does not handle some null inputs (it is not exhaustive).</value>
+  </data>
+  <data name="WRN_SwitchExpressionNotExhaustiveForNull_Title" xml:space="preserve">
+    <value>The switch expression does not handle some null inputs.</value>
+  </data>
+  <data name="ERR_AttributeNotOnEventAccessor" xml:space="preserve">
+    <value>Attribute '{0}' is not valid on event accessors. It is only valid on '{1}' declarations.</value>
+  </data>
+  <data name="IDS_FeatureObsoleteOnPropertyAccessor" xml:space="preserve">
+    <value>obsolete on property accessor</value>
+  </data>
+  <data name="WRN_NullReferenceIterationVariable" xml:space="preserve">
+	<value>Possible null reference assignment to iteration variable</value>
+  </data>
+  <data name="WRN_NullReferenceIterationVariable_Title" xml:space="preserve">
+	<value>Possible null reference assignment to iteration variable</value>
+  </data>
+  <data name="WRN_UnconsumedEnumeratorCancellationAttributeUsage" xml:space="preserve">
+    <value>The EnumeratorCancellationAttribute applied to parameter '{0}' will have no effect. The attribute is only effective on a parameter of type CancellationToken in an async-iterator method returning IAsyncEnumerable</value>
+  </data>
+  <data name="WRN_UnconsumedEnumeratorCancellationAttributeUsage_Title" xml:space="preserve">
+    <value>The EnumeratorCancellationAttribute will have no effect. The attribute is only effective on a parameter of type CancellationToken in an async-iterator method returning IAsyncEnumerable</value>
+  </data>
+  <data name="WRN_UndecoratedCancellationTokenParameter" xml:space="preserve">
+    <value>Async-iterator '{0}' has one or more parameters of type 'CancellationToken' but none of them is decorated with the 'EnumeratorCancellation' attribute, so the cancellation token parameter from the generated 'IAsyncEnumerable&lt;>.GetAsyncEnumerator' will be unconsumed</value>
+  </data>
+  <data name="WRN_UndecoratedCancellationTokenParameter_Title" xml:space="preserve">
+    <value>Async-iterator member has one or more parameters of type 'CancellationToken' but none of them is decorated with the 'EnumeratorCancellation' attribute, so the cancellation token parameter from the generated 'IAsyncEnumerable&lt;>.GetAsyncEnumerator' will be unconsumed</value>
+  </data>
+  <data name="ERR_OverrideRefConstraintNotSatisfied" xml:space="preserve">
+    <value>Method '{0}' specifies a 'class' constraint for type parameter '{1}', but corresponding type parameter '{2}' of overridden or explicitly implemented method '{3}' is not a reference type.</value>
+  </data>
+  <data name="ERR_OverrideValConstraintNotSatisfied" xml:space="preserve">
+    <value>Method '{0}' specifies a 'struct' constraint for type parameter '{1}', but corresponding type parameter '{2}' of overridden or explicitly implemented method '{3}' is not a non-nullable value type.</value>
+  </data>
+  <data name="IDS_OverrideWithConstraints" xml:space="preserve">
+    <value>constraints for override and explicit interface implementation methods</value>
+  </data>
+  <data name="WRN_NullabilityMismatchInConstraintsOnPartialImplementation" xml:space="preserve">
+    <value>Partial method declarations of '{0}' have inconsistent nullability in constraints for type parameter '{1}'</value>
+  </data>
+  <data name="WRN_NullabilityMismatchInConstraintsOnPartialImplementation_Title" xml:space="preserve">
+    <value>Partial method declarations have inconsistent nullability in constraints for type parameter</value>
+  </data>
   <data name="IDS_FeatureNestedStackalloc" xml:space="preserve">
     <value>stackalloc in nested expressions</value>
-=======
-  <data name="ERR_FeatureInPreview" xml:space="preserve">
-    <value>The feature '{0}' is currently in Preview and *unsupported*. To use Preview features, use the 'preview' language version.</value>
-  </data>
-  <data name="IDS_DefaultInterfaceImplementation" xml:space="preserve">
-    <value>default interface implementation</value>
-  </data>
-  <data name="IDS_BaseTypeInBaseExpression" xml:space="preserve">
-    <value>specifying base type in base expression</value>
-  </data>
-  <data name="ERR_RuntimeDoesNotSupportDefaultInterfaceImplementation" xml:space="preserve">
-    <value>Target runtime doesn't support default interface implementation.</value>
-  </data>
-  <data name="ERR_RuntimeDoesNotSupportDefaultInterfaceImplementationForMember" xml:space="preserve">
-    <value>'{0}' cannot implement interface member '{1}' in type '{2}' because the target runtime doesn't support default interface implementation.</value>
-  </data>
-  <data name="ERR_DefaultInterfaceImplementationModifier" xml:space="preserve">
-    <value>The modifier '{0}' is not valid for this item in C# {1}. Please use language version '{2}' or greater.</value>
-  </data>
-  <data name="ERR_ImplicitImplementationOfNonPublicInterfaceMember" xml:space="preserve">
-    <value>'{0}' does not implement interface member '{1}'. '{2}' cannot implicitly implement a non-public member.</value>
-  </data>
-  <data name="ERR_MostSpecificImplementationIsNotFound" xml:space="preserve">
-    <value>Interface member '{0}' does not have a most specific implementation. Neither '{1}', nor '{2}' are most specific.</value>
-  </data>
-  <data name="ERR_LanguageVersionDoesNotSupportDefaultInterfaceImplementationForMember" xml:space="preserve">
-    <value>'{0}' cannot implement interface member '{1}' in type '{2}' because feature '{3}' is not available in C# {4}. Please use language version '{5}' or greater.</value>
-  </data>
-  <data name="ERR_NotBaseOrImplementedInterface" xml:space="preserve">
-    <value>'{0}' is not base type or interface of {1}.</value>
-  </data>
-  <data name="ERR_RuntimeDoesNotSupportProtectedAccessForInterfaceMember" xml:space="preserve">
-    <value>Target runtime doesn't support 'protected', 'protected internal', or 'private protected' accessibility for a member of an interface.</value>
-  </data>
-  <data name="ERR_NotImplementedInBase" xml:space="preserve">
-    <value>'{0}' is not implemented in base interface {1}.</value>
-  </data>
-  <data name="ERR_NotDeclaredInBase" xml:space="preserve">
-    <value>'{0}' is not an immediate member of {1}.</value>
-  </data>
-  <data name="ERR_DefaultInterfaceImplementationInNoPIAType" xml:space="preserve">
-    <value>Type '{0}' cannot be embedded because it has a non-abstract member. Consider setting the 'Embed Interop Types' property to false.</value>
-  </data>
-  <data name="WRN_SwitchExpressionNotExhaustiveForNull" xml:space="preserve">
-    <value>The switch expression does not handle some null inputs (it is not exhaustive).</value>
-  </data>
-  <data name="WRN_SwitchExpressionNotExhaustiveForNull_Title" xml:space="preserve">
-    <value>The switch expression does not handle some null inputs.</value>
-  </data>
-  <data name="ERR_AttributeNotOnEventAccessor" xml:space="preserve">
-    <value>Attribute '{0}' is not valid on event accessors. It is only valid on '{1}' declarations.</value>
-  </data>
-  <data name="IDS_FeatureObsoleteOnPropertyAccessor" xml:space="preserve">
-    <value>obsolete on property accessor</value>
-  </data>
-  <data name="WRN_NullReferenceIterationVariable" xml:space="preserve">
-	<value>Possible null reference assignment to iteration variable</value>
-  </data>
-  <data name="WRN_NullReferenceIterationVariable_Title" xml:space="preserve">
-	<value>Possible null reference assignment to iteration variable</value>
-  </data>
-  <data name="WRN_UnconsumedEnumeratorCancellationAttributeUsage" xml:space="preserve">
-    <value>The EnumeratorCancellationAttribute applied to parameter '{0}' will have no effect. The attribute is only effective on a parameter of type CancellationToken in an async-iterator method returning IAsyncEnumerable</value>
-  </data>
-  <data name="WRN_UnconsumedEnumeratorCancellationAttributeUsage_Title" xml:space="preserve">
-    <value>The EnumeratorCancellationAttribute will have no effect. The attribute is only effective on a parameter of type CancellationToken in an async-iterator method returning IAsyncEnumerable</value>
-  </data>
-  <data name="WRN_UndecoratedCancellationTokenParameter" xml:space="preserve">
-    <value>Async-iterator '{0}' has one or more parameters of type 'CancellationToken' but none of them is decorated with the 'EnumeratorCancellation' attribute, so the cancellation token parameter from the generated 'IAsyncEnumerable&lt;>.GetAsyncEnumerator' will be unconsumed</value>
-  </data>
-  <data name="WRN_UndecoratedCancellationTokenParameter_Title" xml:space="preserve">
-    <value>Async-iterator member has one or more parameters of type 'CancellationToken' but none of them is decorated with the 'EnumeratorCancellation' attribute, so the cancellation token parameter from the generated 'IAsyncEnumerable&lt;>.GetAsyncEnumerator' will be unconsumed</value>
-  </data>
-  <data name="ERR_OverrideRefConstraintNotSatisfied" xml:space="preserve">
-    <value>Method '{0}' specifies a 'class' constraint for type parameter '{1}', but corresponding type parameter '{2}' of overridden or explicitly implemented method '{3}' is not a reference type.</value>
-  </data>
-  <data name="ERR_OverrideValConstraintNotSatisfied" xml:space="preserve">
-    <value>Method '{0}' specifies a 'struct' constraint for type parameter '{1}', but corresponding type parameter '{2}' of overridden or explicitly implemented method '{3}' is not a non-nullable value type.</value>
-  </data>
-  <data name="IDS_OverrideWithConstraints" xml:space="preserve">
-    <value>constraints for override and explicit interface implementation methods</value>
-  </data>
-  <data name="WRN_NullabilityMismatchInConstraintsOnPartialImplementation" xml:space="preserve">
-    <value>Partial method declarations of '{0}' have inconsistent nullability in constraints for type parameter '{1}'</value>
-  </data>
-  <data name="WRN_NullabilityMismatchInConstraintsOnPartialImplementation_Title" xml:space="preserve">
-    <value>Partial method declarations have inconsistent nullability in constraints for type parameter</value>
->>>>>>> 4c6cb7ae
   </data>
 </root>