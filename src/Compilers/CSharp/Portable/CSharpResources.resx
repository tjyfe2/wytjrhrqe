﻿<?xml version="1.0" encoding="utf-8"?>
<root>
  <!-- 
    Microsoft ResX Schema 
    
    Version 2.0
    
    The primary goals of this format is to allow a simple XML format 
    that is mostly human readable. The generation and parsing of the 
    various data types are done through the TypeConverter classes 
    associated with the data types.
    
    Example:
    
    ... ado.net/XML headers & schema ...
    <resheader name="resmimetype">text/microsoft-resx</resheader>
    <resheader name="version">2.0</resheader>
    <resheader name="reader">System.Resources.ResXResourceReader, System.Windows.Forms, ...</resheader>
    <resheader name="writer">System.Resources.ResXResourceWriter, System.Windows.Forms, ...</resheader>
    <data name="Name1"><value>this is my long string</value><comment>this is a comment</comment></data>
    <data name="Color1" type="System.Drawing.Color, System.Drawing">Blue</data>
    <data name="Bitmap1" mimetype="application/x-microsoft.net.object.binary.base64">
        <value>[base64 mime encoded serialized .NET Framework object]</value>
    </data>
    <data name="Icon1" type="System.Drawing.Icon, System.Drawing" mimetype="application/x-microsoft.net.object.bytearray.base64">
        <value>[base64 mime encoded string representing a byte array form of the .NET Framework object]</value>
        <comment>This is a comment</comment>
    </data>
                
    There are any number of "resheader" rows that contain simple 
    name/value pairs.
    
    Each data row contains a name, and value. The row also contains a 
    type or mimetype. Type corresponds to a .NET class that support 
    text/value conversion through the TypeConverter architecture. 
    Classes that don't support this are serialized and stored with the 
    mimetype set.
    
    The mimetype is used for serialized objects, and tells the 
    ResXResourceReader how to depersist the object. This is currently not 
    extensible. For a given mimetype the value must be set accordingly:
    
    Note - application/x-microsoft.net.object.binary.base64 is the format 
    that the ResXResourceWriter will generate, however the reader can 
    read any of the formats listed below.
    
    mimetype: application/x-microsoft.net.object.binary.base64
    value   : The object must be serialized with 
            : System.Runtime.Serialization.Formatters.Binary.BinaryFormatter
            : and then encoded with base64 encoding.
    
    mimetype: application/x-microsoft.net.object.soap.base64
    value   : The object must be serialized with 
            : System.Runtime.Serialization.Formatters.Soap.SoapFormatter
            : and then encoded with base64 encoding.

    mimetype: application/x-microsoft.net.object.bytearray.base64
    value   : The object must be serialized into a byte array 
            : using a System.ComponentModel.TypeConverter
            : and then encoded with base64 encoding.
    -->
  <xsd:schema id="root" xmlns="" xmlns:xsd="http://www.w3.org/2001/XMLSchema" xmlns:msdata="urn:schemas-microsoft-com:xml-msdata">
    <xsd:import namespace="http://www.w3.org/XML/1998/namespace" />
    <xsd:element name="root" msdata:IsDataSet="true">
      <xsd:complexType>
        <xsd:choice maxOccurs="unbounded">
          <xsd:element name="metadata">
            <xsd:complexType>
              <xsd:sequence>
                <xsd:element name="value" type="xsd:string" minOccurs="0" />
              </xsd:sequence>
              <xsd:attribute name="name" use="required" type="xsd:string" />
              <xsd:attribute name="type" type="xsd:string" />
              <xsd:attribute name="mimetype" type="xsd:string" />
              <xsd:attribute ref="xml:space" />
            </xsd:complexType>
          </xsd:element>
          <xsd:element name="assembly">
            <xsd:complexType>
              <xsd:attribute name="alias" type="xsd:string" />
              <xsd:attribute name="name" type="xsd:string" />
            </xsd:complexType>
          </xsd:element>
          <xsd:element name="data">
            <xsd:complexType>
              <xsd:sequence>
                <xsd:element name="value" type="xsd:string" minOccurs="0" msdata:Ordinal="1" />
                <xsd:element name="comment" type="xsd:string" minOccurs="0" msdata:Ordinal="2" />
              </xsd:sequence>
              <xsd:attribute name="name" type="xsd:string" use="required" msdata:Ordinal="1" />
              <xsd:attribute name="type" type="xsd:string" msdata:Ordinal="3" />
              <xsd:attribute name="mimetype" type="xsd:string" msdata:Ordinal="4" />
              <xsd:attribute ref="xml:space" />
            </xsd:complexType>
          </xsd:element>
          <xsd:element name="resheader">
            <xsd:complexType>
              <xsd:sequence>
                <xsd:element name="value" type="xsd:string" minOccurs="0" msdata:Ordinal="1" />
              </xsd:sequence>
              <xsd:attribute name="name" type="xsd:string" use="required" />
            </xsd:complexType>
          </xsd:element>
        </xsd:choice>
      </xsd:complexType>
    </xsd:element>
  </xsd:schema>
  <resheader name="resmimetype">
    <value>text/microsoft-resx</value>
  </resheader>
  <resheader name="version">
    <value>2.0</value>
  </resheader>
  <resheader name="reader">
    <value>System.Resources.ResXResourceReader, System.Windows.Forms, Version=4.0.0.0, Culture=neutral, PublicKeyToken=b77a5c561934e089</value>
  </resheader>
  <resheader name="writer">
    <value>System.Resources.ResXResourceWriter, System.Windows.Forms, Version=4.0.0.0, Culture=neutral, PublicKeyToken=b77a5c561934e089</value>
  </resheader>
  <data name="IDS_NULL" xml:space="preserve">
    <value>&lt;null&gt;</value>
  </data>
  <data name="IDS_ThrowExpression" xml:space="preserve">
    <value>&lt;throw expression&gt;</value>
  </data>
  <data name="IDS_FeatureSwitchExpression" xml:space="preserve">
    <value>&lt;switch expression&gt;</value>
  </data>
  <data name="IDS_FeatureLocalFunctionAttributes" xml:space="preserve">
    <value>local function attributes</value>
  </data>
  <data name="IDS_FeatureExternLocalFunctions" xml:space="preserve">
    <value>extern local functions</value>
  </data>
  <data name="IDS_RELATEDERROR" xml:space="preserve">
    <value>(Location of symbol related to previous error)</value>
  </data>
  <data name="IDS_RELATEDWARNING" xml:space="preserve">
    <value>(Location of symbol related to previous warning)</value>
  </data>
  <data name="IDS_XMLIGNORED" xml:space="preserve">
    <value>&lt;!-- Badly formed XML comment ignored for member "{0}" --&gt;</value>
  </data>
  <data name="IDS_XMLIGNORED2" xml:space="preserve">
    <value> Badly formed XML file "{0}" cannot be included </value>
  </data>
  <data name="IDS_XMLFAILEDINCLUDE" xml:space="preserve">
    <value> Failed to insert some or all of included XML </value>
  </data>
  <data name="IDS_XMLBADINCLUDE" xml:space="preserve">
    <value> Include tag is invalid </value>
  </data>
  <data name="IDS_XMLNOINCLUDE" xml:space="preserve">
    <value> No matching elements were found for the following include tag </value>
  </data>
  <data name="IDS_XMLMISSINGINCLUDEFILE" xml:space="preserve">
    <value>Missing file attribute</value>
  </data>
  <data name="IDS_XMLMISSINGINCLUDEPATH" xml:space="preserve">
    <value>Missing path attribute</value>
  </data>
  <data name="IDS_GlobalNamespace" xml:space="preserve">
    <value>&lt;global namespace&gt;</value>
  </data>
  <data name="IDS_FeatureGenerics" xml:space="preserve">
    <value>generics</value>
  </data>
  <data name="IDS_FeatureAnonDelegates" xml:space="preserve">
    <value>anonymous methods</value>
  </data>
  <data name="IDS_FeatureModuleAttrLoc" xml:space="preserve">
    <value>module as an attribute target specifier</value>
  </data>
  <data name="IDS_FeatureGlobalNamespace" xml:space="preserve">
    <value>namespace alias qualifier</value>
  </data>
  <data name="IDS_FeatureFixedBuffer" xml:space="preserve">
    <value>fixed size buffers</value>
  </data>
  <data name="IDS_FeaturePragma" xml:space="preserve">
    <value>#pragma</value>
  </data>
  <data name="IDS_FeatureStaticClasses" xml:space="preserve">
    <value>static classes</value>
  </data>
  <data name="IDS_FeatureReadOnlyStructs" xml:space="preserve">
    <value>readonly structs</value>
  </data>
  <data name="IDS_FeaturePartialTypes" xml:space="preserve">
    <value>partial types</value>
  </data>
  <data name="IDS_FeatureAsync" xml:space="preserve">
    <value>async function</value>
  </data>
  <data name="IDS_FeatureSwitchOnBool" xml:space="preserve">
    <value>switch on boolean type</value>
  </data>
  <data name="IDS_MethodGroup" xml:space="preserve">
    <value>method group</value>
  </data>
  <data name="IDS_AnonMethod" xml:space="preserve">
    <value>anonymous method</value>
  </data>
  <data name="IDS_Lambda" xml:space="preserve">
    <value>lambda expression</value>
  </data>
  <data name="IDS_Collection" xml:space="preserve">
    <value>collection</value>
  </data>
  <data name="IDS_Disposable" xml:space="preserve">
    <value>disposable</value>
  </data>
  <data name="IDS_FeaturePropertyAccessorMods" xml:space="preserve">
    <value>access modifiers on properties</value>
  </data>
  <data name="IDS_FeatureExternAlias" xml:space="preserve">
    <value>extern alias</value>
  </data>
  <data name="IDS_FeatureIterators" xml:space="preserve">
    <value>iterators</value>
  </data>
  <data name="IDS_FeatureDefault" xml:space="preserve">
    <value>default operator</value>
  </data>
  <data name="IDS_FeatureAsyncStreams" xml:space="preserve">
    <value>async streams</value>
  </data>
  <data name="IDS_FeatureUnmanagedConstructedTypes" xml:space="preserve">
    <value>unmanaged constructed types</value>
  </data>
  <data name="IDS_FeatureReadOnlyMembers" xml:space="preserve">
    <value>readonly members</value>
  </data>
  <data name="IDS_FeatureDefaultLiteral" xml:space="preserve">
    <value>default literal</value>
  </data>
  <data name="IDS_FeaturePrivateProtected" xml:space="preserve">
    <value>private protected</value>
  </data>
  <data name="IDS_FeatureTupleEquality" xml:space="preserve">
    <value>tuple equality</value>
  </data>
  <data name="IDS_FeatureNullable" xml:space="preserve">
    <value>nullable types</value>
  </data>
  <data name="IDS_FeaturePatternMatching" xml:space="preserve">
    <value>pattern matching</value>
  </data>
  <data name="IDS_FeatureExpressionBodiedAccessor" xml:space="preserve">
    <value>expression body property accessor</value>
  </data>
  <data name="IDS_FeatureExpressionBodiedDeOrConstructor" xml:space="preserve">
    <value>expression body constructor and destructor</value>
  </data>
  <data name="IDS_FeatureThrowExpression" xml:space="preserve">
    <value>throw expression</value>
  </data>
  <data name="IDS_FeatureImplicitArray" xml:space="preserve">
    <value>implicitly typed array</value>
  </data>
  <data name="IDS_FeatureImplicitLocal" xml:space="preserve">
    <value>implicitly typed local variable</value>
  </data>
  <data name="IDS_FeatureAnonymousTypes" xml:space="preserve">
    <value>anonymous types</value>
  </data>
  <data name="IDS_FeatureAutoImplementedProperties" xml:space="preserve">
    <value>automatically implemented properties</value>
  </data>
  <data name="IDS_FeatureReadonlyAutoImplementedProperties" xml:space="preserve">
    <value>readonly automatically implemented properties</value>
  </data>
  <data name="IDS_FeatureObjectInitializer" xml:space="preserve">
    <value>object initializer</value>
  </data>
  <data name="IDS_FeatureCollectionInitializer" xml:space="preserve">
    <value>collection initializer</value>
  </data>
  <data name="IDS_FeatureQueryExpression" xml:space="preserve">
    <value>query expression</value>
  </data>
  <data name="IDS_FeatureExtensionMethod" xml:space="preserve">
    <value>extension method</value>
  </data>
  <data name="IDS_FeaturePartialMethod" xml:space="preserve">
    <value>partial method</value>
  </data>
  <data name="IDS_SK_METHOD" xml:space="preserve">
    <value>method</value>
  </data>
  <data name="IDS_SK_TYPE" xml:space="preserve">
    <value>type</value>
  </data>
  <data name="IDS_SK_NAMESPACE" xml:space="preserve">
    <value>namespace</value>
  </data>
  <data name="IDS_SK_FIELD" xml:space="preserve">
    <value>field</value>
  </data>
  <data name="IDS_SK_PROPERTY" xml:space="preserve">
    <value>property</value>
  </data>
  <data name="IDS_SK_UNKNOWN" xml:space="preserve">
    <value>element</value>
  </data>
  <data name="IDS_SK_VARIABLE" xml:space="preserve">
    <value>variable</value>
  </data>
  <data name="IDS_SK_LABEL" xml:space="preserve">
    <value>label</value>
  </data>
  <data name="IDS_SK_EVENT" xml:space="preserve">
    <value>event</value>
  </data>
  <data name="IDS_SK_TYVAR" xml:space="preserve">
    <value>type parameter</value>
  </data>
  <data name="IDS_SK_ALIAS" xml:space="preserve">
    <value>using alias</value>
  </data>
  <data name="IDS_SK_EXTERNALIAS" xml:space="preserve">
    <value>extern alias</value>
  </data>
  <data name="IDS_SK_CONSTRUCTOR" xml:space="preserve">
    <value>constructor</value>
  </data>
  <data name="IDS_FOREACHLOCAL" xml:space="preserve">
    <value>foreach iteration variable</value>
  </data>
  <data name="IDS_FIXEDLOCAL" xml:space="preserve">
    <value>fixed variable</value>
  </data>
  <data name="IDS_USINGLOCAL" xml:space="preserve">
    <value>using variable</value>
  </data>
  <data name="IDS_Contravariant" xml:space="preserve">
    <value>contravariant</value>
  </data>
  <data name="IDS_Contravariantly" xml:space="preserve">
    <value>contravariantly</value>
  </data>
  <data name="IDS_Covariant" xml:space="preserve">
    <value>covariant</value>
  </data>
  <data name="IDS_Covariantly" xml:space="preserve">
    <value>covariantly</value>
  </data>
  <data name="IDS_Invariantly" xml:space="preserve">
    <value>invariantly</value>
  </data>
  <data name="IDS_FeatureDynamic" xml:space="preserve">
    <value>dynamic</value>
  </data>
  <data name="IDS_FeatureNamedArgument" xml:space="preserve">
    <value>named argument</value>
  </data>
  <data name="IDS_FeatureOptionalParameter" xml:space="preserve">
    <value>optional parameter</value>
  </data>
  <data name="IDS_FeatureExceptionFilter" xml:space="preserve">
    <value>exception filter</value>
  </data>
  <data name="IDS_FeatureTypeVariance" xml:space="preserve">
    <value>type variance</value>
  </data>
  <data name="IDS_Parameter" xml:space="preserve">
    <value>parameter</value>
  </data>
  <data name="IDS_Return" xml:space="preserve">
    <value>return</value>
  </data>
  <data name="XML_InvalidToken" xml:space="preserve">
    <value>The character(s) '{0}' cannot be used at this location.</value>
  </data>
  <data name="XML_IncorrectComment" xml:space="preserve">
    <value>Incorrect syntax was used in a comment.</value>
  </data>
  <data name="XML_InvalidCharEntity" xml:space="preserve">
    <value>An invalid character was found inside an entity reference.</value>
  </data>
  <data name="XML_ExpectedEndOfTag" xml:space="preserve">
    <value>Expected '&gt;' or '/&gt;' to close tag '{0}'.</value>
  </data>
  <data name="XML_ExpectedIdentifier" xml:space="preserve">
    <value>An identifier was expected.</value>
  </data>
  <data name="XML_InvalidUnicodeChar" xml:space="preserve">
    <value>Invalid unicode character.</value>
  </data>
  <data name="XML_InvalidWhitespace" xml:space="preserve">
    <value>Whitespace is not allowed at this location.</value>
  </data>
  <data name="XML_LessThanInAttributeValue" xml:space="preserve">
    <value>The character '&lt;' cannot be used in an attribute value.</value>
  </data>
  <data name="XML_MissingEqualsAttribute" xml:space="preserve">
    <value>Missing equals sign between attribute and attribute value.</value>
  </data>
  <data name="XML_RefUndefinedEntity_1" xml:space="preserve">
    <value>Reference to undefined entity '{0}'.</value>
  </data>
  <data name="XML_StringLiteralNoStartQuote" xml:space="preserve">
    <value>A string literal was expected, but no opening quotation mark was found.</value>
  </data>
  <data name="XML_StringLiteralNoEndQuote" xml:space="preserve">
    <value>Missing closing quotation mark for string literal.</value>
  </data>
  <data name="XML_StringLiteralNonAsciiQuote" xml:space="preserve">
    <value>Non-ASCII quotations marks may not be used around string literals.</value>
  </data>
  <data name="XML_EndTagNotExpected" xml:space="preserve">
    <value>End tag was not expected at this location.</value>
  </data>
  <data name="XML_ElementTypeMatch" xml:space="preserve">
    <value>End tag '{0}' does not match the start tag '{1}'.</value>
  </data>
  <data name="XML_EndTagExpected" xml:space="preserve">
    <value>Expected an end tag for element '{0}'.</value>
  </data>
  <data name="XML_WhitespaceMissing" xml:space="preserve">
    <value>Required white space was missing.</value>
  </data>
  <data name="XML_ExpectedEndOfXml" xml:space="preserve">
    <value>Unexpected character at this location.</value>
  </data>
  <data name="XML_CDataEndTagNotAllowed" xml:space="preserve">
    <value>The literal string ']]&gt;' is not allowed in element content.</value>
  </data>
  <data name="XML_DuplicateAttribute" xml:space="preserve">
    <value>Duplicate '{0}' attribute</value>
  </data>
  <data name="ERR_NoMetadataFile" xml:space="preserve">
    <value>Metadata file '{0}' could not be found</value>
  </data>
  <data name="ERR_MetadataReferencesNotSupported" xml:space="preserve">
    <value>Metadata references are not supported.</value>
  </data>
  <data name="FTL_MetadataCantOpenFile" xml:space="preserve">
    <value>Metadata file '{0}' could not be opened -- {1}</value>
  </data>
  <data name="ERR_NoTypeDef" xml:space="preserve">
    <value>The type '{0}' is defined in an assembly that is not referenced. You must add a reference to assembly '{1}'.</value>
  </data>
  <data name="ERR_NoTypeDefFromModule" xml:space="preserve">
    <value>The type '{0}' is defined in a module that has not been added. You must add the module '{1}'.</value>
  </data>
  <data name="ERR_OutputWriteFailed" xml:space="preserve">
    <value>Could not write to output file '{0}' -- '{1}'</value>
  </data>
  <data name="ERR_MultipleEntryPoints" xml:space="preserve">
    <value>Program has more than one entry point defined. Compile with /main to specify the type that contains the entry point.</value>
  </data>
  <data name="ERR_BadBinaryOps" xml:space="preserve">
    <value>Operator '{0}' cannot be applied to operands of type '{1}' and '{2}'</value>
  </data>
  <data name="ERR_AmbigBinaryOpsOnUnconstrainedDefault" xml:space="preserve">
    <value>Operator '{0}' cannot be applied to 'default' and operand of type '{1}' because it is a type parameter that is not known to be a reference type</value>
  </data>
  <data name="ERR_IntDivByZero" xml:space="preserve">
    <value>Division by constant zero</value>
  </data>
  <data name="ERR_BadIndexLHS" xml:space="preserve">
    <value>Cannot apply indexing with [] to an expression of type '{0}'</value>
  </data>
  <data name="ERR_BadIndexCount" xml:space="preserve">
    <value>Wrong number of indices inside []; expected {0}</value>
  </data>
  <data name="ERR_BadUnaryOp" xml:space="preserve">
    <value>Operator '{0}' cannot be applied to operand of type '{1}'</value>
  </data>
  <data name="ERR_BadOpOnNullOrDefaultOrNew" xml:space="preserve">
    <value>Operator '{0}' cannot be applied to operand '{1}'</value>
  </data>
  <data name="ERR_ThisInStaticMeth" xml:space="preserve">
    <value>Keyword 'this' is not valid in a static property, static method, or static field initializer</value>
  </data>
  <data name="ERR_ThisInBadContext" xml:space="preserve">
    <value>Keyword 'this' is not available in the current context</value>
  </data>
  <data name="ERR_OmittedTypeArgument" xml:space="preserve">
    <value>Omitting the type argument is not allowed in the current context</value>
  </data>
  <data name="WRN_InvalidMainSig" xml:space="preserve">
    <value>'{0}' has the wrong signature to be an entry point</value>
  </data>
  <data name="WRN_InvalidMainSig_Title" xml:space="preserve">
    <value>Method has the wrong signature to be an entry point</value>
  </data>
  <data name="ERR_NoImplicitConv" xml:space="preserve">
    <value>Cannot implicitly convert type '{0}' to '{1}'</value>
  </data>
  <data name="ERR_NoExplicitConv" xml:space="preserve">
    <value>Cannot convert type '{0}' to '{1}'</value>
  </data>
  <data name="ERR_ConstOutOfRange" xml:space="preserve">
    <value>Constant value '{0}' cannot be converted to a '{1}'</value>
  </data>
  <data name="ERR_AmbigBinaryOps" xml:space="preserve">
    <value>Operator '{0}' is ambiguous on operands of type '{1}' and '{2}'</value>
  </data>
  <data name="ERR_AmbigBinaryOpsOnDefault" xml:space="preserve">
    <value>Operator '{0}' is ambiguous on operands '{1}' and '{2}'</value>
  </data>
  <data name="ERR_AmbigUnaryOp" xml:space="preserve">
    <value>Operator '{0}' is ambiguous on an operand of type '{1}'</value>
  </data>
  <data name="ERR_InAttrOnOutParam" xml:space="preserve">
    <value>An out parameter cannot have the In attribute</value>
  </data>
  <data name="ERR_ValueCantBeNull" xml:space="preserve">
    <value>Cannot convert null to '{0}' because it is a non-nullable value type</value>
  </data>
  <data name="ERR_NoExplicitBuiltinConv" xml:space="preserve">
    <value>Cannot convert type '{0}' to '{1}' via a reference conversion, boxing conversion, unboxing conversion, wrapping conversion, or null type conversion</value>
  </data>
  <data name="FTL_DebugEmitFailure" xml:space="preserve">
    <value>Unexpected error writing debug information -- '{0}'</value>
  </data>
  <data name="ERR_BadVisReturnType" xml:space="preserve">
    <value>Inconsistent accessibility: return type '{1}' is less accessible than method '{0}'</value>
  </data>
  <data name="ERR_BadVisParamType" xml:space="preserve">
    <value>Inconsistent accessibility: parameter type '{1}' is less accessible than method '{0}'</value>
  </data>
  <data name="ERR_BadVisFieldType" xml:space="preserve">
    <value>Inconsistent accessibility: field type '{1}' is less accessible than field '{0}'</value>
  </data>
  <data name="ERR_BadVisPropertyType" xml:space="preserve">
    <value>Inconsistent accessibility: property type '{1}' is less accessible than property '{0}'</value>
  </data>
  <data name="ERR_BadVisIndexerReturn" xml:space="preserve">
    <value>Inconsistent accessibility: indexer return type '{1}' is less accessible than indexer '{0}'</value>
  </data>
  <data name="ERR_BadVisIndexerParam" xml:space="preserve">
    <value>Inconsistent accessibility: parameter type '{1}' is less accessible than indexer '{0}'</value>
  </data>
  <data name="ERR_BadVisOpReturn" xml:space="preserve">
    <value>Inconsistent accessibility: return type '{1}' is less accessible than operator '{0}'</value>
  </data>
  <data name="ERR_BadVisOpParam" xml:space="preserve">
    <value>Inconsistent accessibility: parameter type '{1}' is less accessible than operator '{0}'</value>
  </data>
  <data name="ERR_BadVisDelegateReturn" xml:space="preserve">
    <value>Inconsistent accessibility: return type '{1}' is less accessible than delegate '{0}'</value>
  </data>
  <data name="ERR_BadVisDelegateParam" xml:space="preserve">
    <value>Inconsistent accessibility: parameter type '{1}' is less accessible than delegate '{0}'</value>
  </data>
  <data name="ERR_BadVisBaseClass" xml:space="preserve">
    <value>Inconsistent accessibility: base class '{1}' is less accessible than class '{0}'</value>
  </data>
  <data name="ERR_BadVisBaseInterface" xml:space="preserve">
    <value>Inconsistent accessibility: base interface '{1}' is less accessible than interface '{0}'</value>
  </data>
  <data name="ERR_EventNeedsBothAccessors" xml:space="preserve">
    <value>'{0}': event property must have both add and remove accessors</value>
  </data>
  <data name="ERR_AbstractEventHasAccessors" xml:space="preserve">
    <value>'{0}': abstract event cannot use event accessor syntax</value>
  </data>
  <data name="ERR_EventNotDelegate" xml:space="preserve">
    <value>'{0}': event must be of a delegate type</value>
  </data>
  <data name="WRN_UnreferencedEvent" xml:space="preserve">
    <value>The event '{0}' is never used</value>
  </data>
  <data name="WRN_UnreferencedEvent_Title" xml:space="preserve">
    <value>Event is never used</value>
  </data>
  <data name="ERR_InterfaceEventInitializer" xml:space="preserve">
    <value>'{0}': instance event in interface cannot have initializer</value>
  </data>
  <data name="ERR_BadEventUsage" xml:space="preserve">
    <value>The event '{0}' can only appear on the left hand side of += or -= (except when used from within the type '{1}')</value>
  </data>
  <data name="ERR_ExplicitEventFieldImpl" xml:space="preserve">
    <value>An explicit interface implementation of an event must use event accessor syntax</value>
  </data>
  <data name="ERR_CantOverrideNonEvent" xml:space="preserve">
    <value>'{0}': cannot override; '{1}' is not an event</value>
  </data>
  <data name="ERR_AddRemoveMustHaveBody" xml:space="preserve">
    <value>An add or remove accessor must have a body</value>
  </data>
  <data name="ERR_AbstractEventInitializer" xml:space="preserve">
    <value>'{0}': abstract event cannot have initializer</value>
  </data>
  <data name="ERR_ReservedAssemblyName" xml:space="preserve">
    <value>The assembly name '{0}' is reserved and cannot be used as a reference in an interactive session</value>
  </data>
  <data name="ERR_ReservedEnumerator" xml:space="preserve">
    <value>The enumerator name '{0}' is reserved and cannot be used</value>
  </data>
  <data name="ERR_AsMustHaveReferenceType" xml:space="preserve">
    <value>The as operator must be used with a reference type or nullable type ('{0}' is a non-nullable value type)</value>
  </data>
  <data name="WRN_LowercaseEllSuffix" xml:space="preserve">
    <value>The 'l' suffix is easily confused with the digit '1' -- use 'L' for clarity</value>
  </data>
  <data name="WRN_LowercaseEllSuffix_Title" xml:space="preserve">
    <value>The 'l' suffix is easily confused with the digit '1'</value>
  </data>
  <data name="ERR_BadEventUsageNoField" xml:space="preserve">
    <value>The event '{0}' can only appear on the left hand side of += or -=</value>
  </data>
  <data name="ERR_ConstraintOnlyAllowedOnGenericDecl" xml:space="preserve">
    <value>Constraints are not allowed on non-generic declarations</value>
  </data>
  <data name="ERR_TypeParamMustBeIdentifier" xml:space="preserve">
    <value>Type parameter declaration must be an identifier not a type</value>
  </data>
  <data name="ERR_MemberReserved" xml:space="preserve">
    <value>Type '{1}' already reserves a member called '{0}' with the same parameter types</value>
  </data>
  <data name="ERR_DuplicateParamName" xml:space="preserve">
    <value>The parameter name '{0}' is a duplicate</value>
  </data>
  <data name="ERR_DuplicateNameInNS" xml:space="preserve">
    <value>The namespace '{1}' already contains a definition for '{0}'</value>
  </data>
  <data name="ERR_DuplicateNameInClass" xml:space="preserve">
    <value>The type '{0}' already contains a definition for '{1}'</value>
  </data>
  <data name="ERR_NameNotInContext" xml:space="preserve">
    <value>The name '{0}' does not exist in the current context</value>
  </data>
  <data name="ERR_NameNotInContextPossibleMissingReference" xml:space="preserve">
    <value>The name '{0}' does not exist in the current context (are you missing a reference to assembly '{1}'?)</value>
  </data>
  <data name="ERR_AmbigContext" xml:space="preserve">
    <value>'{0}' is an ambiguous reference between '{1}' and '{2}'</value>
  </data>
  <data name="WRN_DuplicateUsing" xml:space="preserve">
    <value>The using directive for '{0}' appeared previously in this namespace</value>
  </data>
  <data name="WRN_DuplicateUsing_Title" xml:space="preserve">
    <value>Using directive appeared previously in this namespace</value>
  </data>
  <data name="ERR_BadMemberFlag" xml:space="preserve">
    <value>The modifier '{0}' is not valid for this item</value>
  </data>
  <data name="ERR_BadInitAccessor" xml:space="preserve">
    <value>The 'init' accessor is not valid on static members</value>
  </data>
  <data name="ERR_BadMemberProtection" xml:space="preserve">
    <value>More than one protection modifier</value>
  </data>
  <data name="WRN_NewRequired" xml:space="preserve">
    <value>'{0}' hides inherited member '{1}'. Use the new keyword if hiding was intended.</value>
  </data>
  <data name="WRN_NewRequired_Title" xml:space="preserve">
    <value>Member hides inherited member; missing new keyword</value>
  </data>
  <data name="WRN_NewRequired_Description" xml:space="preserve">
    <value>A variable was declared with the same name as a variable in a base type. However, the new keyword was not used. This warning informs you that you should use new; the variable is declared as if new had been used in the declaration.</value>
  </data>
  <data name="WRN_NewNotRequired" xml:space="preserve">
    <value>The member '{0}' does not hide an accessible member. The new keyword is not required.</value>
  </data>
  <data name="WRN_NewNotRequired_Title" xml:space="preserve">
    <value>Member does not hide an inherited member; new keyword is not required</value>
  </data>
  <data name="ERR_CircConstValue" xml:space="preserve">
    <value>The evaluation of the constant value for '{0}' involves a circular definition</value>
  </data>
  <data name="ERR_MemberAlreadyExists" xml:space="preserve">
    <value>Type '{1}' already defines a member called '{0}' with the same parameter types</value>
  </data>
  <data name="ERR_StaticNotVirtual" xml:space="preserve">
    <value>A static member '{0}' cannot be marked as override, virtual, or abstract</value>
  </data>
  <data name="ERR_OverrideNotNew" xml:space="preserve">
    <value>A member '{0}' marked as override cannot be marked as new or virtual</value>
  </data>
  <data name="WRN_NewOrOverrideExpected" xml:space="preserve">
    <value>'{0}' hides inherited member '{1}'. To make the current member override that implementation, add the override keyword. Otherwise add the new keyword.</value>
  </data>
  <data name="WRN_NewOrOverrideExpected_Title" xml:space="preserve">
    <value>Member hides inherited member; missing override keyword</value>
  </data>
  <data name="ERR_OverrideNotExpected" xml:space="preserve">
    <value>'{0}': no suitable method found to override</value>
  </data>
  <data name="ERR_NamespaceUnexpected" xml:space="preserve">
    <value>A namespace cannot directly contain members such as fields or methods</value>
  </data>
  <data name="ERR_NoSuchMember" xml:space="preserve">
    <value>'{0}' does not contain a definition for '{1}'</value>
  </data>
  <data name="ERR_BadSKknown" xml:space="preserve">
    <value>'{0}' is a {1} but is used like a {2}</value>
  </data>
  <data name="ERR_BadSKunknown" xml:space="preserve">
    <value>'{0}' is a {1}, which is not valid in the given context</value>
  </data>
  <data name="ERR_ObjectRequired" xml:space="preserve">
    <value>An object reference is required for the non-static field, method, or property '{0}'</value>
  </data>
  <data name="ERR_AmbigCall" xml:space="preserve">
    <value>The call is ambiguous between the following methods or properties: '{0}' and '{1}'</value>
  </data>
  <data name="ERR_BadAccess" xml:space="preserve">
    <value>'{0}' is inaccessible due to its protection level</value>
  </data>
  <data name="ERR_MethDelegateMismatch" xml:space="preserve">
    <value>No overload for '{0}' matches delegate '{1}'</value>
  </data>
  <data name="ERR_RetObjectRequired" xml:space="preserve">
    <value>An object of a type convertible to '{0}' is required</value>
  </data>
  <data name="ERR_RetNoObjectRequired" xml:space="preserve">
    <value>Since '{0}' returns void, a return keyword must not be followed by an object expression</value>
  </data>
  <data name="ERR_LocalDuplicate" xml:space="preserve">
    <value>A local variable or function named '{0}' is already defined in this scope</value>
  </data>
  <data name="ERR_AssgLvalueExpected" xml:space="preserve">
    <value>The left-hand side of an assignment must be a variable, property or indexer</value>
  </data>
  <data name="ERR_StaticConstParam" xml:space="preserve">
    <value>'{0}': a static constructor must be parameterless</value>
  </data>
  <data name="ERR_NotConstantExpression" xml:space="preserve">
    <value>The expression being assigned to '{0}' must be constant</value>
  </data>
  <data name="ERR_NotNullConstRefField" xml:space="preserve">
    <value>'{0}' is of type '{1}'. A const field of a reference type other than string can only be initialized with null.</value>
  </data>
  <data name="ERR_LocalIllegallyOverrides" xml:space="preserve">
    <value>A local or parameter named '{0}' cannot be declared in this scope because that name is used in an enclosing local scope to define a local or parameter</value>
  </data>
  <data name="ERR_BadUsingNamespace" xml:space="preserve">
    <value>A 'using namespace' directive can only be applied to namespaces; '{0}' is a type not a namespace. Consider a 'using static' directive instead</value>
  </data>
  <data name="ERR_BadUsingType" xml:space="preserve">
    <value>A 'using static' directive can only be applied to types; '{0}' is a namespace not a type. Consider a 'using namespace' directive instead</value>
  </data>
  <data name="ERR_NoAliasHere" xml:space="preserve">
    <value>A 'using static' directive cannot be used to declare an alias</value>
  </data>
  <data name="ERR_NoBreakOrCont" xml:space="preserve">
    <value>No enclosing loop out of which to break or continue</value>
  </data>
  <data name="ERR_DuplicateLabel" xml:space="preserve">
    <value>The label '{0}' is a duplicate</value>
  </data>
  <data name="ERR_NoConstructors" xml:space="preserve">
    <value>The type '{0}' has no constructors defined</value>
  </data>
  <data name="ERR_NoNewAbstract" xml:space="preserve">
    <value>Cannot create an instance of the abstract type or interface '{0}'</value>
  </data>
  <data name="ERR_ConstValueRequired" xml:space="preserve">
    <value>A const field requires a value to be provided</value>
  </data>
  <data name="ERR_CircularBase" xml:space="preserve">
    <value>Circular base type dependency involving '{0}' and '{1}'</value>
  </data>
  <data name="ERR_BadDelegateConstructor" xml:space="preserve">
    <value>The delegate '{0}' does not have a valid constructor</value>
  </data>
  <data name="ERR_MethodNameExpected" xml:space="preserve">
    <value>Method name expected</value>
  </data>
  <data name="ERR_ConstantExpected" xml:space="preserve">
    <value>A constant value is expected</value>
  </data>
  <data name="ERR_V6SwitchGoverningTypeValueExpected" xml:space="preserve">
    <value>A switch expression or case label must be a bool, char, string, integral, enum, or corresponding nullable type in C# 6 and earlier.</value>
  </data>
  <data name="ERR_IntegralTypeValueExpected" xml:space="preserve">
    <value>A value of an integral type expected</value>
  </data>
  <data name="ERR_DuplicateCaseLabel" xml:space="preserve">
    <value>The switch statement contains multiple cases with the label value '{0}'</value>
  </data>
  <data name="ERR_InvalidGotoCase" xml:space="preserve">
    <value>A goto case is only valid inside a switch statement</value>
  </data>
  <data name="ERR_PropertyLacksGet" xml:space="preserve">
    <value>The property or indexer '{0}' cannot be used in this context because it lacks the get accessor</value>
  </data>
  <data name="ERR_BadExceptionType" xml:space="preserve">
    <value>The type caught or thrown must be derived from System.Exception</value>
  </data>
  <data name="ERR_BadEmptyThrow" xml:space="preserve">
    <value>A throw statement with no arguments is not allowed outside of a catch clause</value>
  </data>
  <data name="ERR_BadFinallyLeave" xml:space="preserve">
    <value>Control cannot leave the body of a finally clause</value>
  </data>
  <data name="ERR_LabelShadow" xml:space="preserve">
    <value>The label '{0}' shadows another label by the same name in a contained scope</value>
  </data>
  <data name="ERR_LabelNotFound" xml:space="preserve">
    <value>No such label '{0}' within the scope of the goto statement</value>
  </data>
  <data name="ERR_UnreachableCatch" xml:space="preserve">
    <value>A previous catch clause already catches all exceptions of this or of a super type ('{0}')</value>
  </data>
  <data name="WRN_FilterIsConstantTrue" xml:space="preserve">
    <value>Filter expression is a constant 'true', consider removing the filter</value>
  </data>
  <data name="WRN_FilterIsConstantTrue_Title" xml:space="preserve">
    <value>Filter expression is a constant 'true'</value>
  </data>
  <data name="ERR_ReturnExpected" xml:space="preserve">
    <value>'{0}': not all code paths return a value</value>
  </data>
  <data name="WRN_UnreachableCode" xml:space="preserve">
    <value>Unreachable code detected</value>
  </data>
  <data name="WRN_UnreachableCode_Title" xml:space="preserve">
    <value>Unreachable code detected</value>
  </data>
  <data name="ERR_SwitchFallThrough" xml:space="preserve">
    <value>Control cannot fall through from one case label ('{0}') to another</value>
  </data>
  <data name="WRN_UnreferencedLabel" xml:space="preserve">
    <value>This label has not been referenced</value>
  </data>
  <data name="WRN_UnreferencedLabel_Title" xml:space="preserve">
    <value>This label has not been referenced</value>
  </data>
  <data name="ERR_UseDefViolation" xml:space="preserve">
    <value>Use of unassigned local variable '{0}'</value>
  </data>
  <data name="WRN_UseDefViolation" xml:space="preserve">
    <value>Use of unassigned local variable '{0}'</value>
  </data>
  <data name="WRN_UseDefViolation_Title" xml:space="preserve">
    <value>Use of unassigned local variable</value>
  </data>
  <data name="WRN_UnreferencedVar" xml:space="preserve">
    <value>The variable '{0}' is declared but never used</value>
  </data>
  <data name="WRN_UnreferencedVar_Title" xml:space="preserve">
    <value>Variable is declared but never used</value>
  </data>
  <data name="WRN_UnreferencedField" xml:space="preserve">
    <value>The field '{0}' is never used</value>
  </data>
  <data name="WRN_UnreferencedField_Title" xml:space="preserve">
    <value>Field is never used</value>
  </data>
  <data name="ERR_UseDefViolationField" xml:space="preserve">
    <value>Use of possibly unassigned field '{0}'</value>
  </data>
  <data name="WRN_UseDefViolationField" xml:space="preserve">
    <value>Use of possibly unassigned field '{0}'</value>
  </data>
  <data name="WRN_UseDefViolationField_Title" xml:space="preserve">
    <value>Use of possibly unassigned field</value>
  </data>
  <data name="ERR_UseDefViolationProperty" xml:space="preserve">
    <value>Use of possibly unassigned auto-implemented property '{0}'</value>
  </data>
  <data name="WRN_UseDefViolationProperty" xml:space="preserve">
    <value>Use of possibly unassigned auto-implemented property '{0}'</value>
  </data>
  <data name="WRN_UseDefViolationProperty_Title" xml:space="preserve">
    <value>Use of possibly unassigned auto-implemented property</value>
  </data>
  <data name="ERR_UnassignedThis" xml:space="preserve">
    <value>Field '{0}' must be fully assigned before control is returned to the caller</value>
  </data>
  <data name="WRN_UnassignedThis" xml:space="preserve">
    <value>Field '{0}' must be fully assigned before control is returned to the caller</value>
  </data>
  <data name="WRN_UnassignedThis_Title" xml:space="preserve">
    <value>Fields of a struct must be fully assigned in a constructor before control is returned to the caller</value>
  </data>
  <data name="ERR_AmbigQM" xml:space="preserve">
    <value>Type of conditional expression cannot be determined because '{0}' and '{1}' implicitly convert to one another</value>
  </data>
  <data name="ERR_InvalidQM" xml:space="preserve">
    <value>Type of conditional expression cannot be determined because there is no implicit conversion between '{0}' and '{1}'</value>
  </data>
  <data name="ERR_NoBaseClass" xml:space="preserve">
    <value>A base class is required for a 'base' reference</value>
  </data>
  <data name="ERR_BaseIllegal" xml:space="preserve">
    <value>Use of keyword 'base' is not valid in this context</value>
  </data>
  <data name="ERR_ObjectProhibited" xml:space="preserve">
    <value>Member '{0}' cannot be accessed with an instance reference; qualify it with a type name instead</value>
  </data>
  <data name="ERR_ParamUnassigned" xml:space="preserve">
    <value>The out parameter '{0}' must be assigned to before control leaves the current method</value>
  </data>
  <data name="WRN_ParamUnassigned" xml:space="preserve">
    <value>The out parameter '{0}' must be assigned to before control leaves the current method</value>
  </data>
  <data name="WRN_ParamUnassigned_Title" xml:space="preserve">
    <value>An out parameter must be assigned to before control leaves the method</value>
  </data>
  <data name="ERR_InvalidArray" xml:space="preserve">
    <value>Invalid rank specifier: expected ',' or ']'</value>
  </data>
  <data name="ERR_ExternHasBody" xml:space="preserve">
    <value>'{0}' cannot be extern and declare a body</value>
  </data>
  <data name="ERR_ExternHasConstructorInitializer" xml:space="preserve">
    <value>'{0}' cannot be extern and have a constructor initializer</value>
  </data>
  <data name="ERR_AbstractAndExtern" xml:space="preserve">
    <value>'{0}' cannot be both extern and abstract</value>
  </data>
  <data name="ERR_BadAttributeParamType" xml:space="preserve">
    <value>Attribute constructor parameter '{0}' has type '{1}', which is not a valid attribute parameter type</value>
  </data>
  <data name="ERR_BadAttributeArgument" xml:space="preserve">
    <value>An attribute argument must be a constant expression, typeof expression or array creation expression of an attribute parameter type</value>
  </data>
  <data name="ERR_BadAttributeParamDefaultArgument" xml:space="preserve">
    <value>Attribute constructor parameter '{0}' is optional, but no default parameter value was specified.</value>
  </data>
  <data name="WRN_IsAlwaysTrue" xml:space="preserve">
    <value>The given expression is always of the provided ('{0}') type</value>
  </data>
  <data name="WRN_IsAlwaysTrue_Title" xml:space="preserve">
    <value>'is' expression's given expression is always of the provided type</value>
  </data>
  <data name="WRN_IsAlwaysFalse" xml:space="preserve">
    <value>The given expression is never of the provided ('{0}') type</value>
  </data>
  <data name="WRN_IsAlwaysFalse_Title" xml:space="preserve">
    <value>'is' expression's given expression is never of the provided type</value>
  </data>
  <data name="ERR_LockNeedsReference" xml:space="preserve">
    <value>'{0}' is not a reference type as required by the lock statement</value>
  </data>
  <data name="ERR_NullNotValid" xml:space="preserve">
    <value>Use of null is not valid in this context</value>
  </data>
  <data name="ERR_DefaultLiteralNotValid" xml:space="preserve">
    <value>Use of default literal is not valid in this context</value>
  </data>
  <data name="ERR_UseDefViolationThis" xml:space="preserve">
    <value>The 'this' object cannot be used before all of its fields have been assigned</value>
  </data>
  <data name="WRN_UseDefViolationThis" xml:space="preserve">
    <value>The 'this' object cannot be used before all of its fields have been assigned</value>
  </data>
  <data name="WRN_UseDefViolationThis_Title" xml:space="preserve">
    <value>The 'this' object cannot be used in a constructor before all of its fields have been assigned</value>
  </data>
  <data name="ERR_ArgsInvalid" xml:space="preserve">
    <value>The __arglist construct is valid only within a variable argument method</value>
  </data>
  <data name="ERR_PtrExpected" xml:space="preserve">
    <value>The * or -&gt; operator must be applied to a pointer</value>
  </data>
  <data name="ERR_PtrIndexSingle" xml:space="preserve">
    <value>A pointer must be indexed by only one value</value>
  </data>
  <data name="WRN_ByRefNonAgileField" xml:space="preserve">
    <value>Using '{0}' as a ref or out value or taking its address may cause a runtime exception because it is a field of a marshal-by-reference class</value>
  </data>
  <data name="WRN_ByRefNonAgileField_Title" xml:space="preserve">
    <value>Using a field of a marshal-by-reference class as a ref or out value or taking its address may cause a runtime exception</value>
  </data>
  <data name="ERR_AssgReadonlyStatic" xml:space="preserve">
    <value>A static readonly field cannot be assigned to (except in a static constructor or a variable initializer)</value>
  </data>
  <data name="ERR_RefReadonlyStatic" xml:space="preserve">
    <value>A static readonly field cannot be used as a ref or out value (except in a static constructor)</value>
  </data>
  <data name="ERR_AssgReadonlyProp" xml:space="preserve">
    <value>Property or indexer '{0}' cannot be assigned to -- it is read only</value>
  </data>
  <data name="ERR_IllegalStatement" xml:space="preserve">
    <value>Only assignment, call, increment, decrement, await, and new object expressions can be used as a statement</value>
  </data>
  <data name="ERR_BadGetEnumerator" xml:space="preserve">
    <value>foreach requires that the return type '{0}' of '{1}' must have a suitable public 'MoveNext' method and public 'Current' property</value>
  </data>
  <data name="ERR_BadGetAsyncEnumerator" xml:space="preserve">
    <value>Asynchronous foreach requires that the return type '{0}' of '{1}' must have a suitable public 'MoveNextAsync' method and public 'Current' property</value>
  </data>
  <data name="ERR_TooManyLocals" xml:space="preserve">
    <value>Only 65534 locals, including those generated by the compiler, are allowed</value>
  </data>
  <data name="ERR_AbstractBaseCall" xml:space="preserve">
    <value>Cannot call an abstract base member: '{0}'</value>
  </data>
  <data name="ERR_RefProperty" xml:space="preserve">
    <value>A property or indexer may not be passed as an out or ref parameter</value>
  </data>
  <data name="ERR_ManagedAddr" xml:space="preserve">
    <value>Cannot take the address of, get the size of, or declare a pointer to a managed type ('{0}')</value>
  </data>
  <data name="ERR_BadFixedInitType" xml:space="preserve">
    <value>The type of a local declared in a fixed statement must be a pointer type</value>
  </data>
  <data name="ERR_FixedMustInit" xml:space="preserve">
    <value>You must provide an initializer in a fixed or using statement declaration</value>
  </data>
  <data name="ERR_InvalidAddrOp" xml:space="preserve">
    <value>Cannot take the address of the given expression</value>
  </data>
  <data name="ERR_FixedNeeded" xml:space="preserve">
    <value>You can only take the address of an unfixed expression inside of a fixed statement initializer</value>
  </data>
  <data name="ERR_FixedNotNeeded" xml:space="preserve">
    <value>You cannot use the fixed statement to take the address of an already fixed expression</value>
  </data>
  <data name="ERR_ExprCannotBeFixed" xml:space="preserve">
    <value>The given expression cannot be used in a fixed statement</value>
  </data>
  <data name="ERR_UnsafeNeeded" xml:space="preserve">
    <value>Pointers and fixed size buffers may only be used in an unsafe context</value>
  </data>
  <data name="ERR_OpTFRetType" xml:space="preserve">
    <value>The return type of operator True or False must be bool</value>
  </data>
  <data name="ERR_OperatorNeedsMatch" xml:space="preserve">
    <value>The operator '{0}' requires a matching operator '{1}' to also be defined</value>
  </data>
  <data name="ERR_BadBoolOp" xml:space="preserve">
    <value>In order to be applicable as a short circuit operator a user-defined logical operator ('{0}') must have the same return type and parameter types</value>
  </data>
  <data name="ERR_MustHaveOpTF" xml:space="preserve">
    <value>In order for '{0}' to be applicable as a short circuit operator, its declaring type '{1}' must define operator true and operator false</value>
  </data>
  <data name="WRN_UnreferencedVarAssg" xml:space="preserve">
    <value>The variable '{0}' is assigned but its value is never used</value>
  </data>
  <data name="WRN_UnreferencedVarAssg_Title" xml:space="preserve">
    <value>Variable is assigned but its value is never used</value>
  </data>
  <data name="ERR_CheckedOverflow" xml:space="preserve">
    <value>The operation overflows at compile time in checked mode</value>
  </data>
  <data name="ERR_ConstOutOfRangeChecked" xml:space="preserve">
    <value>Constant value '{0}' cannot be converted to a '{1}' (use 'unchecked' syntax to override)</value>
  </data>
  <data name="ERR_BadVarargs" xml:space="preserve">
    <value>A method with vararg cannot be generic, be in a generic type, or have a params parameter</value>
  </data>
  <data name="ERR_ParamsMustBeArray" xml:space="preserve">
    <value>The params parameter must be a single dimensional array</value>
  </data>
  <data name="ERR_IllegalArglist" xml:space="preserve">
    <value>An __arglist expression may only appear inside of a call or new expression</value>
  </data>
  <data name="ERR_IllegalUnsafe" xml:space="preserve">
    <value>Unsafe code may only appear if compiling with /unsafe</value>
  </data>
  <data name="ERR_AmbigMember" xml:space="preserve">
    <value>Ambiguity between '{0}' and '{1}'</value>
  </data>
  <data name="ERR_BadForeachDecl" xml:space="preserve">
    <value>Type and identifier are both required in a foreach statement</value>
  </data>
  <data name="ERR_ParamsLast" xml:space="preserve">
    <value>A params parameter must be the last parameter in a formal parameter list</value>
  </data>
  <data name="ERR_SizeofUnsafe" xml:space="preserve">
    <value>'{0}' does not have a predefined size, therefore sizeof can only be used in an unsafe context</value>
  </data>
  <data name="ERR_DottedTypeNameNotFoundInNS" xml:space="preserve">
    <value>The type or namespace name '{0}' does not exist in the namespace '{1}' (are you missing an assembly reference?)</value>
  </data>
  <data name="ERR_FieldInitRefNonstatic" xml:space="preserve">
    <value>A field initializer cannot reference the non-static field, method, or property '{0}'</value>
  </data>
  <data name="ERR_SealedNonOverride" xml:space="preserve">
    <value>'{0}' cannot be sealed because it is not an override</value>
  </data>
  <data name="ERR_CantOverrideSealed" xml:space="preserve">
    <value>'{0}': cannot override inherited member '{1}' because it is sealed</value>
  </data>
  <data name="ERR_VoidError" xml:space="preserve">
    <value>The operation in question is undefined on void pointers</value>
  </data>
  <data name="ERR_ConditionalOnOverride" xml:space="preserve">
    <value>The Conditional attribute is not valid on '{0}' because it is an override method</value>
  </data>
  <data name="ERR_ConditionalOnLocalFunction" xml:space="preserve">
    <value>Local function '{0}' must be 'static' in order to use the Conditional attribute</value>
  </data>
  <data name="ERR_PointerInAsOrIs" xml:space="preserve">
    <value>Neither 'is' nor 'as' is valid on pointer types</value>
  </data>
  <data name="ERR_CallingFinalizeDeprecated" xml:space="preserve">
    <value>Destructors and object.Finalize cannot be called directly. Consider calling IDisposable.Dispose if available.</value>
  </data>
  <data name="ERR_SingleTypeNameNotFound" xml:space="preserve">
    <value>The type or namespace name '{0}' could not be found (are you missing a using directive or an assembly reference?)</value>
  </data>
  <data name="ERR_NegativeStackAllocSize" xml:space="preserve">
    <value>Cannot use a negative size with stackalloc</value>
  </data>
  <data name="ERR_NegativeArraySize" xml:space="preserve">
    <value>Cannot create an array with a negative size</value>
  </data>
  <data name="ERR_OverrideFinalizeDeprecated" xml:space="preserve">
    <value>Do not override object.Finalize. Instead, provide a destructor.</value>
  </data>
  <data name="ERR_CallingBaseFinalizeDeprecated" xml:space="preserve">
    <value>Do not directly call your base type Finalize method. It is called automatically from your destructor.</value>
  </data>
  <data name="WRN_NegativeArrayIndex" xml:space="preserve">
    <value>Indexing an array with a negative index (array indices always start at zero)</value>
  </data>
  <data name="WRN_NegativeArrayIndex_Title" xml:space="preserve">
    <value>Indexing an array with a negative index</value>
  </data>
  <data name="WRN_BadRefCompareLeft" xml:space="preserve">
    <value>Possible unintended reference comparison; to get a value comparison, cast the left hand side to type '{0}'</value>
  </data>
  <data name="WRN_BadRefCompareLeft_Title" xml:space="preserve">
    <value>Possible unintended reference comparison; left hand side needs cast</value>
  </data>
  <data name="WRN_BadRefCompareRight" xml:space="preserve">
    <value>Possible unintended reference comparison; to get a value comparison, cast the right hand side to type '{0}'</value>
  </data>
  <data name="WRN_BadRefCompareRight_Title" xml:space="preserve">
    <value>Possible unintended reference comparison; right hand side needs cast</value>
  </data>
  <data name="ERR_BadCastInFixed" xml:space="preserve">
    <value>The right hand side of a fixed statement assignment may not be a cast expression</value>
  </data>
  <data name="ERR_StackallocInCatchFinally" xml:space="preserve">
    <value>stackalloc may not be used in a catch or finally block</value>
  </data>
  <data name="ERR_VarargsLast" xml:space="preserve">
    <value>An __arglist parameter must be the last parameter in a formal parameter list</value>
  </data>
  <data name="ERR_MissingPartial" xml:space="preserve">
    <value>Missing partial modifier on declaration of type '{0}'; another partial declaration of this type exists</value>
  </data>
  <data name="ERR_PartialTypeKindConflict" xml:space="preserve">
    <value>Partial declarations of '{0}' must be all classes, all records, all structs, or all interfaces</value>
  </data>
  <data name="ERR_PartialModifierConflict" xml:space="preserve">
    <value>Partial declarations of '{0}' have conflicting accessibility modifiers</value>
  </data>
  <data name="ERR_PartialMultipleBases" xml:space="preserve">
    <value>Partial declarations of '{0}' must not specify different base classes</value>
  </data>
  <data name="ERR_PartialWrongTypeParams" xml:space="preserve">
    <value>Partial declarations of '{0}' must have the same type parameter names in the same order</value>
  </data>
  <data name="ERR_PartialWrongConstraints" xml:space="preserve">
    <value>Partial declarations of '{0}' have inconsistent constraints for type parameter '{1}'</value>
  </data>
  <data name="ERR_NoImplicitConvCast" xml:space="preserve">
    <value>Cannot implicitly convert type '{0}' to '{1}'. An explicit conversion exists (are you missing a cast?)</value>
  </data>
  <data name="ERR_PartialMisplaced" xml:space="preserve">
    <value>The 'partial' modifier can only appear immediately before 'class', 'record', 'struct', 'interface', or a method return type.</value>
  </data>
  <data name="ERR_ImportedCircularBase" xml:space="preserve">
    <value>Imported type '{0}' is invalid. It contains a circular base type dependency.</value>
  </data>
  <data name="ERR_UseDefViolationOut" xml:space="preserve">
    <value>Use of unassigned out parameter '{0}'</value>
  </data>
  <data name="WRN_UseDefViolationOut" xml:space="preserve">
    <value>Use of unassigned out parameter '{0}'</value>
  </data>
  <data name="WRN_UseDefViolationOut_Title" xml:space="preserve">
    <value>Use of unassigned out parameter</value>
  </data>
  <data name="ERR_ArraySizeInDeclaration" xml:space="preserve">
    <value>Array size cannot be specified in a variable declaration (try initializing with a 'new' expression)</value>
  </data>
  <data name="ERR_InaccessibleGetter" xml:space="preserve">
    <value>The property or indexer '{0}' cannot be used in this context because the get accessor is inaccessible</value>
  </data>
  <data name="ERR_InaccessibleSetter" xml:space="preserve">
    <value>The property or indexer '{0}' cannot be used in this context because the set accessor is inaccessible</value>
  </data>
  <data name="ERR_InvalidPropertyAccessMod" xml:space="preserve">
    <value>The accessibility modifier of the '{0}' accessor must be more restrictive than the property or indexer '{1}'</value>
  </data>
  <data name="ERR_DuplicatePropertyAccessMods" xml:space="preserve">
    <value>Cannot specify accessibility modifiers for both accessors of the property or indexer '{0}'</value>
  </data>
  <data name="ERR_AccessModMissingAccessor" xml:space="preserve">
    <value>'{0}': accessibility modifiers on accessors may only be used if the property or indexer has both a get and a set accessor</value>
  </data>
  <data name="ERR_UnimplementedInterfaceAccessor" xml:space="preserve">
    <value>'{0}' does not implement interface member '{1}'. '{2}' is not public.</value>
  </data>
  <data name="WRN_PatternIsAmbiguous" xml:space="preserve">
    <value>'{0}' does not implement the '{1}' pattern. '{2}' is ambiguous with '{3}'.</value>
  </data>
  <data name="WRN_PatternIsAmbiguous_Title" xml:space="preserve">
    <value>Type does not implement the collection pattern; members are ambiguous</value>
  </data>
  <data name="WRN_PatternNotPublicOrNotInstance" xml:space="preserve">
    <value>'{0}' does not implement the '{1}' pattern. '{2}' is not a public instance or extension method.</value>
  </data>
  <data name="WRN_PatternNotPublicOrNotInstance_Title" xml:space="preserve">
    <value>Type does not implement the collection pattern; member is is not a public instance or extension method.</value>
  </data>
  <data name="WRN_PatternBadSignature" xml:space="preserve">
    <value>'{0}' does not implement the '{1}' pattern. '{2}' has the wrong signature.</value>
  </data>
  <data name="WRN_PatternBadSignature_Title" xml:space="preserve">
    <value>Type does not implement the collection pattern; member has the wrong signature</value>
  </data>
  <data name="ERR_FriendRefNotEqualToThis" xml:space="preserve">
    <value>Friend access was granted by '{0}', but the public key of the output assembly ('{1}') does not match that specified by the InternalsVisibleTo attribute in the granting assembly.</value>
  </data>
  <data name="ERR_FriendRefSigningMismatch" xml:space="preserve">
    <value>Friend access was granted by '{0}', but the strong name signing state of the output assembly does not match that of the granting assembly.</value>
  </data>
  <data name="WRN_SequentialOnPartialClass" xml:space="preserve">
    <value>There is no defined ordering between fields in multiple declarations of partial struct '{0}'. To specify an ordering, all instance fields must be in the same declaration.</value>
  </data>
  <data name="WRN_SequentialOnPartialClass_Title" xml:space="preserve">
    <value>There is no defined ordering between fields in multiple declarations of partial struct</value>
  </data>
  <data name="ERR_BadConstType" xml:space="preserve">
    <value>The type '{0}' cannot be declared const</value>
  </data>
  <data name="ERR_NoNewTyvar" xml:space="preserve">
    <value>Cannot create an instance of the variable type '{0}' because it does not have the new() constraint</value>
  </data>
  <data name="ERR_BadArity" xml:space="preserve">
    <value>Using the generic {1} '{0}' requires {2} type arguments</value>
  </data>
  <data name="ERR_BadTypeArgument" xml:space="preserve">
    <value>The type '{0}' may not be used as a type argument</value>
  </data>
  <data name="ERR_TypeArgsNotAllowed" xml:space="preserve">
    <value>The {1} '{0}' cannot be used with type arguments</value>
  </data>
  <data name="ERR_HasNoTypeVars" xml:space="preserve">
    <value>The non-generic {1} '{0}' cannot be used with type arguments</value>
  </data>
  <data name="ERR_NewConstraintNotSatisfied" xml:space="preserve">
    <value>'{2}' must be a non-abstract type with a public parameterless constructor in order to use it as parameter '{1}' in the generic type or method '{0}'</value>
  </data>
  <data name="ERR_GenericConstraintNotSatisfiedRefType" xml:space="preserve">
    <value>The type '{3}' cannot be used as type parameter '{2}' in the generic type or method '{0}'. There is no implicit reference conversion from '{3}' to '{1}'.</value>
  </data>
  <data name="ERR_GenericConstraintNotSatisfiedNullableEnum" xml:space="preserve">
    <value>The type '{3}' cannot be used as type parameter '{2}' in the generic type or method '{0}'. The nullable type '{3}' does not satisfy the constraint of '{1}'.</value>
  </data>
  <data name="ERR_GenericConstraintNotSatisfiedNullableInterface" xml:space="preserve">
    <value>The type '{3}' cannot be used as type parameter '{2}' in the generic type or method '{0}'. The nullable type '{3}' does not satisfy the constraint of '{1}'. Nullable types can not satisfy any interface constraints.</value>
  </data>
  <data name="ERR_GenericConstraintNotSatisfiedTyVar" xml:space="preserve">
    <value>The type '{3}' cannot be used as type parameter '{2}' in the generic type or method '{0}'. There is no boxing conversion or type parameter conversion from '{3}' to '{1}'.</value>
  </data>
  <data name="ERR_GenericConstraintNotSatisfiedValType" xml:space="preserve">
    <value>The type '{3}' cannot be used as type parameter '{2}' in the generic type or method '{0}'. There is no boxing conversion from '{3}' to '{1}'.</value>
  </data>
  <data name="ERR_DuplicateGeneratedName" xml:space="preserve">
    <value>The parameter name '{0}' conflicts with an automatically-generated parameter name</value>
  </data>
  <data name="ERR_GlobalSingleTypeNameNotFound" xml:space="preserve">
    <value>The type or namespace name '{0}' could not be found in the global namespace (are you missing an assembly reference?)</value>
  </data>
  <data name="ERR_NewBoundMustBeLast" xml:space="preserve">
    <value>The new() constraint must be the last constraint specified</value>
  </data>
  <data name="WRN_MainCantBeGeneric" xml:space="preserve">
    <value>'{0}': an entry point cannot be generic or in a generic type</value>
  </data>
  <data name="WRN_MainCantBeGeneric_Title" xml:space="preserve">
    <value>An entry point cannot be generic or in a generic type</value>
  </data>
  <data name="ERR_TypeVarCantBeNull" xml:space="preserve">
    <value>Cannot convert null to type parameter '{0}' because it could be a non-nullable value type. Consider using 'default({0})' instead.</value>
  </data>
  <data name="ERR_AttributeCantBeGeneric" xml:space="preserve">
    <value>Cannot apply attribute class '{0}' because it is generic</value>
  </data>
  <data name="ERR_DuplicateBound" xml:space="preserve">
    <value>Duplicate constraint '{0}' for type parameter '{1}'</value>
  </data>
  <data name="ERR_ClassBoundNotFirst" xml:space="preserve">
    <value>The class type constraint '{0}' must come before any other constraints</value>
  </data>
  <data name="ERR_BadRetType" xml:space="preserve">
    <value>'{1} {0}' has the wrong return type</value>
  </data>
  <data name="ERR_DelegateRefMismatch" xml:space="preserve">
    <value>Ref mismatch between '{0}' and delegate '{1}'</value>
  </data>
  <data name="ERR_DuplicateConstraintClause" xml:space="preserve">
    <value>A constraint clause has already been specified for type parameter '{0}'. All of the constraints for a type parameter must be specified in a single where clause.</value>
  </data>
  <data name="ERR_CantInferMethTypeArgs" xml:space="preserve">
    <value>The type arguments for method '{0}' cannot be inferred from the usage. Try specifying the type arguments explicitly.</value>
  </data>
  <data name="ERR_LocalSameNameAsTypeParam" xml:space="preserve">
    <value>'{0}': a parameter, local variable, or local function cannot have the same name as a method type parameter</value>
  </data>
  <data name="ERR_AsWithTypeVar" xml:space="preserve">
    <value>The type parameter '{0}' cannot be used with the 'as' operator because it does not have a class type constraint nor a 'class' constraint</value>
  </data>
  <data name="WRN_UnreferencedFieldAssg" xml:space="preserve">
    <value>The field '{0}' is assigned but its value is never used</value>
  </data>
  <data name="WRN_UnreferencedFieldAssg_Title" xml:space="preserve">
    <value>Field is assigned but its value is never used</value>
  </data>
  <data name="ERR_BadIndexerNameAttr" xml:space="preserve">
    <value>The '{0}' attribute is valid only on an indexer that is not an explicit interface member declaration</value>
  </data>
  <data name="ERR_AttrArgWithTypeVars" xml:space="preserve">
    <value>'{0}': an attribute argument cannot use type parameters</value>
  </data>
  <data name="ERR_NewTyvarWithArgs" xml:space="preserve">
    <value>'{0}': cannot provide arguments when creating an instance of a variable type</value>
  </data>
  <data name="ERR_AbstractSealedStatic" xml:space="preserve">
    <value>'{0}': an abstract type cannot be sealed or static</value>
  </data>
  <data name="WRN_AmbiguousXMLReference" xml:space="preserve">
    <value>Ambiguous reference in cref attribute: '{0}'. Assuming '{1}', but could have also matched other overloads including '{2}'.</value>
  </data>
  <data name="WRN_AmbiguousXMLReference_Title" xml:space="preserve">
    <value>Ambiguous reference in cref attribute</value>
  </data>
  <data name="WRN_VolatileByRef" xml:space="preserve">
    <value>'{0}': a reference to a volatile field will not be treated as volatile</value>
  </data>
  <data name="WRN_VolatileByRef_Title" xml:space="preserve">
    <value>A reference to a volatile field will not be treated as volatile</value>
  </data>
  <data name="WRN_VolatileByRef_Description" xml:space="preserve">
    <value>A volatile field should not normally be used as a ref or out value, since it will not be treated as volatile. There are exceptions to this, such as when calling an interlocked API.</value>
  </data>
  <data name="ERR_ComImportWithImpl" xml:space="preserve">
    <value>Since '{1}' has the ComImport attribute, '{0}' must be extern or abstract</value>
  </data>
  <data name="ERR_ComImportWithBase" xml:space="preserve">
    <value>'{0}': a class with the ComImport attribute cannot specify a base class</value>
  </data>
  <data name="ERR_ImplBadConstraints" xml:space="preserve">
    <value>The constraints for type parameter '{0}' of method '{1}' must match the constraints for type parameter '{2}' of interface method '{3}'. Consider using an explicit interface implementation instead.</value>
  </data>
  <data name="ERR_ImplBadTupleNames" xml:space="preserve">
    <value>The tuple element names in the signature of method '{0}' must match the tuple element names of interface method '{1}' (including on the return type).</value>
  </data>
  <data name="ERR_DottedTypeNameNotFoundInAgg" xml:space="preserve">
    <value>The type name '{0}' does not exist in the type '{1}'</value>
  </data>
  <data name="ERR_MethGrpToNonDel" xml:space="preserve">
    <value>Cannot convert method group '{0}' to non-delegate type '{1}'. Did you intend to invoke the method?</value>
  </data>
  <data name="ERR_BadExternAlias" xml:space="preserve">
    <value>The extern alias '{0}' was not specified in a /reference option</value>
  </data>
  <data name="ERR_ColColWithTypeAlias" xml:space="preserve">
    <value>Cannot use alias '{0}' with '::' since the alias references a type. Use '.' instead.</value>
  </data>
  <data name="ERR_AliasNotFound" xml:space="preserve">
    <value>Alias '{0}' not found</value>
  </data>
  <data name="ERR_SameFullNameAggAgg" xml:space="preserve">
    <value>The type '{1}' exists in both '{0}' and '{2}'</value>
  </data>
  <data name="ERR_SameFullNameNsAgg" xml:space="preserve">
    <value>The namespace '{1}' in '{0}' conflicts with the type '{3}' in '{2}'</value>
  </data>
  <data name="WRN_SameFullNameThisNsAgg" xml:space="preserve">
    <value>The namespace '{1}' in '{0}' conflicts with the imported type '{3}' in '{2}'. Using the namespace defined in '{0}'.</value>
  </data>
  <data name="WRN_SameFullNameThisNsAgg_Title" xml:space="preserve">
    <value>Namespace conflicts with imported type</value>
  </data>
  <data name="WRN_SameFullNameThisAggAgg" xml:space="preserve">
    <value>The type '{1}' in '{0}' conflicts with the imported type '{3}' in '{2}'. Using the type defined in '{0}'.</value>
  </data>
  <data name="WRN_SameFullNameThisAggAgg_Title" xml:space="preserve">
    <value>Type conflicts with imported type</value>
  </data>
  <data name="WRN_SameFullNameThisAggNs" xml:space="preserve">
    <value>The type '{1}' in '{0}' conflicts with the imported namespace '{3}' in '{2}'. Using the type defined in '{0}'.</value>
  </data>
  <data name="WRN_SameFullNameThisAggNs_Title" xml:space="preserve">
    <value>Type conflicts with imported namespace</value>
  </data>
  <data name="ERR_SameFullNameThisAggThisNs" xml:space="preserve">
    <value>The type '{1}' in '{0}' conflicts with the namespace '{3}' in '{2}'</value>
  </data>
  <data name="ERR_ExternAfterElements" xml:space="preserve">
    <value>An extern alias declaration must precede all other elements defined in the namespace</value>
  </data>
  <data name="WRN_GlobalAliasDefn" xml:space="preserve">
    <value>Defining an alias named 'global' is ill-advised since 'global::' always references the global namespace and not an alias</value>
  </data>
  <data name="WRN_GlobalAliasDefn_Title" xml:space="preserve">
    <value>Defining an alias named 'global' is ill-advised</value>
  </data>
  <data name="ERR_SealedStaticClass" xml:space="preserve">
    <value>'{0}': a type cannot be both static and sealed</value>
  </data>
  <data name="ERR_PrivateAbstractAccessor" xml:space="preserve">
    <value>'{0}': abstract properties cannot have private accessors</value>
  </data>
  <data name="ERR_ValueExpected" xml:space="preserve">
    <value>Syntax error; value expected</value>
  </data>
  <data name="ERR_UnboxNotLValue" xml:space="preserve">
    <value>Cannot modify the result of an unboxing conversion</value>
  </data>
  <data name="ERR_AnonMethGrpInForEach" xml:space="preserve">
    <value>Foreach cannot operate on a '{0}'. Did you intend to invoke the '{0}'?</value>
  </data>
  <data name="ERR_BadIncDecRetType" xml:space="preserve">
    <value>The return type for ++ or -- operator must match the parameter type or be derived from the parameter type</value>
  </data>
  <data name="ERR_TypeConstraintsMustBeUniqueAndFirst" xml:space="preserve">
    <value>The 'class', 'struct', 'unmanaged', 'notnull', and 'default' constraints cannot be combined or duplicated, and must be specified first in the constraints list.</value>
  </data>
  <data name="ERR_RefValBoundWithClass" xml:space="preserve">
    <value>'{0}': cannot specify both a constraint class and the 'class' or 'struct' constraint</value>
  </data>
  <data name="ERR_UnmanagedBoundWithClass" xml:space="preserve">
    <value>'{0}': cannot specify both a constraint class and the 'unmanaged' constraint</value>
  </data>
  <data name="ERR_NewBoundWithVal" xml:space="preserve">
    <value>The 'new()' constraint cannot be used with the 'struct' constraint</value>
  </data>
  <data name="ERR_RefConstraintNotSatisfied" xml:space="preserve">
    <value>The type '{2}' must be a reference type in order to use it as parameter '{1}' in the generic type or method '{0}'</value>
  </data>
  <data name="ERR_ValConstraintNotSatisfied" xml:space="preserve">
    <value>The type '{2}' must be a non-nullable value type in order to use it as parameter '{1}' in the generic type or method '{0}'</value>
  </data>
  <data name="ERR_CircularConstraint" xml:space="preserve">
    <value>Circular constraint dependency involving '{0}' and '{1}'</value>
  </data>
  <data name="ERR_BaseConstraintConflict" xml:space="preserve">
    <value>Type parameter '{0}' inherits conflicting constraints '{1}' and '{2}'</value>
  </data>
  <data name="ERR_ConWithValCon" xml:space="preserve">
    <value>Type parameter '{1}' has the 'struct' constraint so '{1}' cannot be used as a constraint for '{0}'</value>
  </data>
  <data name="ERR_AmbigUDConv" xml:space="preserve">
    <value>Ambiguous user defined conversions '{0}' and '{1}' when converting from '{2}' to '{3}'</value>
  </data>
  <data name="WRN_AlwaysNull" xml:space="preserve">
    <value>The result of the expression is always 'null' of type '{0}'</value>
  </data>
  <data name="WRN_AlwaysNull_Title" xml:space="preserve">
    <value>The result of the expression is always 'null'</value>
  </data>
  <data name="ERR_RefReturnThis" xml:space="preserve">
    <value>Cannot return 'this' by reference.</value>
  </data>
  <data name="ERR_AttributeCtorInParameter" xml:space="preserve">
    <value>Cannot use attribute constructor '{0}' because it has 'in' parameters.</value>
  </data>
  <data name="ERR_OverrideWithConstraints" xml:space="preserve">
    <value>Constraints for override and explicit interface implementation methods are inherited from the base method, so they cannot be specified directly, except for either a 'class', or a 'struct' constraint.</value>
  </data>
  <data name="ERR_AmbigOverride" xml:space="preserve">
    <value>The inherited members '{0}' and '{1}' have the same signature in type '{2}', so they cannot be overridden</value>
  </data>
  <data name="ERR_DecConstError" xml:space="preserve">
    <value>Evaluation of the decimal constant expression failed</value>
  </data>
  <data name="WRN_CmpAlwaysFalse" xml:space="preserve">
    <value>Comparing with null of type '{0}' always produces 'false'</value>
  </data>
  <data name="WRN_CmpAlwaysFalse_Title" xml:space="preserve">
    <value>Comparing with null of struct type always produces 'false'</value>
  </data>
  <data name="WRN_FinalizeMethod" xml:space="preserve">
    <value>Introducing a 'Finalize' method can interfere with destructor invocation. Did you intend to declare a destructor?</value>
  </data>
  <data name="WRN_FinalizeMethod_Title" xml:space="preserve">
    <value>Introducing a 'Finalize' method can interfere with destructor invocation</value>
  </data>
  <data name="WRN_FinalizeMethod_Description" xml:space="preserve">
    <value>This warning occurs when you create a class with a method whose signature is public virtual void Finalize.

If such a class is used as a base class and if the deriving class defines a destructor, the destructor will override the base class Finalize method, not Finalize.</value>
  </data>
  <data name="ERR_ExplicitImplParams" xml:space="preserve">
    <value>'{0}' should not have a params parameter since '{1}' does not</value>
  </data>
  <data name="WRN_GotoCaseShouldConvert" xml:space="preserve">
    <value>The 'goto case' value is not implicitly convertible to type '{0}'</value>
  </data>
  <data name="WRN_GotoCaseShouldConvert_Title" xml:space="preserve">
    <value>The 'goto case' value is not implicitly convertible to the switch type</value>
  </data>
  <data name="ERR_MethodImplementingAccessor" xml:space="preserve">
    <value>Method '{0}' cannot implement interface accessor '{1}' for type '{2}'. Use an explicit interface implementation.</value>
  </data>
  <data name="WRN_NubExprIsConstBool" xml:space="preserve">
    <value>The result of the expression is always '{0}' since a value of type '{1}' is never equal to 'null' of type '{2}'</value>
  </data>
  <data name="WRN_NubExprIsConstBool_Title" xml:space="preserve">
    <value>The result of the expression is always the same since a value of this type is never equal to 'null'</value>
  </data>
  <data name="WRN_NubExprIsConstBool2" xml:space="preserve">
    <value>The result of the expression is always '{0}' since a value of type '{1}' is never equal to 'null' of type '{2}'</value>
  </data>
  <data name="WRN_NubExprIsConstBool2_Title" xml:space="preserve">
    <value>The result of the expression is always the same since a value of this type is never equal to 'null'</value>
  </data>
  <data name="WRN_ExplicitImplCollision" xml:space="preserve">
    <value>Explicit interface implementation '{0}' matches more than one interface member. Which interface member is actually chosen is implementation-dependent. Consider using a non-explicit implementation instead.</value>
  </data>
  <data name="WRN_ExplicitImplCollision_Title" xml:space="preserve">
    <value>Explicit interface implementation matches more than one interface member</value>
  </data>
  <data name="ERR_AbstractHasBody" xml:space="preserve">
    <value>'{0}' cannot declare a body because it is marked abstract</value>
  </data>
  <data name="ERR_ConcreteMissingBody" xml:space="preserve">
    <value>'{0}' must declare a body because it is not marked abstract, extern, or partial</value>
  </data>
  <data name="ERR_AbstractAndSealed" xml:space="preserve">
    <value>'{0}' cannot be both abstract and sealed</value>
  </data>
  <data name="ERR_AbstractNotVirtual" xml:space="preserve">
    <value>The abstract {0} '{1}' cannot be marked virtual</value>
  </data>
  <data name="ERR_StaticConstant" xml:space="preserve">
    <value>The constant '{0}' cannot be marked static</value>
  </data>
  <data name="ERR_CantOverrideNonFunction" xml:space="preserve">
    <value>'{0}': cannot override because '{1}' is not a function</value>
  </data>
  <data name="ERR_CantOverrideNonVirtual" xml:space="preserve">
    <value>'{0}': cannot override inherited member '{1}' because it is not marked virtual, abstract, or override</value>
  </data>
  <data name="ERR_CantChangeAccessOnOverride" xml:space="preserve">
    <value>'{0}': cannot change access modifiers when overriding '{1}' inherited member '{2}'</value>
  </data>
  <data name="ERR_CantChangeTupleNamesOnOverride" xml:space="preserve">
    <value>'{0}': cannot change tuple element names when overriding inherited member '{1}'</value>
  </data>
  <data name="ERR_CantChangeReturnTypeOnOverride" xml:space="preserve">
    <value>'{0}': return type must be '{2}' to match overridden member '{1}'</value>
  </data>
  <data name="ERR_CantDeriveFromSealedType" xml:space="preserve">
    <value>'{0}': cannot derive from sealed type '{1}'</value>
  </data>
  <data name="ERR_AbstractInConcreteClass" xml:space="preserve">
    <value>'{0}' is abstract but it is contained in non-abstract type '{1}'</value>
  </data>
  <data name="ERR_StaticConstructorWithExplicitConstructorCall" xml:space="preserve">
    <value>'{0}': static constructor cannot have an explicit 'this' or 'base' constructor call</value>
  </data>
  <data name="ERR_StaticConstructorWithAccessModifiers" xml:space="preserve">
    <value>'{0}': access modifiers are not allowed on static constructors</value>
  </data>
  <data name="ERR_RecursiveConstructorCall" xml:space="preserve">
    <value>Constructor '{0}' cannot call itself</value>
  </data>
  <data name="ERR_IndirectRecursiveConstructorCall" xml:space="preserve">
    <value>Constructor '{0}' cannot call itself through another constructor</value>
  </data>
  <data name="ERR_ObjectCallingBaseConstructor" xml:space="preserve">
    <value>'{0}' has no base class and cannot call a base constructor</value>
  </data>
  <data name="ERR_PredefinedTypeNotFound" xml:space="preserve">
    <value>Predefined type '{0}' is not defined or imported</value>
  </data>
  <data name="ERR_PredefinedValueTupleTypeNotFound" xml:space="preserve">
    <value>Predefined type '{0}' is not defined or imported</value>
  </data>
  <data name="ERR_PredefinedValueTupleTypeAmbiguous3" xml:space="preserve">
    <value>Predefined type '{0}' is declared in multiple referenced assemblies: '{1}' and '{2}'</value>
  </data>
  <data name="ERR_StructWithBaseConstructorCall" xml:space="preserve">
    <value>'{0}': structs cannot call base class constructors</value>
  </data>
  <data name="ERR_StructLayoutCycle" xml:space="preserve">
    <value>Struct member '{0}' of type '{1}' causes a cycle in the struct layout</value>
  </data>
  <data name="ERR_InterfacesCantContainFields" xml:space="preserve">
    <value>Interfaces cannot contain instance fields</value>
  </data>
  <data name="ERR_InterfacesCantContainConstructors" xml:space="preserve">
    <value>Interfaces cannot contain instance constructors</value>
  </data>
  <data name="ERR_NonInterfaceInInterfaceList" xml:space="preserve">
    <value>Type '{0}' in interface list is not an interface</value>
  </data>
  <data name="ERR_DuplicateInterfaceInBaseList" xml:space="preserve">
    <value>'{0}' is already listed in interface list</value>
  </data>
  <data name="ERR_DuplicateInterfaceWithTupleNamesInBaseList" xml:space="preserve">
    <value>'{0}' is already listed in the interface list on type '{2}' with different tuple element names, as '{1}'.</value>
  </data>
  <data name="ERR_DuplicateInterfaceWithDifferencesInBaseList" xml:space="preserve">
    <value>'{0}' is already listed in the interface list on type '{2}' as '{1}'.</value>
  </data>
  <data name="ERR_CycleInInterfaceInheritance" xml:space="preserve">
    <value>Inherited interface '{1}' causes a cycle in the interface hierarchy of '{0}'</value>
  </data>
  <data name="ERR_HidingAbstractMethod" xml:space="preserve">
    <value>'{0}' hides inherited abstract member '{1}'</value>
  </data>
  <data name="ERR_UnimplementedAbstractMethod" xml:space="preserve">
    <value>'{0}' does not implement inherited abstract member '{1}'</value>
  </data>
  <data name="ERR_UnimplementedInterfaceMember" xml:space="preserve">
    <value>'{0}' does not implement interface member '{1}'</value>
  </data>
  <data name="ERR_ObjectCantHaveBases" xml:space="preserve">
    <value>The class System.Object cannot have a base class or implement an interface</value>
  </data>
  <data name="ERR_ExplicitInterfaceImplementationNotInterface" xml:space="preserve">
    <value>'{0}' in explicit interface declaration is not an interface</value>
  </data>
  <data name="ERR_InterfaceMemberNotFound" xml:space="preserve">
    <value>'{0}' in explicit interface declaration is not found among members of the interface that can be implemented</value>
  </data>
  <data name="ERR_ClassDoesntImplementInterface" xml:space="preserve">
    <value>'{0}': containing type does not implement interface '{1}'</value>
  </data>
  <data name="ERR_ExplicitInterfaceImplementationInNonClassOrStruct" xml:space="preserve">
    <value>'{0}': explicit interface declaration can only be declared in a class, record, struct or interface</value>
  </data>
  <data name="ERR_MemberNameSameAsType" xml:space="preserve">
    <value>'{0}': member names cannot be the same as their enclosing type</value>
  </data>
  <data name="ERR_EnumeratorOverflow" xml:space="preserve">
    <value>'{0}': the enumerator value is too large to fit in its type</value>
  </data>
  <data name="ERR_CantOverrideNonProperty" xml:space="preserve">
    <value>'{0}': cannot override because '{1}' is not a property</value>
  </data>
  <data name="ERR_NoGetToOverride" xml:space="preserve">
    <value>'{0}': cannot override because '{1}' does not have an overridable get accessor</value>
  </data>
  <data name="ERR_NoSetToOverride" xml:space="preserve">
    <value>'{0}': cannot override because '{1}' does not have an overridable set accessor</value>
  </data>
  <data name="ERR_PropertyCantHaveVoidType" xml:space="preserve">
    <value>'{0}': property or indexer cannot have void type</value>
  </data>
  <data name="ERR_PropertyWithNoAccessors" xml:space="preserve">
    <value>'{0}': property or indexer must have at least one accessor</value>
  </data>
  <data name="ERR_CantUseVoidInArglist" xml:space="preserve">
    <value>__arglist cannot have an argument of void type</value>
  </data>
  <data name="ERR_NewVirtualInSealed" xml:space="preserve">
    <value>'{0}' is a new virtual member in sealed type '{1}'</value>
  </data>
  <data name="ERR_ExplicitPropertyAddingAccessor" xml:space="preserve">
    <value>'{0}' adds an accessor not found in interface member '{1}'</value>
  </data>
  <data name="ERR_ExplicitPropertyMismatchInitOnly" xml:space="preserve">
    <value>Accessors '{0}' and '{1}' should both be init-only or neither</value>
  </data>
  <data name="ERR_ExplicitPropertyMissingAccessor" xml:space="preserve">
    <value>Explicit interface implementation '{0}' is missing accessor '{1}'</value>
  </data>
  <data name="ERR_ConversionWithInterface" xml:space="preserve">
    <value>'{0}': user-defined conversions to or from an interface are not allowed</value>
  </data>
  <data name="ERR_ConversionWithBase" xml:space="preserve">
    <value>'{0}': user-defined conversions to or from a base type are not allowed</value>
  </data>
  <data name="ERR_ConversionWithDerived" xml:space="preserve">
    <value>'{0}': user-defined conversions to or from a derived type are not allowed</value>
  </data>
  <data name="ERR_IdentityConversion" xml:space="preserve">
    <value>User-defined operator cannot take an object of the enclosing type and convert to an object of the enclosing type</value>
  </data>
  <data name="ERR_ConversionNotInvolvingContainedType" xml:space="preserve">
    <value>User-defined conversion must convert to or from the enclosing type</value>
  </data>
  <data name="ERR_DuplicateConversionInClass" xml:space="preserve">
    <value>Duplicate user-defined conversion in type '{0}'</value>
  </data>
  <data name="ERR_OperatorsMustBeStatic" xml:space="preserve">
    <value>User-defined operator '{0}' must be declared static and public</value>
  </data>
  <data name="ERR_BadIncDecSignature" xml:space="preserve">
    <value>The parameter type for ++ or -- operator must be the containing type</value>
  </data>
  <data name="ERR_BadUnaryOperatorSignature" xml:space="preserve">
    <value>The parameter of a unary operator must be the containing type</value>
  </data>
  <data name="ERR_BadBinaryOperatorSignature" xml:space="preserve">
    <value>One of the parameters of a binary operator must be the containing type</value>
  </data>
  <data name="ERR_BadShiftOperatorSignature" xml:space="preserve">
    <value>The first operand of an overloaded shift operator must have the same type as the containing type, and the type of the second operand must be int</value>
  </data>
  <data name="ERR_InterfacesCantContainConversionOrEqualityOperators" xml:space="preserve">
    <value>Interfaces cannot contain conversion, equality, or inequality operators</value>
  </data>
  <data name="ERR_StructsCantContainDefaultConstructor" xml:space="preserve">
    <value>Structs cannot contain explicit parameterless constructors</value>
  </data>
  <data name="ERR_EnumsCantContainDefaultConstructor" xml:space="preserve">
    <value>Enums cannot contain explicit parameterless constructors</value>
  </data>
  <data name="ERR_CantOverrideBogusMethod" xml:space="preserve">
    <value>'{0}': cannot override '{1}' because it is not supported by the language</value>
  </data>
  <data name="ERR_BindToBogus" xml:space="preserve">
    <value>'{0}' is not supported by the language</value>
  </data>
  <data name="ERR_CantCallSpecialMethod" xml:space="preserve">
    <value>'{0}': cannot explicitly call operator or accessor</value>
  </data>
  <data name="ERR_BadTypeReference" xml:space="preserve">
    <value>'{0}': cannot reference a type through an expression; try '{1}' instead</value>
  </data>
  <data name="ERR_FieldInitializerInStruct" xml:space="preserve">
    <value>'{0}': cannot have instance property or field initializers in structs</value>
  </data>
  <data name="ERR_BadDestructorName" xml:space="preserve">
    <value>Name of destructor must match name of type</value>
  </data>
  <data name="ERR_OnlyClassesCanContainDestructors" xml:space="preserve">
    <value>Only class types can contain destructors</value>
  </data>
  <data name="ERR_ConflictAliasAndMember" xml:space="preserve">
    <value>Namespace '{1}' contains a definition conflicting with alias '{0}'</value>
  </data>
  <data name="ERR_ConflictingAliasAndDefinition" xml:space="preserve">
    <value>Alias '{0}' conflicts with {1} definition</value>
  </data>
  <data name="ERR_ConditionalOnSpecialMethod" xml:space="preserve">
    <value>The Conditional attribute is not valid on '{0}' because it is a constructor, destructor, operator, or explicit interface implementation</value>
  </data>
  <data name="ERR_ConditionalMustReturnVoid" xml:space="preserve">
    <value>The Conditional attribute is not valid on '{0}' because its return type is not void</value>
  </data>
  <data name="ERR_DuplicateAttribute" xml:space="preserve">
    <value>Duplicate '{0}' attribute</value>
  </data>
  <data name="ERR_DuplicateAttributeInNetModule" xml:space="preserve">
    <value>Duplicate '{0}' attribute in '{1}'</value>
  </data>
  <data name="ERR_ConditionalOnInterfaceMethod" xml:space="preserve">
    <value>The Conditional attribute is not valid on interface members</value>
  </data>
  <data name="ERR_OperatorCantReturnVoid" xml:space="preserve">
    <value>User-defined operators cannot return void</value>
  </data>
  <data name="ERR_BadDynamicConversion" xml:space="preserve">
    <value>'{0}': user-defined conversions to or from the dynamic type are not allowed</value>
  </data>
  <data name="ERR_InvalidAttributeArgument" xml:space="preserve">
    <value>Invalid value for argument to '{0}' attribute</value>
  </data>
  <data name="ERR_ParameterNotValidForType" xml:space="preserve">
    <value>Parameter not valid for the specified unmanaged type.</value>
  </data>
  <data name="ERR_AttributeParameterRequired1" xml:space="preserve">
    <value>Attribute parameter '{0}' must be specified.</value>
  </data>
  <data name="ERR_AttributeParameterRequired2" xml:space="preserve">
    <value>Attribute parameter '{0}' or '{1}' must be specified.</value>
  </data>
  <data name="ERR_MarshalUnmanagedTypeNotValidForFields" xml:space="preserve">
    <value>Unmanaged type '{0}' not valid for fields.</value>
  </data>
  <data name="ERR_MarshalUnmanagedTypeOnlyValidForFields" xml:space="preserve">
    <value>Unmanaged type '{0}' is only valid for fields.</value>
  </data>
  <data name="ERR_AttributeOnBadSymbolType" xml:space="preserve">
    <value>Attribute '{0}' is not valid on this declaration type. It is only valid on '{1}' declarations.</value>
  </data>
  <data name="ERR_FloatOverflow" xml:space="preserve">
    <value>Floating-point constant is outside the range of type '{0}'</value>
  </data>
  <data name="ERR_ComImportWithoutUuidAttribute" xml:space="preserve">
    <value>The Guid attribute must be specified with the ComImport attribute</value>
  </data>
  <data name="ERR_InvalidNamedArgument" xml:space="preserve">
    <value>Invalid value for named attribute argument '{0}'</value>
  </data>
  <data name="ERR_DllImportOnInvalidMethod" xml:space="preserve">
    <value>The DllImport attribute must be specified on a method marked 'static' and 'extern'</value>
  </data>
  <data name="ERR_EncUpdateFailedMissingAttribute" xml:space="preserve">
    <value>Cannot update '{0}'; attribute '{1}' is missing.</value>
  </data>
  <data name="ERR_DllImportOnGenericMethod" xml:space="preserve">
    <value>The DllImport attribute cannot be applied to a method that is generic or contained in a generic method or type.</value>
  </data>
  <data name="ERR_FieldCantBeRefAny" xml:space="preserve">
    <value>Field or property cannot be of type '{0}'</value>
  </data>
  <data name="ERR_FieldAutoPropCantBeByRefLike" xml:space="preserve">
    <value>Field or auto-implemented property cannot be of type '{0}' unless it is an instance member of a ref struct.</value>
  </data>
  <data name="ERR_ArrayElementCantBeRefAny" xml:space="preserve">
    <value>Array elements cannot be of type '{0}'</value>
  </data>
  <data name="WRN_DeprecatedSymbol" xml:space="preserve">
    <value>'{0}' is obsolete</value>
  </data>
  <data name="WRN_DeprecatedSymbol_Title" xml:space="preserve">
    <value>Type or member is obsolete</value>
  </data>
  <data name="ERR_NotAnAttributeClass" xml:space="preserve">
    <value>'{0}' is not an attribute class</value>
  </data>
  <data name="ERR_BadNamedAttributeArgument" xml:space="preserve">
    <value>'{0}' is not a valid named attribute argument. Named attribute arguments must be fields which are not readonly, static, or const, or read-write properties which are public and not static.</value>
  </data>
  <data name="WRN_DeprecatedSymbolStr" xml:space="preserve">
    <value>'{0}' is obsolete: '{1}'</value>
  </data>
  <data name="WRN_DeprecatedSymbolStr_Title" xml:space="preserve">
    <value>Type or member is obsolete</value>
  </data>
  <data name="ERR_DeprecatedSymbolStr" xml:space="preserve">
    <value>'{0}' is obsolete: '{1}'</value>
  </data>
  <data name="ERR_IndexerCantHaveVoidType" xml:space="preserve">
    <value>Indexers cannot have void type</value>
  </data>
  <data name="ERR_VirtualPrivate" xml:space="preserve">
    <value>'{0}': virtual or abstract members cannot be private</value>
  </data>
  <data name="ERR_ArrayInitToNonArrayType" xml:space="preserve">
    <value>Can only use array initializer expressions to assign to array types. Try using a new expression instead.</value>
  </data>
  <data name="ERR_ArrayInitInBadPlace" xml:space="preserve">
    <value>Array initializers can only be used in a variable or field initializer. Try using a new expression instead.</value>
  </data>
  <data name="ERR_MissingStructOffset" xml:space="preserve">
    <value>'{0}': instance field in types marked with StructLayout(LayoutKind.Explicit) must have a FieldOffset attribute</value>
  </data>
  <data name="WRN_ExternMethodNoImplementation" xml:space="preserve">
    <value>Method, operator, or accessor '{0}' is marked external and has no attributes on it. Consider adding a DllImport attribute to specify the external implementation.</value>
  </data>
  <data name="WRN_ExternMethodNoImplementation_Title" xml:space="preserve">
    <value>Method, operator, or accessor is marked external and has no attributes on it</value>
  </data>
  <data name="WRN_ProtectedInSealed" xml:space="preserve">
    <value>'{0}': new protected member declared in sealed type</value>
  </data>
  <data name="WRN_ProtectedInSealed_Title" xml:space="preserve">
    <value>New protected member declared in sealed type</value>
  </data>
  <data name="ERR_InterfaceImplementedByConditional" xml:space="preserve">
    <value>Conditional member '{0}' cannot implement interface member '{1}' in type '{2}'</value>
  </data>
  <data name="ERR_InterfaceImplementedImplicitlyByVariadic" xml:space="preserve">
    <value>'{0}' cannot implement interface member '{1}' in type '{2}' because it has an __arglist parameter</value>
  </data>
  <data name="ERR_IllegalRefParam" xml:space="preserve">
    <value>ref and out are not valid in this context</value>
  </data>
  <data name="ERR_BadArgumentToAttribute" xml:space="preserve">
    <value>The argument to the '{0}' attribute must be a valid identifier</value>
  </data>
  <data name="ERR_StructOffsetOnBadStruct" xml:space="preserve">
    <value>The FieldOffset attribute can only be placed on members of types marked with the StructLayout(LayoutKind.Explicit)</value>
  </data>
  <data name="ERR_StructOffsetOnBadField" xml:space="preserve">
    <value>The FieldOffset attribute is not allowed on static or const fields</value>
  </data>
  <data name="ERR_AttributeUsageOnNonAttributeClass" xml:space="preserve">
    <value>Attribute '{0}' is only valid on classes derived from System.Attribute</value>
  </data>
  <data name="WRN_PossibleMistakenNullStatement" xml:space="preserve">
    <value>Possible mistaken empty statement</value>
  </data>
  <data name="WRN_PossibleMistakenNullStatement_Title" xml:space="preserve">
    <value>Possible mistaken empty statement</value>
  </data>
  <data name="ERR_DuplicateNamedAttributeArgument" xml:space="preserve">
    <value>'{0}' duplicate named attribute argument</value>
  </data>
  <data name="ERR_DeriveFromEnumOrValueType" xml:space="preserve">
    <value>'{0}' cannot derive from special class '{1}'</value>
  </data>
  <data name="ERR_DefaultMemberOnIndexedType" xml:space="preserve">
    <value>Cannot specify the DefaultMember attribute on a type containing an indexer</value>
  </data>
  <data name="ERR_BogusType" xml:space="preserve">
    <value>'{0}' is a type not supported by the language</value>
  </data>
  <data name="WRN_UnassignedInternalField" xml:space="preserve">
    <value>Field '{0}' is never assigned to, and will always have its default value {1}</value>
  </data>
  <data name="WRN_UnassignedInternalField_Title" xml:space="preserve">
    <value>Field is never assigned to, and will always have its default value</value>
  </data>
  <data name="ERR_CStyleArray" xml:space="preserve">
    <value>Bad array declarator: To declare a managed array the rank specifier precedes the variable's identifier. To declare a fixed size buffer field, use the fixed keyword before the field type.</value>
  </data>
  <data name="WRN_VacuousIntegralComp" xml:space="preserve">
    <value>Comparison to integral constant is useless; the constant is outside the range of type '{0}'</value>
  </data>
  <data name="WRN_VacuousIntegralComp_Title" xml:space="preserve">
    <value>Comparison to integral constant is useless; the constant is outside the range of the type</value>
  </data>
  <data name="ERR_AbstractAttributeClass" xml:space="preserve">
    <value>Cannot apply attribute class '{0}' because it is abstract</value>
  </data>
  <data name="ERR_BadNamedAttributeArgumentType" xml:space="preserve">
    <value>'{0}' is not a valid named attribute argument because it is not a valid attribute parameter type</value>
  </data>
  <data name="ERR_MissingPredefinedMember" xml:space="preserve">
    <value>Missing compiler required member '{0}.{1}'</value>
  </data>
  <data name="WRN_AttributeLocationOnBadDeclaration" xml:space="preserve">
    <value>'{0}' is not a valid attribute location for this declaration. Valid attribute locations for this declaration are '{1}'. All attributes in this block will be ignored.</value>
  </data>
  <data name="WRN_AttributeLocationOnBadDeclaration_Title" xml:space="preserve">
    <value>Not a valid attribute location for this declaration</value>
  </data>
  <data name="WRN_InvalidAttributeLocation" xml:space="preserve">
    <value>'{0}' is not a recognized attribute location. Valid attribute locations for this declaration are '{1}'. All attributes in this block will be ignored.</value>
  </data>
  <data name="WRN_InvalidAttributeLocation_Title" xml:space="preserve">
    <value>Not a recognized attribute location</value>
  </data>
  <data name="WRN_EqualsWithoutGetHashCode" xml:space="preserve">
    <value>'{0}' overrides Object.Equals(object o) but does not override Object.GetHashCode()</value>
  </data>
  <data name="WRN_EqualsWithoutGetHashCode_Title" xml:space="preserve">
    <value>Type overrides Object.Equals(object o) but does not override Object.GetHashCode()</value>
  </data>
  <data name="WRN_EqualityOpWithoutEquals" xml:space="preserve">
    <value>'{0}' defines operator == or operator != but does not override Object.Equals(object o)</value>
  </data>
  <data name="WRN_EqualityOpWithoutEquals_Title" xml:space="preserve">
    <value>Type defines operator == or operator != but does not override Object.Equals(object o)</value>
  </data>
  <data name="WRN_EqualityOpWithoutGetHashCode" xml:space="preserve">
    <value>'{0}' defines operator == or operator != but does not override Object.GetHashCode()</value>
  </data>
  <data name="WRN_EqualityOpWithoutGetHashCode_Title" xml:space="preserve">
    <value>Type defines operator == or operator != but does not override Object.GetHashCode()</value>
  </data>
  <data name="ERR_OutAttrOnRefParam" xml:space="preserve">
    <value>Cannot specify the Out attribute on a ref parameter without also specifying the In attribute.</value>
  </data>
  <data name="ERR_OverloadRefKind" xml:space="preserve">
    <value>'{0}' cannot define an overloaded {1} that differs only on parameter modifiers '{2}' and '{3}'</value>
  </data>
  <data name="ERR_LiteralDoubleCast" xml:space="preserve">
    <value>Literal of type double cannot be implicitly converted to type '{1}'; use an '{0}' suffix to create a literal of this type</value>
  </data>
  <data name="WRN_IncorrectBooleanAssg" xml:space="preserve">
    <value>Assignment in conditional expression is always constant; did you mean to use == instead of = ?</value>
  </data>
  <data name="WRN_IncorrectBooleanAssg_Title" xml:space="preserve">
    <value>Assignment in conditional expression is always constant</value>
  </data>
  <data name="ERR_ProtectedInStruct" xml:space="preserve">
    <value>'{0}': new protected member declared in struct</value>
  </data>
  <data name="ERR_InconsistentIndexerNames" xml:space="preserve">
    <value>Two indexers have different names; the IndexerName attribute must be used with the same name on every indexer within a type</value>
  </data>
  <data name="ERR_ComImportWithUserCtor" xml:space="preserve">
    <value>A class with the ComImport attribute cannot have a user-defined constructor</value>
  </data>
  <data name="ERR_FieldCantHaveVoidType" xml:space="preserve">
    <value>Field cannot have void type</value>
  </data>
  <data name="WRN_NonObsoleteOverridingObsolete" xml:space="preserve">
    <value>Member '{0}' overrides obsolete member '{1}'. Add the Obsolete attribute to '{0}'.</value>
  </data>
  <data name="WRN_NonObsoleteOverridingObsolete_Title" xml:space="preserve">
    <value>Member overrides obsolete member</value>
  </data>
  <data name="ERR_SystemVoid" xml:space="preserve">
    <value>System.Void cannot be used from C# -- use typeof(void) to get the void type object</value>
  </data>
  <data name="ERR_ExplicitParamArray" xml:space="preserve">
    <value>Do not use 'System.ParamArrayAttribute'. Use the 'params' keyword instead.</value>
  </data>
  <data name="WRN_BitwiseOrSignExtend" xml:space="preserve">
    <value>Bitwise-or operator used on a sign-extended operand; consider casting to a smaller unsigned type first</value>
  </data>
  <data name="WRN_BitwiseOrSignExtend_Title" xml:space="preserve">
    <value>Bitwise-or operator used on a sign-extended operand</value>
  </data>
  <data name="WRN_BitwiseOrSignExtend_Description" xml:space="preserve">
    <value>The compiler implicitly widened and sign-extended a variable, and then used the resulting value in a bitwise OR operation. This can result in unexpected behavior.</value>
  </data>
  <data name="ERR_VolatileStruct" xml:space="preserve">
    <value>'{0}': a volatile field cannot be of the type '{1}'</value>
  </data>
  <data name="ERR_VolatileAndReadonly" xml:space="preserve">
    <value>'{0}': a field cannot be both volatile and readonly</value>
  </data>
  <data name="ERR_AbstractField" xml:space="preserve">
    <value>The modifier 'abstract' is not valid on fields. Try using a property instead.</value>
  </data>
  <data name="ERR_BogusExplicitImpl" xml:space="preserve">
    <value>'{0}' cannot implement '{1}' because it is not supported by the language</value>
  </data>
  <data name="ERR_ExplicitMethodImplAccessor" xml:space="preserve">
    <value>'{0}' explicit method implementation cannot implement '{1}' because it is an accessor</value>
  </data>
  <data name="WRN_CoClassWithoutComImport" xml:space="preserve">
    <value>'{0}' interface marked with 'CoClassAttribute' not marked with 'ComImportAttribute'</value>
  </data>
  <data name="WRN_CoClassWithoutComImport_Title" xml:space="preserve">
    <value>Interface marked with 'CoClassAttribute' not marked with 'ComImportAttribute'</value>
  </data>
  <data name="ERR_ConditionalWithOutParam" xml:space="preserve">
    <value>Conditional member '{0}' cannot have an out parameter</value>
  </data>
  <data name="ERR_AccessorImplementingMethod" xml:space="preserve">
    <value>Accessor '{0}' cannot implement interface member '{1}' for type '{2}'. Use an explicit interface implementation.</value>
  </data>
  <data name="ERR_AliasQualAsExpression" xml:space="preserve">
    <value>The namespace alias qualifier '::' always resolves to a type or namespace so is illegal here. Consider using '.' instead.</value>
  </data>
  <data name="ERR_DerivingFromATyVar" xml:space="preserve">
    <value>Cannot derive from '{0}' because it is a type parameter</value>
  </data>
  <data name="ERR_DuplicateTypeParameter" xml:space="preserve">
    <value>Duplicate type parameter '{0}'</value>
  </data>
  <data name="WRN_TypeParameterSameAsOuterTypeParameter" xml:space="preserve">
    <value>Type parameter '{0}' has the same name as the type parameter from outer type '{1}'</value>
  </data>
  <data name="WRN_TypeParameterSameAsOuterTypeParameter_Title" xml:space="preserve">
    <value>Type parameter has the same name as the type parameter from outer type</value>
  </data>
  <data name="WRN_TypeParameterSameAsOuterMethodTypeParameter" xml:space="preserve">
    <value>Type parameter '{0}' has the same name as the type parameter from outer method '{1}'</value>
  </data>
  <data name="WRN_TypeParameterSameAsOuterMethodTypeParameter_Title" xml:space="preserve">
    <value>Type parameter has the same type as the type parameter from outer method.</value>
  </data>
  <data name="ERR_TypeVariableSameAsParent" xml:space="preserve">
    <value>Type parameter '{0}' has the same name as the containing type, or method</value>
  </data>
  <data name="ERR_UnifyingInterfaceInstantiations" xml:space="preserve">
    <value>'{0}' cannot implement both '{1}' and '{2}' because they may unify for some type parameter substitutions</value>
  </data>
  <data name="ERR_GenericDerivingFromAttribute" xml:space="preserve">
    <value>A generic type cannot derive from '{0}' because it is an attribute class</value>
  </data>
  <data name="ERR_TyVarNotFoundInConstraint" xml:space="preserve">
    <value>'{1}' does not define type parameter '{0}'</value>
  </data>
  <data name="ERR_BadBoundType" xml:space="preserve">
    <value>'{0}' is not a valid constraint. A type used as a constraint must be an interface, a non-sealed class or a type parameter.</value>
  </data>
  <data name="ERR_SpecialTypeAsBound" xml:space="preserve">
    <value>Constraint cannot be special class '{0}'</value>
  </data>
  <data name="ERR_BadVisBound" xml:space="preserve">
    <value>Inconsistent accessibility: constraint type '{1}' is less accessible than '{0}'</value>
  </data>
  <data name="ERR_LookupInTypeVariable" xml:space="preserve">
    <value>Cannot do member lookup in '{0}' because it is a type parameter</value>
  </data>
  <data name="ERR_BadConstraintType" xml:space="preserve">
    <value>Invalid constraint type. A type used as a constraint must be an interface, a non-sealed class or a type parameter.</value>
  </data>
  <data name="ERR_InstanceMemberInStaticClass" xml:space="preserve">
    <value>'{0}': cannot declare instance members in a static class</value>
  </data>
  <data name="ERR_StaticBaseClass" xml:space="preserve">
    <value>'{1}': cannot derive from static class '{0}'</value>
  </data>
  <data name="ERR_ConstructorInStaticClass" xml:space="preserve">
    <value>Static classes cannot have instance constructors</value>
  </data>
  <data name="ERR_DestructorInStaticClass" xml:space="preserve">
    <value>Static classes cannot contain destructors</value>
  </data>
  <data name="ERR_InstantiatingStaticClass" xml:space="preserve">
    <value>Cannot create an instance of the static class '{0}'</value>
  </data>
  <data name="ERR_StaticDerivedFromNonObject" xml:space="preserve">
    <value>Static class '{0}' cannot derive from type '{1}'. Static classes must derive from object.</value>
  </data>
  <data name="ERR_StaticClassInterfaceImpl" xml:space="preserve">
    <value>'{0}': static classes cannot implement interfaces</value>
  </data>
  <data name="ERR_RefStructInterfaceImpl" xml:space="preserve">
    <value>'{0}': ref structs cannot implement interfaces</value>
  </data>
  <data name="ERR_OperatorInStaticClass" xml:space="preserve">
    <value>'{0}': static classes cannot contain user-defined operators</value>
  </data>
  <data name="ERR_ConvertToStaticClass" xml:space="preserve">
    <value>Cannot convert to static type '{0}'</value>
  </data>
  <data name="ERR_ConstraintIsStaticClass" xml:space="preserve">
    <value>'{0}': static classes cannot be used as constraints</value>
  </data>
  <data name="ERR_GenericArgIsStaticClass" xml:space="preserve">
    <value>'{0}': static types cannot be used as type arguments</value>
  </data>
  <data name="ERR_ArrayOfStaticClass" xml:space="preserve">
    <value>'{0}': array elements cannot be of static type</value>
  </data>
  <data name="ERR_IndexerInStaticClass" xml:space="preserve">
    <value>'{0}': cannot declare indexers in a static class</value>
  </data>
  <data name="ERR_ParameterIsStaticClass" xml:space="preserve">
    <value>'{0}': static types cannot be used as parameters</value>
  </data>
  <data name="WRN_ParameterIsStaticClass" xml:space="preserve">
    <value>'{0}': static types cannot be used as parameters</value>
  </data>
  <data name="WRN_ParameterIsStaticClass_Title" xml:space="preserve">
    <value>Static types cannot be used as parameters</value>
  </data>
  <data name="ERR_ReturnTypeIsStaticClass" xml:space="preserve">
    <value>'{0}': static types cannot be used as return types</value>
  </data>
  <data name="WRN_ReturnTypeIsStaticClass" xml:space="preserve">
    <value>'{0}': static types cannot be used as return types</value>
  </data>
  <data name="WRN_ReturnTypeIsStaticClass_Title" xml:space="preserve">
    <value>Static types cannot be used as return types</value>
  </data>
  <data name="ERR_VarDeclIsStaticClass" xml:space="preserve">
    <value>Cannot declare a variable of static type '{0}'</value>
  </data>
  <data name="ERR_BadEmptyThrowInFinally" xml:space="preserve">
    <value>A throw statement with no arguments is not allowed in a finally clause that is nested inside the nearest enclosing catch clause</value>
  </data>
  <data name="ERR_InvalidSpecifier" xml:space="preserve">
    <value>'{0}' is not a valid format specifier</value>
  </data>
  <data name="WRN_AssignmentToLockOrDispose" xml:space="preserve">
    <value>Possibly incorrect assignment to local '{0}' which is the argument to a using or lock statement. The Dispose call or unlocking will happen on the original value of the local.</value>
  </data>
  <data name="WRN_AssignmentToLockOrDispose_Title" xml:space="preserve">
    <value>Possibly incorrect assignment to local which is the argument to a using or lock statement</value>
  </data>
  <data name="ERR_ForwardedTypeInThisAssembly" xml:space="preserve">
    <value>Type '{0}' is defined in this assembly, but a type forwarder is specified for it</value>
  </data>
  <data name="ERR_ForwardedTypeIsNested" xml:space="preserve">
    <value>Cannot forward type '{0}' because it is a nested type of '{1}'</value>
  </data>
  <data name="ERR_CycleInTypeForwarder" xml:space="preserve">
    <value>The type forwarder for type '{0}' in assembly '{1}' causes a cycle</value>
  </data>
  <data name="ERR_AssemblyNameOnNonModule" xml:space="preserve">
    <value>The /moduleassemblyname option may only be specified when building a target type of 'module'</value>
  </data>
  <data name="ERR_InvalidAssemblyName" xml:space="preserve">
    <value>Assembly reference '{0}' is invalid and cannot be resolved</value>
  </data>
  <data name="ERR_InvalidFwdType" xml:space="preserve">
    <value>Invalid type specified as an argument for TypeForwardedTo attribute</value>
  </data>
  <data name="ERR_CloseUnimplementedInterfaceMemberStatic" xml:space="preserve">
    <value>'{0}' does not implement interface member '{1}'. '{2}' cannot implement an interface member because it is static.</value>
  </data>
  <data name="ERR_CloseUnimplementedInterfaceMemberNotPublic" xml:space="preserve">
    <value>'{0}' does not implement interface member '{1}'. '{2}' cannot implement an interface member because it is not public.</value>
  </data>
  <data name="ERR_CloseUnimplementedInterfaceMemberWrongReturnType" xml:space="preserve">
    <value>'{0}' does not implement interface member '{1}'. '{2}' cannot implement '{1}' because it does not have the matching return type of '{3}'.</value>
  </data>
  <data name="ERR_DuplicateTypeForwarder" xml:space="preserve">
    <value>'{0}' duplicate TypeForwardedToAttribute</value>
  </data>
  <data name="ERR_ExpectedSelectOrGroup" xml:space="preserve">
    <value>A query body must end with a select clause or a group clause</value>
  </data>
  <data name="ERR_ExpectedContextualKeywordOn" xml:space="preserve">
    <value>Expected contextual keyword 'on'</value>
  </data>
  <data name="ERR_ExpectedContextualKeywordEquals" xml:space="preserve">
    <value>Expected contextual keyword 'equals'</value>
  </data>
  <data name="ERR_ExpectedContextualKeywordBy" xml:space="preserve">
    <value>Expected contextual keyword 'by'</value>
  </data>
  <data name="ERR_InvalidAnonymousTypeMemberDeclarator" xml:space="preserve">
    <value>Invalid anonymous type member declarator. Anonymous type members must be declared with a member assignment, simple name or member access.</value>
  </data>
  <data name="ERR_InvalidInitializerElementInitializer" xml:space="preserve">
    <value>Invalid initializer member declarator</value>
  </data>
  <data name="ERR_InconsistentLambdaParameterUsage" xml:space="preserve">
    <value>Inconsistent lambda parameter usage; parameter types must be all explicit or all implicit</value>
  </data>
  <data name="ERR_PartialMethodInvalidModifier" xml:space="preserve">
    <value>A partial method cannot have the 'abstract' modifier</value>
  </data>
  <data name="ERR_PartialMethodOnlyInPartialClass" xml:space="preserve">
    <value>A partial method must be declared within a partial type</value>
  </data>
  <data name="ERR_PartialMethodNotExplicit" xml:space="preserve">
    <value>A partial method may not explicitly implement an interface method</value>
  </data>
  <data name="ERR_PartialMethodExtensionDifference" xml:space="preserve">
    <value>Both partial method declarations must be extension methods or neither may be an extension method</value>
  </data>
  <data name="ERR_PartialMethodOnlyOneLatent" xml:space="preserve">
    <value>A partial method may not have multiple defining declarations</value>
  </data>
  <data name="ERR_PartialMethodOnlyOneActual" xml:space="preserve">
    <value>A partial method may not have multiple implementing declarations</value>
  </data>
  <data name="ERR_PartialMethodParamsDifference" xml:space="preserve">
    <value>Both partial method declarations must use a params parameter or neither may use a params parameter</value>
  </data>
  <data name="ERR_PartialMethodMustHaveLatent" xml:space="preserve">
    <value>No defining declaration found for implementing declaration of partial method '{0}'</value>
  </data>
  <data name="ERR_PartialMethodInconsistentTupleNames" xml:space="preserve">
    <value>Both partial method declarations, '{0}' and '{1}', must use the same tuple element names.</value>
  </data>
  <data name="ERR_PartialMethodInconsistentConstraints" xml:space="preserve">
    <value>Partial method declarations of '{0}' have inconsistent constraints for type parameter '{1}'</value>
  </data>
  <data name="ERR_PartialMethodToDelegate" xml:space="preserve">
    <value>Cannot create delegate from method '{0}' because it is a partial method without an implementing declaration</value>
  </data>
  <data name="ERR_PartialMethodStaticDifference" xml:space="preserve">
    <value>Both partial method declarations must be static or neither may be static</value>
  </data>
  <data name="ERR_PartialMethodUnsafeDifference" xml:space="preserve">
    <value>Both partial method declarations must be unsafe or neither may be unsafe</value>
  </data>
  <data name="ERR_PartialMethodInExpressionTree" xml:space="preserve">
    <value>Partial methods with only a defining declaration or removed conditional methods cannot be used in expression trees</value>
  </data>
  <data name="WRN_ObsoleteOverridingNonObsolete" xml:space="preserve">
    <value>Obsolete member '{0}' overrides non-obsolete member '{1}'</value>
  </data>
  <data name="WRN_ObsoleteOverridingNonObsolete_Title" xml:space="preserve">
    <value>Obsolete member overrides non-obsolete member</value>
  </data>
  <data name="WRN_DebugFullNameTooLong" xml:space="preserve">
    <value>The fully qualified name for '{0}' is too long for debug information. Compile without '/debug' option.</value>
  </data>
  <data name="WRN_DebugFullNameTooLong_Title" xml:space="preserve">
    <value>Fully qualified name is too long for debug information</value>
  </data>
  <data name="ERR_ImplicitlyTypedVariableAssignedBadValue" xml:space="preserve">
    <value>Cannot assign {0} to an implicitly-typed variable</value>
  </data>
  <data name="ERR_ImplicitlyTypedVariableWithNoInitializer" xml:space="preserve">
    <value>Implicitly-typed variables must be initialized</value>
  </data>
  <data name="ERR_ImplicitlyTypedVariableMultipleDeclarator" xml:space="preserve">
    <value>Implicitly-typed variables cannot have multiple declarators</value>
  </data>
  <data name="ERR_ImplicitlyTypedVariableAssignedArrayInitializer" xml:space="preserve">
    <value>Cannot initialize an implicitly-typed variable with an array initializer</value>
  </data>
  <data name="ERR_ImplicitlyTypedLocalCannotBeFixed" xml:space="preserve">
    <value>Implicitly-typed local variables cannot be fixed</value>
  </data>
  <data name="ERR_ImplicitlyTypedVariableCannotBeConst" xml:space="preserve">
    <value>Implicitly-typed variables cannot be constant</value>
  </data>
  <data name="WRN_ExternCtorNoImplementation" xml:space="preserve">
    <value>Constructor '{0}' is marked external</value>
  </data>
  <data name="WRN_ExternCtorNoImplementation_Title" xml:space="preserve">
    <value>Constructor is marked external</value>
  </data>
  <data name="ERR_TypeVarNotFound" xml:space="preserve">
    <value>The contextual keyword 'var' may only appear within a local variable declaration or in script code</value>
  </data>
  <data name="ERR_ImplicitlyTypedArrayNoBestType" xml:space="preserve">
    <value>No best type found for implicitly-typed array</value>
  </data>
  <data name="ERR_AnonymousTypePropertyAssignedBadValue" xml:space="preserve">
    <value>Cannot assign '{0}' to anonymous type property</value>
  </data>
  <data name="ERR_ExpressionTreeContainsBaseAccess" xml:space="preserve">
    <value>An expression tree may not contain a base access</value>
  </data>
  <data name="ERR_ExpressionTreeContainsTupleBinOp" xml:space="preserve">
    <value>An expression tree may not contain a tuple == or != operator</value>
  </data>
  <data name="ERR_ExpressionTreeContainsAssignment" xml:space="preserve">
    <value>An expression tree may not contain an assignment operator</value>
  </data>
  <data name="ERR_AnonymousTypeDuplicatePropertyName" xml:space="preserve">
    <value>An anonymous type cannot have multiple properties with the same name</value>
  </data>
  <data name="ERR_StatementLambdaToExpressionTree" xml:space="preserve">
    <value>A lambda expression with a statement body cannot be converted to an expression tree</value>
  </data>
  <data name="ERR_ExpressionTreeMustHaveDelegate" xml:space="preserve">
    <value>Cannot convert lambda to an expression tree whose type argument '{0}' is not a delegate type</value>
  </data>
  <data name="ERR_AnonymousTypeNotAvailable" xml:space="preserve">
    <value>Cannot use anonymous type in a constant expression</value>
  </data>
  <data name="ERR_LambdaInIsAs" xml:space="preserve">
    <value>The first operand of an 'is' or 'as' operator may not be a lambda expression, anonymous method, or method group.</value>
  </data>
  <data name="ERR_TypelessTupleInAs" xml:space="preserve">
    <value>The first operand of an 'as' operator may not be a tuple literal without a natural type.</value>
  </data>
  <data name="ERR_ExpressionTreeContainsMultiDimensionalArrayInitializer" xml:space="preserve">
    <value>An expression tree may not contain a multidimensional array initializer</value>
  </data>
  <data name="ERR_MissingArgument" xml:space="preserve">
    <value>Argument missing</value>
  </data>
  <data name="ERR_VariableUsedBeforeDeclaration" xml:space="preserve">
    <value>Cannot use local variable '{0}' before it is declared</value>
  </data>
  <data name="ERR_RecursivelyTypedVariable" xml:space="preserve">
    <value>Type of '{0}' cannot be inferred since its initializer directly or indirectly refers to the definition.</value>
  </data>
  <data name="ERR_UnassignedThisAutoProperty" xml:space="preserve">
    <value>Auto-implemented property '{0}' must be fully assigned before control is returned to the caller.</value>
  </data>
  <data name="WRN_UnassignedThisAutoProperty" xml:space="preserve">
    <value>Auto-implemented property '{0}' must be fully assigned before control is returned to the caller.</value>
  </data>
  <data name="WRN_UnassignedThisAutoProperty_Title" xml:space="preserve">
    <value>An auto-implemented property must be fully assigned before control is returned to the caller.</value>
  </data>
  <data name="ERR_VariableUsedBeforeDeclarationAndHidesField" xml:space="preserve">
    <value>Cannot use local variable '{0}' before it is declared. The declaration of the local variable hides the field '{1}'.</value>
  </data>
  <data name="ERR_ExpressionTreeContainsBadCoalesce" xml:space="preserve">
    <value>An expression tree lambda may not contain a coalescing operator with a null or default literal left-hand side</value>
  </data>
  <data name="ERR_IdentifierExpected" xml:space="preserve">
    <value>Identifier expected</value>
  </data>
  <data name="ERR_SemicolonExpected" xml:space="preserve">
    <value>; expected</value>
  </data>
  <data name="ERR_SyntaxError" xml:space="preserve">
    <value>Syntax error, '{0}' expected</value>
  </data>
  <data name="ERR_DuplicateModifier" xml:space="preserve">
    <value>Duplicate '{0}' modifier</value>
  </data>
  <data name="ERR_DuplicateAccessor" xml:space="preserve">
    <value>Property accessor already defined</value>
  </data>
  <data name="ERR_IntegralTypeExpected" xml:space="preserve">
    <value>Type byte, sbyte, short, ushort, int, uint, long, or ulong expected</value>
  </data>
  <data name="ERR_IllegalEscape" xml:space="preserve">
    <value>Unrecognized escape sequence</value>
  </data>
  <data name="ERR_NewlineInConst" xml:space="preserve">
    <value>Newline in constant</value>
  </data>
  <data name="ERR_EmptyCharConst" xml:space="preserve">
    <value>Empty character literal</value>
  </data>
  <data name="ERR_TooManyCharsInConst" xml:space="preserve">
    <value>Too many characters in character literal</value>
  </data>
  <data name="ERR_InvalidNumber" xml:space="preserve">
    <value>Invalid number</value>
  </data>
  <data name="ERR_GetOrSetExpected" xml:space="preserve">
    <value>A get or set accessor expected</value>
  </data>
  <data name="ERR_ClassTypeExpected" xml:space="preserve">
    <value>An object, string, or class type expected</value>
  </data>
  <data name="ERR_NamedArgumentExpected" xml:space="preserve">
    <value>Named attribute argument expected</value>
  </data>
  <data name="ERR_TooManyCatches" xml:space="preserve">
    <value>Catch clauses cannot follow the general catch clause of a try statement</value>
  </data>
  <data name="ERR_ThisOrBaseExpected" xml:space="preserve">
    <value>Keyword 'this' or 'base' expected</value>
  </data>
  <data name="ERR_OvlUnaryOperatorExpected" xml:space="preserve">
    <value>Overloadable unary operator expected</value>
  </data>
  <data name="ERR_OvlBinaryOperatorExpected" xml:space="preserve">
    <value>Overloadable binary operator expected</value>
  </data>
  <data name="ERR_IntOverflow" xml:space="preserve">
    <value>Integral constant is too large</value>
  </data>
  <data name="ERR_EOFExpected" xml:space="preserve">
    <value>Type or namespace definition, or end-of-file expected</value>
  </data>
  <data name="ERR_GlobalDefinitionOrStatementExpected" xml:space="preserve">
    <value>Member definition, statement, or end-of-file expected</value>
  </data>
  <data name="ERR_BadEmbeddedStmt" xml:space="preserve">
    <value>Embedded statement cannot be a declaration or labeled statement</value>
  </data>
  <data name="ERR_PPDirectiveExpected" xml:space="preserve">
    <value>Preprocessor directive expected</value>
  </data>
  <data name="ERR_EndOfPPLineExpected" xml:space="preserve">
    <value>Single-line comment or end-of-line expected</value>
  </data>
  <data name="ERR_CloseParenExpected" xml:space="preserve">
    <value>) expected</value>
  </data>
  <data name="ERR_EndifDirectiveExpected" xml:space="preserve">
    <value>#endif directive expected</value>
  </data>
  <data name="ERR_UnexpectedDirective" xml:space="preserve">
    <value>Unexpected preprocessor directive</value>
  </data>
  <data name="ERR_ErrorDirective" xml:space="preserve">
    <value>#error: '{0}'</value>
  </data>
  <data name="WRN_WarningDirective" xml:space="preserve">
    <value>#warning: '{0}'</value>
  </data>
  <data name="WRN_WarningDirective_Title" xml:space="preserve">
    <value>#warning directive</value>
  </data>
  <data name="ERR_TypeExpected" xml:space="preserve">
    <value>Type expected</value>
  </data>
  <data name="ERR_PPDefFollowsToken" xml:space="preserve">
    <value>Cannot define/undefine preprocessor symbols after first token in file</value>
  </data>
  <data name="ERR_PPReferenceFollowsToken" xml:space="preserve">
    <value>Cannot use #r after first token in file</value>
  </data>
  <data name="ERR_OpenEndedComment" xml:space="preserve">
    <value>End-of-file found, '*/' expected</value>
  </data>
  <data name="ERR_Merge_conflict_marker_encountered" xml:space="preserve">
    <value>Merge conflict marker encountered</value>
  </data>
  <data name="ERR_NoRefOutWhenRefOnly" xml:space="preserve">
    <value>Do not use refout when using refonly.</value>
  </data>
  <data name="ERR_NoNetModuleOutputWhenRefOutOrRefOnly" xml:space="preserve">
    <value>Cannot compile net modules when using /refout or /refonly.</value>
  </data>
  <data name="ERR_OvlOperatorExpected" xml:space="preserve">
    <value>Overloadable operator expected</value>
  </data>
  <data name="ERR_EndRegionDirectiveExpected" xml:space="preserve">
    <value>#endregion directive expected</value>
  </data>
  <data name="ERR_UnterminatedStringLit" xml:space="preserve">
    <value>Unterminated string literal</value>
  </data>
  <data name="ERR_BadDirectivePlacement" xml:space="preserve">
    <value>Preprocessor directives must appear as the first non-whitespace character on a line</value>
  </data>
  <data name="ERR_IdentifierExpectedKW" xml:space="preserve">
    <value>Identifier expected; '{1}' is a keyword</value>
  </data>
  <data name="ERR_SemiOrLBraceExpected" xml:space="preserve">
    <value>{ or ; expected</value>
  </data>
  <data name="ERR_MultiTypeInDeclaration" xml:space="preserve">
    <value>Cannot use more than one type in a for, using, fixed, or declaration statement</value>
  </data>
  <data name="ERR_AddOrRemoveExpected" xml:space="preserve">
    <value>An add or remove accessor expected</value>
  </data>
  <data name="ERR_UnexpectedCharacter" xml:space="preserve">
    <value>Unexpected character '{0}'</value>
  </data>
  <data name="ERR_UnexpectedToken" xml:space="preserve">
    <value>Unexpected token '{0}'</value>
  </data>
  <data name="ERR_ProtectedInStatic" xml:space="preserve">
    <value>'{0}': static classes cannot contain protected members</value>
  </data>
  <data name="WRN_UnreachableGeneralCatch" xml:space="preserve">
    <value>A previous catch clause already catches all exceptions. All non-exceptions thrown will be wrapped in a System.Runtime.CompilerServices.RuntimeWrappedException.</value>
  </data>
  <data name="WRN_UnreachableGeneralCatch_Title" xml:space="preserve">
    <value>A previous catch clause already catches all exceptions</value>
  </data>
  <data name="WRN_UnreachableGeneralCatch_Description" xml:space="preserve">
    <value>This warning is caused when a catch() block has no specified exception type after a catch (System.Exception e) block. The warning advises that the catch() block will not catch any exceptions.

A catch() block after a catch (System.Exception e) block can catch non-CLS exceptions if the RuntimeCompatibilityAttribute is set to false in the AssemblyInfo.cs file: [assembly: RuntimeCompatibilityAttribute(WrapNonExceptionThrows = false)]. If this attribute is not set explicitly to false, all thrown non-CLS exceptions are wrapped as Exceptions and the catch (System.Exception e) block catches them.</value>
  </data>
  <data name="ERR_IncrementLvalueExpected" xml:space="preserve">
    <value>The operand of an increment or decrement operator must be a variable, property or indexer</value>
  </data>
  <data name="ERR_NoSuchMemberOrExtension" xml:space="preserve">
    <value>'{0}' does not contain a definition for '{1}' and no accessible extension method '{1}' accepting a first argument of type '{0}' could be found (are you missing a using directive or an assembly reference?)</value>
  </data>
  <data name="ERR_NoSuchMemberOrExtensionNeedUsing" xml:space="preserve">
    <value>'{0}' does not contain a definition for '{1}' and no extension method '{1}' accepting a first argument of type '{0}' could be found (are you missing a using directive for '{2}'?)</value>
  </data>
  <data name="ERR_BadThisParam" xml:space="preserve">
    <value>Method '{0}' has a parameter modifier 'this' which is not on the first parameter</value>
  </data>
  <data name="ERR_BadParameterModifiers" xml:space="preserve">
    <value> The parameter modifier '{0}' cannot be used with '{1}'</value>
  </data>
  <data name="ERR_BadTypeforThis" xml:space="preserve">
    <value>The first parameter of an extension method cannot be of type '{0}'</value>
  </data>
  <data name="ERR_BadParamModThis" xml:space="preserve">
    <value>A parameter array cannot be used with 'this' modifier on an extension method</value>
  </data>
  <data name="ERR_BadExtensionMeth" xml:space="preserve">
    <value>Extension method must be static</value>
  </data>
  <data name="ERR_BadExtensionAgg" xml:space="preserve">
    <value>Extension method must be defined in a non-generic static class</value>
  </data>
  <data name="ERR_DupParamMod" xml:space="preserve">
    <value>A parameter can only have one '{0}' modifier</value>
  </data>
  <data name="ERR_ExtensionMethodsDecl" xml:space="preserve">
    <value>Extension methods must be defined in a top level static class; {0} is a nested class</value>
  </data>
  <data name="ERR_ExtensionAttrNotFound" xml:space="preserve">
    <value>Cannot define a new extension method because the compiler required type '{0}' cannot be found. Are you missing a reference to System.Core.dll?</value>
  </data>
  <data name="ERR_ExplicitExtension" xml:space="preserve">
    <value>Do not use 'System.Runtime.CompilerServices.ExtensionAttribute'. Use the 'this' keyword instead.</value>
  </data>
  <data name="ERR_ExplicitDynamicAttr" xml:space="preserve">
    <value>Do not use 'System.Runtime.CompilerServices.DynamicAttribute'. Use the 'dynamic' keyword instead.</value>
  </data>
  <data name="ERR_NoDynamicPhantomOnBaseCtor" xml:space="preserve">
    <value>The constructor call needs to be dynamically dispatched, but cannot be because it is part of a constructor initializer. Consider casting the dynamic arguments.</value>
  </data>
  <data name="ERR_ValueTypeExtDelegate" xml:space="preserve">
    <value>Extension method '{0}' defined on value type '{1}' cannot be used to create delegates</value>
  </data>
  <data name="ERR_BadArgCount" xml:space="preserve">
    <value>No overload for method '{0}' takes {1} arguments</value>
  </data>
  <data name="ERR_BadArgType" xml:space="preserve">
    <value>Argument {0}: cannot convert from '{1}' to '{2}'</value>
  </data>
  <data name="ERR_NoSourceFile" xml:space="preserve">
    <value>Source file '{0}' could not be opened -- {1}</value>
  </data>
  <data name="ERR_CantRefResource" xml:space="preserve">
    <value>Cannot link resource files when building a module</value>
  </data>
  <data name="ERR_ResourceNotUnique" xml:space="preserve">
    <value>Resource identifier '{0}' has already been used in this assembly</value>
  </data>
  <data name="ERR_ResourceFileNameNotUnique" xml:space="preserve">
    <value>Each linked resource and module must have a unique filename. Filename '{0}' is specified more than once in this assembly</value>
  </data>
  <data name="ERR_ImportNonAssembly" xml:space="preserve">
    <value>The referenced file '{0}' is not an assembly</value>
  </data>
  <data name="ERR_RefLvalueExpected" xml:space="preserve">
    <value>A ref or out value must be an assignable variable</value>
  </data>
  <data name="ERR_BaseInStaticMeth" xml:space="preserve">
    <value>Keyword 'base' is not available in a static method</value>
  </data>
  <data name="ERR_BaseInBadContext" xml:space="preserve">
    <value>Keyword 'base' is not available in the current context</value>
  </data>
  <data name="ERR_RbraceExpected" xml:space="preserve">
    <value>} expected</value>
  </data>
  <data name="ERR_LbraceExpected" xml:space="preserve">
    <value>{ expected</value>
  </data>
  <data name="ERR_InExpected" xml:space="preserve">
    <value>'in' expected</value>
  </data>
  <data name="ERR_InvalidPreprocExpr" xml:space="preserve">
    <value>Invalid preprocessor expression</value>
  </data>
  <data name="ERR_InvalidMemberDecl" xml:space="preserve">
    <value>Invalid token '{0}' in class, record, struct, or interface member declaration</value>
  </data>
  <data name="ERR_MemberNeedsType" xml:space="preserve">
    <value>Method must have a return type</value>
  </data>
  <data name="ERR_BadBaseType" xml:space="preserve">
    <value>Invalid base type</value>
  </data>
  <data name="WRN_EmptySwitch" xml:space="preserve">
    <value>Empty switch block</value>
  </data>
  <data name="WRN_EmptySwitch_Title" xml:space="preserve">
    <value>Empty switch block</value>
  </data>
  <data name="ERR_ExpectedEndTry" xml:space="preserve">
    <value>Expected catch or finally</value>
  </data>
  <data name="ERR_InvalidExprTerm" xml:space="preserve">
    <value>Invalid expression term '{0}'</value>
  </data>
  <data name="ERR_BadNewExpr" xml:space="preserve">
    <value>A new expression requires an argument list or (), [], or {} after type</value>
  </data>
  <data name="ERR_NoNamespacePrivate" xml:space="preserve">
    <value>Elements defined in a namespace cannot be explicitly declared as private, protected, protected internal, or private protected</value>
  </data>
  <data name="ERR_BadVarDecl" xml:space="preserve">
    <value>Expected ; or = (cannot specify constructor arguments in declaration)</value>
  </data>
  <data name="ERR_UsingAfterElements" xml:space="preserve">
    <value>A using clause must precede all other elements defined in the namespace except extern alias declarations</value>
  </data>
  <data name="ERR_BadBinOpArgs" xml:space="preserve">
    <value>Overloaded binary operator '{0}' takes two parameters</value>
  </data>
  <data name="ERR_BadUnOpArgs" xml:space="preserve">
    <value>Overloaded unary operator '{0}' takes one parameter</value>
  </data>
  <data name="ERR_NoVoidParameter" xml:space="preserve">
    <value>Invalid parameter type 'void'</value>
  </data>
  <data name="ERR_DuplicateAlias" xml:space="preserve">
    <value>The using alias '{0}' appeared previously in this namespace</value>
  </data>
  <data name="ERR_BadProtectedAccess" xml:space="preserve">
    <value>Cannot access protected member '{0}' via a qualifier of type '{1}'; the qualifier must be of type '{2}' (or derived from it)</value>
  </data>
  <data name="ERR_AddModuleAssembly" xml:space="preserve">
    <value>'{0}' cannot be added to this assembly because it already is an assembly</value>
  </data>
  <data name="ERR_BindToBogusProp2" xml:space="preserve">
    <value>Property, indexer, or event '{0}' is not supported by the language; try directly calling accessor methods '{1}' or '{2}'</value>
  </data>
  <data name="ERR_BindToBogusProp1" xml:space="preserve">
    <value>Property, indexer, or event '{0}' is not supported by the language; try directly calling accessor method '{1}'</value>
  </data>
  <data name="ERR_NoVoidHere" xml:space="preserve">
    <value>Keyword 'void' cannot be used in this context</value>
  </data>
  <data name="ERR_IndexerNeedsParam" xml:space="preserve">
    <value>Indexers must have at least one parameter</value>
  </data>
  <data name="ERR_BadArraySyntax" xml:space="preserve">
    <value>Array type specifier, [], must appear before parameter name</value>
  </data>
  <data name="ERR_BadOperatorSyntax" xml:space="preserve">
    <value>Declaration is not valid; use '{0} operator &lt;dest-type&gt; (...' instead</value>
  </data>
  <data name="ERR_MainClassNotFound" xml:space="preserve">
    <value>Could not find '{0}' specified for Main method</value>
  </data>
  <data name="ERR_MainClassNotClass" xml:space="preserve">
    <value>'{0}' specified for Main method must be a non-generic class, record, struct, or interface</value>
  </data>
  <data name="ERR_NoMainInClass" xml:space="preserve">
    <value>'{0}' does not have a suitable static 'Main' method</value>
  </data>
  <data name="ERR_MainClassIsImport" xml:space="preserve">
    <value>Cannot use '{0}' for Main method because it is imported</value>
  </data>
  <data name="ERR_OutputNeedsName" xml:space="preserve">
    <value>Outputs without source must have the /out option specified</value>
  </data>
  <data name="ERR_NoOutputDirectory" xml:space="preserve">
    <value>Output directory could not be determined</value>
  </data>
  <data name="ERR_CantHaveWin32ResAndManifest" xml:space="preserve">
    <value>Conflicting options specified: Win32 resource file; Win32 manifest</value>
  </data>
  <data name="ERR_CantHaveWin32ResAndIcon" xml:space="preserve">
    <value>Conflicting options specified: Win32 resource file; Win32 icon</value>
  </data>
  <data name="ERR_CantReadResource" xml:space="preserve">
    <value>Error reading resource '{0}' -- '{1}'</value>
  </data>
  <data name="ERR_DocFileGen" xml:space="preserve">
    <value>Error writing to XML documentation file: {0}</value>
  </data>
  <data name="WRN_XMLParseError" xml:space="preserve">
    <value>XML comment has badly formed XML -- '{0}'</value>
  </data>
  <data name="WRN_XMLParseError_Title" xml:space="preserve">
    <value>XML comment has badly formed XML</value>
  </data>
  <data name="WRN_DuplicateParamTag" xml:space="preserve">
    <value>XML comment has a duplicate param tag for '{0}'</value>
  </data>
  <data name="WRN_DuplicateParamTag_Title" xml:space="preserve">
    <value>XML comment has a duplicate param tag</value>
  </data>
  <data name="WRN_UnmatchedParamTag" xml:space="preserve">
    <value>XML comment has a param tag for '{0}', but there is no parameter by that name</value>
  </data>
  <data name="WRN_UnmatchedParamTag_Title" xml:space="preserve">
    <value>XML comment has a param tag, but there is no parameter by that name</value>
  </data>
  <data name="WRN_UnmatchedParamRefTag" xml:space="preserve">
    <value>XML comment on '{1}' has a paramref tag for '{0}', but there is no parameter by that name</value>
  </data>
  <data name="WRN_UnmatchedParamRefTag_Title" xml:space="preserve">
    <value>XML comment has a paramref tag, but there is no parameter by that name</value>
  </data>
  <data name="WRN_MissingParamTag" xml:space="preserve">
    <value>Parameter '{0}' has no matching param tag in the XML comment for '{1}' (but other parameters do)</value>
  </data>
  <data name="WRN_MissingParamTag_Title" xml:space="preserve">
    <value>Parameter has no matching param tag in the XML comment (but other parameters do)</value>
  </data>
  <data name="WRN_BadXMLRef" xml:space="preserve">
    <value>XML comment has cref attribute '{0}' that could not be resolved</value>
  </data>
  <data name="WRN_BadXMLRef_Title" xml:space="preserve">
    <value>XML comment has cref attribute that could not be resolved</value>
  </data>
  <data name="ERR_BadStackAllocExpr" xml:space="preserve">
    <value>A stackalloc expression requires [] after type</value>
  </data>
  <data name="ERR_InvalidLineNumber" xml:space="preserve">
    <value>The line number specified for #line directive is missing or invalid</value>
  </data>
  <data name="ERR_MissingPPFile" xml:space="preserve">
    <value>Quoted file name, single-line comment or end-of-line expected</value>
  </data>
  <data name="ERR_ExpectedPPFile" xml:space="preserve">
    <value>Quoted file name expected</value>
  </data>
  <data name="ERR_ReferenceDirectiveOnlyAllowedInScripts" xml:space="preserve">
    <value>#r is only allowed in scripts</value>
  </data>
  <data name="ERR_ForEachMissingMember" xml:space="preserve">
    <value>foreach statement cannot operate on variables of type '{0}' because '{0}' does not contain a public instance or extension definition for '{1}'</value>
  </data>
  <data name="ERR_AwaitForEachMissingMember" xml:space="preserve">
    <value>Asynchronous foreach statement cannot operate on variables of type '{0}' because '{0}' does not contain a suitable public instance or extension definition for '{1}'</value>
  </data>
  <data name="ERR_ForEachMissingMemberWrongAsync" xml:space="preserve">
    <value>foreach statement cannot operate on variables of type '{0}' because '{0}' does not contain a public instance or extension definition for '{1}'. Did you mean 'await foreach' rather than 'foreach'?</value>
  </data>
  <data name="ERR_AwaitForEachMissingMemberWrongAsync" xml:space="preserve">
    <value>Asynchronous foreach statement cannot operate on variables of type '{0}' because '{0}' does not contain a public instance or extension definition for '{1}'. Did you mean 'foreach' rather than 'await foreach'?</value>
  </data>
  <data name="ERR_PossibleAsyncIteratorWithoutYield" xml:space="preserve">
    <value>The body of an async-iterator method must contain a 'yield' statement.</value>
  </data>
  <data name="ERR_PossibleAsyncIteratorWithoutYieldOrAwait" xml:space="preserve">
    <value>The body of an async-iterator method must contain a 'yield' statement. Consider removing 'async' from the method declaration or adding a 'yield' statement.</value>
  </data>
  <data name="ERR_StaticLocalFunctionCannotCaptureVariable" xml:space="preserve">
    <value>A static local function cannot contain a reference to '{0}'.</value>
  </data>
  <data name="ERR_StaticLocalFunctionCannotCaptureThis" xml:space="preserve">
    <value>A static local function cannot contain a reference to 'this' or 'base'.</value>
  </data>
  <data name="WRN_BadXMLRefParamType" xml:space="preserve">
    <value>Invalid type for parameter {0} in XML comment cref attribute: '{1}'</value>
  </data>
  <data name="WRN_BadXMLRefParamType_Title" xml:space="preserve">
    <value>Invalid type for parameter in XML comment cref attribute</value>
  </data>
  <data name="WRN_BadXMLRefReturnType" xml:space="preserve">
    <value>Invalid return type in XML comment cref attribute</value>
  </data>
  <data name="WRN_BadXMLRefReturnType_Title" xml:space="preserve">
    <value>Invalid return type in XML comment cref attribute</value>
  </data>
  <data name="ERR_BadWin32Res" xml:space="preserve">
    <value>Error reading Win32 resources -- {0}</value>
  </data>
  <data name="WRN_BadXMLRefSyntax" xml:space="preserve">
    <value>XML comment has syntactically incorrect cref attribute '{0}'</value>
  </data>
  <data name="WRN_BadXMLRefSyntax_Title" xml:space="preserve">
    <value>XML comment has syntactically incorrect cref attribute</value>
  </data>
  <data name="ERR_BadModifierLocation" xml:space="preserve">
    <value>Member modifier '{0}' must precede the member type and name</value>
  </data>
  <data name="ERR_MissingArraySize" xml:space="preserve">
    <value>Array creation must have array size or array initializer</value>
  </data>
  <data name="WRN_UnprocessedXMLComment" xml:space="preserve">
    <value>XML comment is not placed on a valid language element</value>
  </data>
  <data name="WRN_UnprocessedXMLComment_Title" xml:space="preserve">
    <value>XML comment is not placed on a valid language element</value>
  </data>
  <data name="WRN_FailedInclude" xml:space="preserve">
    <value>Unable to include XML fragment '{1}' of file '{0}' -- {2}</value>
  </data>
  <data name="WRN_FailedInclude_Title" xml:space="preserve">
    <value>Unable to include XML fragment</value>
  </data>
  <data name="WRN_InvalidInclude" xml:space="preserve">
    <value>Invalid XML include element -- {0}</value>
  </data>
  <data name="WRN_InvalidInclude_Title" xml:space="preserve">
    <value>Invalid XML include element</value>
  </data>
  <data name="WRN_MissingXMLComment" xml:space="preserve">
    <value>Missing XML comment for publicly visible type or member '{0}'</value>
  </data>
  <data name="WRN_MissingXMLComment_Title" xml:space="preserve">
    <value>Missing XML comment for publicly visible type or member</value>
  </data>
  <data name="WRN_MissingXMLComment_Description" xml:space="preserve">
    <value>The /doc compiler option was specified, but one or more constructs did not have comments.</value>
  </data>
  <data name="WRN_XMLParseIncludeError" xml:space="preserve">
    <value>Badly formed XML in included comments file -- '{0}'</value>
  </data>
  <data name="WRN_XMLParseIncludeError_Title" xml:space="preserve">
    <value>Badly formed XML in included comments file</value>
  </data>
  <data name="ERR_BadDelArgCount" xml:space="preserve">
    <value>Delegate '{0}' does not take {1} arguments</value>
  </data>
  <data name="ERR_UnexpectedSemicolon" xml:space="preserve">
    <value>Semicolon after method or accessor block is not valid</value>
  </data>
  <data name="ERR_MethodReturnCantBeRefAny" xml:space="preserve">
    <value>The return type of a method, delegate, or function pointer cannot be '{0}'</value>
  </data>
  <data name="ERR_CompileCancelled" xml:space="preserve">
    <value>Compilation cancelled by user</value>
  </data>
  <data name="ERR_MethodArgCantBeRefAny" xml:space="preserve">
    <value>Cannot make reference to variable of type '{0}'</value>
  </data>
  <data name="ERR_AssgReadonlyLocal" xml:space="preserve">
    <value>Cannot assign to '{0}' because it is read-only</value>
  </data>
  <data name="ERR_RefReadonlyLocal" xml:space="preserve">
    <value>Cannot use '{0}' as a ref or out value because it is read-only</value>
  </data>
  <data name="ERR_CantUseRequiredAttribute" xml:space="preserve">
    <value>The RequiredAttribute attribute is not permitted on C# types</value>
  </data>
  <data name="ERR_NoModifiersOnAccessor" xml:space="preserve">
    <value>Modifiers cannot be placed on event accessor declarations</value>
  </data>
  <data name="ERR_ParamsCantBeWithModifier" xml:space="preserve">
    <value>The params parameter cannot be declared as {0}</value>
  </data>
  <data name="ERR_ReturnNotLValue" xml:space="preserve">
    <value>Cannot modify the return value of '{0}' because it is not a variable</value>
  </data>
  <data name="ERR_MissingCoClass" xml:space="preserve">
    <value>The managed coclass wrapper class '{0}' for interface '{1}' cannot be found (are you missing an assembly reference?)</value>
  </data>
  <data name="ERR_AmbiguousAttribute" xml:space="preserve">
    <value>'{0}' is ambiguous between '{1}' and '{2}'; use either '@{0}' or '{0}Attribute'</value>
  </data>
  <data name="ERR_BadArgExtraRef" xml:space="preserve">
    <value>Argument {0} may not be passed with the '{1}' keyword</value>
  </data>
  <data name="WRN_CmdOptionConflictsSource" xml:space="preserve">
    <value>Option '{0}' overrides attribute '{1}' given in a source file or added module</value>
  </data>
  <data name="WRN_CmdOptionConflictsSource_Title" xml:space="preserve">
    <value>Option overrides attribute given in a source file or added module</value>
  </data>
  <data name="WRN_CmdOptionConflictsSource_Description" xml:space="preserve">
    <value>This warning occurs if the assembly attributes AssemblyKeyFileAttribute or AssemblyKeyNameAttribute found in source conflict with the /keyfile or /keycontainer command line option or key file name or key container specified in the Project Properties.</value>
  </data>
  <data name="ERR_BadCompatMode" xml:space="preserve">
    <value>Invalid option '{0}' for /langversion. Use '/langversion:?' to list supported values.</value>
  </data>
  <data name="ERR_DelegateOnConditional" xml:space="preserve">
    <value>Cannot create delegate with '{0}' because it or a method it overrides has a Conditional attribute</value>
  </data>
  <data name="ERR_CantMakeTempFile" xml:space="preserve">
    <value>Cannot create temporary file -- {0}</value>
  </data>
  <data name="ERR_BadArgRef" xml:space="preserve">
    <value>Argument {0} must be passed with the '{1}' keyword</value>
  </data>
  <data name="ERR_YieldInAnonMeth" xml:space="preserve">
    <value>The yield statement cannot be used inside an anonymous method or lambda expression</value>
  </data>
  <data name="ERR_ReturnInIterator" xml:space="preserve">
    <value>Cannot return a value from an iterator. Use the yield return statement to return a value, or yield break to end the iteration.</value>
  </data>
  <data name="ERR_BadIteratorArgType" xml:space="preserve">
    <value>Iterators cannot have ref, in or out parameters</value>
  </data>
  <data name="ERR_BadIteratorReturn" xml:space="preserve">
    <value>The body of '{0}' cannot be an iterator block because '{1}' is not an iterator interface type</value>
  </data>
  <data name="ERR_BadYieldInFinally" xml:space="preserve">
    <value>Cannot yield in the body of a finally clause</value>
  </data>
  <data name="ERR_IteratorMustBeAsync" xml:space="preserve">
    <value>Method '{0}' with an iterator block must be 'async' to return '{1}'</value>
  </data>
  <data name="ERR_BadYieldInTryOfCatch" xml:space="preserve">
    <value>Cannot yield a value in the body of a try block with a catch clause</value>
  </data>
  <data name="ERR_EmptyYield" xml:space="preserve">
    <value>Expression expected after yield return</value>
  </data>
  <data name="ERR_AnonDelegateCantUse" xml:space="preserve">
    <value>Cannot use ref, out, or in parameter '{0}' inside an anonymous method, lambda expression, query expression, or local function</value>
  </data>
  <data name="ERR_IllegalInnerUnsafe" xml:space="preserve">
    <value>Unsafe code may not appear in iterators</value>
  </data>
  <data name="ERR_BadYieldInCatch" xml:space="preserve">
    <value>Cannot yield a value in the body of a catch clause</value>
  </data>
  <data name="ERR_BadDelegateLeave" xml:space="preserve">
    <value>Control cannot leave the body of an anonymous method or lambda expression</value>
  </data>
  <data name="ERR_IllegalSuppression" xml:space="preserve">
    <value>The suppression operator is not allowed in this context</value>
  </data>
  <data name="WRN_IllegalPragma" xml:space="preserve">
    <value>Unrecognized #pragma directive</value>
  </data>
  <data name="WRN_IllegalPragma_Title" xml:space="preserve">
    <value>Unrecognized #pragma directive</value>
  </data>
  <data name="WRN_IllegalPPWarning" xml:space="preserve">
    <value>Expected 'disable' or 'restore'</value>
  </data>
  <data name="WRN_IllegalPPWarning_Title" xml:space="preserve">
    <value>Expected 'disable' or 'restore' after #pragma warning</value>
  </data>
  <data name="WRN_BadRestoreNumber" xml:space="preserve">
    <value>Cannot restore warning 'CS{0}' because it was disabled globally</value>
  </data>
  <data name="WRN_BadRestoreNumber_Title" xml:space="preserve">
    <value>Cannot restore warning because it was disabled globally</value>
  </data>
  <data name="ERR_VarargsIterator" xml:space="preserve">
    <value>__arglist is not allowed in the parameter list of iterators</value>
  </data>
  <data name="ERR_UnsafeIteratorArgType" xml:space="preserve">
    <value>Iterators cannot have unsafe parameters or yield types</value>
  </data>
  <data name="ERR_BadCoClassSig" xml:space="preserve">
    <value>The managed coclass wrapper class signature '{0}' for interface '{1}' is not a valid class name signature</value>
  </data>
  <data name="ERR_MultipleIEnumOfT" xml:space="preserve">
    <value>foreach statement cannot operate on variables of type '{0}' because it implements multiple instantiations of '{1}'; try casting to a specific interface instantiation</value>
  </data>
  <data name="ERR_MultipleIAsyncEnumOfT" xml:space="preserve">
    <value>Asynchronous foreach statement cannot operate on variables of type '{0}' because it implements multiple instantiations of '{1}'; try casting to a specific interface instantiation</value>
  </data>
  <data name="ERR_FixedDimsRequired" xml:space="preserve">
    <value>A fixed size buffer field must have the array size specifier after the field name</value>
  </data>
  <data name="ERR_FixedNotInStruct" xml:space="preserve">
    <value>Fixed size buffer fields may only be members of structs</value>
  </data>
  <data name="ERR_AnonymousReturnExpected" xml:space="preserve">
    <value>Not all code paths return a value in {0} of type '{1}'</value>
  </data>
  <data name="WRN_NonECMAFeature" xml:space="preserve">
    <value>Feature '{0}' is not part of the standardized ISO C# language specification, and may not be accepted by other compilers</value>
  </data>
  <data name="WRN_NonECMAFeature_Title" xml:space="preserve">
    <value>Feature is not part of the standardized ISO C# language specification, and may not be accepted by other compilers</value>
  </data>
  <data name="ERR_ExpectedVerbatimLiteral" xml:space="preserve">
    <value>Keyword, identifier, or string expected after verbatim specifier: @</value>
  </data>
  <data name="ERR_RefReadonly" xml:space="preserve">
    <value>A readonly field cannot be used as a ref or out value (except in a constructor)</value>
  </data>
  <data name="ERR_RefReadonly2" xml:space="preserve">
    <value>Members of readonly field '{0}' cannot be used as a ref or out value (except in a constructor)</value>
  </data>
  <data name="ERR_AssgReadonly" xml:space="preserve">
    <value>A readonly field cannot be assigned to (except in a constructor or init-only setter of the type in which the field is defined or a variable initializer)</value>
  </data>
  <data name="ERR_AssgReadonly2" xml:space="preserve">
    <value>Members of readonly field '{0}' cannot be modified (except in a constructor or a variable initializer)</value>
  </data>
  <data name="ERR_RefReadonlyNotField" xml:space="preserve">
    <value>Cannot use {0} '{1}' as a ref or out value because it is a readonly variable</value>
  </data>
  <data name="ERR_RefReadonlyNotField2" xml:space="preserve">
    <value>Members of {0} '{1}' cannot be used as a ref or out value because it is a readonly variable</value>
  </data>
  <data name="ERR_AssignReadonlyNotField" xml:space="preserve">
    <value>Cannot assign to {0} '{1}' because it is a readonly variable</value>
  </data>
  <data name="ERR_AssignReadonlyNotField2" xml:space="preserve">
    <value>Cannot assign to a member of {0} '{1}' because it is a readonly variable</value>
  </data>
  <data name="ERR_RefReturnReadonlyNotField" xml:space="preserve">
    <value>Cannot return {0} '{1}' by writable reference because it is a readonly variable</value>
  </data>
  <data name="ERR_RefReturnReadonlyNotField2" xml:space="preserve">
    <value>Members of {0} '{1}' cannot be returned by writable reference because it is a readonly variable</value>
  </data>
  <data name="ERR_AssgReadonlyStatic2" xml:space="preserve">
    <value>Fields of static readonly field '{0}' cannot be assigned to (except in a static constructor or a variable initializer)</value>
  </data>
  <data name="ERR_RefReadonlyStatic2" xml:space="preserve">
    <value>Fields of static readonly field '{0}' cannot be used as a ref or out value (except in a static constructor)</value>
  </data>
  <data name="ERR_AssgReadonlyLocal2Cause" xml:space="preserve">
    <value>Cannot modify members of '{0}' because it is a '{1}'</value>
  </data>
  <data name="ERR_RefReadonlyLocal2Cause" xml:space="preserve">
    <value>Cannot use fields of '{0}' as a ref or out value because it is a '{1}'</value>
  </data>
  <data name="ERR_AssgReadonlyLocalCause" xml:space="preserve">
    <value>Cannot assign to '{0}' because it is a '{1}'</value>
  </data>
  <data name="ERR_RefReadonlyLocalCause" xml:space="preserve">
    <value>Cannot use '{0}' as a ref or out value because it is a '{1}'</value>
  </data>
  <data name="WRN_ErrorOverride" xml:space="preserve">
    <value>{0}. See also error CS{1}.</value>
  </data>
  <data name="WRN_ErrorOverride_Title" xml:space="preserve">
    <value>Warning is overriding an error</value>
  </data>
  <data name="WRN_ErrorOverride_Description" xml:space="preserve">
    <value>The compiler emits this warning when it overrides an error with a warning. For information about the problem, search for the error code mentioned.</value>
  </data>
  <data name="ERR_AnonMethToNonDel" xml:space="preserve">
    <value>Cannot convert {0} to type '{1}' because it is not a delegate type</value>
  </data>
  <data name="ERR_CantConvAnonMethParams" xml:space="preserve">
    <value>Cannot convert {0} to type '{1}' because the parameter types do not match the delegate parameter types</value>
  </data>
  <data name="ERR_CantConvAnonMethReturns" xml:space="preserve">
    <value>Cannot convert {0} to intended delegate type because some of the return types in the block are not implicitly convertible to the delegate return type</value>
  </data>
  <data name="ERR_BadAsyncReturnExpression" xml:space="preserve">
    <value>Since this is an async method, the return expression must be of type '{0}' rather than 'Task&lt;{0}&gt;'</value>
  </data>
  <data name="ERR_CantConvAsyncAnonFuncReturns" xml:space="preserve">
    <value>Cannot convert async {0} to delegate type '{1}'. An async {0} may return void, Task or Task&lt;T&gt;, none of which are convertible to '{1}'.</value>
  </data>
  <data name="ERR_IllegalFixedType" xml:space="preserve">
    <value>Fixed size buffer type must be one of the following: bool, byte, short, int, long, char, sbyte, ushort, uint, ulong, float or double</value>
  </data>
  <data name="ERR_FixedOverflow" xml:space="preserve">
    <value>Fixed size buffer of length {0} and type '{1}' is too big</value>
  </data>
  <data name="ERR_InvalidFixedArraySize" xml:space="preserve">
    <value>Fixed size buffers must have a length greater than zero</value>
  </data>
  <data name="ERR_FixedBufferNotFixed" xml:space="preserve">
    <value>You cannot use fixed size buffers contained in unfixed expressions. Try using the fixed statement.</value>
  </data>
  <data name="ERR_AttributeNotOnAccessor" xml:space="preserve">
    <value>Attribute '{0}' is not valid on property or event accessors. It is only valid on '{1}' declarations.</value>
  </data>
  <data name="WRN_InvalidSearchPathDir" xml:space="preserve">
    <value>Invalid search path '{0}' specified in '{1}' -- '{2}'</value>
  </data>
  <data name="WRN_InvalidSearchPathDir_Title" xml:space="preserve">
    <value>Invalid search path specified</value>
  </data>
  <data name="ERR_IllegalVarArgs" xml:space="preserve">
    <value>__arglist is not valid in this context</value>
  </data>
  <data name="ERR_IllegalParams" xml:space="preserve">
    <value>params is not valid in this context</value>
  </data>
  <data name="ERR_BadModifiersOnNamespace" xml:space="preserve">
    <value>A namespace declaration cannot have modifiers or attributes</value>
  </data>
  <data name="ERR_BadPlatformType" xml:space="preserve">
    <value>Invalid option '{0}' for /platform; must be anycpu, x86, Itanium, arm, arm64 or x64</value>
  </data>
  <data name="ERR_ThisStructNotInAnonMeth" xml:space="preserve">
    <value>Anonymous methods, lambda expressions, query expressions, and local functions inside structs cannot access instance members of 'this'. Consider copying 'this' to a local variable outside the anonymous method, lambda expression, query expression, or local function and using the local instead.</value>
  </data>
  <data name="ERR_NoConvToIDisp" xml:space="preserve">
    <value>'{0}': type used in a using statement must be implicitly convertible to 'System.IDisposable'.</value>
  </data>
  <data name="ERR_NoConvToIDispWrongAsync" xml:space="preserve">
    <value>'{0}': type used in a using statement must be implicitly convertible to 'System.IDisposable'. Did you mean 'await using' rather than 'using'?</value>
  </data>
  <data name="ERR_NoConvToIAsyncDisp" xml:space="preserve">
    <value>'{0}': type used in an asynchronous using statement must be implicitly convertible to 'System.IAsyncDisposable' or implement a suitable 'DisposeAsync' method.</value>
  </data>
  <data name="ERR_NoConvToIAsyncDispWrongAsync" xml:space="preserve">
    <value>'{0}': type used in an asynchronous using statement must be implicitly convertible to 'System.IAsyncDisposable' or implement a suitable 'DisposeAsync' method. Did you mean 'using' rather than 'await using'?</value>
  </data>
  <data name="ERR_BadParamRef" xml:space="preserve">
    <value>Parameter {0} must be declared with the '{1}' keyword</value>
  </data>
  <data name="ERR_BadParamExtraRef" xml:space="preserve">
    <value>Parameter {0} should not be declared with the '{1}' keyword</value>
  </data>
  <data name="ERR_BadParamType" xml:space="preserve">
    <value>Parameter {0} is declared as type '{1}{2}' but should be '{3}{4}'</value>
  </data>
  <data name="ERR_BadExternIdentifier" xml:space="preserve">
    <value>Invalid extern alias for '/reference'; '{0}' is not a valid identifier</value>
  </data>
  <data name="ERR_AliasMissingFile" xml:space="preserve">
    <value>Invalid reference alias option: '{0}=' -- missing filename</value>
  </data>
  <data name="ERR_GlobalExternAlias" xml:space="preserve">
    <value>You cannot redefine the global extern alias</value>
  </data>
  <data name="ERR_MissingTypeInSource" xml:space="preserve">
    <value>Reference to type '{0}' claims it is defined in this assembly, but it is not defined in source or any added modules</value>
  </data>
  <data name="ERR_MissingTypeInAssembly" xml:space="preserve">
    <value>Reference to type '{0}' claims it is defined in '{1}', but it could not be found</value>
  </data>
  <data name="WRN_MultiplePredefTypes" xml:space="preserve">
    <value>The predefined type '{0}' is defined in multiple assemblies in the global alias; using definition from '{1}'</value>
  </data>
  <data name="WRN_MultiplePredefTypes_Title" xml:space="preserve">
    <value>Predefined type is defined in multiple assemblies in the global alias</value>
  </data>
  <data name="WRN_MultiplePredefTypes_Description" xml:space="preserve">
    <value>This error occurs when a predefined system type such as System.Int32 is found in two assemblies. One way this can happen is if you are referencing mscorlib or System.Runtime.dll from two different places, such as trying to run two versions of the .NET Framework side-by-side.</value>
  </data>
  <data name="ERR_LocalCantBeFixedAndHoisted" xml:space="preserve">
    <value>Local '{0}' or its members cannot have their address taken and be used inside an anonymous method or lambda expression</value>
  </data>
  <data name="WRN_TooManyLinesForDebugger" xml:space="preserve">
    <value>Source file has exceeded the limit of 16,707,565 lines representable in the PDB; debug information will be incorrect</value>
  </data>
  <data name="WRN_TooManyLinesForDebugger_Title" xml:space="preserve">
    <value>Source file has exceeded the limit of 16,707,565 lines representable in the PDB; debug information will be incorrect</value>
  </data>
  <data name="ERR_CantConvAnonMethNoParams" xml:space="preserve">
    <value>Cannot convert anonymous method block without a parameter list to delegate type '{0}' because it has one or more out parameters</value>
  </data>
  <data name="ERR_ConditionalOnNonAttributeClass" xml:space="preserve">
    <value>Attribute '{0}' is only valid on methods or attribute classes</value>
  </data>
  <data name="WRN_CallOnNonAgileField" xml:space="preserve">
    <value>Accessing a member on '{0}' may cause a runtime exception because it is a field of a marshal-by-reference class</value>
  </data>
  <data name="WRN_CallOnNonAgileField_Title" xml:space="preserve">
    <value>Accessing a member on a field of a marshal-by-reference class may cause a runtime exception</value>
  </data>
  <data name="WRN_CallOnNonAgileField_Description" xml:space="preserve">
    <value>This warning occurs when you try to call a method, property, or indexer on a member of a class that derives from MarshalByRefObject, and the member is a value type. Objects that inherit from MarshalByRefObject are typically intended to be marshaled by reference across an application domain. If any code ever attempts to directly access the value-type member of such an object across an application domain, a runtime exception will occur. To resolve the warning, first copy the member into a local variable and call the method on that variable.</value>
  </data>
  <data name="WRN_BadWarningNumber" xml:space="preserve">
    <value>'{0}' is not a valid warning number</value>
  </data>
  <data name="WRN_BadWarningNumber_Title" xml:space="preserve">
    <value>Not a valid warning number</value>
  </data>
  <data name="WRN_BadWarningNumber_Description" xml:space="preserve">
    <value>A number that was passed to the #pragma warning preprocessor directive was not a valid warning number. Verify that the number represents a warning, not an error.</value>
  </data>
  <data name="WRN_InvalidNumber" xml:space="preserve">
    <value>Invalid number</value>
  </data>
  <data name="WRN_InvalidNumber_Title" xml:space="preserve">
    <value>Invalid number</value>
  </data>
  <data name="WRN_FileNameTooLong" xml:space="preserve">
    <value>Invalid filename specified for preprocessor directive. Filename is too long or not a valid filename.</value>
  </data>
  <data name="WRN_FileNameTooLong_Title" xml:space="preserve">
    <value>Invalid filename specified for preprocessor directive</value>
  </data>
  <data name="WRN_IllegalPPChecksum" xml:space="preserve">
    <value>Invalid #pragma checksum syntax; should be #pragma checksum "filename" "{XXXXXXXX-XXXX-XXXX-XXXX-XXXXXXXXXXXX}" "XXXX..."</value>
  </data>
  <data name="WRN_IllegalPPChecksum_Title" xml:space="preserve">
    <value>Invalid #pragma checksum syntax</value>
  </data>
  <data name="WRN_EndOfPPLineExpected" xml:space="preserve">
    <value>Single-line comment or end-of-line expected</value>
  </data>
  <data name="WRN_EndOfPPLineExpected_Title" xml:space="preserve">
    <value>Single-line comment or end-of-line expected after #pragma directive</value>
  </data>
  <data name="WRN_ConflictingChecksum" xml:space="preserve">
    <value>Different checksum values given for '{0}'</value>
  </data>
  <data name="WRN_ConflictingChecksum_Title" xml:space="preserve">
    <value>Different #pragma checksum values given</value>
  </data>
  <data name="WRN_InvalidAssemblyName" xml:space="preserve">
    <value>Assembly reference '{0}' is invalid and cannot be resolved</value>
  </data>
  <data name="WRN_InvalidAssemblyName_Title" xml:space="preserve">
    <value>Assembly reference is invalid and cannot be resolved</value>
  </data>
  <data name="WRN_InvalidAssemblyName_Description" xml:space="preserve">
    <value>This warning indicates that an attribute, such as InternalsVisibleToAttribute, was not specified correctly.</value>
  </data>
  <data name="WRN_UnifyReferenceMajMin" xml:space="preserve">
    <value>Assuming assembly reference '{0}' used by '{1}' matches identity '{2}' of '{3}', you may need to supply runtime policy</value>
  </data>
  <data name="WRN_UnifyReferenceMajMin_Title" xml:space="preserve">
    <value>Assuming assembly reference matches identity</value>
  </data>
  <data name="WRN_UnifyReferenceMajMin_Description" xml:space="preserve">
    <value>The two assemblies differ in release and/or version number. For unification to occur, you must specify directives in the application's .config file, and you must provide the correct strong name of an assembly.</value>
  </data>
  <data name="WRN_UnifyReferenceBldRev" xml:space="preserve">
    <value>Assuming assembly reference '{0}' used by '{1}' matches identity '{2}' of '{3}', you may need to supply runtime policy</value>
  </data>
  <data name="WRN_UnifyReferenceBldRev_Title" xml:space="preserve">
    <value>Assuming assembly reference matches identity</value>
  </data>
  <data name="WRN_UnifyReferenceBldRev_Description" xml:space="preserve">
    <value>The two assemblies differ in release and/or version number. For unification to occur, you must specify directives in the application's .config file, and you must provide the correct strong name of an assembly.</value>
  </data>
  <data name="ERR_DuplicateImport" xml:space="preserve">
    <value>Multiple assemblies with equivalent identity have been imported: '{0}' and '{1}'. Remove one of the duplicate references.</value>
  </data>
  <data name="ERR_DuplicateImportSimple" xml:space="preserve">
    <value>An assembly with the same simple name '{0}' has already been imported. Try removing one of the references (e.g. '{1}') or sign them to enable side-by-side.</value>
  </data>
  <data name="ERR_AssemblyMatchBadVersion" xml:space="preserve">
    <value>Assembly '{0}' with identity '{1}' uses '{2}' which has a higher version than referenced assembly '{3}' with identity '{4}'</value>
  </data>
  <data name="ERR_FixedNeedsLvalue" xml:space="preserve">
    <value>Fixed size buffers can only be accessed through locals or fields</value>
  </data>
  <data name="WRN_DuplicateTypeParamTag" xml:space="preserve">
    <value>XML comment has a duplicate typeparam tag for '{0}'</value>
  </data>
  <data name="WRN_DuplicateTypeParamTag_Title" xml:space="preserve">
    <value>XML comment has a duplicate typeparam tag</value>
  </data>
  <data name="WRN_UnmatchedTypeParamTag" xml:space="preserve">
    <value>XML comment has a typeparam tag for '{0}', but there is no type parameter by that name</value>
  </data>
  <data name="WRN_UnmatchedTypeParamTag_Title" xml:space="preserve">
    <value>XML comment has a typeparam tag, but there is no type parameter by that name</value>
  </data>
  <data name="WRN_UnmatchedTypeParamRefTag" xml:space="preserve">
    <value>XML comment on '{1}' has a typeparamref tag for '{0}', but there is no type parameter by that name</value>
  </data>
  <data name="WRN_UnmatchedTypeParamRefTag_Title" xml:space="preserve">
    <value>XML comment has a typeparamref tag, but there is no type parameter by that name</value>
  </data>
  <data name="WRN_MissingTypeParamTag" xml:space="preserve">
    <value>Type parameter '{0}' has no matching typeparam tag in the XML comment on '{1}' (but other type parameters do)</value>
  </data>
  <data name="WRN_MissingTypeParamTag_Title" xml:space="preserve">
    <value>Type parameter has no matching typeparam tag in the XML comment (but other type parameters do)</value>
  </data>
  <data name="ERR_CantChangeTypeOnOverride" xml:space="preserve">
    <value>'{0}': type must be '{2}' to match overridden member '{1}'</value>
  </data>
  <data name="ERR_DoNotUseFixedBufferAttr" xml:space="preserve">
    <value>Do not use 'System.Runtime.CompilerServices.FixedBuffer' attribute. Use the 'fixed' field modifier instead.</value>
  </data>
  <data name="ERR_DoNotUseFixedBufferAttrOnProperty" xml:space="preserve">
    <value>Do not use 'System.Runtime.CompilerServices.FixedBuffer' attribute on a property</value>
  </data>
  <data name="WRN_AssignmentToSelf" xml:space="preserve">
    <value>Assignment made to same variable; did you mean to assign something else?</value>
  </data>
  <data name="WRN_AssignmentToSelf_Title" xml:space="preserve">
    <value>Assignment made to same variable</value>
  </data>
  <data name="WRN_ComparisonToSelf" xml:space="preserve">
    <value>Comparison made to same variable; did you mean to compare something else?</value>
  </data>
  <data name="WRN_ComparisonToSelf_Title" xml:space="preserve">
    <value>Comparison made to same variable</value>
  </data>
  <data name="ERR_CantOpenWin32Res" xml:space="preserve">
    <value>Error opening Win32 resource file '{0}' -- '{1}'</value>
  </data>
  <data name="WRN_DotOnDefault" xml:space="preserve">
    <value>Expression will always cause a System.NullReferenceException because the default value of '{0}' is null</value>
  </data>
  <data name="WRN_DotOnDefault_Title" xml:space="preserve">
    <value>Expression will always cause a System.NullReferenceException because the type's default value is null</value>
  </data>
  <data name="ERR_NoMultipleInheritance" xml:space="preserve">
    <value>Class '{0}' cannot have multiple base classes: '{1}' and '{2}'</value>
  </data>
  <data name="ERR_BaseClassMustBeFirst" xml:space="preserve">
    <value>Base class '{0}' must come before any interfaces</value>
  </data>
  <data name="WRN_BadXMLRefTypeVar" xml:space="preserve">
    <value>XML comment has cref attribute '{0}' that refers to a type parameter</value>
  </data>
  <data name="WRN_BadXMLRefTypeVar_Title" xml:space="preserve">
    <value>XML comment has cref attribute that refers to a type parameter</value>
  </data>
  <data name="ERR_FriendAssemblyBadArgs" xml:space="preserve">
    <value>Friend assembly reference '{0}' is invalid. InternalsVisibleTo declarations cannot have a version, culture, public key token, or processor architecture specified.</value>
  </data>
  <data name="ERR_FriendAssemblySNReq" xml:space="preserve">
    <value>Friend assembly reference '{0}' is invalid. Strong-name signed assemblies must specify a public key in their InternalsVisibleTo declarations.</value>
  </data>
  <data name="ERR_DelegateOnNullable" xml:space="preserve">
    <value>Cannot bind delegate to '{0}' because it is a member of 'System.Nullable&lt;T&gt;'</value>
  </data>
  <data name="ERR_BadCtorArgCount" xml:space="preserve">
    <value>'{0}' does not contain a constructor that takes {1} arguments</value>
  </data>
  <data name="ERR_GlobalAttributesNotFirst" xml:space="preserve">
    <value>Assembly and module attributes must precede all other elements defined in a file except using clauses and extern alias declarations</value>
  </data>
  <data name="ERR_ExpressionExpected" xml:space="preserve">
    <value>Expected expression</value>
  </data>
  <data name="ERR_InvalidSubsystemVersion" xml:space="preserve">
    <value>Invalid version {0} for /subsystemversion. The version must be 6.02 or greater for ARM or AppContainerExe, and 4.00 or greater otherwise</value>
  </data>
  <data name="ERR_InteropMethodWithBody" xml:space="preserve">
    <value>Embedded interop method '{0}' contains a body.</value>
  </data>
  <data name="ERR_BadWarningLevel" xml:space="preserve">
    <value>Warning level must be zero or greater</value>
  </data>
  <data name="ERR_BadDebugType" xml:space="preserve">
    <value>Invalid option '{0}' for /debug; must be 'portable', 'embedded', 'full' or 'pdbonly'</value>
  </data>
  <data name="ERR_BadResourceVis" xml:space="preserve">
    <value>Invalid option '{0}'; Resource visibility must be either 'public' or 'private'</value>
  </data>
  <data name="ERR_DefaultValueTypeMustMatch" xml:space="preserve">
    <value>The type of the argument to the DefaultParameterValue attribute must match the parameter type</value>
  </data>
  <data name="ERR_DefaultValueBadValueType" xml:space="preserve">
    <value>Argument of type '{0}' is not applicable for the DefaultParameterValue attribute</value>
  </data>
  <data name="ERR_MemberAlreadyInitialized" xml:space="preserve">
    <value>Duplicate initialization of member '{0}'</value>
  </data>
  <data name="ERR_MemberCannotBeInitialized" xml:space="preserve">
    <value>Member '{0}' cannot be initialized. It is not a field or property.</value>
  </data>
  <data name="ERR_StaticMemberInObjectInitializer" xml:space="preserve">
    <value>Static field or property '{0}' cannot be assigned in an object initializer</value>
  </data>
  <data name="ERR_ReadonlyValueTypeInObjectInitializer" xml:space="preserve">
    <value>Members of readonly field '{0}' of type '{1}' cannot be assigned with an object initializer because it is of a value type</value>
  </data>
  <data name="ERR_ValueTypePropertyInObjectInitializer" xml:space="preserve">
    <value>Members of property '{0}' of type '{1}' cannot be assigned with an object initializer because it is of a value type</value>
  </data>
  <data name="ERR_UnsafeTypeInObjectCreation" xml:space="preserve">
    <value>Unsafe type '{0}' cannot be used in object creation</value>
  </data>
  <data name="ERR_EmptyElementInitializer" xml:space="preserve">
    <value>Element initializer cannot be empty</value>
  </data>
  <data name="ERR_InitializerAddHasWrongSignature" xml:space="preserve">
    <value>The best overloaded method match for '{0}' has wrong signature for the initializer element. The initializable Add must be an accessible instance method.</value>
  </data>
  <data name="ERR_CollectionInitRequiresIEnumerable" xml:space="preserve">
    <value>Cannot initialize type '{0}' with a collection initializer because it does not implement 'System.Collections.IEnumerable'</value>
  </data>
  <data name="ERR_CantSetWin32Manifest" xml:space="preserve">
    <value>Error reading Win32 manifest file '{0}' -- '{1}'</value>
  </data>
  <data name="WRN_CantHaveManifestForModule" xml:space="preserve">
    <value>Ignoring /win32manifest for module because it only applies to assemblies</value>
  </data>
  <data name="WRN_CantHaveManifestForModule_Title" xml:space="preserve">
    <value>Ignoring /win32manifest for module because it only applies to assemblies</value>
  </data>
  <data name="ERR_BadInstanceArgType" xml:space="preserve">
    <value>'{0}' does not contain a definition for '{1}' and the best extension method overload '{2}' requires a receiver of type '{3}'</value>
  </data>
  <data name="ERR_QueryDuplicateRangeVariable" xml:space="preserve">
    <value>The range variable '{0}' has already been declared</value>
  </data>
  <data name="ERR_QueryRangeVariableOverrides" xml:space="preserve">
    <value>The range variable '{0}' conflicts with a previous declaration of '{0}'</value>
  </data>
  <data name="ERR_QueryRangeVariableAssignedBadValue" xml:space="preserve">
    <value>Cannot assign {0} to a range variable</value>
  </data>
  <data name="ERR_QueryNoProviderCastable" xml:space="preserve">
    <value>Could not find an implementation of the query pattern for source type '{0}'.  '{1}' not found.  Consider explicitly specifying the type of the range variable '{2}'.</value>
  </data>
  <data name="ERR_QueryNoProviderStandard" xml:space="preserve">
    <value>Could not find an implementation of the query pattern for source type '{0}'.  '{1}' not found.  Are you missing required assembly references or a using directive for 'System.Linq'?</value>
  </data>
  <data name="ERR_QueryNoProvider" xml:space="preserve">
    <value>Could not find an implementation of the query pattern for source type '{0}'.  '{1}' not found.</value>
  </data>
  <data name="ERR_QueryOuterKey" xml:space="preserve">
    <value>The name '{0}' is not in scope on the left side of 'equals'.  Consider swapping the expressions on either side of 'equals'.</value>
  </data>
  <data name="ERR_QueryInnerKey" xml:space="preserve">
    <value>The name '{0}' is not in scope on the right side of 'equals'.  Consider swapping the expressions on either side of 'equals'.</value>
  </data>
  <data name="ERR_QueryOutRefRangeVariable" xml:space="preserve">
    <value>Cannot pass the range variable '{0}' as an out or ref parameter</value>
  </data>
  <data name="ERR_QueryMultipleProviders" xml:space="preserve">
    <value>Multiple implementations of the query pattern were found for source type '{0}'.  Ambiguous call to '{1}'.</value>
  </data>
  <data name="ERR_QueryTypeInferenceFailedMulti" xml:space="preserve">
    <value>The type of one of the expressions in the {0} clause is incorrect.  Type inference failed in the call to '{1}'.</value>
  </data>
  <data name="ERR_QueryTypeInferenceFailed" xml:space="preserve">
    <value>The type of the expression in the {0} clause is incorrect.  Type inference failed in the call to '{1}'.</value>
  </data>
  <data name="ERR_QueryTypeInferenceFailedSelectMany" xml:space="preserve">
    <value>An expression of type '{0}' is not allowed in a subsequent from clause in a query expression with source type '{1}'.  Type inference failed in the call to '{2}'.</value>
  </data>
  <data name="ERR_ExpressionTreeContainsPointerOp" xml:space="preserve">
    <value>An expression tree may not contain an unsafe pointer operation</value>
  </data>
  <data name="ERR_ExpressionTreeContainsAnonymousMethod" xml:space="preserve">
    <value>An expression tree may not contain an anonymous method expression</value>
  </data>
  <data name="ERR_AnonymousMethodToExpressionTree" xml:space="preserve">
    <value>An anonymous method expression cannot be converted to an expression tree</value>
  </data>
  <data name="ERR_QueryRangeVariableReadOnly" xml:space="preserve">
    <value>Range variable '{0}' cannot be assigned to -- it is read only</value>
  </data>
  <data name="ERR_QueryRangeVariableSameAsTypeParam" xml:space="preserve">
    <value>The range variable '{0}' cannot have the same name as a method type parameter</value>
  </data>
  <data name="ERR_TypeVarNotFoundRangeVariable" xml:space="preserve">
    <value>The contextual keyword 'var' cannot be used in a range variable declaration</value>
  </data>
  <data name="ERR_BadArgTypesForCollectionAdd" xml:space="preserve">
    <value>The best overloaded Add method '{0}' for the collection initializer has some invalid arguments</value>
  </data>
  <data name="ERR_ByRefParameterInExpressionTree" xml:space="preserve">
    <value>An expression tree lambda may not contain a ref, in or out parameter</value>
  </data>
  <data name="ERR_VarArgsInExpressionTree" xml:space="preserve">
    <value>An expression tree lambda may not contain a method with variable arguments</value>
  </data>
  <data name="ERR_MemGroupInExpressionTree" xml:space="preserve">
    <value>An expression tree lambda may not contain a method group</value>
  </data>
  <data name="ERR_InitializerAddHasParamModifiers" xml:space="preserve">
    <value>The best overloaded method match '{0}' for the collection initializer element cannot be used. Collection initializer 'Add' methods cannot have ref or out parameters.</value>
  </data>
  <data name="ERR_NonInvocableMemberCalled" xml:space="preserve">
    <value>Non-invocable member '{0}' cannot be used like a method.</value>
  </data>
  <data name="WRN_MultipleRuntimeImplementationMatches" xml:space="preserve">
    <value>Member '{0}' implements interface member '{1}' in type '{2}'. There are multiple matches for the interface member at run-time. It is implementation dependent which method will be called.</value>
  </data>
  <data name="WRN_MultipleRuntimeImplementationMatches_Title" xml:space="preserve">
    <value>Member implements interface member with multiple matches at run-time</value>
  </data>
  <data name="WRN_MultipleRuntimeImplementationMatches_Description" xml:space="preserve">
    <value>This warning can be generated when two interface methods are differentiated only by whether a particular parameter is marked with ref or with out. It is best to change your code to avoid this warning because it is not obvious or guaranteed which method is called at runtime.

Although C# distinguishes between out and ref, the CLR sees them as the same. When deciding which method implements the interface, the CLR just picks one.

Give the compiler some way to differentiate the methods. For example, you can give them different names or provide an additional parameter on one of them.</value>
  </data>
  <data name="WRN_MultipleRuntimeOverrideMatches" xml:space="preserve">
    <value>Member '{1}' overrides '{0}'. There are multiple override candidates at run-time. It is implementation dependent which method will be called. Please use a newer runtime.</value>
  </data>
  <data name="WRN_MultipleRuntimeOverrideMatches_Title" xml:space="preserve">
    <value>Member overrides base member with multiple override candidates at run-time</value>
  </data>
  <data name="ERR_ObjectOrCollectionInitializerWithDelegateCreation" xml:space="preserve">
    <value>Object and collection initializer expressions may not be applied to a delegate creation expression</value>
  </data>
  <data name="ERR_InvalidConstantDeclarationType" xml:space="preserve">
    <value>'{0}' is of type '{1}'. The type specified in a constant declaration must be sbyte, byte, short, ushort, int, uint, long, ulong, char, float, double, decimal, bool, string, an enum-type, or a reference-type.</value>
  </data>
  <data name="ERR_FileNotFound" xml:space="preserve">
    <value>Source file '{0}' could not be found.</value>
  </data>
  <data name="WRN_FileAlreadyIncluded" xml:space="preserve">
    <value>Source file '{0}' specified multiple times</value>
  </data>
  <data name="WRN_FileAlreadyIncluded_Title" xml:space="preserve">
    <value>Source file specified multiple times</value>
  </data>
  <data name="ERR_NoFileSpec" xml:space="preserve">
    <value>Missing file specification for '{0}' option</value>
  </data>
  <data name="ERR_SwitchNeedsString" xml:space="preserve">
    <value>Command-line syntax error: Missing '{0}' for '{1}' option</value>
  </data>
  <data name="ERR_BadSwitch" xml:space="preserve">
    <value>Unrecognized option: '{0}'</value>
  </data>
  <data name="WRN_NoSources" xml:space="preserve">
    <value>No source files specified.</value>
  </data>
  <data name="WRN_NoSources_Title" xml:space="preserve">
    <value>No source files specified</value>
  </data>
  <data name="ERR_ExpectedSingleScript" xml:space="preserve">
    <value>Expected a script (.csx file) but none specified</value>
  </data>
  <data name="ERR_OpenResponseFile" xml:space="preserve">
    <value>Error opening response file '{0}'</value>
  </data>
  <data name="ERR_CantOpenFileWrite" xml:space="preserve">
    <value>Cannot open '{0}' for writing -- '{1}'</value>
  </data>
  <data name="ERR_BadBaseNumber" xml:space="preserve">
    <value>Invalid image base number '{0}'</value>
  </data>
  <data name="ERR_BinaryFile" xml:space="preserve">
    <value>'{0}' is a binary file instead of a text file</value>
  </data>
  <data name="FTL_BadCodepage" xml:space="preserve">
    <value>Code page '{0}' is invalid or not installed</value>
  </data>
  <data name="FTL_BadChecksumAlgorithm" xml:space="preserve">
    <value>Algorithm '{0}' is not supported</value>
  </data>
  <data name="ERR_NoMainOnDLL" xml:space="preserve">
    <value>Cannot specify /main if building a module or library</value>
  </data>
  <data name="FTL_InvalidTarget" xml:space="preserve">
    <value>Invalid target type for /target: must specify 'exe', 'winexe', 'library', or 'module'</value>
  </data>
  <data name="FTL_InvalidInputFileName" xml:space="preserve">
    <value>File name '{0}' is empty, contains invalid characters, has a drive specification without an absolute path, or is too long</value>
  </data>
  <data name="WRN_NoConfigNotOnCommandLine" xml:space="preserve">
    <value>Ignoring /noconfig option because it was specified in a response file</value>
  </data>
  <data name="WRN_NoConfigNotOnCommandLine_Title" xml:space="preserve">
    <value>Ignoring /noconfig option because it was specified in a response file</value>
  </data>
  <data name="ERR_InvalidFileAlignment" xml:space="preserve">
    <value>Invalid file section alignment '{0}'</value>
  </data>
  <data name="ERR_InvalidOutputName" xml:space="preserve">
    <value>Invalid output name: {0}</value>
  </data>
  <data name="ERR_InvalidDebugInformationFormat" xml:space="preserve">
    <value>Invalid debug information format: {0}</value>
  </data>
  <data name="ERR_LegacyObjectIdSyntax" xml:space="preserve">
    <value>'id#' syntax is no longer supported. Use '$id' instead.</value>
  </data>
  <data name="WRN_DefineIdentifierRequired" xml:space="preserve">
    <value>Invalid name for a preprocessing symbol; '{0}' is not a valid identifier</value>
  </data>
  <data name="WRN_DefineIdentifierRequired_Title" xml:space="preserve">
    <value>Invalid name for a preprocessing symbol; not a valid identifier</value>
  </data>
  <data name="FTL_OutputFileExists" xml:space="preserve">
    <value>Cannot create short filename '{0}' when a long filename with the same short filename already exists</value>
  </data>
  <data name="ERR_OneAliasPerReference" xml:space="preserve">
    <value>A /reference option that declares an extern alias can only have one filename. To specify multiple aliases or filenames, use multiple /reference options.</value>
  </data>
  <data name="ERR_SwitchNeedsNumber" xml:space="preserve">
    <value>Command-line syntax error: Missing ':&lt;number&gt;' for '{0}' option</value>
  </data>
  <data name="ERR_MissingDebugSwitch" xml:space="preserve">
    <value>The /pdb option requires that the /debug option also be used</value>
  </data>
  <data name="ERR_ComRefCallInExpressionTree" xml:space="preserve">
    <value>An expression tree lambda may not contain a COM call with ref omitted on arguments</value>
  </data>
  <data name="ERR_InvalidFormatForGuidForOption" xml:space="preserve">
    <value>Command-line syntax error: Invalid Guid format '{0}' for option '{1}'</value>
  </data>
  <data name="ERR_MissingGuidForOption" xml:space="preserve">
    <value>Command-line syntax error: Missing Guid for option '{1}'</value>
  </data>
  <data name="WRN_CLS_NoVarArgs" xml:space="preserve">
    <value>Methods with variable arguments are not CLS-compliant</value>
  </data>
  <data name="WRN_CLS_NoVarArgs_Title" xml:space="preserve">
    <value>Methods with variable arguments are not CLS-compliant</value>
  </data>
  <data name="WRN_CLS_BadArgType" xml:space="preserve">
    <value>Argument type '{0}' is not CLS-compliant</value>
  </data>
  <data name="WRN_CLS_BadArgType_Title" xml:space="preserve">
    <value>Argument type is not CLS-compliant</value>
  </data>
  <data name="WRN_CLS_BadReturnType" xml:space="preserve">
    <value>Return type of '{0}' is not CLS-compliant</value>
  </data>
  <data name="WRN_CLS_BadReturnType_Title" xml:space="preserve">
    <value>Return type is not CLS-compliant</value>
  </data>
  <data name="WRN_CLS_BadFieldPropType" xml:space="preserve">
    <value>Type of '{0}' is not CLS-compliant</value>
  </data>
  <data name="WRN_CLS_BadFieldPropType_Title" xml:space="preserve">
    <value>Type is not CLS-compliant</value>
  </data>
  <data name="WRN_CLS_BadFieldPropType_Description" xml:space="preserve">
    <value>A public, protected, or protected internal variable must be of a type that is compliant with the Common Language Specification (CLS).</value>
  </data>
  <data name="WRN_CLS_BadIdentifierCase" xml:space="preserve">
    <value>Identifier '{0}' differing only in case is not CLS-compliant</value>
  </data>
  <data name="WRN_CLS_BadIdentifierCase_Title" xml:space="preserve">
    <value>Identifier differing only in case is not CLS-compliant</value>
  </data>
  <data name="WRN_CLS_OverloadRefOut" xml:space="preserve">
    <value>Overloaded method '{0}' differing only in ref or out, or in array rank, is not CLS-compliant</value>
  </data>
  <data name="WRN_CLS_OverloadRefOut_Title" xml:space="preserve">
    <value>Overloaded method differing only in ref or out, or in array rank, is not CLS-compliant</value>
  </data>
  <data name="WRN_CLS_OverloadUnnamed" xml:space="preserve">
    <value>Overloaded method '{0}' differing only by unnamed array types is not CLS-compliant</value>
  </data>
  <data name="WRN_CLS_OverloadUnnamed_Title" xml:space="preserve">
    <value>Overloaded method differing only by unnamed array types is not CLS-compliant</value>
  </data>
  <data name="WRN_CLS_OverloadUnnamed_Description" xml:space="preserve">
    <value>This error occurs if you have an overloaded method that takes a jagged array and the only difference between the method signatures is the element type of the array. To avoid this error, consider using a rectangular array rather than a jagged array; use an additional parameter to disambiguate the function call; rename one or more of the overloaded methods; or, if CLS Compliance is not needed, remove the CLSCompliantAttribute attribute.</value>
  </data>
  <data name="WRN_CLS_BadIdentifier" xml:space="preserve">
    <value>Identifier '{0}' is not CLS-compliant</value>
  </data>
  <data name="WRN_CLS_BadIdentifier_Title" xml:space="preserve">
    <value>Identifier is not CLS-compliant</value>
  </data>
  <data name="WRN_CLS_BadBase" xml:space="preserve">
    <value>'{0}': base type '{1}' is not CLS-compliant</value>
  </data>
  <data name="WRN_CLS_BadBase_Title" xml:space="preserve">
    <value>Base type is not CLS-compliant</value>
  </data>
  <data name="WRN_CLS_BadBase_Description" xml:space="preserve">
    <value>A base type was marked as not having to be compliant with the Common Language Specification (CLS) in an assembly that was marked as being CLS compliant. Either remove the attribute that specifies the assembly is CLS compliant or remove the attribute that indicates the type is not CLS compliant.</value>
  </data>
  <data name="WRN_CLS_BadInterfaceMember" xml:space="preserve">
    <value>'{0}': CLS-compliant interfaces must have only CLS-compliant members</value>
  </data>
  <data name="WRN_CLS_BadInterfaceMember_Title" xml:space="preserve">
    <value>CLS-compliant interfaces must have only CLS-compliant members</value>
  </data>
  <data name="WRN_CLS_NoAbstractMembers" xml:space="preserve">
    <value>'{0}': only CLS-compliant members can be abstract</value>
  </data>
  <data name="WRN_CLS_NoAbstractMembers_Title" xml:space="preserve">
    <value>Only CLS-compliant members can be abstract</value>
  </data>
  <data name="WRN_CLS_NotOnModules" xml:space="preserve">
    <value>You must specify the CLSCompliant attribute on the assembly, not the module, to enable CLS compliance checking</value>
  </data>
  <data name="WRN_CLS_NotOnModules_Title" xml:space="preserve">
    <value>You must specify the CLSCompliant attribute on the assembly, not the module, to enable CLS compliance checking</value>
  </data>
  <data name="WRN_CLS_ModuleMissingCLS" xml:space="preserve">
    <value>Added modules must be marked with the CLSCompliant attribute to match the assembly</value>
  </data>
  <data name="WRN_CLS_ModuleMissingCLS_Title" xml:space="preserve">
    <value>Added modules must be marked with the CLSCompliant attribute to match the assembly</value>
  </data>
  <data name="WRN_CLS_AssemblyNotCLS" xml:space="preserve">
    <value>'{0}' cannot be marked as CLS-compliant because the assembly does not have a CLSCompliant attribute</value>
  </data>
  <data name="WRN_CLS_AssemblyNotCLS_Title" xml:space="preserve">
    <value>Type or member cannot be marked as CLS-compliant because the assembly does not have a CLSCompliant attribute</value>
  </data>
  <data name="WRN_CLS_BadAttributeType" xml:space="preserve">
    <value>'{0}' has no accessible constructors which use only CLS-compliant types</value>
  </data>
  <data name="WRN_CLS_BadAttributeType_Title" xml:space="preserve">
    <value>Type has no accessible constructors which use only CLS-compliant types</value>
  </data>
  <data name="WRN_CLS_ArrayArgumentToAttribute" xml:space="preserve">
    <value>Arrays as attribute arguments is not CLS-compliant</value>
  </data>
  <data name="WRN_CLS_ArrayArgumentToAttribute_Title" xml:space="preserve">
    <value>Arrays as attribute arguments is not CLS-compliant</value>
  </data>
  <data name="WRN_CLS_NotOnModules2" xml:space="preserve">
    <value>You cannot specify the CLSCompliant attribute on a module that differs from the CLSCompliant attribute on the assembly</value>
  </data>
  <data name="WRN_CLS_NotOnModules2_Title" xml:space="preserve">
    <value>You cannot specify the CLSCompliant attribute on a module that differs from the CLSCompliant attribute on the assembly</value>
  </data>
  <data name="WRN_CLS_IllegalTrueInFalse" xml:space="preserve">
    <value>'{0}' cannot be marked as CLS-compliant because it is a member of non-CLS-compliant type '{1}'</value>
  </data>
  <data name="WRN_CLS_IllegalTrueInFalse_Title" xml:space="preserve">
    <value>Type cannot be marked as CLS-compliant because it is a member of non-CLS-compliant type</value>
  </data>
  <data name="WRN_CLS_MeaninglessOnPrivateType" xml:space="preserve">
    <value>CLS compliance checking will not be performed on '{0}' because it is not visible from outside this assembly</value>
  </data>
  <data name="WRN_CLS_MeaninglessOnPrivateType_Title" xml:space="preserve">
    <value>CLS compliance checking will not be performed because it is not visible from outside this assembly</value>
  </data>
  <data name="WRN_CLS_AssemblyNotCLS2" xml:space="preserve">
    <value>'{0}' does not need a CLSCompliant attribute because the assembly does not have a CLSCompliant attribute</value>
  </data>
  <data name="WRN_CLS_AssemblyNotCLS2_Title" xml:space="preserve">
    <value>Type or member does not need a CLSCompliant attribute because the assembly does not have a CLSCompliant attribute</value>
  </data>
  <data name="WRN_CLS_MeaninglessOnParam" xml:space="preserve">
    <value>CLSCompliant attribute has no meaning when applied to parameters. Try putting it on the method instead.</value>
  </data>
  <data name="WRN_CLS_MeaninglessOnParam_Title" xml:space="preserve">
    <value>CLSCompliant attribute has no meaning when applied to parameters</value>
  </data>
  <data name="WRN_CLS_MeaninglessOnReturn" xml:space="preserve">
    <value>CLSCompliant attribute has no meaning when applied to return types. Try putting it on the method instead.</value>
  </data>
  <data name="WRN_CLS_MeaninglessOnReturn_Title" xml:space="preserve">
    <value>CLSCompliant attribute has no meaning when applied to return types</value>
  </data>
  <data name="WRN_CLS_BadTypeVar" xml:space="preserve">
    <value>Constraint type '{0}' is not CLS-compliant</value>
  </data>
  <data name="WRN_CLS_BadTypeVar_Title" xml:space="preserve">
    <value>Constraint type is not CLS-compliant</value>
  </data>
  <data name="WRN_CLS_VolatileField" xml:space="preserve">
    <value>CLS-compliant field '{0}' cannot be volatile</value>
  </data>
  <data name="WRN_CLS_VolatileField_Title" xml:space="preserve">
    <value>CLS-compliant field cannot be volatile</value>
  </data>
  <data name="WRN_CLS_BadInterface" xml:space="preserve">
    <value>'{0}' is not CLS-compliant because base interface '{1}' is not CLS-compliant</value>
  </data>
  <data name="WRN_CLS_BadInterface_Title" xml:space="preserve">
    <value>Type is not CLS-compliant because base interface is not CLS-compliant</value>
  </data>
  <data name="ERR_BadAwaitArg" xml:space="preserve">
    <value>'await' requires that the type {0} have a suitable 'GetAwaiter' method</value>
  </data>
  <data name="ERR_BadAwaitArgIntrinsic" xml:space="preserve">
    <value>Cannot await '{0}'</value>
  </data>
  <data name="ERR_BadAwaiterPattern" xml:space="preserve">
    <value>'await' requires that the return type '{0}' of '{1}.GetAwaiter()' have suitable 'IsCompleted', 'OnCompleted', and 'GetResult' members, and implement 'INotifyCompletion' or 'ICriticalNotifyCompletion'</value>
  </data>
  <data name="ERR_BadAwaitArg_NeedSystem" xml:space="preserve">
    <value>'await' requires that the type '{0}' have a suitable 'GetAwaiter' method. Are you missing a using directive for 'System'?</value>
  </data>
  <data name="ERR_BadAwaitArgVoidCall" xml:space="preserve">
    <value>Cannot await 'void'</value>
  </data>
  <data name="ERR_BadAwaitAsIdentifier" xml:space="preserve">
    <value>'await' cannot be used as an identifier within an async method or lambda expression</value>
  </data>
  <data name="ERR_DoesntImplementAwaitInterface" xml:space="preserve">
    <value>'{0}' does not implement '{1}'</value>
  </data>
  <data name="ERR_TaskRetNoObjectRequired" xml:space="preserve">
    <value>Since '{0}' is an async method that returns 'Task', a return keyword must not be followed by an object expression. Did you intend to return 'Task&lt;T&gt;'?</value>
  </data>
  <data name="ERR_BadAsyncReturn" xml:space="preserve">
    <value>The return type of an async method must be void, Task, Task&lt;T&gt;, a task-like type, IAsyncEnumerable&lt;T&gt;, or IAsyncEnumerator&lt;T&gt;</value>
  </data>
  <data name="ERR_CantReturnVoid" xml:space="preserve">
    <value>Cannot return an expression of type 'void'</value>
  </data>
  <data name="ERR_VarargsAsync" xml:space="preserve">
    <value>__arglist is not allowed in the parameter list of async methods</value>
  </data>
  <data name="ERR_ByRefTypeAndAwait" xml:space="preserve">
    <value>'await' cannot be used in an expression containing the type '{0}'</value>
  </data>
  <data name="ERR_UnsafeAsyncArgType" xml:space="preserve">
    <value>Async methods cannot have unsafe parameters or return types</value>
  </data>
  <data name="ERR_BadAsyncArgType" xml:space="preserve">
    <value>Async methods cannot have ref, in or out parameters</value>
  </data>
  <data name="ERR_BadAwaitWithoutAsync" xml:space="preserve">
    <value>The 'await' operator can only be used when contained within a method or lambda expression marked with the 'async' modifier</value>
  </data>
  <data name="ERR_BadAwaitWithoutAsyncLambda" xml:space="preserve">
    <value>The 'await' operator can only be used within an async {0}. Consider marking this {0} with the 'async' modifier.</value>
  </data>
  <data name="ERR_BadAwaitWithoutAsyncMethod" xml:space="preserve">
    <value>The 'await' operator can only be used within an async method. Consider marking this method with the 'async' modifier and changing its return type to 'Task&lt;{0}&gt;'.</value>
  </data>
  <data name="ERR_BadAwaitWithoutVoidAsyncMethod" xml:space="preserve">
    <value>The 'await' operator can only be used within an async method. Consider marking this method with the 'async' modifier and changing its return type to 'Task'.</value>
  </data>
  <data name="ERR_BadAwaitInFinally" xml:space="preserve">
    <value>Cannot await in the body of a finally clause</value>
  </data>
  <data name="ERR_BadAwaitInCatch" xml:space="preserve">
    <value>Cannot await in a catch clause</value>
  </data>
  <data name="ERR_BadAwaitInCatchFilter" xml:space="preserve">
    <value>Cannot await in the filter expression of a catch clause</value>
  </data>
  <data name="ERR_BadAwaitInLock" xml:space="preserve">
    <value>Cannot await in the body of a lock statement</value>
  </data>
  <data name="ERR_BadAwaitInStaticVariableInitializer" xml:space="preserve">
    <value>The 'await' operator cannot be used in a static script variable initializer.</value>
  </data>
  <data name="ERR_AwaitInUnsafeContext" xml:space="preserve">
    <value>Cannot await in an unsafe context</value>
  </data>
  <data name="ERR_BadAsyncLacksBody" xml:space="preserve">
    <value>The 'async' modifier can only be used in methods that have a body.</value>
  </data>
  <data name="ERR_BadSpecialByRefLocal" xml:space="preserve">
    <value>Parameters or locals of type '{0}' cannot be declared in async methods or lambda expressions.</value>
  </data>
  <data name="ERR_BadSpecialByRefIterator" xml:space="preserve">
    <value>foreach statement cannot operate on enumerators of type '{0}' in async or iterator methods because '{0}' is a ref struct.</value>
  </data>
  <data name="ERR_SecurityCriticalOrSecuritySafeCriticalOnAsync" xml:space="preserve">
    <value>Security attribute '{0}' cannot be applied to an Async method.</value>
  </data>
  <data name="ERR_SecurityCriticalOrSecuritySafeCriticalOnAsyncInClassOrStruct" xml:space="preserve">
    <value>Async methods are not allowed in an Interface, Class, or Structure which has the 'SecurityCritical' or 'SecuritySafeCritical' attribute.</value>
  </data>
  <data name="ERR_BadAwaitInQuery" xml:space="preserve">
    <value>The 'await' operator may only be used in a query expression within the first collection expression of the initial 'from' clause or within the collection expression of a 'join' clause</value>
  </data>
  <data name="WRN_AsyncLacksAwaits" xml:space="preserve">
    <value>This async method lacks 'await' operators and will run synchronously. Consider using the 'await' operator to await non-blocking API calls, or 'await Task.Run(...)' to do CPU-bound work on a background thread.</value>
  </data>
  <data name="WRN_AsyncLacksAwaits_Title" xml:space="preserve">
    <value>Async method lacks 'await' operators and will run synchronously</value>
  </data>
  <data name="WRN_UnobservedAwaitableExpression" xml:space="preserve">
    <value>Because this call is not awaited, execution of the current method continues before the call is completed. Consider applying the 'await' operator to the result of the call.</value>
  </data>
  <data name="WRN_UnobservedAwaitableExpression_Title" xml:space="preserve">
    <value>Because this call is not awaited, execution of the current method continues before the call is completed</value>
  </data>
  <data name="WRN_UnobservedAwaitableExpression_Description" xml:space="preserve">
    <value>The current method calls an async method that returns a Task or a Task&lt;TResult&gt; and doesn't apply the await operator to the result. The call to the async method starts an asynchronous task. However, because no await operator is applied, the program continues without waiting for the task to complete. In most cases, that behavior isn't what you expect. Usually other aspects of the calling method depend on the results of the call or, minimally, the called method is expected to complete before you return from the method that contains the call.

An equally important issue is what happens to exceptions that are raised in the called async method. An exception that's raised in a method that returns a Task or Task&lt;TResult&gt; is stored in the returned task. If you don't await the task or explicitly check for exceptions, the exception is lost. If you await the task, its exception is rethrown.

As a best practice, you should always await the call.

You should consider suppressing the warning only if you're sure that you don't want to wait for the asynchronous call to complete and that the called method won't raise any exceptions. In that case, you can suppress the warning by assigning the task result of the call to a variable.</value>
  </data>
  <data name="ERR_SynchronizedAsyncMethod" xml:space="preserve">
    <value>'MethodImplOptions.Synchronized' cannot be applied to an async method</value>
  </data>
  <data name="ERR_NoConversionForCallerLineNumberParam" xml:space="preserve">
    <value>CallerLineNumberAttribute cannot be applied because there are no standard conversions from type '{0}' to type '{1}'</value>
  </data>
  <data name="ERR_NoConversionForCallerFilePathParam" xml:space="preserve">
    <value>CallerFilePathAttribute cannot be applied because there are no standard conversions from type '{0}' to type '{1}'</value>
  </data>
  <data name="ERR_NoConversionForCallerMemberNameParam" xml:space="preserve">
    <value>CallerMemberNameAttribute cannot be applied because there are no standard conversions from type '{0}' to type '{1}'</value>
  </data>
  <data name="ERR_BadCallerLineNumberParamWithoutDefaultValue" xml:space="preserve">
    <value>The CallerLineNumberAttribute may only be applied to parameters with default values</value>
  </data>
  <data name="ERR_BadCallerFilePathParamWithoutDefaultValue" xml:space="preserve">
    <value>The CallerFilePathAttribute may only be applied to parameters with default values</value>
  </data>
  <data name="ERR_BadCallerMemberNameParamWithoutDefaultValue" xml:space="preserve">
    <value>The CallerMemberNameAttribute may only be applied to parameters with default values</value>
  </data>
  <data name="WRN_CallerLineNumberParamForUnconsumedLocation" xml:space="preserve">
    <value>The CallerLineNumberAttribute applied to parameter '{0}' will have no effect because it applies to a member that is used in contexts that do not allow optional arguments</value>
  </data>
  <data name="WRN_CallerLineNumberParamForUnconsumedLocation_Title" xml:space="preserve">
    <value>The CallerLineNumberAttribute will have no effect because it applies to a member that is used in contexts that do not allow optional arguments</value>
  </data>
  <data name="WRN_CallerFilePathParamForUnconsumedLocation" xml:space="preserve">
    <value>The CallerFilePathAttribute applied to parameter '{0}' will have no effect because it applies to a member that is used in contexts that do not allow optional arguments</value>
  </data>
  <data name="WRN_CallerFilePathParamForUnconsumedLocation_Title" xml:space="preserve">
    <value>The CallerFilePathAttribute will have no effect because it applies to a member that is used in contexts that do not allow optional arguments</value>
  </data>
  <data name="WRN_CallerMemberNameParamForUnconsumedLocation" xml:space="preserve">
    <value>The CallerMemberNameAttribute applied to parameter '{0}' will have no effect because it applies to a member that is used in contexts that do not allow optional arguments</value>
  </data>
  <data name="WRN_CallerMemberNameParamForUnconsumedLocation_Title" xml:space="preserve">
    <value>The CallerMemberNameAttribute will have no effect because it applies to a member that is used in contexts that do not allow optional arguments</value>
  </data>
  <data name="ERR_NoEntryPoint" xml:space="preserve">
    <value>Program does not contain a static 'Main' method suitable for an entry point</value>
  </data>
  <data name="ERR_ArrayInitializerIncorrectLength" xml:space="preserve">
    <value>An array initializer of length '{0}' is expected</value>
  </data>
  <data name="ERR_ArrayInitializerExpected" xml:space="preserve">
    <value>A nested array initializer is expected</value>
  </data>
  <data name="ERR_IllegalVarianceSyntax" xml:space="preserve">
    <value>Invalid variance modifier. Only interface and delegate type parameters can be specified as variant.</value>
  </data>
  <data name="ERR_UnexpectedAliasedName" xml:space="preserve">
    <value>Unexpected use of an aliased name</value>
  </data>
  <data name="ERR_UnexpectedGenericName" xml:space="preserve">
    <value>Unexpected use of a generic name</value>
  </data>
  <data name="ERR_UnexpectedUnboundGenericName" xml:space="preserve">
    <value>Unexpected use of an unbound generic name</value>
  </data>
  <data name="ERR_GlobalStatement" xml:space="preserve">
    <value>Expressions and statements can only occur in a method body</value>
  </data>
  <data name="ERR_NamedArgumentForArray" xml:space="preserve">
    <value>An array access may not have a named argument specifier</value>
  </data>
  <data name="ERR_NotYetImplementedInRoslyn" xml:space="preserve">
    <value>This language feature ('{0}') is not yet implemented.</value>
  </data>
  <data name="ERR_DefaultValueNotAllowed" xml:space="preserve">
    <value>Default values are not valid in this context.</value>
  </data>
  <data name="ERR_CantOpenIcon" xml:space="preserve">
    <value>Error opening icon file {0} -- {1}</value>
  </data>
  <data name="ERR_CantOpenWin32Manifest" xml:space="preserve">
    <value>Error opening Win32 manifest file {0} -- {1}</value>
  </data>
  <data name="ERR_ErrorBuildingWin32Resources" xml:space="preserve">
    <value>Error building Win32 resources -- {0}</value>
  </data>
  <data name="ERR_DefaultValueBeforeRequiredValue" xml:space="preserve">
    <value>Optional parameters must appear after all required parameters</value>
  </data>
  <data name="ERR_ExplicitImplCollisionOnRefOut" xml:space="preserve">
    <value>Cannot inherit interface '{0}' with the specified type parameters because it causes method '{1}' to contain overloads which differ only on ref and out</value>
  </data>
  <data name="ERR_PartialWrongTypeParamsVariance" xml:space="preserve">
    <value>Partial declarations of '{0}' must have the same type parameter names and variance modifiers in the same order</value>
  </data>
  <data name="ERR_UnexpectedVariance" xml:space="preserve">
    <value>Invalid variance: The type parameter '{1}' must be {3} valid on '{0}'. '{1}' is {2}.</value>
  </data>
  <data name="ERR_UnexpectedVarianceStaticMember" xml:space="preserve">
    <value>Invalid variance: The type parameter '{1}' must be {3} valid on '{0}' unless language version '{4}' or greater is used. '{1}' is {2}.</value>
  </data>
  <data name="ERR_DeriveFromDynamic" xml:space="preserve">
    <value>'{0}': cannot derive from the dynamic type</value>
  </data>
  <data name="ERR_DeriveFromConstructedDynamic" xml:space="preserve">
    <value>'{0}': cannot implement a dynamic interface '{1}'</value>
  </data>
  <data name="ERR_DynamicTypeAsBound" xml:space="preserve">
    <value>Constraint cannot be the dynamic type</value>
  </data>
  <data name="ERR_ConstructedDynamicTypeAsBound" xml:space="preserve">
    <value>Constraint cannot be a dynamic type '{0}'</value>
  </data>
  <data name="ERR_DynamicRequiredTypesMissing" xml:space="preserve">
    <value>One or more types required to compile a dynamic expression cannot be found. Are you missing a reference?</value>
  </data>
  <data name="ERR_MetadataNameTooLong" xml:space="preserve">
    <value>Name '{0}' exceeds the maximum length allowed in metadata.</value>
  </data>
  <data name="ERR_AttributesNotAllowed" xml:space="preserve">
    <value>Attributes are not valid in this context.</value>
  </data>
  <data name="ERR_ExternAliasNotAllowed" xml:space="preserve">
    <value>'extern alias' is not valid in this context</value>
  </data>
  <data name="WRN_IsDynamicIsConfusing" xml:space="preserve">
    <value>Using '{0}' to test compatibility with '{1}' is essentially identical to testing compatibility with '{2}' and will succeed for all non-null values</value>
  </data>
  <data name="WRN_IsDynamicIsConfusing_Title" xml:space="preserve">
    <value>Using 'is' to test compatibility with 'dynamic' is essentially identical to testing compatibility with 'Object'</value>
  </data>
  <data name="ERR_YieldNotAllowedInScript" xml:space="preserve">
    <value>Cannot use 'yield' in top-level script code</value>
  </data>
  <data name="ERR_NamespaceNotAllowedInScript" xml:space="preserve">
    <value>Cannot declare namespace in script code</value>
  </data>
  <data name="ERR_GlobalAttributesNotAllowed" xml:space="preserve">
    <value>Assembly and module attributes are not allowed in this context</value>
  </data>
  <data name="ERR_InvalidDelegateType" xml:space="preserve">
    <value>Delegate '{0}' has no invoke method or an invoke method with a return type or parameter types that are not supported.</value>
  </data>
  <data name="WRN_MainIgnored" xml:space="preserve">
    <value>The entry point of the program is global code; ignoring '{0}' entry point.</value>
  </data>
  <data name="WRN_MainIgnored_Title" xml:space="preserve">
    <value>The entry point of the program is global code; ignoring entry point</value>
  </data>
  <data name="WRN_StaticInAsOrIs" xml:space="preserve">
    <value>The second operand of an 'is' or 'as' operator may not be static type '{0}'</value>
  </data>
  <data name="WRN_StaticInAsOrIs_Title" xml:space="preserve">
    <value>The second operand of an 'is' or 'as' operator may not be a static type</value>
  </data>
  <data name="ERR_BadVisEventType" xml:space="preserve">
    <value>Inconsistent accessibility: event type '{1}' is less accessible than event '{0}'</value>
  </data>
  <data name="ERR_NamedArgumentSpecificationBeforeFixedArgument" xml:space="preserve">
    <value>Named argument specifications must appear after all fixed arguments have been specified. Please use language version {0} or greater to allow non-trailing named arguments.</value>
  </data>
  <data name="ERR_NamedArgumentSpecificationBeforeFixedArgumentInDynamicInvocation" xml:space="preserve">
    <value>Named argument specifications must appear after all fixed arguments have been specified in a dynamic invocation.</value>
  </data>
  <data name="ERR_BadNamedArgument" xml:space="preserve">
    <value>The best overload for '{0}' does not have a parameter named '{1}'</value>
  </data>
  <data name="ERR_BadNamedArgumentForDelegateInvoke" xml:space="preserve">
    <value>The delegate '{0}' does not have a parameter named '{1}'</value>
  </data>
  <data name="ERR_DuplicateNamedArgument" xml:space="preserve">
    <value>Named argument '{0}' cannot be specified multiple times</value>
  </data>
  <data name="ERR_NamedArgumentUsedInPositional" xml:space="preserve">
    <value>Named argument '{0}' specifies a parameter for which a positional argument has already been given</value>
  </data>
  <data name="ERR_BadNonTrailingNamedArgument" xml:space="preserve">
    <value>Named argument '{0}' is used out-of-position but is followed by an unnamed argument</value>
  </data>
  <data name="ERR_DefaultValueUsedWithAttributes" xml:space="preserve">
    <value>Cannot specify default parameter value in conjunction with DefaultParameterAttribute or OptionalAttribute</value>
  </data>
  <data name="ERR_DefaultValueMustBeConstant" xml:space="preserve">
    <value>Default parameter value for '{0}' must be a compile-time constant</value>
  </data>
  <data name="ERR_RefOutDefaultValue" xml:space="preserve">
    <value>A ref or out parameter cannot have a default value</value>
  </data>
  <data name="ERR_DefaultValueForExtensionParameter" xml:space="preserve">
    <value>Cannot specify a default value for the 'this' parameter</value>
  </data>
  <data name="ERR_DefaultValueForParamsParameter" xml:space="preserve">
    <value>Cannot specify a default value for a parameter array</value>
  </data>
  <data name="ERR_NoConversionForDefaultParam" xml:space="preserve">
    <value>A value of type '{0}' cannot be used as a default parameter because there are no standard conversions to type '{1}'</value>
  </data>
  <data name="ERR_NoConversionForNubDefaultParam" xml:space="preserve">
    <value>A value of type '{0}' cannot be used as default parameter for nullable parameter '{1}' because '{0}' is not a simple type</value>
  </data>
  <data name="ERR_NotNullRefDefaultParameter" xml:space="preserve">
    <value>'{0}' is of type '{1}'. A default parameter value of a reference type other than string can only be initialized with null</value>
  </data>
  <data name="WRN_DefaultValueForUnconsumedLocation" xml:space="preserve">
    <value>The default value specified for parameter '{0}' will have no effect because it applies to a member that is used in contexts that do not allow optional arguments</value>
  </data>
  <data name="WRN_DefaultValueForUnconsumedLocation_Title" xml:space="preserve">
    <value>The default value specified will have no effect because it applies to a member that is used in contexts that do not allow optional arguments</value>
  </data>
  <data name="ERR_PublicKeyFileFailure" xml:space="preserve">
    <value>Error signing output with public key from file '{0}' -- {1}</value>
  </data>
  <data name="ERR_PublicKeyContainerFailure" xml:space="preserve">
    <value>Error signing output with public key from container '{0}' -- {1}</value>
  </data>
  <data name="ERR_BadDynamicTypeof" xml:space="preserve">
    <value>The typeof operator cannot be used on the dynamic type</value>
  </data>
  <data name="ERR_BadNullableTypeof" xml:space="preserve">
    <value>The typeof operator cannot be used on a nullable reference type</value>
  </data>
  <data name="ERR_ExpressionTreeContainsDynamicOperation" xml:space="preserve">
    <value>An expression tree may not contain a dynamic operation</value>
  </data>
  <data name="ERR_BadAsyncExpressionTree" xml:space="preserve">
    <value>Async lambda expressions cannot be converted to expression trees</value>
  </data>
  <data name="ERR_DynamicAttributeMissing" xml:space="preserve">
    <value>Cannot define a class or member that utilizes 'dynamic' because the compiler required type '{0}' cannot be found. Are you missing a reference?</value>
  </data>
  <data name="ERR_CannotPassNullForFriendAssembly" xml:space="preserve">
    <value>Cannot pass null for friend assembly name</value>
  </data>
  <data name="ERR_SignButNoPrivateKey" xml:space="preserve">
    <value>Key file '{0}' is missing the private key needed for signing</value>
  </data>
  <data name="ERR_PublicSignButNoKey" xml:space="preserve">
    <value>Public signing was specified and requires a public key, but no public key was specified.</value>
  </data>
  <data name="ERR_PublicSignNetModule" xml:space="preserve">
    <value>Public signing is not supported for netmodules.</value>
  </data>
  <data name="WRN_DelaySignButNoKey" xml:space="preserve">
    <value>Delay signing was specified and requires a public key, but no public key was specified</value>
  </data>
  <data name="WRN_DelaySignButNoKey_Title" xml:space="preserve">
    <value>Delay signing was specified and requires a public key, but no public key was specified</value>
  </data>
  <data name="ERR_InvalidVersionFormat" xml:space="preserve">
    <value>The specified version string does not conform to the required format - major[.minor[.build[.revision]]]</value>
  </data>
  <data name="ERR_InvalidVersionFormatDeterministic" xml:space="preserve">
    <value>The specified version string contains wildcards, which are not compatible with determinism. Either remove wildcards from the version string, or disable determinism for this compilation</value>
  </data>
  <data name="ERR_InvalidVersionFormat2" xml:space="preserve">
    <value>The specified version string does not conform to the required format - major.minor.build.revision (without wildcards)</value>
  </data>
  <data name="WRN_InvalidVersionFormat" xml:space="preserve">
    <value>The specified version string does not conform to the recommended format - major.minor.build.revision</value>
  </data>
  <data name="WRN_InvalidVersionFormat_Title" xml:space="preserve">
    <value>The specified version string does not conform to the recommended format - major.minor.build.revision</value>
  </data>
  <data name="ERR_InvalidAssemblyCultureForExe" xml:space="preserve">
    <value>Executables cannot be satellite assemblies; culture should always be empty</value>
  </data>
  <data name="ERR_NoCorrespondingArgument" xml:space="preserve">
    <value>There is no argument given that corresponds to the required formal parameter '{0}' of '{1}'</value>
  </data>
  <data name="WRN_UnimplementedCommandLineSwitch" xml:space="preserve">
    <value>The command line switch '{0}' is not yet implemented and was ignored.</value>
  </data>
  <data name="WRN_UnimplementedCommandLineSwitch_Title" xml:space="preserve">
    <value>Command line switch is not yet implemented</value>
  </data>
  <data name="ERR_ModuleEmitFailure" xml:space="preserve">
    <value>Failed to emit module '{0}': {1}</value>
  </data>
  <data name="ERR_FixedLocalInLambda" xml:space="preserve">
    <value>Cannot use fixed local '{0}' inside an anonymous method, lambda expression, or query expression</value>
  </data>
  <data name="ERR_ExpressionTreeContainsNamedArgument" xml:space="preserve">
    <value>An expression tree may not contain a named argument specification</value>
  </data>
  <data name="ERR_ExpressionTreeContainsOptionalArgument" xml:space="preserve">
    <value>An expression tree may not contain a call or invocation that uses optional arguments</value>
  </data>
  <data name="ERR_ExpressionTreeContainsIndexedProperty" xml:space="preserve">
    <value>An expression tree may not contain an indexed property</value>
  </data>
  <data name="ERR_IndexedPropertyRequiresParams" xml:space="preserve">
    <value>Indexed property '{0}' has non-optional arguments which must be provided</value>
  </data>
  <data name="ERR_IndexedPropertyMustHaveAllOptionalParams" xml:space="preserve">
    <value>Indexed property '{0}' must have all arguments optional</value>
  </data>
  <data name="ERR_SpecialByRefInLambda" xml:space="preserve">
    <value>Instance of type '{0}' cannot be used inside a nested function, query expression, iterator block or async method</value>
  </data>
  <data name="ERR_SecurityAttributeMissingAction" xml:space="preserve">
    <value>First argument to a security attribute must be a valid SecurityAction</value>
  </data>
  <data name="ERR_SecurityAttributeInvalidAction" xml:space="preserve">
    <value>Security attribute '{0}' has an invalid SecurityAction value '{1}'</value>
  </data>
  <data name="ERR_SecurityAttributeInvalidActionAssembly" xml:space="preserve">
    <value>SecurityAction value '{0}' is invalid for security attributes applied to an assembly</value>
  </data>
  <data name="ERR_SecurityAttributeInvalidActionTypeOrMethod" xml:space="preserve">
    <value>SecurityAction value '{0}' is invalid for security attributes applied to a type or a method</value>
  </data>
  <data name="ERR_PrincipalPermissionInvalidAction" xml:space="preserve">
    <value>SecurityAction value '{0}' is invalid for PrincipalPermission attribute</value>
  </data>
  <data name="ERR_FeatureNotValidInExpressionTree" xml:space="preserve">
    <value>An expression tree may not contain '{0}'</value>
  </data>
  <data name="ERR_PermissionSetAttributeInvalidFile" xml:space="preserve">
    <value>Unable to resolve file path '{0}' specified for the named argument '{1}' for PermissionSet attribute</value>
  </data>
  <data name="ERR_PermissionSetAttributeFileReadError" xml:space="preserve">
    <value>Error reading file '{0}' specified for the named argument '{1}' for PermissionSet attribute: '{2}'</value>
  </data>
  <data name="ERR_GlobalSingleTypeNameNotFoundFwd" xml:space="preserve">
    <value>The type name '{0}' could not be found in the global namespace. This type has been forwarded to assembly '{1}' Consider adding a reference to that assembly.</value>
  </data>
  <data name="ERR_DottedTypeNameNotFoundInNSFwd" xml:space="preserve">
    <value>The type name '{0}' could not be found in the namespace '{1}'. This type has been forwarded to assembly '{2}' Consider adding a reference to that assembly.</value>
  </data>
  <data name="ERR_SingleTypeNameNotFoundFwd" xml:space="preserve">
    <value>The type name '{0}' could not be found. This type has been forwarded to assembly '{1}'. Consider adding a reference to that assembly.</value>
  </data>
  <data name="ERR_AssemblySpecifiedForLinkAndRef" xml:space="preserve">
    <value>Assemblies '{0}' and '{1}' refer to the same metadata but only one is a linked reference (specified using /link option); consider removing one of the references.</value>
  </data>
  <data name="WRN_DeprecatedCollectionInitAdd" xml:space="preserve">
    <value>The best overloaded Add method '{0}' for the collection initializer element is obsolete.</value>
  </data>
  <data name="WRN_DeprecatedCollectionInitAdd_Title" xml:space="preserve">
    <value>The best overloaded Add method for the collection initializer element is obsolete</value>
  </data>
  <data name="WRN_DeprecatedCollectionInitAddStr" xml:space="preserve">
    <value>The best overloaded Add method '{0}' for the collection initializer element is obsolete. {1}</value>
  </data>
  <data name="WRN_DeprecatedCollectionInitAddStr_Title" xml:space="preserve">
    <value>The best overloaded Add method for the collection initializer element is obsolete</value>
  </data>
  <data name="ERR_DeprecatedCollectionInitAddStr" xml:space="preserve">
    <value>The best overloaded Add method '{0}' for the collection initializer element is obsolete. {1}</value>
  </data>
  <data name="ERR_IteratorInInteractive" xml:space="preserve">
    <value>Yield statements may not appear at the top level in interactive code.</value>
  </data>
  <data name="ERR_SecurityAttributeInvalidTarget" xml:space="preserve">
    <value>Security attribute '{0}' is not valid on this declaration type. Security attributes are only valid on assembly, type and method declarations.</value>
  </data>
  <data name="ERR_BadDynamicMethodArg" xml:space="preserve">
    <value>Cannot use an expression of type '{0}' as an argument to a dynamically dispatched operation.</value>
  </data>
  <data name="ERR_BadDynamicMethodArgLambda" xml:space="preserve">
    <value>Cannot use a lambda expression as an argument to a dynamically dispatched operation without first casting it to a delegate or expression tree type.</value>
  </data>
  <data name="ERR_BadDynamicMethodArgMemgrp" xml:space="preserve">
    <value>Cannot use a method group as an argument to a dynamically dispatched operation. Did you intend to invoke the method?</value>
  </data>
  <data name="ERR_NoDynamicPhantomOnBase" xml:space="preserve">
    <value>The call to method '{0}' needs to be dynamically dispatched, but cannot be because it is part of a base access expression. Consider casting the dynamic arguments or eliminating the base access.</value>
  </data>
  <data name="ERR_BadDynamicQuery" xml:space="preserve">
    <value>Query expressions over source type 'dynamic' or with a join sequence of type 'dynamic' are not allowed</value>
  </data>
  <data name="ERR_NoDynamicPhantomOnBaseIndexer" xml:space="preserve">
    <value>The indexer access needs to be dynamically dispatched, but cannot be because it is part of a base access expression. Consider casting the dynamic arguments or eliminating the base access.</value>
  </data>
  <data name="WRN_DynamicDispatchToConditionalMethod" xml:space="preserve">
    <value>The dynamically dispatched call to method '{0}' may fail at runtime because one or more applicable overloads are conditional methods.</value>
  </data>
  <data name="WRN_DynamicDispatchToConditionalMethod_Title" xml:space="preserve">
    <value>Dynamically dispatched call may fail at runtime because one or more applicable overloads are conditional methods</value>
  </data>
  <data name="ERR_BadArgTypeDynamicExtension" xml:space="preserve">
    <value>'{0}' has no applicable method named '{1}' but appears to have an extension method by that name. Extension methods cannot be dynamically dispatched. Consider casting the dynamic arguments or calling the extension method without the extension method syntax.</value>
  </data>
  <data name="WRN_CallerFilePathPreferredOverCallerMemberName" xml:space="preserve">
    <value>The CallerMemberNameAttribute applied to parameter '{0}' will have no effect. It is overridden by the CallerFilePathAttribute.</value>
  </data>
  <data name="WRN_CallerFilePathPreferredOverCallerMemberName_Title" xml:space="preserve">
    <value>The CallerMemberNameAttribute will have no effect; it is overridden by the CallerFilePathAttribute</value>
  </data>
  <data name="WRN_CallerLineNumberPreferredOverCallerMemberName" xml:space="preserve">
    <value>The CallerMemberNameAttribute applied to parameter '{0}' will have no effect. It is overridden by the CallerLineNumberAttribute.</value>
  </data>
  <data name="WRN_CallerLineNumberPreferredOverCallerMemberName_Title" xml:space="preserve">
    <value>The CallerMemberNameAttribute will have no effect; it is overridden by the CallerLineNumberAttribute</value>
  </data>
  <data name="WRN_CallerLineNumberPreferredOverCallerFilePath" xml:space="preserve">
    <value>The CallerFilePathAttribute applied to parameter '{0}' will have no effect. It is overridden by the CallerLineNumberAttribute.</value>
  </data>
  <data name="WRN_CallerLineNumberPreferredOverCallerFilePath_Title" xml:space="preserve">
    <value>The CallerFilePathAttribute will have no effect; it is overridden by the CallerLineNumberAttribute</value>
  </data>
  <data name="ERR_InvalidDynamicCondition" xml:space="preserve">
    <value>Expression must be implicitly convertible to Boolean or its type '{0}' must define operator '{1}'.</value>
  </data>
  <data name="ERR_MixingWinRTEventWithRegular" xml:space="preserve">
    <value>'{0}' cannot implement '{1}' because '{2}' is a Windows Runtime event and '{3}' is a regular .NET event.</value>
  </data>
  <data name="WRN_CA2000_DisposeObjectsBeforeLosingScope1" xml:space="preserve">
    <value>Call System.IDisposable.Dispose() on allocated instance of {0} before all references to it are out of scope.</value>
  </data>
  <data name="WRN_CA2000_DisposeObjectsBeforeLosingScope1_Title" xml:space="preserve">
    <value>Call System.IDisposable.Dispose() on allocated instance before all references to it are out of scope</value>
  </data>
  <data name="WRN_CA2000_DisposeObjectsBeforeLosingScope2" xml:space="preserve">
    <value>Allocated instance of {0} is not disposed along all exception paths.  Call System.IDisposable.Dispose() before all references to it are out of scope.</value>
  </data>
  <data name="WRN_CA2000_DisposeObjectsBeforeLosingScope2_Title" xml:space="preserve">
    <value>Allocated instance is not disposed along all exception paths</value>
  </data>
  <data name="WRN_CA2202_DoNotDisposeObjectsMultipleTimes" xml:space="preserve">
    <value>Object '{0}' can be disposed more than once.</value>
  </data>
  <data name="WRN_CA2202_DoNotDisposeObjectsMultipleTimes_Title" xml:space="preserve">
    <value>Object can be disposed more than once</value>
  </data>
  <data name="ERR_NewCoClassOnLink" xml:space="preserve">
    <value>Interop type '{0}' cannot be embedded. Use the applicable interface instead.</value>
  </data>
  <data name="ERR_NoPIANestedType" xml:space="preserve">
    <value>Type '{0}' cannot be embedded because it is a nested type. Consider setting the 'Embed Interop Types' property to false.</value>
  </data>
  <data name="ERR_GenericsUsedInNoPIAType" xml:space="preserve">
    <value>Type '{0}' cannot be embedded because it has a generic argument. Consider setting the 'Embed Interop Types' property to false.</value>
  </data>
  <data name="ERR_InteropStructContainsMethods" xml:space="preserve">
    <value>Embedded interop struct '{0}' can contain only public instance fields.</value>
  </data>
  <data name="ERR_WinRtEventPassedByRef" xml:space="preserve">
    <value>A Windows Runtime event may not be passed as an out or ref parameter.</value>
  </data>
  <data name="ERR_MissingMethodOnSourceInterface" xml:space="preserve">
    <value>Source interface '{0}' is missing method '{1}' which is required to embed event '{2}'.</value>
  </data>
  <data name="ERR_MissingSourceInterface" xml:space="preserve">
    <value>Interface '{0}' has an invalid source interface which is required to embed event '{1}'.</value>
  </data>
  <data name="ERR_InteropTypeMissingAttribute" xml:space="preserve">
    <value>Interop type '{0}' cannot be embedded because it is missing the required '{1}' attribute.</value>
  </data>
  <data name="ERR_NoPIAAssemblyMissingAttribute" xml:space="preserve">
    <value>Cannot embed interop types from assembly '{0}' because it is missing the '{1}' attribute.</value>
  </data>
  <data name="ERR_NoPIAAssemblyMissingAttributes" xml:space="preserve">
    <value>Cannot embed interop types from assembly '{0}' because it is missing either the '{1}' attribute or the '{2}' attribute.</value>
  </data>
  <data name="ERR_InteropTypesWithSameNameAndGuid" xml:space="preserve">
    <value>Cannot embed interop type '{0}' found in both assembly '{1}' and '{2}'. Consider setting the 'Embed Interop Types' property to false.</value>
  </data>
  <data name="ERR_LocalTypeNameClash" xml:space="preserve">
    <value>Embedding the interop type '{0}' from assembly '{1}' causes a name clash in the current assembly. Consider setting the 'Embed Interop Types' property to false.</value>
  </data>
  <data name="WRN_ReferencedAssemblyReferencesLinkedPIA" xml:space="preserve">
    <value>A reference was created to embedded interop assembly '{0}' because of an indirect reference to that assembly created by assembly '{1}'. Consider changing the 'Embed Interop Types' property on either assembly.</value>
  </data>
  <data name="WRN_ReferencedAssemblyReferencesLinkedPIA_Title" xml:space="preserve">
    <value>A reference was created to embedded interop assembly because of an indirect assembly reference</value>
  </data>
  <data name="WRN_ReferencedAssemblyReferencesLinkedPIA_Description" xml:space="preserve">
    <value>You have added a reference to an assembly using /link (Embed Interop Types property set to True). This instructs the compiler to embed interop type information from that assembly. However, the compiler cannot embed interop type information from that assembly because another assembly that you have referenced also references that assembly using /reference (Embed Interop Types property set to False).

To embed interop type information for both assemblies, use /link for references to each assembly (set the Embed Interop Types property to True).

To remove the warning, you can use /reference instead (set the Embed Interop Types property to False). In this case, a primary interop assembly (PIA) provides interop type information.</value>
  </data>
  <data name="ERR_GenericsUsedAcrossAssemblies" xml:space="preserve">
    <value>Type '{0}' from assembly '{1}' cannot be used across assembly boundaries because it has a generic type argument that is an embedded interop type.</value>
  </data>
  <data name="ERR_NoCanonicalView" xml:space="preserve">
    <value>Cannot find the interop type that matches the embedded interop type '{0}'. Are you missing an assembly reference?</value>
  </data>
  <data name="ERR_NetModuleNameMismatch" xml:space="preserve">
    <value>Module name '{0}' stored in '{1}' must match its filename.</value>
  </data>
  <data name="ERR_BadModuleName" xml:space="preserve">
    <value>Invalid module name: {0}</value>
  </data>
  <data name="ERR_BadCompilationOptionValue" xml:space="preserve">
    <value>Invalid '{0}' value: '{1}'.</value>
  </data>
  <data name="ERR_BadAppConfigPath" xml:space="preserve">
    <value>AppConfigPath must be absolute.</value>
  </data>
  <data name="WRN_AssemblyAttributeFromModuleIsOverridden" xml:space="preserve">
    <value>Attribute '{0}' from module '{1}' will be ignored in favor of the instance appearing in source</value>
  </data>
  <data name="WRN_AssemblyAttributeFromModuleIsOverridden_Title" xml:space="preserve">
    <value>Attribute will be ignored in favor of the instance appearing in source</value>
  </data>
  <data name="ERR_CmdOptionConflictsSource" xml:space="preserve">
    <value>Attribute '{0}' given in a source file conflicts with option '{1}'.</value>
  </data>
  <data name="ERR_FixedBufferTooManyDimensions" xml:space="preserve">
    <value>A fixed buffer may only have one dimension.</value>
  </data>
  <data name="WRN_ReferencedAssemblyDoesNotHaveStrongName" xml:space="preserve">
    <value>Referenced assembly '{0}' does not have a strong name.</value>
  </data>
  <data name="WRN_ReferencedAssemblyDoesNotHaveStrongName_Title" xml:space="preserve">
    <value>Referenced assembly does not have a strong name</value>
  </data>
  <data name="ERR_InvalidSignaturePublicKey" xml:space="preserve">
    <value>Invalid signature public key specified in AssemblySignatureKeyAttribute.</value>
  </data>
  <data name="ERR_ExportedTypeConflictsWithDeclaration" xml:space="preserve">
    <value>Type '{0}' exported from module '{1}' conflicts with type declared in primary module of this assembly.</value>
  </data>
  <data name="ERR_ExportedTypesConflict" xml:space="preserve">
    <value>Type '{0}' exported from module '{1}' conflicts with type '{2}' exported from module '{3}'.</value>
  </data>
  <data name="ERR_ForwardedTypeConflictsWithDeclaration" xml:space="preserve">
    <value>Forwarded type '{0}' conflicts with type declared in primary module of this assembly.</value>
  </data>
  <data name="ERR_ForwardedTypesConflict" xml:space="preserve">
    <value>Type '{0}' forwarded to assembly '{1}' conflicts with type '{2}' forwarded to assembly '{3}'.</value>
  </data>
  <data name="ERR_ForwardedTypeConflictsWithExportedType" xml:space="preserve">
    <value>Type '{0}' forwarded to assembly '{1}' conflicts with type '{2}' exported from module '{3}'.</value>
  </data>
  <data name="WRN_RefCultureMismatch" xml:space="preserve">
    <value>Referenced assembly '{0}' has different culture setting of '{1}'.</value>
  </data>
  <data name="WRN_RefCultureMismatch_Title" xml:space="preserve">
    <value>Referenced assembly has different culture setting</value>
  </data>
  <data name="ERR_AgnosticToMachineModule" xml:space="preserve">
    <value>Agnostic assembly cannot have a processor specific module '{0}'.</value>
  </data>
  <data name="ERR_ConflictingMachineModule" xml:space="preserve">
    <value>Assembly and module '{0}' cannot target different processors.</value>
  </data>
  <data name="WRN_ConflictingMachineAssembly" xml:space="preserve">
    <value>Referenced assembly '{0}' targets a different processor.</value>
  </data>
  <data name="WRN_ConflictingMachineAssembly_Title" xml:space="preserve">
    <value>Referenced assembly targets a different processor</value>
  </data>
  <data name="ERR_CryptoHashFailed" xml:space="preserve">
    <value>Cryptographic failure while creating hashes.</value>
  </data>
  <data name="ERR_MissingNetModuleReference" xml:space="preserve">
    <value>Reference to '{0}' netmodule missing.</value>
  </data>
  <data name="ERR_NetModuleNameMustBeUnique" xml:space="preserve">
    <value>Module '{0}' is already defined in this assembly. Each module must have a unique filename.</value>
  </data>
  <data name="ERR_CantReadConfigFile" xml:space="preserve">
    <value>Cannot read config file '{0}' -- '{1}'</value>
  </data>
  <data name="ERR_EncNoPIAReference" xml:space="preserve">
    <value>Cannot continue since the edit includes a reference to an embedded type: '{0}'.</value>
  </data>
  <data name="ERR_EncReferenceToAddedMember" xml:space="preserve">
    <value>Member '{0}' added during the current debug session can only be accessed from within its declaring assembly '{1}'.</value>
  </data>
  <data name="ERR_MutuallyExclusiveOptions" xml:space="preserve">
    <value>Compilation options '{0}' and '{1}' can't both be specified at the same time.</value>
  </data>
  <data name="ERR_LinkedNetmoduleMetadataMustProvideFullPEImage" xml:space="preserve">
    <value>Linked netmodule metadata must provide a full PE image: '{0}'.</value>
  </data>
  <data name="ERR_BadPrefer32OnLib" xml:space="preserve">
    <value>/platform:anycpu32bitpreferred can only be used with /t:exe, /t:winexe and /t:appcontainerexe</value>
  </data>
  <data name="IDS_PathList" xml:space="preserve">
    <value>&lt;path list&gt;</value>
  </data>
  <data name="IDS_Text" xml:space="preserve">
    <value>&lt;text&gt;</value>
  </data>
  <data name="IDS_FeatureNullPropagatingOperator" xml:space="preserve">
    <value>null propagating operator</value>
  </data>
  <data name="IDS_FeatureExpressionBodiedMethod" xml:space="preserve">
    <value>expression-bodied method</value>
  </data>
  <data name="IDS_FeatureExpressionBodiedProperty" xml:space="preserve">
    <value>expression-bodied property</value>
  </data>
  <data name="IDS_FeatureExpressionBodiedIndexer" xml:space="preserve">
    <value>expression-bodied indexer</value>
  </data>
  <data name="IDS_FeatureAutoPropertyInitializer" xml:space="preserve">
    <value>auto property initializer</value>
  </data>
  <data name="IDS_Namespace1" xml:space="preserve">
    <value>&lt;namespace&gt;</value>
  </data>
  <data name="IDS_FeatureRefLocalsReturns" xml:space="preserve">
    <value>byref locals and returns</value>
  </data>
  <data name="IDS_FeatureReadOnlyReferences" xml:space="preserve">
    <value>readonly references</value>
  </data>
  <data name="IDS_FeatureRefStructs" xml:space="preserve">
    <value>ref structs</value>
  </data>
  <data name="IDS_FeatureRefConditional" xml:space="preserve">
    <value>ref conditional expression</value>
  </data>
  <data name="IDS_FeatureRefReassignment" xml:space="preserve">
    <value>ref reassignment</value>
  </data>
  <data name="IDS_FeatureRefFor" xml:space="preserve">
    <value>ref for-loop variables</value>
  </data>
  <data name="IDS_FeatureRefForEach" xml:space="preserve">
    <value>ref foreach iteration variables</value>
  </data>
  <data name="IDS_FeatureExtensibleFixedStatement" xml:space="preserve">
    <value>extensible fixed statement</value>
  </data>
  <data name="CompilationC" xml:space="preserve">
    <value>Compilation (C#): </value>
  </data>
  <data name="SyntaxNodeIsNotWithinSynt" xml:space="preserve">
    <value>Syntax node is not within syntax tree</value>
  </data>
  <data name="LocationMustBeProvided" xml:space="preserve">
    <value>Location must be provided in order to provide minimal type qualification.</value>
  </data>
  <data name="SyntaxTreeSemanticModelMust" xml:space="preserve">
    <value>SyntaxTreeSemanticModel must be provided in order to provide minimal type qualification.</value>
  </data>
  <data name="CantReferenceCompilationOf" xml:space="preserve">
    <value>Can't reference compilation of type '{0}' from {1} compilation.</value>
  </data>
  <data name="SyntaxTreeAlreadyPresent" xml:space="preserve">
    <value>Syntax tree already present</value>
  </data>
  <data name="SubmissionCanOnlyInclude" xml:space="preserve">
    <value>Submission can only include script code.</value>
  </data>
  <data name="SubmissionCanHaveAtMostOne" xml:space="preserve">
    <value>Submission can have at most one syntax tree.</value>
  </data>
  <data name="SyntaxTreeNotFoundToRemove" xml:space="preserve">
    <value>SyntaxTree is not part of the compilation, so it cannot be removed</value>
  </data>
  <data name="TreeMustHaveARootNodeWith" xml:space="preserve">
    <value>tree must have a root node with SyntaxKind.CompilationUnit</value>
  </data>
  <data name="TypeArgumentCannotBeNull" xml:space="preserve">
    <value>Type argument cannot be null</value>
  </data>
  <data name="WrongNumberOfTypeArguments" xml:space="preserve">
    <value>Wrong number of type arguments</value>
  </data>
  <data name="NameConflictForName" xml:space="preserve">
    <value>Name conflict for name {0}</value>
  </data>
  <data name="LookupOptionsHasInvalidCombo" xml:space="preserve">
    <value>LookupOptions has an invalid combination of options</value>
  </data>
  <data name="ItemsMustBeNonEmpty" xml:space="preserve">
    <value>items: must be non-empty</value>
  </data>
  <data name="UseVerbatimIdentifier" xml:space="preserve">
    <value>Use Microsoft.CodeAnalysis.CSharp.SyntaxFactory.Identifier or Microsoft.CodeAnalysis.CSharp.SyntaxFactory.VerbatimIdentifier to create identifier tokens.</value>
  </data>
  <data name="UseLiteralForTokens" xml:space="preserve">
    <value>Use Microsoft.CodeAnalysis.CSharp.SyntaxFactory.Literal to create character literal tokens.</value>
  </data>
  <data name="UseLiteralForNumeric" xml:space="preserve">
    <value>Use Microsoft.CodeAnalysis.CSharp.SyntaxFactory.Literal to create numeric literal tokens.</value>
  </data>
  <data name="ThisMethodCanOnlyBeUsedToCreateTokens" xml:space="preserve">
    <value>This method can only be used to create tokens - {0} is not a token kind.</value>
  </data>
  <data name="GenericParameterDefinition" xml:space="preserve">
    <value>Generic parameter is definition when expected to be reference {0}</value>
  </data>
  <data name="InvalidGetDeclarationNameMultipleDeclarators" xml:space="preserve">
    <value>Called GetDeclarationName for a declaration node that can possibly contain multiple variable declarators.</value>
  </data>
  <data name="TreeNotPartOfCompilation" xml:space="preserve">
    <value>tree not part of compilation</value>
  </data>
  <data name="PositionIsNotWithinSyntax" xml:space="preserve">
    <value>Position is not within syntax tree with full span {0}</value>
  </data>
  <data name="WRN_BadUILang" xml:space="preserve">
    <value>The language name '{0}' is invalid.</value>
  </data>
  <data name="WRN_BadUILang_Title" xml:space="preserve">
    <value>The language name is invalid</value>
  </data>
  <data name="ERR_UnsupportedTransparentIdentifierAccess" xml:space="preserve">
    <value>Transparent identifier member access failed for field '{0}' of '{1}'.  Does the data being queried implement the query pattern?</value>
  </data>
  <data name="ERR_ParamDefaultValueDiffersFromAttribute" xml:space="preserve">
    <value>The parameter has multiple distinct default values.</value>
  </data>
  <data name="ERR_FieldHasMultipleDistinctConstantValues" xml:space="preserve">
    <value>The field has multiple distinct constant values.</value>
  </data>
  <data name="WRN_UnqualifiedNestedTypeInCref" xml:space="preserve">
    <value>Within cref attributes, nested types of generic types should be qualified.</value>
  </data>
  <data name="WRN_UnqualifiedNestedTypeInCref_Title" xml:space="preserve">
    <value>Within cref attributes, nested types of generic types should be qualified</value>
  </data>
  <data name="NotACSharpSymbol" xml:space="preserve">
    <value>Not a C# symbol.</value>
  </data>
  <data name="HDN_UnusedUsingDirective" xml:space="preserve">
    <value>Unnecessary using directive.</value>
  </data>
  <data name="HDN_UnusedExternAlias" xml:space="preserve">
    <value>Unused extern alias.</value>
  </data>
  <data name="ElementsCannotBeNull" xml:space="preserve">
    <value>Elements cannot be null.</value>
  </data>
  <data name="IDS_LIB_ENV" xml:space="preserve">
    <value>LIB environment variable</value>
  </data>
  <data name="IDS_LIB_OPTION" xml:space="preserve">
    <value>/LIB option</value>
  </data>
  <data name="IDS_REFERENCEPATH_OPTION" xml:space="preserve">
    <value>/REFERENCEPATH option</value>
  </data>
  <data name="IDS_DirectoryDoesNotExist" xml:space="preserve">
    <value>directory does not exist</value>
  </data>
  <data name="IDS_DirectoryHasInvalidPath" xml:space="preserve">
    <value>path is too long or invalid</value>
  </data>
  <data name="WRN_NoRuntimeMetadataVersion" xml:space="preserve">
    <value>No value for RuntimeMetadataVersion found. No assembly containing System.Object was found nor was a value for RuntimeMetadataVersion specified through options.</value>
  </data>
  <data name="WRN_NoRuntimeMetadataVersion_Title" xml:space="preserve">
    <value>No value for RuntimeMetadataVersion found</value>
  </data>
  <data name="WrongSemanticModelType" xml:space="preserve">
    <value>Expected a {0} SemanticModel.</value>
  </data>
  <data name="IDS_FeatureLambda" xml:space="preserve">
    <value>lambda expression</value>
  </data>
  <data name="ERR_FeatureNotAvailableInVersion1" xml:space="preserve">
    <value>Feature '{0}' is not available in C# 1. Please use language version {1} or greater.</value>
  </data>
  <data name="ERR_FeatureNotAvailableInVersion2" xml:space="preserve">
    <value>Feature '{0}' is not available in C# 2. Please use language version {1} or greater.</value>
  </data>
  <data name="ERR_FeatureNotAvailableInVersion3" xml:space="preserve">
    <value>Feature '{0}' is not available in C# 3. Please use language version {1} or greater.</value>
  </data>
  <data name="ERR_FeatureNotAvailableInVersion4" xml:space="preserve">
    <value>Feature '{0}' is not available in C# 4. Please use language version {1} or greater.</value>
  </data>
  <data name="ERR_FeatureNotAvailableInVersion5" xml:space="preserve">
    <value>Feature '{0}' is not available in C# 5. Please use language version {1} or greater.</value>
  </data>
  <data name="ERR_FeatureNotAvailableInVersion6" xml:space="preserve">
    <value>Feature '{0}' is not available in C# 6. Please use language version {1} or greater.</value>
  </data>
  <data name="ERR_FeatureNotAvailableInVersion7" xml:space="preserve">
    <value>Feature '{0}' is not available in C# 7.0. Please use language version {1} or greater.</value>
  </data>
  <data name="ERR_FeatureIsExperimental" xml:space="preserve">
    <value>Feature '{0}' is experimental and unsupported; use '/features:{1}' to enable.</value>
  </data>
  <data name="IDS_VersionExperimental" xml:space="preserve">
    <value>'experimental'</value>
  </data>
  <data name="PositionNotWithinTree" xml:space="preserve">
    <value>Position must be within span of the syntax tree.</value>
  </data>
  <data name="SpeculatedSyntaxNodeCannotBelongToCurrentCompilation" xml:space="preserve">
    <value>Syntax node to be speculated cannot belong to a syntax tree from the current compilation.</value>
  </data>
  <data name="ChainingSpeculativeModelIsNotSupported" xml:space="preserve">
    <value>Chaining speculative semantic model is not supported. You should create a speculative model from the non-speculative ParentModel.</value>
  </data>
  <data name="IDS_ToolName" xml:space="preserve">
    <value>Microsoft (R) Visual C# Compiler</value>
  </data>
  <data name="IDS_LogoLine1" xml:space="preserve">
    <value>{0} version {1}</value>
  </data>
  <data name="IDS_LogoLine2" xml:space="preserve">
    <value>Copyright (C) Microsoft Corporation. All rights reserved.</value>
  </data>
  <data name="IDS_LangVersions" xml:space="preserve">
    <value>Supported language versions:</value>
  </data>
  <data name="IDS_CSCHelp" xml:space="preserve">
    <value>
                             Visual C# Compiler Options

                       - OUTPUT FILES -
-out:&lt;file&gt;                   Specify output file name (default: base name of
                              file with main class or first file)
-target:exe                   Build a console executable (default) (Short
                              form: -t:exe)
-target:winexe                Build a Windows executable (Short form:
                              -t:winexe)
-target:library               Build a library (Short form: -t:library)
-target:module                Build a module that can be added to another
                              assembly (Short form: -t:module)
-target:appcontainerexe       Build an Appcontainer executable (Short form:
                              -t:appcontainerexe)
-target:winmdobj              Build a Windows Runtime intermediate file that
                              is consumed by WinMDExp (Short form: -t:winmdobj)
-doc:&lt;file&gt;                   XML Documentation file to generate
-refout:&lt;file&gt;                Reference assembly output to generate
-platform:&lt;string&gt;            Limit which platforms this code can run on: x86,
                              Itanium, x64, arm, arm64, anycpu32bitpreferred, or
                              anycpu. The default is anycpu.

                       - INPUT FILES -
-recurse:&lt;wildcard&gt;           Include all files in the current directory and
                              subdirectories according to the wildcard
                              specifications
-reference:&lt;alias&gt;=&lt;file&gt;     Reference metadata from the specified assembly
                              file using the given alias (Short form: -r)
-reference:&lt;file list&gt;        Reference metadata from the specified assembly
                              files (Short form: -r)
-addmodule:&lt;file list&gt;        Link the specified modules into this assembly
-link:&lt;file list&gt;             Embed metadata from the specified interop
                              assembly files (Short form: -l)
-analyzer:&lt;file list&gt;         Run the analyzers from this assembly
                              (Short form: -a)
-additionalfile:&lt;file list&gt;   Additional files that don't directly affect code
                              generation but may be used by analyzers for producing
                              errors or warnings.
-embed                        Embed all source files in the PDB.
-embed:&lt;file list&gt;            Embed specific files in the PDB.

                       - RESOURCES -
-win32res:&lt;file&gt;              Specify a Win32 resource file (.res)
-win32icon:&lt;file&gt;             Use this icon for the output
-win32manifest:&lt;file&gt;         Specify a Win32 manifest file (.xml)
-nowin32manifest              Do not include the default Win32 manifest
-resource:&lt;resinfo&gt;           Embed the specified resource (Short form: -res)
-linkresource:&lt;resinfo&gt;       Link the specified resource to this assembly
                              (Short form: -linkres) Where the resinfo format
                              is &lt;file&gt;[,&lt;string name&gt;[,public|private]]

                       - CODE GENERATION -
-debug[+|-]                   Emit debugging information
-debug:{full|pdbonly|portable|embedded}
                              Specify debugging type ('full' is default,
                              'portable' is a cross-platform format,
                              'embedded' is a cross-platform format embedded into
                              the target .dll or .exe)
-optimize[+|-]                Enable optimizations (Short form: -o)
-deterministic                Produce a deterministic assembly
                              (including module version GUID and timestamp)
-refonly                      Produce a reference assembly in place of the main output
-instrument:TestCoverage      Produce an assembly instrumented to collect
                              coverage information
-sourcelink:&lt;file&gt;            Source link info to embed into PDB.

                       - ERRORS AND WARNINGS -
-warnaserror[+|-]             Report all warnings as errors
-warnaserror[+|-]:&lt;warn list&gt; Report specific warnings as errors
                              (use "nullable" for all nullability warnings)
-warn:&lt;n&gt;                     Set warning level (0 or higher) (Short form: -w)
-nowarn:&lt;warn list&gt;           Disable specific warning messages
                              (use "nullable" for all nullability warnings)
-ruleset:&lt;file&gt;               Specify a ruleset file that disables specific
                              diagnostics.
-errorlog:&lt;file&gt;[,version=&lt;sarif_version&gt;]
                              Specify a file to log all compiler and analyzer
                              diagnostics.
                              sarif_version:{1|2|2.1} Default is 1. 2 and 2.1
                              both mean SARIF version 2.1.0.
-reportanalyzer               Report additional analyzer information, such as
                              execution time.
-skipanalyzers[+|-]           Skip execution of diagnostic analyzers.

                       - LANGUAGE -
-checked[+|-]                 Generate overflow checks
-unsafe[+|-]                  Allow 'unsafe' code
-define:&lt;symbol list&gt;         Define conditional compilation symbol(s) (Short
                              form: -d)
-langversion:?                Display the allowed values for language version
-langversion:&lt;string&gt;         Specify language version such as
                              `latest` (latest version, including minor versions),
                              `default` (same as `latest`),
                              `latestmajor` (latest version, excluding minor versions),
                              `preview` (latest version, including features in unsupported preview),
                              or specific versions like `6` or `7.1`
-nullable[+|-]                Specify nullable context option enable|disable.
-nullable:{enable|disable|warnings|annotations}
                              Specify nullable context option enable|disable|warnings|annotations.

                       - SECURITY -
-delaysign[+|-]               Delay-sign the assembly using only the public
                              portion of the strong name key
-publicsign[+|-]              Public-sign the assembly using only the public
                              portion of the strong name key
-keyfile:&lt;file&gt;               Specify a strong name key file
-keycontainer:&lt;string&gt;        Specify a strong name key container
-highentropyva[+|-]           Enable high-entropy ASLR

                       - MISCELLANEOUS -
@&lt;file&gt;                       Read response file for more options
-help                         Display this usage message (Short form: -?)
-nologo                       Suppress compiler copyright message
-noconfig                     Do not auto include CSC.RSP file
-parallel[+|-]                Concurrent build.
-version                      Display the compiler version number and exit.

                       - ADVANCED -
-baseaddress:&lt;address&gt;        Base address for the library to be built
-checksumalgorithm:&lt;alg&gt;      Specify algorithm for calculating source file
                              checksum stored in PDB. Supported values are:
                              SHA1 or SHA256 (default).
-codepage:&lt;n&gt;                 Specify the codepage to use when opening source
                              files
-utf8output                   Output compiler messages in UTF-8 encoding
-main:&lt;type&gt;                  Specify the type that contains the entry point
                              (ignore all other possible entry points) (Short
                              form: -m)
-fullpaths                    Compiler generates fully qualified paths
-filealign:&lt;n&gt;                Specify the alignment used for output file
                              sections
-pathmap:&lt;K1&gt;=&lt;V1&gt;,&lt;K2&gt;=&lt;V2&gt;,...
                              Specify a mapping for source path names output by
                              the compiler.
-pdb:&lt;file&gt;                   Specify debug information file name (default:
                              output file name with .pdb extension)
-errorendlocation             Output line and column of the end location of
                              each error
-preferreduilang              Specify the preferred output language name.
-nosdkpath                    Disable searching the default SDK path for standard library assemblies.
-nostdlib[+|-]                Do not reference standard library (mscorlib.dll)
-subsystemversion:&lt;string&gt;    Specify subsystem version of this assembly
-lib:&lt;file list&gt;              Specify additional directories to search in for
                              references
-errorreport:&lt;string&gt;         Specify how to handle internal compiler errors:
                              prompt, send, queue, or none. The default is
                              queue.
-appconfig:&lt;file&gt;             Specify an application configuration file
                              containing assembly binding settings
-moduleassemblyname:&lt;string&gt;  Name of the assembly which this module will be
                              a part of
-modulename:&lt;string&gt;          Specify the name of the source module
-generatedfilesout:&lt;dir&gt;      Place files generated during compilation in the
                              specified directory.
</value>
    <comment>Visual C# Compiler Options</comment>
  </data>
  <data name="ERR_ComImportWithInitializers" xml:space="preserve">
    <value>'{0}': a class with the ComImport attribute cannot specify field initializers.</value>
  </data>
  <data name="WRN_PdbLocalNameTooLong" xml:space="preserve">
    <value>Local name '{0}' is too long for PDB.  Consider shortening or compiling without /debug.</value>
  </data>
  <data name="WRN_PdbLocalNameTooLong_Title" xml:space="preserve">
    <value>Local name is too long for PDB</value>
  </data>
  <data name="ERR_RetNoObjectRequiredLambda" xml:space="preserve">
    <value>Anonymous function converted to a void returning delegate cannot return a value</value>
  </data>
  <data name="ERR_TaskRetNoObjectRequiredLambda" xml:space="preserve">
    <value>Async lambda expression converted to a 'Task' returning delegate cannot return a value. Did you intend to return 'Task&lt;T&gt;'?</value>
  </data>
  <data name="WRN_AnalyzerCannotBeCreated" xml:space="preserve">
    <value>An instance of analyzer {0} cannot be created from {1} : {2}.</value>
  </data>
  <data name="WRN_AnalyzerCannotBeCreated_Title" xml:space="preserve">
    <value>An analyzer instance cannot be created</value>
  </data>
  <data name="WRN_NoAnalyzerInAssembly" xml:space="preserve">
    <value>The assembly {0} does not contain any analyzers.</value>
  </data>
  <data name="WRN_NoAnalyzerInAssembly_Title" xml:space="preserve">
    <value>Assembly does not contain any analyzers</value>
  </data>
  <data name="WRN_UnableToLoadAnalyzer" xml:space="preserve">
    <value>Unable to load Analyzer assembly {0} : {1}</value>
  </data>
  <data name="WRN_UnableToLoadAnalyzer_Title" xml:space="preserve">
    <value>Unable to load Analyzer assembly</value>
  </data>
  <data name="INF_UnableToLoadSomeTypesInAnalyzer" xml:space="preserve">
    <value>Skipping some types in analyzer assembly {0} due to a ReflectionTypeLoadException : {1}.</value>
  </data>
  <data name="ERR_CantReadRulesetFile" xml:space="preserve">
    <value>Error reading ruleset file {0} - {1}</value>
  </data>
  <data name="ERR_BadPdbData" xml:space="preserve">
    <value>Error reading debug information for '{0}'</value>
  </data>
  <data name="IDS_OperationCausedStackOverflow" xml:space="preserve">
    <value>Operation caused a stack overflow.</value>
  </data>
  <data name="WRN_IdentifierOrNumericLiteralExpected" xml:space="preserve">
    <value>Expected identifier or numeric literal.</value>
  </data>
  <data name="WRN_IdentifierOrNumericLiteralExpected_Title" xml:space="preserve">
    <value>Expected identifier or numeric literal</value>
  </data>
  <data name="ERR_InitializerOnNonAutoProperty" xml:space="preserve">
    <value>Only auto-implemented properties can have initializers.</value>
  </data>
  <data name="ERR_InstancePropertyInitializerInInterface" xml:space="preserve">
    <value>Instance properties in interfaces cannot have initializers.</value>
  </data>
  <data name="ERR_AutoPropertyMustHaveGetAccessor" xml:space="preserve">
    <value>Auto-implemented properties must have get accessors.</value>
  </data>
  <data name="ERR_AutoPropertyMustOverrideSet" xml:space="preserve">
    <value>Auto-implemented properties must override all accessors of the overridden property.</value>
  </data>
  <data name="ERR_InitializerInStructWithoutExplicitConstructor" xml:space="preserve">
    <value>Structs without explicit constructors cannot contain members with initializers.</value>
  </data>
  <data name="ERR_EncodinglessSyntaxTree" xml:space="preserve">
    <value>Cannot emit debug information for a source text without encoding.</value>
  </data>
  <data name="ERR_BlockBodyAndExpressionBody" xml:space="preserve">
    <value>Block bodies and expression bodies cannot both be provided.</value>
  </data>
  <data name="ERR_SwitchFallOut" xml:space="preserve">
    <value>Control cannot fall out of switch from final case label ('{0}')</value>
  </data>
  <data name="ERR_UnexpectedBoundGenericName" xml:space="preserve">
    <value>Type arguments are not allowed in the nameof operator.</value>
  </data>
  <data name="ERR_NullPropagatingOpInExpressionTree" xml:space="preserve">
    <value>An expression tree lambda may not contain a null propagating operator.</value>
  </data>
  <data name="ERR_DictionaryInitializerInExpressionTree" xml:space="preserve">
    <value>An expression tree lambda may not contain a dictionary initializer.</value>
  </data>
  <data name="ERR_ExtensionCollectionElementInitializerInExpressionTree" xml:space="preserve">
    <value>An extension Add method is not supported for a collection initializer in an expression lambda.</value>
  </data>
  <data name="IDS_FeatureNameof" xml:space="preserve">
    <value>nameof operator</value>
  </data>
  <data name="IDS_FeatureDictionaryInitializer" xml:space="preserve">
    <value>dictionary initializer</value>
  </data>
  <data name="ERR_UnclosedExpressionHole" xml:space="preserve">
    <value>Missing close delimiter '}' for interpolated expression started with '{'.</value>
  </data>
  <data name="ERR_SingleLineCommentInExpressionHole" xml:space="preserve">
    <value>A single-line comment may not be used in an interpolated string.</value>
  </data>
  <data name="ERR_InsufficientStack" xml:space="preserve">
    <value>An expression is too long or complex to compile</value>
  </data>
  <data name="ERR_ExpressionHasNoName" xml:space="preserve">
    <value>Expression does not have a name.</value>
  </data>
  <data name="ERR_SubexpressionNotInNameof" xml:space="preserve">
    <value>Sub-expression cannot be used in an argument to nameof.</value>
  </data>
  <data name="ERR_AliasQualifiedNameNotAnExpression" xml:space="preserve">
    <value>An alias-qualified name is not an expression.</value>
  </data>
  <data name="ERR_NameofMethodGroupWithTypeParameters" xml:space="preserve">
    <value>Type parameters are not allowed on a method group as an argument to 'nameof'.</value>
  </data>
  <data name="NoNoneSearchCriteria" xml:space="preserve">
    <value>SearchCriteria is expected.</value>
  </data>
  <data name="ERR_InvalidAssemblyCulture" xml:space="preserve">
    <value>Assembly culture strings may not contain embedded NUL characters.</value>
  </data>
  <data name="IDS_FeatureUsingStatic" xml:space="preserve">
    <value>using static</value>
  </data>
  <data name="IDS_FeatureInterpolatedStrings" xml:space="preserve">
    <value>interpolated strings</value>
  </data>
  <data name="IDS_FeatureAltInterpolatedVerbatimStrings" xml:space="preserve">
    <value>alternative interpolated verbatim strings</value>
  </data>
  <data name="IDS_AwaitInCatchAndFinally" xml:space="preserve">
    <value>await in catch blocks and finally blocks</value>
  </data>
  <data name="IDS_FeatureBinaryLiteral" xml:space="preserve">
    <value>binary literals</value>
  </data>
  <data name="IDS_FeatureDigitSeparator" xml:space="preserve">
    <value>digit separators</value>
  </data>
  <data name="IDS_FeatureLocalFunctions" xml:space="preserve">
    <value>local functions</value>
  </data>
  <data name="ERR_UnescapedCurly" xml:space="preserve">
    <value>A '{0}' character must be escaped (by doubling) in an interpolated string.</value>
  </data>
  <data name="ERR_EscapedCurly" xml:space="preserve">
    <value>A '{0}' character may only be escaped by doubling '{0}{0}' in an interpolated string.</value>
  </data>
  <data name="ERR_TrailingWhitespaceInFormatSpecifier" xml:space="preserve">
    <value>A format specifier may not contain trailing whitespace.</value>
  </data>
  <data name="ERR_EmptyFormatSpecifier" xml:space="preserve">
    <value>Empty format specifier.</value>
  </data>
  <data name="ERR_ErrorInReferencedAssembly" xml:space="preserve">
    <value>There is an error in a referenced assembly '{0}'.</value>
  </data>
  <data name="ERR_ExpressionOrDeclarationExpected" xml:space="preserve">
    <value>Expression or declaration statement expected.</value>
  </data>
  <data name="ERR_NameofExtensionMethod" xml:space="preserve">
    <value>Extension method groups are not allowed as an argument to 'nameof'.</value>
  </data>
  <data name="WRN_AlignmentMagnitude" xml:space="preserve">
    <value>Alignment value {0} has a magnitude greater than {1} and may result in a large formatted string.</value>
  </data>
  <data name="HDN_UnusedExternAlias_Title" xml:space="preserve">
    <value>Unused extern alias</value>
  </data>
  <data name="HDN_UnusedUsingDirective_Title" xml:space="preserve">
    <value>Unnecessary using directive</value>
  </data>
  <data name="INF_UnableToLoadSomeTypesInAnalyzer_Title" xml:space="preserve">
    <value>Skip loading types in analyzer assembly that fail due to a ReflectionTypeLoadException</value>
  </data>
  <data name="WRN_AlignmentMagnitude_Title" xml:space="preserve">
    <value>Alignment value has a magnitude that may result in a large formatted string</value>
  </data>
  <data name="ERR_ConstantStringTooLong" xml:space="preserve">
    <value>Length of String constant resulting from concatenation exceeds System.Int32.MaxValue.  Try splitting the string into multiple constants.</value>
  </data>
  <data name="ERR_TupleTooFewElements" xml:space="preserve">
    <value>Tuple must contain at least two elements.</value>
  </data>
  <data name="ERR_DebugEntryPointNotSourceMethodDefinition" xml:space="preserve">
    <value>Debug entry point must be a definition of a method declared in the current compilation.</value>
  </data>
  <data name="ERR_LoadDirectiveOnlyAllowedInScripts" xml:space="preserve">
    <value>#load is only allowed in scripts</value>
  </data>
  <data name="ERR_PPLoadFollowsToken" xml:space="preserve">
    <value>Cannot use #load after first token in file</value>
  </data>
  <data name="CouldNotFindFile" xml:space="preserve">
    <value>Could not find file.</value>
    <comment>File path referenced in source (#load) could not be resolved.</comment>
  </data>
  <data name="SyntaxTreeFromLoadNoRemoveReplace" xml:space="preserve">
    <value>SyntaxTree resulted from a #load directive and cannot be removed or replaced directly.</value>
  </data>
  <data name="ERR_SourceFileReferencesNotSupported" xml:space="preserve">
    <value>Source file references are not supported.</value>
  </data>
  <data name="ERR_InvalidPathMap" xml:space="preserve">
    <value>The pathmap option was incorrectly formatted.</value>
  </data>
  <data name="ERR_InvalidReal" xml:space="preserve">
    <value>Invalid real literal.</value>
  </data>
  <data name="ERR_AutoPropertyCannotBeRefReturning" xml:space="preserve">
    <value>Auto-implemented properties cannot return by reference</value>
  </data>
  <data name="ERR_RefPropertyMustHaveGetAccessor" xml:space="preserve">
    <value>Properties which return by reference must have a get accessor</value>
  </data>
  <data name="ERR_RefPropertyCannotHaveSetAccessor" xml:space="preserve">
    <value>Properties which return by reference cannot have set accessors</value>
  </data>
  <data name="ERR_CantChangeRefReturnOnOverride" xml:space="preserve">
    <value>'{0}' must match by reference return of overridden member '{1}'</value>
  </data>
  <data name="ERR_CantChangeInitOnlyOnOverride" xml:space="preserve">
    <value>'{0}' must match by init-only of overridden member '{1}'</value>
  </data>
  <data name="ERR_MustNotHaveRefReturn" xml:space="preserve">
    <value>By-reference returns may only be used in methods that return by reference</value>
  </data>
  <data name="ERR_MustHaveRefReturn" xml:space="preserve">
    <value>By-value returns may only be used in methods that return by value</value>
  </data>
  <data name="ERR_RefReturnMustHaveIdentityConversion" xml:space="preserve">
    <value>The return expression must be of type '{0}' because this method returns by reference</value>
  </data>
  <data name="ERR_CloseUnimplementedInterfaceMemberWrongRefReturn" xml:space="preserve">
    <value>'{0}' does not implement interface member '{1}'. '{2}' cannot implement '{1}' because it does not have matching return by reference.</value>
  </data>
  <data name="ERR_CloseUnimplementedInterfaceMemberWrongInitOnly" xml:space="preserve">
    <value>'{0}' does not implement interface member '{1}'. '{2}' cannot implement '{1}'.</value>
  </data>
  <data name="ERR_BadIteratorReturnRef" xml:space="preserve">
    <value>The body of '{0}' cannot be an iterator block because '{0}' returns by reference</value>
  </data>
  <data name="ERR_BadRefReturnExpressionTree" xml:space="preserve">
    <value>Lambda expressions that return by reference cannot be converted to expression trees</value>
  </data>
  <data name="ERR_RefReturningCallInExpressionTree" xml:space="preserve">
    <value>An expression tree lambda may not contain a call to a method, property, or indexer that returns by reference</value>
  </data>
  <data name="ERR_RefReturnLvalueExpected" xml:space="preserve">
    <value>An expression cannot be used in this context because it may not be passed or returned by reference</value>
  </data>
  <data name="ERR_RefReturnNonreturnableLocal" xml:space="preserve">
    <value>Cannot return '{0}' by reference because it was initialized to a value that cannot be returned by reference</value>
  </data>
  <data name="ERR_RefReturnNonreturnableLocal2" xml:space="preserve">
    <value>Cannot return by reference a member of '{0}' because it was initialized to a value that cannot be returned by reference</value>
  </data>
  <data name="ERR_RefReturnReadonlyLocal" xml:space="preserve">
    <value>Cannot return '{0}' by reference because it is read-only</value>
  </data>
  <data name="ERR_RefReturnRangeVariable" xml:space="preserve">
    <value>Cannot return the range variable '{0}' by reference</value>
  </data>
  <data name="ERR_RefReturnReadonlyLocalCause" xml:space="preserve">
    <value>Cannot return '{0}' by reference because it is a '{1}'</value>
  </data>
  <data name="ERR_RefReturnReadonlyLocal2Cause" xml:space="preserve">
    <value>Cannot return fields of '{0}' by reference because it is a '{1}'</value>
  </data>
  <data name="ERR_RefReturnReadonly" xml:space="preserve">
    <value>A readonly field cannot be returned by writable reference</value>
  </data>
  <data name="ERR_RefReturnReadonlyStatic" xml:space="preserve">
    <value>A static readonly field cannot be returned by writable reference</value>
  </data>
  <data name="ERR_RefReturnReadonly2" xml:space="preserve">
    <value>Members of readonly field '{0}' cannot be returned by writable reference</value>
  </data>
  <data name="ERR_RefReturnReadonlyStatic2" xml:space="preserve">
    <value>Fields of static readonly field '{0}' cannot be returned by writable reference</value>
  </data>
  <data name="ERR_RefReturnParameter" xml:space="preserve">
    <value>Cannot return a parameter by reference '{0}' because it is not a ref or out parameter</value>
  </data>
  <data name="ERR_RefReturnParameter2" xml:space="preserve">
    <value>Cannot return by reference a member of parameter '{0}' because it is not a ref or out parameter</value>
  </data>
  <data name="ERR_RefReturnLocal" xml:space="preserve">
    <value>Cannot return local '{0}' by reference because it is not a ref local</value>
  </data>
  <data name="ERR_RefReturnLocal2" xml:space="preserve">
    <value>Cannot return a member of local '{0}' by reference because it is not a ref local</value>
  </data>
  <data name="ERR_RefReturnStructThis" xml:space="preserve">
    <value>Struct members cannot return 'this' or other instance members by reference</value>
  </data>
  <data name="ERR_EscapeOther" xml:space="preserve">
    <value>Expression cannot be used in this context because it may indirectly expose variables outside of their declaration scope</value>
  </data>
  <data name="ERR_EscapeLocal" xml:space="preserve">
    <value>Cannot use local '{0}' in this context because it may expose referenced variables outside of their declaration scope</value>
  </data>
  <data name="ERR_EscapeCall" xml:space="preserve">
    <value>Cannot use a result of '{0}' in this context because it may expose variables referenced by parameter '{1}' outside of their declaration scope</value>
  </data>
  <data name="ERR_EscapeCall2" xml:space="preserve">
    <value>Cannot use a member of result of '{0}' in this context because it may expose variables referenced by parameter '{1}' outside of their declaration scope</value>
  </data>
  <data name="ERR_CallArgMixing" xml:space="preserve">
    <value>This combination of arguments to '{0}' is disallowed because it may expose variables referenced by parameter '{1}' outside of their declaration scope</value>
  </data>
  <data name="ERR_MismatchedRefEscapeInTernary" xml:space="preserve">
    <value>Branches of a ref conditional operator cannot refer to variables with incompatible declaration scopes</value>
  </data>
  <data name="ERR_EscapeStackAlloc" xml:space="preserve">
    <value>A result of a stackalloc expression of type '{0}' cannot be used in this context because it may be exposed outside of the containing method</value>
  </data>
  <data name="ERR_InitializeByValueVariableWithReference" xml:space="preserve">
    <value>Cannot initialize a by-value variable with a reference</value>
  </data>
  <data name="ERR_InitializeByReferenceVariableWithValue" xml:space="preserve">
    <value>Cannot initialize a by-reference variable with a value</value>
  </data>
  <data name="ERR_RefAssignmentMustHaveIdentityConversion" xml:space="preserve">
    <value>The expression must be of type '{0}' because it is being assigned by reference</value>
  </data>
  <data name="ERR_ByReferenceVariableMustBeInitialized" xml:space="preserve">
    <value>A declaration of a by-reference variable must have an initializer</value>
  </data>
  <data name="ERR_AnonDelegateCantUseLocal" xml:space="preserve">
    <value>Cannot use ref local '{0}' inside an anonymous method, lambda expression, or query expression</value>
  </data>
  <data name="ERR_BadIteratorLocalType" xml:space="preserve">
    <value>Iterators cannot have by-reference locals</value>
  </data>
  <data name="ERR_BadAsyncLocalType" xml:space="preserve">
    <value>Async methods cannot have by-reference locals</value>
  </data>
  <data name="ERR_RefReturningCallAndAwait" xml:space="preserve">
    <value>'await' cannot be used in an expression containing a call to '{0}' because it returns by reference</value>
  </data>
  <data name="ERR_RefConditionalAndAwait" xml:space="preserve">
    <value>'await' cannot be used in an expression containing a ref conditional operator</value>
  </data>
  <data name="ERR_RefConditionalNeedsTwoRefs" xml:space="preserve">
    <value>Both conditional operator values must be ref values or neither may be a ref value</value>
  </data>
  <data name="ERR_RefConditionalDifferentTypes" xml:space="preserve">
    <value>The expression must be of type '{0}' to match the alternative ref value</value>
  </data>
  <data name="ERR_ExpressionTreeContainsLocalFunction" xml:space="preserve">
    <value>An expression tree may not contain a reference to a local function</value>
  </data>
  <data name="ERR_DynamicLocalFunctionParamsParameter" xml:space="preserve">
    <value>Cannot pass argument with dynamic type to params parameter '{0}' of local function '{1}'.</value>
  </data>
  <data name="SyntaxTreeIsNotASubmission" xml:space="preserve">
    <value>Syntax tree should be created from a submission.</value>
  </data>
  <data name="ERR_TooManyUserStrings" xml:space="preserve">
    <value>Combined length of user strings used by the program exceeds allowed limit. Try to decrease use of string literals.</value>
  </data>
  <data name="ERR_PatternNullableType" xml:space="preserve">
    <value>It is not legal to use nullable type '{0}?' in a pattern; use the underlying type '{0}' instead.</value>
  </data>
  <data name="ERR_IsNullableType" xml:space="preserve">
    <value>It is not legal to use nullable reference type '{0}?' in an is-type expression; use the underlying type '{0}' instead.</value>
  </data>
  <data name="ERR_AsNullableType" xml:space="preserve">
    <value>It is not legal to use nullable reference type '{0}?' in an as expression; use the underlying type '{0}' instead.</value>
  </data>
  <data name="ERR_BadPatternExpression" xml:space="preserve">
    <value>Invalid operand for pattern match; value required, but found '{0}'.</value>
  </data>
  <data name="ERR_PeWritingFailure" xml:space="preserve">
    <value>An error occurred while writing the output file: {0}.</value>
  </data>
  <data name="ERR_TupleDuplicateElementName" xml:space="preserve">
    <value>Tuple element names must be unique.</value>
  </data>
  <data name="ERR_TupleReservedElementName" xml:space="preserve">
    <value>Tuple element name '{0}' is only allowed at position {1}.</value>
  </data>
  <data name="ERR_TupleReservedElementNameAnyPosition" xml:space="preserve">
    <value>Tuple element name '{0}' is disallowed at any position.</value>
  </data>
  <data name="ERR_PredefinedTypeMemberNotFoundInAssembly" xml:space="preserve">
    <value>Member '{0}' was not found on type '{1}' from assembly '{2}'.</value>
  </data>
  <data name="IDS_FeatureTuples" xml:space="preserve">
    <value>tuples</value>
  </data>
  <data name="ERR_MissingDeconstruct" xml:space="preserve">
    <value>No suitable 'Deconstruct' instance or extension method was found for type '{0}', with {1} out parameters and a void return type.</value>
  </data>
  <data name="ERR_DeconstructRequiresExpression" xml:space="preserve">
    <value>Deconstruct assignment requires an expression with a type on the right-hand-side.</value>
  </data>
  <data name="ERR_SwitchExpressionValueExpected" xml:space="preserve">
    <value>The switch expression must be a value; found '{0}'.</value>
  </data>
  <data name="ERR_SwitchCaseSubsumed" xml:space="preserve">
    <value>The switch case is unreachable. It has already been handled by a previous case or it is impossible to match.</value>
  </data>
  <data name="ERR_StdInOptionProvidedButConsoleInputIsNotRedirected" xml:space="preserve">
    <value>stdin argument '-' is specified, but input has not been redirected from the standard input stream.</value>
  </data>
  <data name="ERR_SwitchArmSubsumed" xml:space="preserve">
    <value>The pattern is unreachable. It has already been handled by a previous arm of the switch expression or it is impossible to match.</value>
  </data>
  <data name="ERR_PatternWrongType" xml:space="preserve">
    <value>An expression of type '{0}' cannot be handled by a pattern of type '{1}'.</value>
  </data>
  <data name="ERR_ConstantPatternVsOpenType" xml:space="preserve">
    <value>An expression of type '{0}' cannot be handled by a pattern of type '{1}'. Please use language version '{2}' or greater to match an open type with a constant pattern.</value>
  </data>
  <data name="WRN_AttributeIgnoredWhenPublicSigning" xml:space="preserve">
    <value>Attribute '{0}' is ignored when public signing is specified.</value>
  </data>
  <data name="WRN_AttributeIgnoredWhenPublicSigning_Title" xml:space="preserve">
    <value>Attribute is ignored when public signing is specified.</value>
  </data>
  <data name="ERR_OptionMustBeAbsolutePath" xml:space="preserve">
    <value>Option '{0}' must be an absolute path.</value>
  </data>
  <data name="ERR_ConversionNotTupleCompatible" xml:space="preserve">
    <value>Tuple with {0} elements cannot be converted to type '{1}'.</value>
  </data>
  <data name="IDS_FeatureOutVar" xml:space="preserve">
    <value>out variable declaration</value>
  </data>
  <data name="ERR_ImplicitlyTypedOutVariableUsedInTheSameArgumentList" xml:space="preserve">
    <value>Reference to an implicitly-typed out variable '{0}' is not permitted in the same argument list.</value>
  </data>
  <data name="ERR_TypeInferenceFailedForImplicitlyTypedOutVariable" xml:space="preserve">
    <value>Cannot infer the type of implicitly-typed out variable '{0}'.</value>
  </data>
  <data name="ERR_TypeInferenceFailedForImplicitlyTypedDeconstructionVariable" xml:space="preserve">
    <value>Cannot infer the type of implicitly-typed deconstruction variable '{0}'.</value>
  </data>
  <data name="ERR_DiscardTypeInferenceFailed" xml:space="preserve">
    <value>Cannot infer the type of implicitly-typed discard.</value>
  </data>
  <data name="ERR_DeconstructWrongCardinality" xml:space="preserve">
    <value>Cannot deconstruct a tuple of '{0}' elements into '{1}' variables.</value>
  </data>
  <data name="ERR_CannotDeconstructDynamic" xml:space="preserve">
    <value>Cannot deconstruct dynamic objects.</value>
  </data>
  <data name="ERR_DeconstructTooFewElements" xml:space="preserve">
    <value>Deconstruction must contain at least two variables.</value>
  </data>
  <data name="WRN_TupleLiteralNameMismatch" xml:space="preserve">
    <value>The tuple element name '{0}' is ignored because a different name or no name is specified by the target type '{1}'.</value>
  </data>
  <data name="WRN_TupleLiteralNameMismatch_Title" xml:space="preserve">
    <value>The tuple element name is ignored because a different name or no name is specified by the assignment target.</value>
  </data>
  <data name="WRN_TupleBinopLiteralNameMismatch" xml:space="preserve">
    <value>The tuple element name '{0}' is ignored because a different name or no name is specified on the other side of the tuple == or != operator.</value>
  </data>
  <data name="WRN_TupleBinopLiteralNameMismatch_Title" xml:space="preserve">
    <value>The tuple element name is ignored because a different name or no name is specified on the other side of the tuple == or != operator.</value>
  </data>
  <data name="ERR_PredefinedValueTupleTypeMustBeStruct" xml:space="preserve">
    <value>Predefined type '{0}' must be a struct.</value>
  </data>
  <data name="ERR_NewWithTupleTypeSyntax" xml:space="preserve">
    <value>'new' cannot be used with tuple type. Use a tuple literal expression instead.</value>
  </data>
  <data name="ERR_DeconstructionVarFormDisallowsSpecificType" xml:space="preserve">
    <value>Deconstruction 'var (...)' form disallows a specific type for 'var'.</value>
  </data>
  <data name="ERR_TupleElementNamesAttributeMissing" xml:space="preserve">
    <value>Cannot define a class or member that utilizes tuples because the compiler required type '{0}' cannot be found. Are you missing a reference?</value>
  </data>
  <data name="ERR_ExplicitTupleElementNamesAttribute" xml:space="preserve">
    <value>Cannot reference 'System.Runtime.CompilerServices.TupleElementNamesAttribute' explicitly. Use the tuple syntax to define tuple names.</value>
  </data>
  <data name="ERR_ExpressionTreeContainsOutVariable" xml:space="preserve">
    <value>An expression tree may not contain an out argument variable declaration.</value>
  </data>
  <data name="ERR_ExpressionTreeContainsDiscard" xml:space="preserve">
    <value>An expression tree may not contain a discard.</value>
  </data>
  <data name="ERR_ExpressionTreeContainsIsMatch" xml:space="preserve">
    <value>An expression tree may not contain an 'is' pattern-matching operator.</value>
  </data>
  <data name="ERR_ExpressionTreeContainsTupleLiteral" xml:space="preserve">
    <value>An expression tree may not contain a tuple literal.</value>
  </data>
  <data name="ERR_ExpressionTreeContainsTupleConversion" xml:space="preserve">
    <value>An expression tree may not contain a tuple conversion.</value>
  </data>
  <data name="ERR_SourceLinkRequiresPdb" xml:space="preserve">
    <value>/sourcelink switch is only supported when emitting PDB.</value>
  </data>
  <data name="ERR_CannotEmbedWithoutPdb" xml:space="preserve">
    <value>/embed switch is only supported when emitting a PDB.</value>
  </data>
  <data name="ERR_InvalidInstrumentationKind" xml:space="preserve">
    <value>Invalid instrumentation kind: {0}</value>
  </data>
  <data name="ERR_InvalidHashAlgorithmName" xml:space="preserve">
    <value>Invalid hash algorithm name: '{0}'</value>
  </data>
  <data name="ERR_VarInvocationLvalueReserved" xml:space="preserve">
    <value>The syntax 'var (...)' as an lvalue is reserved.</value>
  </data>
  <data name="ERR_SemiOrLBraceOrArrowExpected" xml:space="preserve">
    <value>{ or ; or =&gt; expected</value>
  </data>
  <data name="ERR_ThrowMisplaced" xml:space="preserve">
    <value>A throw expression is not allowed in this context.</value>
  </data>
  <data name="ERR_DeclarationExpressionNotPermitted" xml:space="preserve">
    <value>A declaration is not allowed in this context.</value>
  </data>
  <data name="ERR_MustDeclareForeachIteration" xml:space="preserve">
    <value>A foreach loop must declare its iteration variables.</value>
  </data>
  <data name="ERR_TupleElementNamesInDeconstruction" xml:space="preserve">
    <value>Tuple element names are not permitted on the left of a deconstruction.</value>
  </data>
  <data name="ERR_PossibleBadNegCast" xml:space="preserve">
    <value>To cast a negative value, you must enclose the value in parentheses.</value>
  </data>
  <data name="ERR_ExpressionTreeContainsThrowExpression" xml:space="preserve">
    <value>An expression tree may not contain a throw-expression.</value>
  </data>
  <data name="ERR_ExpressionTreeContainsWithExpression" xml:space="preserve">
    <value>An expression tree may not contain a with-expression.</value>
  </data>
  <data name="ERR_BadAssemblyName" xml:space="preserve">
    <value>Invalid assembly name: {0}</value>
  </data>
  <data name="ERR_BadAsyncMethodBuilderTaskProperty" xml:space="preserve">
    <value>For type '{0}' to be used as an AsyncMethodBuilder for type '{1}', its Task property should return type '{1}' instead of type '{2}'.</value>
  </data>
  <data name="ERR_AttributesInLocalFuncDecl" xml:space="preserve">
    <value>Attributes are not allowed on local function parameters or type parameters</value>
  </data>
  <data name="ERR_TypeForwardedToMultipleAssemblies" xml:space="preserve">
    <value>Module '{0}' in assembly '{1}' is forwarding the type '{2}' to multiple assemblies: '{3}' and '{4}'.</value>
  </data>
  <data name="ERR_PatternDynamicType" xml:space="preserve">
    <value>It is not legal to use the type 'dynamic' in a pattern.</value>
  </data>
  <data name="ERR_BadDocumentationMode" xml:space="preserve">
    <value>Provided documentation mode is unsupported or invalid: '{0}'.</value>
  </data>
  <data name="ERR_BadSourceCodeKind" xml:space="preserve">
    <value>Provided source code kind is unsupported or invalid: '{0}'</value>
  </data>
  <data name="ERR_BadLanguageVersion" xml:space="preserve">
    <value>Provided language version is unsupported or invalid: '{0}'.</value>
  </data>
  <data name="ERR_InvalidPreprocessingSymbol" xml:space="preserve">
    <value>Invalid name for a preprocessing symbol; '{0}' is not a valid identifier</value>
  </data>
  <data name="ERR_FeatureNotAvailableInVersion7_1" xml:space="preserve">
    <value>Feature '{0}' is not available in C# 7.1. Please use language version {1} or greater.</value>
  </data>
  <data name="ERR_FeatureNotAvailableInVersion7_2" xml:space="preserve">
    <value>Feature '{0}' is not available in C# 7.2. Please use language version {1} or greater.</value>
  </data>
  <data name="ERR_FeatureNotAvailableInVersion7_3" xml:space="preserve">
    <value>Feature '{0}' is not available in C# 7.3. Please use language version {1} or greater.</value>
  </data>
  <data name="ERR_FeatureNotAvailableInVersion8" xml:space="preserve">
    <value>Feature '{0}' is not available in C# 8.0. Please use language version {1} or greater.</value>
  </data>
  <data name="ERR_LanguageVersionCannotHaveLeadingZeroes" xml:space="preserve">
    <value>Specified language version '{0}' cannot have leading zeroes</value>
  </data>
  <data name="ERR_VoidAssignment" xml:space="preserve">
    <value>A value of type 'void' may not be assigned.</value>
  </data>
  <data name="WRN_Experimental" xml:space="preserve">
    <value>'{0}' is for evaluation purposes only and is subject to change or removal in future updates.</value>
  </data>
  <data name="WRN_Experimental_Title" xml:space="preserve">
    <value>Type is for evaluation purposes only and is subject to change or removal in future updates.</value>
  </data>
  <data name="ERR_CompilerAndLanguageVersion" xml:space="preserve">
    <value>Compiler version: '{0}'. Language version: {1}.</value>
  </data>
  <data name="IDS_FeatureAsyncMain" xml:space="preserve">
    <value>async main</value>
  </data>
  <data name="ERR_TupleInferredNamesNotAvailable" xml:space="preserve">
    <value>Tuple element name '{0}' is inferred. Please use language version {1} or greater to access an element by its inferred name.</value>
  </data>
  <data name="ERR_AltInterpolatedVerbatimStringsNotAvailable" xml:space="preserve">
    <value>To use '@$' instead of '$@' for an interpolated verbatim string, please use language version '{0}' or greater.</value>
  </data>
  <data name="WRN_AttributesOnBackingFieldsNotAvailable" xml:space="preserve">
    <value>Field-targeted attributes on auto-properties are not supported in language version {0}. Please use language version {1} or greater.</value>
  </data>
  <data name="WRN_AttributesOnBackingFieldsNotAvailable_Title" xml:space="preserve">
    <value>Field-targeted attributes on auto-properties are not supported in this version of the language.</value>
  </data>
  <data name="ERR_VoidInTuple" xml:space="preserve">
    <value>A tuple may not contain a value of type 'void'.</value>
  </data>
  <data name="IDS_FeatureNullableReferenceTypes" xml:space="preserve">
    <value>nullable reference types</value>
  </data>
  <data name="IDS_FeaturePragmaWarningEnable" xml:space="preserve">
    <value>warning action enable</value>
  </data>
  <data name="WRN_ConvertingNullableToNonNullable" xml:space="preserve">
    <value>Converting null literal or possible null value to non-nullable type.</value>
  </data>
  <data name="WRN_ConvertingNullableToNonNullable_Title" xml:space="preserve">
    <value>Converting null literal or possible null value to non-nullable type.</value>
  </data>
  <data name="WRN_NullReferenceAssignment" xml:space="preserve">
    <value>Possible null reference assignment.</value>
  </data>
  <data name="WRN_NullReferenceAssignment_Title" xml:space="preserve">
    <value>Possible null reference assignment.</value>
  </data>
  <data name="WRN_NullReferenceReceiver" xml:space="preserve">
    <value>Dereference of a possibly null reference.</value>
  </data>
  <data name="WRN_NullReferenceReceiver_Title" xml:space="preserve">
    <value>Dereference of a possibly null reference.</value>
  </data>
  <data name="WRN_NullReferenceReturn" xml:space="preserve">
    <value>Possible null reference return.</value>
  </data>
  <data name="WRN_NullReferenceReturn_Title" xml:space="preserve">
    <value>Possible null reference return.</value>
  </data>
  <data name="WRN_NullReferenceArgument" xml:space="preserve">
    <value>Possible null reference argument for parameter '{0}' in '{1}'.</value>
  </data>
  <data name="WRN_NullReferenceArgument_Title" xml:space="preserve">
    <value>Possible null reference argument.</value>
  </data>
  <data name="WRN_ThrowPossibleNull" xml:space="preserve">
    <value>Thrown value may be null.</value>
  </data>
  <data name="WRN_ThrowPossibleNull_Title" xml:space="preserve">
    <value>Thrown value may be null.</value>
  </data>
  <data name="WRN_UnboxPossibleNull" xml:space="preserve">
    <value>Unboxing a possibly null value.</value>
  </data>
  <data name="WRN_UnboxPossibleNull_Title" xml:space="preserve">
    <value>Unboxing a possibly null value.</value>
  </data>
  <data name="WRN_NullabilityMismatchInTypeOnOverride" xml:space="preserve">
    <value>Nullability of reference types in type doesn't match overridden member.</value>
  </data>
  <data name="WRN_NullabilityMismatchInTypeOnOverride_Title" xml:space="preserve">
    <value>Nullability of reference types in type doesn't match overridden member.</value>
  </data>
  <data name="WRN_NullabilityMismatchInReturnTypeOnOverride" xml:space="preserve">
    <value>Nullability of reference types in return type doesn't match overridden member.</value>
  </data>
  <data name="WRN_NullabilityMismatchInReturnTypeOnOverride_Title" xml:space="preserve">
    <value>Nullability of reference types in return type doesn't match overridden member.</value>
  </data>
  <data name="WRN_TopLevelNullabilityMismatchInReturnTypeOnOverride" xml:space="preserve">
    <value>Nullability of return type doesn't match overridden member (possibly because of nullability attributes).</value>
  </data>
  <data name="WRN_TopLevelNullabilityMismatchInReturnTypeOnOverride_Title" xml:space="preserve">
    <value>Nullability of return type doesn't match overridden member (possibly because of nullability attributes).</value>
  </data>
  <data name="WRN_NullabilityMismatchInParameterTypeOnOverride" xml:space="preserve">
    <value>Nullability of reference types in type of parameter '{0}' doesn't match overridden member.</value>
  </data>
  <data name="WRN_NullabilityMismatchInParameterTypeOnOverride_Title" xml:space="preserve">
    <value>Nullability of reference types in type of parameter doesn't match overridden member.</value>
  </data>
  <data name="WRN_TopLevelNullabilityMismatchInParameterTypeOnOverride" xml:space="preserve">
    <value>Nullability of type of parameter '{0}' doesn't match overridden member (possibly because of nullability attributes).</value>
  </data>
  <data name="WRN_TopLevelNullabilityMismatchInParameterTypeOnOverride_Title" xml:space="preserve">
    <value>Nullability of type of parameter doesn't match overridden member (possibly because of nullability attributes).</value>
  </data>
  <data name="WRN_NullabilityMismatchInParameterTypeOnPartial" xml:space="preserve">
    <value>Nullability of reference types in type of parameter '{0}' doesn't match partial method declaration.</value>
  </data>
  <data name="WRN_NullabilityMismatchInParameterTypeOnPartial_Title" xml:space="preserve">
    <value>Nullability of reference types in type of parameter doesn't match partial method declaration.</value>
  </data>
  <data name="WRN_NullabilityMismatchInReturnTypeOnPartial" xml:space="preserve">
    <value>Nullability of reference types in return type doesn't match partial method declaration.</value>
  </data>
  <data name="WRN_NullabilityMismatchInReturnTypeOnPartial_Title" xml:space="preserve">
    <value>Nullability of reference types in return type doesn't match partial method declaration.</value>
  </data>
  <data name="WRN_NullabilityMismatchInTypeOnImplicitImplementation" xml:space="preserve">
    <value>Nullability of reference types in type of '{0}' doesn't match implicitly implemented member '{1}'.</value>
  </data>
  <data name="WRN_NullabilityMismatchInTypeOnImplicitImplementation_Title" xml:space="preserve">
    <value>Nullability of reference types in type doesn't match implicitly implemented member.</value>
  </data>
  <data name="WRN_NullabilityMismatchInReturnTypeOnImplicitImplementation" xml:space="preserve">
    <value>Nullability of reference types in return type of '{0}' doesn't match implicitly implemented member '{1}'.</value>
  </data>
  <data name="WRN_NullabilityMismatchInReturnTypeOnImplicitImplementation_Title" xml:space="preserve">
    <value>Nullability of reference types in return type doesn't match implicitly implemented member.</value>
  </data>
  <data name="WRN_NullabilityMismatchInParameterTypeOnImplicitImplementation" xml:space="preserve">
    <value>Nullability of reference types in type of parameter '{0}' of '{1}' doesn't match implicitly implemented member '{2}'.</value>
  </data>
  <data name="WRN_NullabilityMismatchInParameterTypeOnImplicitImplementation_Title" xml:space="preserve">
    <value>Nullability of reference types in type of parameter doesn't match implicitly implemented member.</value>
  </data>
  <data name="WRN_TopLevelNullabilityMismatchInReturnTypeOnImplicitImplementation" xml:space="preserve">
    <value>Nullability of reference types in return type of '{0}' doesn't match implicitly implemented member '{1}' (possibly because of nullability attributes).</value>
  </data>
  <data name="WRN_TopLevelNullabilityMismatchInReturnTypeOnImplicitImplementation_Title" xml:space="preserve">
    <value>Nullability of reference types in return type doesn't match implicitly implemented member (possibly because of nullability attributes).</value>
  </data>
  <data name="WRN_TopLevelNullabilityMismatchInParameterTypeOnImplicitImplementation" xml:space="preserve">
    <value>Nullability of reference types in type of parameter '{0}' of '{1}' doesn't match implicitly implemented member '{2}' (possibly because of nullability attributes).</value>
  </data>
  <data name="WRN_TopLevelNullabilityMismatchInParameterTypeOnImplicitImplementation_Title" xml:space="preserve">
    <value>Nullability of reference types in type of parameter doesn't match implicitly implemented member (possibly because of nullability attributes).</value>
  </data>
  <data name="WRN_NullabilityMismatchInTypeOnExplicitImplementation" xml:space="preserve">
    <value>Nullability of reference types in type doesn't match implemented member '{0}'.</value>
  </data>
  <data name="WRN_NullabilityMismatchInTypeOnExplicitImplementation_Title" xml:space="preserve">
    <value>Nullability of reference types in type doesn't match implemented member.</value>
  </data>
  <data name="WRN_NullabilityMismatchInReturnTypeOnExplicitImplementation" xml:space="preserve">
    <value>Nullability of reference types in return type doesn't match implemented member '{0}'.</value>
  </data>
  <data name="WRN_NullabilityMismatchInReturnTypeOnExplicitImplementation_Title" xml:space="preserve">
    <value>Nullability of reference types in return type doesn't match implemented member.</value>
  </data>
  <data name="WRN_NullabilityMismatchInParameterTypeOnExplicitImplementation" xml:space="preserve">
    <value>Nullability of reference types in type of parameter '{0}' doesn't match implemented member '{1}'.</value>
  </data>
  <data name="WRN_NullabilityMismatchInParameterTypeOnExplicitImplementation_Title" xml:space="preserve">
    <value>Nullability of reference types in type of parameter doesn't match implemented member.</value>
  </data>
  <data name="WRN_TopLevelNullabilityMismatchInReturnTypeOnExplicitImplementation" xml:space="preserve">
    <value>Nullability of reference types in return type doesn't match implemented member '{0}' (possibly because of nullability attributes).</value>
  </data>
  <data name="WRN_TopLevelNullabilityMismatchInReturnTypeOnExplicitImplementation_Title" xml:space="preserve">
    <value>Nullability of reference types in return type doesn't match implemented member (possibly because of nullability attributes).</value>
  </data>
  <data name="WRN_TopLevelNullabilityMismatchInParameterTypeOnExplicitImplementation" xml:space="preserve">
    <value>Nullability of reference types in type of parameter '{0}' doesn't match implemented member '{1}' (possibly because of nullability attributes).</value>
  </data>
  <data name="WRN_TopLevelNullabilityMismatchInParameterTypeOnExplicitImplementation_Title" xml:space="preserve">
    <value>Nullability of reference types in type of parameter doesn't match implemented member (possibly because of nullability attributes).</value>
  </data>
  <data name="WRN_UninitializedNonNullableField" xml:space="preserve">
    <value>Non-nullable {0} '{1}' must contain a non-null value when exiting constructor. Consider declaring the {0} as nullable.</value>
  </data>
  <data name="WRN_UninitializedNonNullableField_Title" xml:space="preserve">
    <value>Non-nullable field must contain a non-null value when exiting constructor. Consider declaring as nullable.</value>
  </data>
  <data name="WRN_NullabilityMismatchInAssignment" xml:space="preserve">
    <value>Nullability of reference types in value of type '{0}' doesn't match target type '{1}'.</value>
  </data>
  <data name="WRN_NullabilityMismatchInAssignment_Title" xml:space="preserve">
    <value>Nullability of reference types in value doesn't match target type.</value>
  </data>
  <data name="WRN_ImplicitCopyInReadOnlyMember" xml:space="preserve">
    <value>Call to non-readonly member '{0}' from a 'readonly' member results in an implicit copy of '{1}'.</value>
  </data>
  <data name="WRN_ImplicitCopyInReadOnlyMember_Title" xml:space="preserve">
    <value>Call to non-readonly member from a 'readonly' member results in an implicit copy.</value>
  </data>
  <data name="ERR_StaticMemberCantBeReadOnly" xml:space="preserve">
    <value>Static member '{0}' cannot be marked 'readonly'.</value>
  </data>
  <data name="ERR_AutoSetterCantBeReadOnly" xml:space="preserve">
    <value>Auto-implemented 'set' accessor '{0}' cannot be marked 'readonly'.</value>
  </data>
  <data name="ERR_AutoPropertyWithSetterCantBeReadOnly" xml:space="preserve">
    <value>Auto-implemented property '{0}' cannot be marked 'readonly' because it has a 'set' accessor.</value>
  </data>
  <data name="ERR_InvalidPropertyReadOnlyMods" xml:space="preserve">
    <value>Cannot specify 'readonly' modifiers on both property or indexer '{0}' and its accessor. Remove one of them.</value>
  </data>
  <data name="ERR_DuplicatePropertyReadOnlyMods" xml:space="preserve">
    <value>Cannot specify 'readonly' modifiers on both accessors of property or indexer '{0}'. Instead, put a 'readonly' modifier on the property itself.</value>
  </data>
  <data name="ERR_FieldLikeEventCantBeReadOnly" xml:space="preserve">
    <value>Field-like event '{0}' cannot be 'readonly'.</value>
  </data>
  <data name="ERR_PartialMethodReadOnlyDifference" xml:space="preserve">
    <value>Both partial method declarations must be readonly or neither may be readonly</value>
  </data>
  <data name="ERR_ReadOnlyModMissingAccessor" xml:space="preserve">
    <value>'{0}': 'readonly' can only be used on accessors if the property or indexer has both a get and a set accessor</value>
  </data>
  <data name="WRN_NullabilityMismatchInArgument" xml:space="preserve">
    <value>Argument of type '{0}' cannot be used for parameter '{2}' of type '{1}' in '{3}' due to differences in the nullability of reference types.</value>
  </data>
  <data name="WRN_NullabilityMismatchInArgument_Title" xml:space="preserve">
    <value>Argument cannot be used for parameter due to differences in the nullability of reference types.</value>
  </data>
  <data name="WRN_NullabilityMismatchInArgumentForOutput" xml:space="preserve">
    <value>Argument of type '{0}' cannot be used as an output of type '{1}' for parameter '{2}' in '{3}' due to differences in the nullability of reference types.</value>
  </data>
  <data name="WRN_NullabilityMismatchInArgumentForOutput_Title" xml:space="preserve">
    <value>Argument cannot be used as an output for parameter due to differences in the nullability of reference types.</value>
  </data>
  <data name="WRN_DisallowNullAttributeForbidsMaybeNullAssignment" xml:space="preserve">
    <value>A possible null value may not be used for a type marked with [NotNull] or [DisallowNull]</value>
  </data>
  <data name="WRN_DisallowNullAttributeForbidsMaybeNullAssignment_Title" xml:space="preserve">
    <value>A possible null value may not be used for a type marked with [NotNull] or [DisallowNull]</value>
  </data>
  <data name="WRN_ParameterConditionallyDisallowsNull" xml:space="preserve">
    <value>Parameter '{0}' must have a non-null value when exiting with '{1}'.</value>
  </data>
  <data name="WRN_ParameterConditionallyDisallowsNull_Title" xml:space="preserve">
    <value>Parameter must have a non-null value when exiting in some condition.</value>
  </data>
  <data name="WRN_ParameterDisallowsNull" xml:space="preserve">
    <value>Parameter '{0}' must have a non-null value when exiting.</value>
  </data>
  <data name="WRN_ParameterDisallowsNull_Title" xml:space="preserve">
    <value>Parameter must have a non-null value when exiting.</value>
  </data>
  <data name="WRN_ParameterNotNullIfNotNull" xml:space="preserve">
    <value>Parameter '{0}' must have a non-null value when exiting because parameter '{1}' is non-null.</value>
  </data>
  <data name="WRN_ParameterNotNullIfNotNull_Title" xml:space="preserve">
    <value>Parameter must have a non-null value when exiting because parameter referenced by NotNullIfNotNull is non-null.</value>
  </data>
  <data name="WRN_ReturnNotNullIfNotNull" xml:space="preserve">
    <value>Return value must be non-null because parameter '{0}' is non-null.</value>
  </data>
  <data name="WRN_ReturnNotNullIfNotNull_Title" xml:space="preserve">
    <value>Return value must be non-null because parameter is non-null.</value>
  </data>
  <data name="WRN_MemberNotNull" xml:space="preserve">
    <value>Member '{0}' must have a non-null value when exiting.</value>
  </data>
  <data name="WRN_MemberNotNull_Title" xml:space="preserve">
    <value>Member must have a non-null value when exiting.</value>
  </data>
  <data name="WRN_MemberNotNullBadMember" xml:space="preserve">
    <value>Member '{0}' cannot be used in this attribute.</value>
  </data>
  <data name="WRN_MemberNotNullBadMember_Title" xml:space="preserve">
    <value>Member cannot be used in this attribute.</value>
  </data>
  <data name="WRN_MemberNotNullWhen" xml:space="preserve">
    <value>Member '{0}' must have a non-null value when exiting with '{1}'.</value>
  </data>
  <data name="WRN_MemberNotNullWhen_Title" xml:space="preserve">
    <value>Member must have a non-null value when exiting in some condition.</value>
  </data>
  <data name="WRN_ShouldNotReturn" xml:space="preserve">
    <value>A method marked [DoesNotReturn] should not return.</value>
  </data>
  <data name="WRN_ShouldNotReturn_Title" xml:space="preserve">
    <value>A method marked [DoesNotReturn] should not return.</value>
  </data>
  <data name="WRN_DoesNotReturnMismatch" xml:space="preserve">
    <value>Method '{0}' lacks `[DoesNotReturn]` annotation to match implemented or overridden member.</value>
  </data>
  <data name="WRN_DoesNotReturnMismatch_Title" xml:space="preserve">
    <value>Method lacks `[DoesNotReturn]` annotation to match implemented or overridden member.</value>
  </data>
  <data name="WRN_NullabilityMismatchInReturnTypeOfTargetDelegate" xml:space="preserve">
    <value>Nullability of reference types in return type of '{0}' doesn't match the target delegate '{1}' (possibly because of nullability attributes).</value>
  </data>
  <data name="WRN_NullabilityMismatchInReturnTypeOfTargetDelegate_Title" xml:space="preserve">
    <value>Nullability of reference types in return type doesn't match the target delegate (possibly because of nullability attributes).</value>
  </data>
  <data name="WRN_NullabilityMismatchInParameterTypeOfTargetDelegate" xml:space="preserve">
    <value>Nullability of reference types in type of parameter '{0}' of '{1}' doesn't match the target delegate '{2}' (possibly because of nullability attributes).</value>
  </data>
  <data name="WRN_NullabilityMismatchInParameterTypeOfTargetDelegate_Title" xml:space="preserve">
    <value>Nullability of reference types in type of parameter doesn't match the target delegate (possibly because of nullability attributes).</value>
  </data>
  <data name="WRN_NullAsNonNullable" xml:space="preserve">
    <value>Cannot convert null literal to non-nullable reference type.</value>
  </data>
  <data name="WRN_NullAsNonNullable_Title" xml:space="preserve">
    <value>Cannot convert null literal to non-nullable reference type.</value>
  </data>
  <data name="ERR_AnnotationDisallowedInObjectCreation" xml:space="preserve">
    <value>Cannot use a nullable reference type in object creation.</value>
  </data>
  <data name="WRN_NullableValueTypeMayBeNull" xml:space="preserve">
    <value>Nullable value type may be null.</value>
  </data>
  <data name="WRN_NullableValueTypeMayBeNull_Title" xml:space="preserve">
    <value>Nullable value type may be null.</value>
  </data>
  <data name="WRN_NullabilityMismatchInTypeParameterConstraint" xml:space="preserve">
    <value>The type '{3}' cannot be used as type parameter '{2}' in the generic type or method '{0}'. Nullability of type argument '{3}' doesn't match constraint type '{1}'.</value>
  </data>
  <data name="WRN_NullabilityMismatchInTypeParameterConstraint_Title" xml:space="preserve">
    <value>The type cannot be used as type parameter in the generic type or method. Nullability of type argument doesn't match constraint type.</value>
  </data>
  <data name="WRN_MissingNonNullTypesContextForAnnotation" xml:space="preserve">
    <value>The annotation for nullable reference types should only be used in code within a '#nullable' annotations context.</value>
  </data>
  <data name="WRN_MissingNonNullTypesContextForAnnotation_Title" xml:space="preserve">
    <value>The annotation for nullable reference types should only be used in code within a '#nullable' annotations context.</value>
  </data>
  <data name="ERR_ExplicitNullableAttribute" xml:space="preserve">
    <value>Explicit application of 'System.Runtime.CompilerServices.NullableAttribute' is not allowed.</value>
  </data>
  <data name="ERR_NullableUnconstrainedTypeParameter" xml:space="preserve">
    <value>A nullable type parameter must be known to be a value type or non-nullable reference type unless language version '{0}' or greater is used. Consider changing the language version or adding a 'class', 'struct', or type constraint.</value>
  </data>
  <data name="ERR_NullableOptionNotAvailable" xml:space="preserve">
    <value>Invalid '{0}' value: '{1}' for C# {2}. Please use language version '{3}' or greater.</value>
  </data>
  <data name="ERR_NonTaskMainCantBeAsync" xml:space="preserve">
    <value>A void or int returning entry point cannot be async</value>
  </data>
  <data name="ERR_PatternWrongGenericTypeInVersion" xml:space="preserve">
    <value>An expression of type '{0}' cannot be handled by a pattern of type '{1}' in C# {2}. Please use language version {3} or greater.</value>
  </data>
  <data name="WRN_UnreferencedLocalFunction" xml:space="preserve">
    <value>The local function '{0}' is declared but never used</value>
  </data>
  <data name="WRN_UnreferencedLocalFunction_Title" xml:space="preserve">
    <value>Local function is declared but never used</value>
  </data>
  <data name="ERR_LocalFunctionMissingBody" xml:space="preserve">
    <value>Local function '{0}' must declare a body because it is not marked 'static extern'.</value>
  </data>
  <data name="ERR_InvalidDebugInfo" xml:space="preserve">
    <value>Unable to read debug information of method '{0}' (token 0x{1:X8}) from assembly '{2}'</value>
  </data>
  <data name="IConversionExpressionIsNotCSharpConversion" xml:space="preserve">
    <value>{0} is not a valid C# conversion expression</value>
  </data>
  <data name="ERR_DynamicLocalFunctionTypeParameter" xml:space="preserve">
    <value>Cannot pass argument with dynamic type to generic local function '{0}' with inferred type arguments.</value>
  </data>
  <data name="IDS_FeatureLeadingDigitSeparator" xml:space="preserve">
    <value>leading digit separator</value>
  </data>
  <data name="ERR_ExplicitReservedAttr" xml:space="preserve">
    <value>Do not use '{0}'. This is reserved for compiler usage.</value>
  </data>
  <data name="ERR_TypeReserved" xml:space="preserve">
    <value>The type name '{0}' is reserved to be used by the compiler.</value>
  </data>
  <data name="ERR_InExtensionMustBeValueType" xml:space="preserve">
    <value>The first parameter of the 'in' extension method '{0}' must be a concrete (non-generic) value type.</value>
  </data>
  <data name="ERR_FieldsInRoStruct" xml:space="preserve">
    <value>Instance fields of readonly structs must be readonly.</value>
  </data>
  <data name="ERR_AutoPropsInRoStruct" xml:space="preserve">
    <value>Auto-implemented instance properties in readonly structs must be readonly.</value>
  </data>
  <data name="ERR_FieldlikeEventsInRoStruct" xml:space="preserve">
    <value>Field-like events are not allowed in readonly structs.</value>
  </data>
  <data name="IDS_FeatureRefExtensionMethods" xml:space="preserve">
    <value>ref extension methods</value>
  </data>
  <data name="ERR_StackAllocConversionNotPossible" xml:space="preserve">
    <value>Conversion of a stackalloc expression of type '{0}' to type '{1}' is not possible.</value>
  </data>
  <data name="ERR_RefExtensionMustBeValueTypeOrConstrainedToOne" xml:space="preserve">
    <value>The first parameter of a 'ref' extension method '{0}' must be a value type or a generic type constrained to struct.</value>
  </data>
  <data name="ERR_OutAttrOnInParam" xml:space="preserve">
    <value>An in parameter cannot have the Out attribute.</value>
  </data>
  <data name="ICompoundAssignmentOperationIsNotCSharpCompoundAssignment" xml:space="preserve">
    <value>{0} is not a valid C# compound assignment operation</value>
  </data>
  <data name="WRN_FilterIsConstantFalse" xml:space="preserve">
    <value>Filter expression is a constant 'false', consider removing the catch clause</value>
  </data>
  <data name="WRN_FilterIsConstantFalse_Title" xml:space="preserve">
    <value>Filter expression is a constant 'false'</value>
  </data>
  <data name="WRN_FilterIsConstantFalseRedundantTryCatch" xml:space="preserve">
    <value>Filter expression is a constant 'false', consider removing the try-catch block</value>
  </data>
  <data name="WRN_FilterIsConstantFalseRedundantTryCatch_Title" xml:space="preserve">
    <value>Filter expression is a constant 'false'. </value>
  </data>
  <data name="ERR_ConditionalInInterpolation" xml:space="preserve">
    <value>A conditional expression cannot be used directly in a string interpolation because the ':' ends the interpolation. Parenthesize the conditional expression.</value>
  </data>
  <data name="ERR_InDynamicMethodArg" xml:space="preserve">
    <value>Arguments with 'in' modifier cannot be used in dynamically dispatched expressions.</value>
  </data>
  <data name="ERR_TupleSizesMismatchForBinOps" xml:space="preserve">
    <value>Tuple types used as operands of an == or != operator must have matching cardinalities. But this operator has tuple types of cardinality {0} on the left and {1} on the right.</value>
  </data>
  <data name="ERR_RefLocalOrParamExpected" xml:space="preserve">
    <value>The left-hand side of a ref assignment must be a ref local or parameter.</value>
  </data>
  <data name="ERR_RefAssignNarrower" xml:space="preserve">
    <value>Cannot ref-assign '{1}' to '{0}' because '{1}' has a narrower escape scope than '{0}'.</value>
  </data>
  <data name="IDS_FeatureEnumGenericTypeConstraint" xml:space="preserve">
    <value>enum generic type constraints</value>
  </data>
  <data name="IDS_FeatureDelegateGenericTypeConstraint" xml:space="preserve">
    <value>delegate generic type constraints</value>
  </data>
  <data name="IDS_FeatureUnmanagedGenericTypeConstraint" xml:space="preserve">
    <value>unmanaged generic type constraints</value>
  </data>
  <data name="ERR_NewBoundWithUnmanaged" xml:space="preserve">
    <value>The 'new()' constraint cannot be used with the 'unmanaged' constraint</value>
  </data>
  <data name="ERR_UnmanagedConstraintNotSatisfied" xml:space="preserve">
    <value>The type '{2}' must be a non-nullable value type, along with all fields at any level of nesting, in order to use it as parameter '{1}' in the generic type or method '{0}'</value>
  </data>
  <data name="ERR_ConWithUnmanagedCon" xml:space="preserve">
    <value>Type parameter '{1}' has the 'unmanaged' constraint so '{1}' cannot be used as a constraint for '{0}'</value>
  </data>
  <data name="IDS_FeatureStackAllocInitializer" xml:space="preserve">
    <value>stackalloc initializer</value>
  </data>
  <data name="ERR_InvalidStackAllocArray" xml:space="preserve">
    <value>"Invalid rank specifier: expected ']'</value>
  </data>
  <data name="IDS_FeatureExpressionVariablesInQueriesAndInitializers" xml:space="preserve">
    <value>declaration of expression variables in member initializers and queries</value>
  </data>
  <data name="ERR_MissingPattern" xml:space="preserve">
    <value>Pattern missing</value>
  </data>
  <data name="IDS_FeatureRecursivePatterns" xml:space="preserve">
    <value>recursive patterns</value>
  </data>
  <data name="IDS_FeatureNullPointerConstantPattern" xml:space="preserve">
    <value>null pointer constant pattern</value>
  </data>
  <data name="IDS_FeatureDefaultTypeParameterConstraint" xml:space="preserve">
    <value>default type parameter constraints</value>
  </data>
  <data name="ERR_WrongNumberOfSubpatterns" xml:space="preserve">
    <value>Matching the tuple type '{0}' requires '{1}' subpatterns, but '{2}' subpatterns are present.</value>
  </data>
  <data name="ERR_PropertyPatternNameMissing" xml:space="preserve">
    <value>A property subpattern requires a reference to the property or field to be matched, e.g. '{{ Name: {0} }}'</value>
  </data>
  <data name="ERR_DefaultPattern" xml:space="preserve">
    <value>A default literal 'default' is not valid as a pattern. Use another literal (e.g. '0' or 'null') as appropriate. To match everything, use a discard pattern '_'.</value>
  </data>
  <data name="ERR_SwitchExpressionNoBestType" xml:space="preserve">
    <value>No best type was found for the switch expression.</value>
  </data>
  <data name="ERR_DefaultLiteralNoTargetType" xml:space="preserve">
    <value>There is no target type for the default literal.</value>
  </data>
  <data name="ERR_SingleElementPositionalPatternRequiresDisambiguation" xml:space="preserve">
    <value>A single-element deconstruct pattern requires some other syntax for disambiguation. It is recommended to add a discard designator '_' after the close paren ')'.</value>
  </data>
  <data name="ERR_VarMayNotBindToType" xml:space="preserve">
    <value>The syntax 'var' for a pattern is not permitted to refer to a type, but '{0}' is in scope here.</value>
  </data>
  <data name="WRN_SwitchExpressionNotExhaustive" xml:space="preserve">
    <value>The switch expression does not handle all possible values of its input type (it is not exhaustive). For example, the pattern '{0}' is not covered.</value>
  </data>
  <data name="WRN_SwitchExpressionNotExhaustive_Title" xml:space="preserve">
    <value>The switch expression does not handle all possible values of its input type (it is not exhaustive).</value>
  </data>
  <data name="WRN_SwitchExpressionNotExhaustiveWithWhen" xml:space="preserve">
    <value>The switch expression does not handle all possible values of its input type (it is not exhaustive). For example, the pattern '{0}' is not covered. However, a pattern with a 'when' clause might successfully match this value.</value>
  </data>
  <data name="WRN_SwitchExpressionNotExhaustiveWithWhen_Title" xml:space="preserve">
    <value>The switch expression does not handle all possible values of its input type (it is not exhaustive).</value>
  </data>
  <data name="WRN_SwitchExpressionNotExhaustiveWithUnnamedEnumValue" xml:space="preserve">
    <value>The switch expression does not handle some values of its input type (it is not exhaustive) involving an unnamed enum value. For example, the pattern '{0}' is not covered.</value>
  </data>
  <data name="WRN_SwitchExpressionNotExhaustiveWithUnnamedEnumValue_Title" xml:space="preserve">
    <value>The switch expression does not handle some values of its input type (it is not exhaustive) involving an unnamed enum value.</value>
  </data>
  <data name="WRN_CaseConstantNamedUnderscore" xml:space="preserve">
    <value>The name '_' refers to the constant, not the discard pattern. Use 'var _' to discard the value, or '@_' to refer to a constant by that name.</value>
  </data>
  <data name="WRN_CaseConstantNamedUnderscore_Title" xml:space="preserve">
    <value>Do not use '_' for a case constant.</value>
  </data>
  <data name="WRN_IsTypeNamedUnderscore" xml:space="preserve">
    <value>The name '_' refers to the type '{0}', not the discard pattern. Use '@_' for the type, or 'var _' to discard.</value>
  </data>
  <data name="WRN_IsTypeNamedUnderscore_Title" xml:space="preserve">
    <value>Do not use '_' to refer to the type in an is-type expression.</value>
  </data>
  <data name="ERR_ExpressionTreeContainsSwitchExpression" xml:space="preserve">
    <value>An expression tree may not contain a switch expression.</value>
  </data>
  <data name="ERR_InvalidObjectCreation" xml:space="preserve">
    <value>Invalid object creation</value>
  </data>
  <data name="IDS_FeatureIndexingMovableFixedBuffers" xml:space="preserve">
    <value>indexing movable fixed buffers</value>
  </data>
  <data name="ERR_CantUseInOrOutInArglist" xml:space="preserve">
    <value>__arglist cannot have an argument passed by 'in' or 'out'</value>
  </data>
  <data name="SyntaxTreeNotFound" xml:space="preserve">
    <value>SyntaxTree is not part of the compilation</value>
  </data>
  <data name="ERR_OutVariableCannotBeByRef" xml:space="preserve">
    <value>An out variable cannot be declared as a ref local</value>
  </data>
  <data name="ERR_MultipleAnalyzerConfigsInSameDir" xml:space="preserve">
    <value>Multiple analyzer config files cannot be in the same directory ('{0}').</value>
  </data>
  <data name="IDS_FeatureCoalesceAssignmentExpression" xml:space="preserve">
    <value>coalescing assignment</value>
  </data>
  <data name="CannotCreateConstructedFromConstructed" xml:space="preserve">
    <value>Cannot create constructed generic type from another constructed generic type.</value>
  </data>
  <data name="CannotCreateConstructedFromNongeneric" xml:space="preserve">
    <value>Cannot create constructed generic type from non-generic type.</value>
  </data>
  <data name="IDS_FeatureUnconstrainedTypeParameterInNullCoalescingOperator" xml:space="preserve">
    <value>unconstrained type parameters in null coalescing operator</value>
  </data>
  <data name="WRN_NullabilityMismatchInConstraintsOnImplicitImplementation" xml:space="preserve">
    <value>Nullability in constraints for type parameter '{0}' of method '{1}' doesn't match the constraints for type parameter '{2}' of interface method '{3}'. Consider using an explicit interface implementation instead.</value>
  </data>
  <data name="WRN_NullabilityMismatchInConstraintsOnImplicitImplementation_Title" xml:space="preserve">
    <value>Nullability in constraints for type parameter doesn't match the constraints for type parameter in implicitly implemented interface method'.</value>
  </data>
  <data name="WRN_NullabilityMismatchInTypeParameterReferenceTypeConstraint" xml:space="preserve">
    <value>The type '{2}' cannot be used as type parameter '{1}' in the generic type or method '{0}'. Nullability of type argument '{2}' doesn't match 'class' constraint.</value>
  </data>
  <data name="WRN_NullabilityMismatchInTypeParameterReferenceTypeConstraint_Title" xml:space="preserve">
    <value>The type cannot be used as type parameter in the generic type or method. Nullability of type argument doesn't match 'class' constraint.</value>
  </data>
  <data name="ERR_TripleDotNotAllowed" xml:space="preserve">
    <value>Unexpected character sequence '...'</value>
  </data>
  <data name="IDS_FeatureIndexOperator" xml:space="preserve">
    <value>index operator</value>
  </data>
  <data name="IDS_FeatureRangeOperator" xml:space="preserve">
    <value>range operator</value>
  </data>
  <data name="IDS_FeatureStaticLocalFunctions" xml:space="preserve">
    <value>static local functions</value>
  </data>
  <data name="IDS_FeatureNameShadowingInNestedFunctions" xml:space="preserve">
    <value>name shadowing in nested functions</value>
  </data>
  <data name="IDS_FeatureLambdaDiscardParameters" xml:space="preserve">
    <value>lambda discard parameters</value>
  </data>
  <data name="IDS_FeatureMemberNotNull" xml:space="preserve">
    <value>MemberNotNull attribute</value>
  </data>
  <data name="IDS_FeatureNativeInt" xml:space="preserve">
    <value>native-sized integers</value>
  </data>
  <data name="ERR_BadDynamicAwaitForEach" xml:space="preserve">
    <value>Cannot use a collection of dynamic type in an asynchronous foreach</value>
  </data>
  <data name="ERR_NullableDirectiveQualifierExpected" xml:space="preserve">
    <value>Expected 'enable', 'disable', or 'restore'</value>
  </data>
  <data name="ERR_NullableDirectiveTargetExpected" xml:space="preserve">
    <value>Expected 'warnings', 'annotations', or end of directive</value>
  </data>
  <data name="WRN_MissingNonNullTypesContextForAnnotationInGeneratedCode" xml:space="preserve">
    <value>The annotation for nullable reference types should only be used in code within a '#nullable' annotations context. Auto-generated code requires an explicit '#nullable' directive in source.</value>
  </data>
  <data name="WRN_MissingNonNullTypesContextForAnnotationInGeneratedCode_Title" xml:space="preserve">
    <value>The annotation for nullable reference types should only be used in code within a '#nullable' annotations context. Auto-generated code requires an explicit '#nullable' directive in source.</value>
  </data>
  <data name="WRN_NullReferenceInitializer" xml:space="preserve">
    <value>Object or collection initializer implicitly dereferences possibly null member '{0}'.</value>
  </data>
  <data name="WRN_NullReferenceInitializer_Title" xml:space="preserve">
    <value>Object or collection initializer implicitly dereferences possibly null member.</value>
  </data>
  <data name="ERR_ExpressionTreeCantContainRefStruct" xml:space="preserve">
    <value>Expression tree cannot contain value of ref struct or restricted type '{0}'.</value>
  </data>
  <data name="ERR_ElseCannotStartStatement" xml:space="preserve">
    <value>'else' cannot start a statement.</value>
  </data>
  <data name="ERR_ExpressionTreeCantContainNullCoalescingAssignment" xml:space="preserve">
    <value>An expression tree may not contain a null coalescing assignment</value>
  </data>
  <data name="ERR_BadNullableContextOption" xml:space="preserve">
    <value>Invalid option '{0}' for /nullable; must be 'disable', 'enable', 'warnings' or 'annotations'</value>
  </data>
  <data name="ERR_SwitchGoverningExpressionRequiresParens" xml:space="preserve">
    <value>Parentheses are required around the switch governing expression.</value>
  </data>
  <data name="ERR_TupleElementNameMismatch" xml:space="preserve">
    <value>The name '{0}' does not identify tuple element '{1}'.</value>
  </data>
  <data name="ERR_DeconstructParameterNameMismatch" xml:space="preserve">
    <value>The name '{0}' does not match the corresponding 'Deconstruct' parameter '{1}'.</value>
  </data>
  <data name="ERR_IsPatternImpossible" xml:space="preserve">
    <value>An expression of type '{0}' can never match the provided pattern.</value>
  </data>
  <data name="WRN_IsPatternAlways" xml:space="preserve">
    <value>An expression of type '{0}' always matches the provided pattern.</value>
  </data>
  <data name="WRN_IsPatternAlways_Title" xml:space="preserve">
    <value>The input always matches the provided pattern.</value>
  </data>
  <data name="WRN_GivenExpressionNeverMatchesPattern" xml:space="preserve">
    <value>The given expression never matches the provided pattern.</value>
  </data>
  <data name="WRN_GivenExpressionNeverMatchesPattern_Title" xml:space="preserve">
    <value>The given expression never matches the provided pattern.</value>
  </data>
  <data name="WRN_GivenExpressionAlwaysMatchesConstant" xml:space="preserve">
    <value>The given expression always matches the provided constant.</value>
  </data>
  <data name="WRN_GivenExpressionAlwaysMatchesConstant_Title" xml:space="preserve">
    <value>The given expression always matches the provided constant.</value>
  </data>
  <data name="WRN_GivenExpressionAlwaysMatchesPattern" xml:space="preserve">
    <value>The given expression always matches the provided pattern.</value>
  </data>
  <data name="WRN_GivenExpressionAlwaysMatchesPattern_Title" xml:space="preserve">
    <value>The given expression always matches the provided pattern.</value>
  </data>
  <data name="ERR_FeatureNotAvailableInVersion8_0" xml:space="preserve">
    <value>Feature '{0}' is not available in C# 8.0. Please use language version {1} or greater.</value>
  </data>
  <data name="ERR_PointerTypeInPatternMatching" xml:space="preserve">
    <value>Pattern-matching is not permitted for pointer types.</value>
  </data>
  <data name="ERR_ArgumentNameInITuplePattern" xml:space="preserve">
    <value>Element names are not permitted when pattern-matching via 'System.Runtime.CompilerServices.ITuple'.</value>
  </data>
  <data name="ERR_DiscardPatternInSwitchStatement" xml:space="preserve">
    <value>The discard pattern is not permitted as a case label in a switch statement. Use 'case var _:' for a discard pattern, or 'case @_:' for a constant named '_'.</value>
  </data>
  <data name="WRN_NullabilityMismatchInExplicitlyImplementedInterface" xml:space="preserve">
    <value>Nullability of reference types in explicit interface specifier doesn't match interface implemented by the type.</value>
  </data>
  <data name="WRN_NullabilityMismatchInExplicitlyImplementedInterface_Title" xml:space="preserve">
    <value>Nullability of reference types in explicit interface specifier doesn't match interface implemented by the type.</value>
  </data>
  <data name="WRN_NullabilityMismatchInInterfaceImplementedByBase" xml:space="preserve">
    <value>'{0}' does not implement interface member '{1}'. Nullability of reference types in interface implemented by the base type doesn't match.</value>
  </data>
  <data name="WRN_NullabilityMismatchInInterfaceImplementedByBase_Title" xml:space="preserve">
    <value>Type does not implement interface member. Nullability of reference types in interface implemented by the base type doesn't match.</value>
  </data>
  <data name="WRN_DuplicateInterfaceWithNullabilityMismatchInBaseList" xml:space="preserve">
    <value>'{0}' is already listed in the interface list on type '{1}' with different nullability of reference types.</value>
  </data>
  <data name="WRN_DuplicateInterfaceWithNullabilityMismatchInBaseList_Title" xml:space="preserve">
    <value>Interface is already listed in the interface list with different nullability of reference types.</value>
  </data>
  <data name="ERR_DuplicateExplicitImpl" xml:space="preserve">
    <value>'{0}' is explicitly implemented more than once.</value>
  </data>
  <data name="ERR_UsingVarInSwitchCase" xml:space="preserve">
    <value>A using variable cannot be used directly within a switch section (consider using braces). </value>
  </data>
  <data name="ERR_GoToForwardJumpOverUsingVar" xml:space="preserve">
    <value>A goto cannot jump to a location after a using declaration.</value>
  </data>
  <data name="ERR_GoToBackwardJumpOverUsingVar" xml:space="preserve">
    <value>A goto cannot jump to a location before a using declaration within the same block.</value>
  </data>
  <data name="IDS_FeatureUsingDeclarations" xml:space="preserve">
    <value>using declarations</value>
  </data>
  <data name="ERR_FeatureInPreview" xml:space="preserve">
    <value>The feature '{0}' is currently in Preview and *unsupported*. To use Preview features, use the 'preview' language version.</value>
  </data>
  <data name="IDS_DefaultInterfaceImplementation" xml:space="preserve">
    <value>default interface implementation</value>
  </data>
  <data name="ERR_RuntimeDoesNotSupportDefaultInterfaceImplementation" xml:space="preserve">
    <value>Target runtime doesn't support default interface implementation.</value>
  </data>
  <data name="ERR_RuntimeDoesNotSupportDefaultInterfaceImplementationForMember" xml:space="preserve">
    <value>'{0}' cannot implement interface member '{1}' in type '{2}' because the target runtime doesn't support default interface implementation.</value>
  </data>
  <data name="ERR_DefaultInterfaceImplementationModifier" xml:space="preserve">
    <value>The modifier '{0}' is not valid for this item in C# {1}. Please use language version '{2}' or greater.</value>
  </data>
  <data name="ERR_ImplicitImplementationOfNonPublicInterfaceMember" xml:space="preserve">
    <value>'{0}' does not implement interface member '{1}'. '{2}' cannot implicitly implement a non-public member.</value>
  </data>
  <data name="ERR_MostSpecificImplementationIsNotFound" xml:space="preserve">
    <value>Interface member '{0}' does not have a most specific implementation. Neither '{1}', nor '{2}' are most specific.</value>
  </data>
  <data name="ERR_LanguageVersionDoesNotSupportDefaultInterfaceImplementationForMember" xml:space="preserve">
    <value>'{0}' cannot implement interface member '{1}' in type '{2}' because feature '{3}' is not available in C# {4}. Please use language version '{5}' or greater.</value>
  </data>
  <data name="ERR_RuntimeDoesNotSupportProtectedAccessForInterfaceMember" xml:space="preserve">
    <value>Target runtime doesn't support 'protected', 'protected internal', or 'private protected' accessibility for a member of an interface.</value>
  </data>
  <data name="ERR_DefaultInterfaceImplementationInNoPIAType" xml:space="preserve">
    <value>Type '{0}' cannot be embedded because it has a non-abstract member. Consider setting the 'Embed Interop Types' property to false.</value>
  </data>
  <data name="WRN_SwitchExpressionNotExhaustiveForNull" xml:space="preserve">
    <value>The switch expression does not handle some null inputs (it is not exhaustive). For example, the pattern '{0}' is not covered.</value>
  </data>
  <data name="WRN_SwitchExpressionNotExhaustiveForNull_Title" xml:space="preserve">
    <value>The switch expression does not handle some null inputs.</value>
  </data>
  <data name="WRN_SwitchExpressionNotExhaustiveForNullWithWhen" xml:space="preserve">
    <value>The switch expression does not handle some null inputs (it is not exhaustive). For example, the pattern '{0}' is not covered. However, a pattern with a 'when' clause might successfully match this value.</value>
  </data>
  <data name="WRN_SwitchExpressionNotExhaustiveForNullWithWhen_Title" xml:space="preserve">
    <value>The switch expression does not handle some null inputs.</value>
  </data>
  <data name="ERR_AttributeNotOnEventAccessor" xml:space="preserve">
    <value>Attribute '{0}' is not valid on event accessors. It is only valid on '{1}' declarations.</value>
  </data>
  <data name="IDS_FeatureObsoleteOnPropertyAccessor" xml:space="preserve">
    <value>obsolete on property accessor</value>
  </data>
  <data name="WRN_UnconsumedEnumeratorCancellationAttributeUsage" xml:space="preserve">
    <value>The EnumeratorCancellationAttribute applied to parameter '{0}' will have no effect. The attribute is only effective on a parameter of type CancellationToken in an async-iterator method returning IAsyncEnumerable</value>
  </data>
  <data name="WRN_UnconsumedEnumeratorCancellationAttributeUsage_Title" xml:space="preserve">
    <value>The EnumeratorCancellationAttribute will have no effect. The attribute is only effective on a parameter of type CancellationToken in an async-iterator method returning IAsyncEnumerable</value>
  </data>
  <data name="WRN_UndecoratedCancellationTokenParameter" xml:space="preserve">
    <value>Async-iterator '{0}' has one or more parameters of type 'CancellationToken' but none of them is decorated with the 'EnumeratorCancellation' attribute, so the cancellation token parameter from the generated 'IAsyncEnumerable&lt;&gt;.GetAsyncEnumerator' will be unconsumed</value>
  </data>
  <data name="WRN_UndecoratedCancellationTokenParameter_Title" xml:space="preserve">
    <value>Async-iterator member has one or more parameters of type 'CancellationToken' but none of them is decorated with the 'EnumeratorCancellation' attribute, so the cancellation token parameter from the generated 'IAsyncEnumerable&lt;&gt;.GetAsyncEnumerator' will be unconsumed</value>
  </data>
  <data name="ERR_MultipleEnumeratorCancellationAttributes" xml:space="preserve">
    <value>The attribute [EnumeratorCancellation] cannot be used on multiple parameters</value>
  </data>
  <data name="ERR_OverrideRefConstraintNotSatisfied" xml:space="preserve">
    <value>Method '{0}' specifies a 'class' constraint for type parameter '{1}', but corresponding type parameter '{2}' of overridden or explicitly implemented method '{3}' is not a reference type.</value>
  </data>
  <data name="ERR_OverrideValConstraintNotSatisfied" xml:space="preserve">
    <value>Method '{0}' specifies a 'struct' constraint for type parameter '{1}', but corresponding type parameter '{2}' of overridden or explicitly implemented method '{3}' is not a non-nullable value type.</value>
  </data>
  <data name="ERR_OverrideDefaultConstraintNotSatisfied" xml:space="preserve">
    <value>Method '{0}' specifies a 'default' constraint for type parameter '{1}', but corresponding type parameter '{2}' of overridden or explicitly implemented method '{3}' is constrained to a reference type or a value type.</value>
  </data>
  <data name="ERR_DefaultConstraintOverrideOnly" xml:space="preserve">
    <value>The 'default' constraint is valid on override and explicit interface implementation methods only.</value>
  </data>
  <data name="IDS_OverrideWithConstraints" xml:space="preserve">
    <value>constraints for override and explicit interface implementation methods</value>
  </data>
  <data name="WRN_NullabilityMismatchInConstraintsOnPartialImplementation" xml:space="preserve">
    <value>Partial method declarations of '{0}' have inconsistent nullability in constraints for type parameter '{1}'</value>
  </data>
  <data name="WRN_NullabilityMismatchInConstraintsOnPartialImplementation_Title" xml:space="preserve">
    <value>Partial method declarations have inconsistent nullability in constraints for type parameter</value>
  </data>
  <data name="IDS_FeatureNestedStackalloc" xml:space="preserve">
    <value>stackalloc in nested expressions</value>
  </data>
  <data name="WRN_NullabilityMismatchInTypeParameterNotNullConstraint" xml:space="preserve">
    <value>The type '{2}' cannot be used as type parameter '{1}' in the generic type or method '{0}'. Nullability of type argument '{2}' doesn't match 'notnull' constraint.</value>
  </data>
  <data name="WRN_NullabilityMismatchInTypeParameterNotNullConstraint_Title" xml:space="preserve">
    <value>The type cannot be used as type parameter in the generic type or method. Nullability of type argument doesn't match 'notnull' constraint.</value>
  </data>
  <data name="IDS_FeatureNotNullGenericTypeConstraint" xml:space="preserve">
    <value>notnull generic type constraint</value>
  </data>
  <data name="ERR_DuplicateNullSuppression" xml:space="preserve">
    <value>Duplicate null suppression operator ('!')</value>
  </data>
  <data name="ERR_ReAbstractionInNoPIAType" xml:space="preserve">
    <value>Type '{0}' cannot be embedded because it has a re-abstraction of a member from base interface. Consider setting the 'Embed Interop Types' property to false.</value>
  </data>
  <data name="ERR_BadSwitchValue" xml:space="preserve">
    <value>Command-line syntax error: '{0}' is not a valid value for the '{1}' option. The value must be of the form '{2}'.</value>
  </data>
  <data name="IDS_FeatureFunctionPointers" xml:space="preserve">
    <value>function pointers</value>
  </data>
  <data name="IDS_AddressOfMethodGroup" xml:space="preserve">
    <value>&amp;method group</value>
  </data>
  <data name="ERR_InvalidFunctionPointerCallingConvention" xml:space="preserve">
    <value>'{0}' is not a valid calling convention specifier for a function pointer.</value>
  </data>
  <data name="ERR_TypeNotFound" xml:space="preserve">
    <value>Type '{0}' is not defined.</value>
  </data>
  <data name="ERR_TypeMustBePublic" xml:space="preserve">
    <value>Type '{0}' must be public to be used as a calling convention.</value>
  </data>
  <data name="WRN_SyncAndAsyncEntryPoints" xml:space="preserve">
    <value>Method '{0}' will not be used as an entry point because a synchronous entry point '{1}' was found.</value>
  </data>
  <data name="ERR_InternalError" xml:space="preserve">
    <value>Internal error in the C# compiler.</value>
  </data>
  <data name="IDS_FeatureStaticAnonymousFunction" xml:space="preserve">
    <value>static anonymous function</value>
  </data>
  <data name="ERR_StaticAnonymousFunctionCannotCaptureThis" xml:space="preserve">
    <value>A static anonymous function cannot contain a reference to 'this' or 'base'.</value>
  </data>
  <data name="ERR_StaticAnonymousFunctionCannotCaptureVariable" xml:space="preserve">
    <value>A static anonymous function cannot contain a reference to '{0}'.</value>
  </data>
  <data name="IDS_FeatureAsyncUsing" xml:space="preserve">
    <value>asynchronous using</value>
  </data>
  <data name="IDS_FeatureParenthesizedPattern" xml:space="preserve">
    <value>parenthesized pattern</value>
  </data>
  <data name="IDS_FeatureOrPattern" xml:space="preserve">
    <value>or pattern</value>
  </data>
  <data name="IDS_FeatureAndPattern" xml:space="preserve">
    <value>and pattern</value>
  </data>
  <data name="IDS_FeatureNotPattern" xml:space="preserve">
    <value>not pattern</value>
  </data>
  <data name="IDS_FeatureTypePattern" xml:space="preserve">
    <value>type pattern</value>
  </data>
  <data name="IDS_FeatureRelationalPattern" xml:space="preserve">
    <value>relational pattern</value>
  </data>
  <data name="ERR_VarianceInterfaceNesting" xml:space="preserve">
    <value>Enums, classes, and structures cannot be declared in an interface that has an 'in' or 'out' type parameter.</value>
  </data>
  <data name="ERR_ExternEventInitializer" xml:space="preserve">
    <value>'{0}': extern event cannot have initializer</value>
  </data>
  <data name="ERR_ImplicitIndexIndexerWithName" xml:space="preserve">
    <value>Invocation of implicit Index Indexer cannot name the argument.</value>
  </data>
  <data name="ERR_ImplicitRangeIndexerWithName" xml:space="preserve">
    <value>Invocation of implicit Range Indexer cannot name the argument.</value>
  </data>
  <data name="ERR_ImplicitObjectCreationIllegalTargetType" xml:space="preserve">
    <value>The type '{0}' may not be used as the target type of new()</value>
  </data>
  <data name="ERR_ImplicitObjectCreationNotValid" xml:space="preserve">
    <value>Use of new() is not valid in this context</value>
  </data>
  <data name="ERR_ImplicitObjectCreationNoTargetType" xml:space="preserve">
    <value>There is no target type for '{0}'</value>
  </data>
  <data name="IDS_FeatureImplicitObjectCreation" xml:space="preserve">
    <value>target-typed object creation</value>
  </data>
  <data name="ERR_ExpressionTreeContainsPatternIndexOrRangeIndexer" xml:space="preserve">
    <value>An expression tree may not contain a pattern System.Index or System.Range indexer access</value>
  </data>
  <data name="ERR_ExpressionTreeContainsFromEndIndexExpression" xml:space="preserve">
    <value>An expression tree may not contain a from-end index ('^') expression.</value>
  </data>
  <data name="ERR_ExpressionTreeContainsRangeExpression" xml:space="preserve">
    <value>An expression tree may not contain a range ('..') expression.</value>
  </data>
  <data name="WRN_GeneratorFailedDuringGeneration" xml:space="preserve">
    <value>Generator '{0}' failed to generate source. It will not contribute to the output and compilation errors may occur as a result. Exception was of type '{1}' with message '{2}'</value>
    <comment>{0} is the name of the generator that failed. {1} is the type of exception that was thrown {2} is the message in the exception</comment>
  </data>
  <data name="WRN_GeneratorFailedDuringInitialization" xml:space="preserve">
    <value>Generator '{0}' failed to initialize. It will not contribute to the output and compilation errors may occur as a result. Exception was of type '{1}' with message '{2}'</value>
    <comment>{0} is the name of the generator that failed. {1} is the type of exception that was thrown {2} is the message in the exception</comment>
  </data>
  <data name="WRN_GeneratorFailedDuringGeneration_Title" xml:space="preserve">
    <value>Generator failed to generate source.</value>
  </data>
  <data name="WRN_GeneratorFailedDuringInitialization_Title" xml:space="preserve">
    <value>Generator failed to initialize.</value>
  </data>
  <data name="WRN_GeneratorFailedDuringGeneration_Description" xml:space="preserve">
    <value>Generator threw the following exception:
'{0}'.</value>
    <comment>{0} is the string representation of the exception that was thrown.</comment>
  </data>
  <data name="WRN_GeneratorFailedDuringInitialization_Description" xml:space="preserve">
    <value>Generator threw the following exception:
'{0}'.</value>
    <comment>{0} is the string representation of the exception that was thrown.</comment>
  </data>
  <data name="IDS_FeatureRecords" xml:space="preserve">
    <value>records</value>
  </data>
  <data name="IDS_FeatureInitOnlySetters" xml:space="preserve">
    <value>init-only setters</value>
  </data>
  <data name="ERR_InvalidWithReceiverType" xml:space="preserve">
    <value>The receiver of a `with` expression must have a non-void type.</value>
  </data>
  <data name="ERR_NoSingleCloneMethod" xml:space="preserve">
    <value>The receiver type '{0}' is not a valid record type.</value>
  </data>
  <data name="ERR_AssignmentInitOnly" xml:space="preserve">
    <value>Init-only property or indexer '{0}' can only be assigned in an object initializer, or on 'this' or 'base' in an instance constructor or an 'init' accessor.</value>
  </data>
  <data name="ERR_DesignatorBeneathPatternCombinator" xml:space="preserve">
    <value>A variable may not be declared within a 'not' or 'or' pattern.</value>
  </data>
  <data name="ERR_UnsupportedTypeForRelationalPattern" xml:space="preserve">
    <value>Relational patterns may not be used for a value of type '{0}'.</value>
  </data>
  <data name="ERR_RelationalPatternWithNaN" xml:space="preserve">
    <value>Relational patterns may not be used for a floating-point NaN.</value>
  </data>
  <data name="IDS_FeatureExtendedPartialMethods" xml:space="preserve">
    <value>extended partial methods</value>
  </data>
  <data name="IDS_FeatureConstantInterpolatedStrings" xml:space="preserve">
    <value>constant interpolated strings</value>
  </data>
  <data name="ERR_PartialMethodWithNonVoidReturnMustHaveAccessMods" xml:space="preserve">
    <value>Partial method '{0}' must have accessibility modifiers because it has a non-void return type.</value>
  </data>
  <data name="ERR_PartialMethodWithOutParamMustHaveAccessMods" xml:space="preserve">
    <value>Partial method '{0}' must have accessibility modifiers because it has 'out' parameters.</value>
  </data>
  <data name="ERR_PartialMethodWithAccessibilityModsMustHaveImplementation" xml:space="preserve">
    <value>Partial method '{0}' must have an implementation part because it has accessibility modifiers.</value>
  </data>
  <data name="ERR_PartialMethodWithExtendedModMustHaveAccessMods" xml:space="preserve">
    <value>Partial method '{0}' must have accessibility modifiers because it has a 'virtual', 'override', 'sealed', 'new', or 'extern' modifier.</value>
  </data>
  <data name="ERR_PartialMethodAccessibilityDifference" xml:space="preserve">
    <value>Both partial method declarations must have identical accessibility modifiers.</value>
  </data>
  <data name="ERR_PartialMethodExtendedModDifference" xml:space="preserve">
    <value>Both partial method declarations must have identical combinations of 'virtual', 'override', 'sealed', and 'new' modifiers.</value>
  </data>
  <data name="ERR_PartialMethodReturnTypeDifference" xml:space="preserve">
    <value>Both partial method declarations must have the same return type.</value>
  </data>
  <data name="ERR_PartialMethodRefReturnDifference" xml:space="preserve">
    <value>Partial method declarations must have matching ref return values.</value>
  </data>
  <data name="IDS_TopLevelStatements" xml:space="preserve">
    <value>top-level statements</value>
  </data>
  <data name="ERR_SimpleProgramLocalIsReferencedOutsideOfTopLevelStatement" xml:space="preserve">
    <value>Cannot use local variable or local function '{0}' declared in a top-level statement in this context.</value>
  </data>
  <data name="ERR_SimpleProgramMultipleUnitsWithTopLevelStatements" xml:space="preserve">
    <value>Only one compilation unit can have top-level statements.</value>
  </data>
  <data name="ERR_TopLevelStatementAfterNamespaceOrType" xml:space="preserve">
    <value>Top-level statements must precede namespace and type declarations.</value>
  </data>
  <data name="ERR_SimpleProgramDisallowsMainType" xml:space="preserve">
    <value>Cannot specify /main if there is a compilation unit with top-level statements.</value>
  </data>
  <data name="ERR_SimpleProgramNotAnExecutable" xml:space="preserve">
    <value>Program using top-level statements must be an executable.</value>
  </data>
  <data name="ERR_InvalidFuncPointerReturnTypeModifier" xml:space="preserve">
    <value>'{0}' is not a valid function pointer return type modifier. Valid modifiers are 'ref' and 'ref readonly'.</value>
  </data>
  <data name="ERR_DupReturnTypeMod" xml:space="preserve">
    <value>A return type can only have one '{0}' modifier.</value>
  </data>
  <data name="ERR_BadFuncPointerParamModifier" xml:space="preserve">
    <value>'{0}' cannot be used as a modifier on a function pointer parameter.</value>
  </data>
  <data name="ERR_BadFuncPointerArgCount" xml:space="preserve">
    <value>Function pointer '{0}' does not take {1} arguments</value>
  </data>
  <data name="ERR_MethFuncPtrMismatch" xml:space="preserve">
    <value>No overload for '{0}' matches function pointer '{1}'</value>
  </data>
  <data name="ERR_FuncPtrRefMismatch" xml:space="preserve">
    <value>Ref mismatch between '{0}' and function pointer '{1}'</value>
  </data>
  <data name="ERR_FuncPtrMethMustBeStatic" xml:space="preserve">
    <value>Cannot create a function pointer for '{0}' because it is not a static method</value>
  </data>
  <data name="ERR_AddressOfMethodGroupInExpressionTree" xml:space="preserve">
    <value>'&amp;' on method groups cannot be used in expression trees</value>
  </data>
  <data name="ERR_WrongFuncPtrCallingConvention" xml:space="preserve">
    <value>Calling convention of '{0}' is not compatible with '{1}'.</value>
  </data>
  <data name="ERR_MissingAddressOf" xml:space="preserve">
    <value>Cannot convert method group to function pointer (Are you missing a '&amp;'?)</value>
  </data>
  <data name="ERR_CannotUseReducedExtensionMethodInAddressOf" xml:space="preserve">
    <value>Cannot use an extension method with a receiver as the target of a '&amp;' operator.</value>
  </data>
  <data name="ERR_CannotUseFunctionPointerAsFixedLocal" xml:space="preserve">
    <value>The type of a local declared in a fixed statement cannot be a function pointer type.</value>
  </data>
  <data name="ERR_UnsupportedCallingConvention" xml:space="preserve">
    <value>The calling convention of '{0}' is not supported by the language.</value>
  </data>
  <data name="ERR_RuntimeDoesNotSupportUnmanagedDefaultCallConv" xml:space="preserve">
    <value>The target runtime doesn't support extensible or runtime-environment default calling conventions.</value>
  </data>
  <data name="NotSameNumberParameterTypesAndRefKinds" xml:space="preserve">
    <value>Given {0} parameter types and {1} parameter ref kinds. These arrays must have the same length.</value>
  </data>
  <data name="OutIsNotValidForReturn" xml:space="preserve">
    <value>'RefKind.Out' is not a valid ref kind for a return type.</value>
  </data>
  <data name="CallingConventionTypesRequireUnmanaged" xml:space="preserve">
    <value>Passing '{0}' is not valid unless '{1}' is 'SignatureCallingConvention.Unmanaged'.</value>
  </data>
  <data name="CallingConventionTypeIsInvalid" xml:space="preserve">
    <value>Cannot use '{0}' as a calling convention modifier.</value>
  </data>
  <data name="ERR_CannotConvertAddressOfToDelegate" xml:space="preserve">
    <value>Cannot convert &amp;method group '{0}' to delegate type '{0}'.</value>
  </data>
  <data name="ERR_AddressOfToNonFunctionPointer" xml:space="preserve">
    <value>Cannot convert &amp;method group '{0}' to non-function pointer type '{1}'.</value>
  </data>
  <data name="ERR_CannotSpecifyManagedWithUnmanagedSpecifiers" xml:space="preserve">
    <value>'managed' calling convention cannot be combined with unmanaged calling convention specifiers.</value>
  </data>
  <data name="ERR_FeatureNotAvailableInVersion9" xml:space="preserve">
    <value>Feature '{0}' is not available in C# 9.0. Please use language version {1} or greater.</value>
  </data>
  <data name="ERR_UnexpectedArgumentList" xml:space="preserve">
    <value>Unexpected argument list.</value>
  </data>
  <data name="ERR_UnexpectedOrMissingConstructorInitializerInRecord" xml:space="preserve">
    <value>A constructor declared in a record with parameter list must have 'this' constructor initializer.</value>
  </data>
  <data name="ERR_MultipleRecordParameterLists" xml:space="preserve">
    <value>Only a single record partial declaration may have a parameter list</value>
  </data>
  <data name="ERR_BadRecordBase" xml:space="preserve">
    <value>Records may only inherit from object or another record</value>
  </data>
  <data name="ERR_BadInheritanceFromRecord" xml:space="preserve">
    <value>Only records may inherit from records.</value>
  </data>
  <data name="ERR_BadRecordMemberForPositionalParameter" xml:space="preserve">
    <value>Record member '{0}' must be a readable instance property of type '{1}' to match positional parameter '{2}'.</value>
  </data>
  <data name="ERR_NoCopyConstructorInBaseType" xml:space="preserve">
    <value>No accessible copy constructor found in base type '{0}'.</value>
  </data>
  <data name="ERR_CopyConstructorMustInvokeBaseCopyConstructor" xml:space="preserve">
    <value>A copy constructor in a record must call a copy constructor of the base, or a parameterless object constructor if the record inherits from object.</value>
  </data>
  <data name="IDS_FeatureTargetTypedConditional" xml:space="preserve">
    <value>target-typed conditional expression</value>
  </data>
  <data name="ERR_DoesNotOverrideMethodFromObject" xml:space="preserve">
    <value>'{0}' does not override expected method from 'object'.</value>
  </data>
  <data name="IDS_FeatureCovariantReturnsForOverrides" xml:space="preserve">
    <value>covariant returns</value>
  </data>
  <data name="ERR_RuntimeDoesNotSupportCovariantReturnsOfClasses" xml:space="preserve">
    <value>'{0}': Target runtime doesn't support covariant return types in overrides. Return type must be '{2}' to match overridden member '{1}'</value>
  </data>
  <data name="ERR_RuntimeDoesNotSupportCovariantPropertiesOfClasses" xml:space="preserve">
    <value>'{0}': Target runtime doesn't support covariant types in overrides. Type must be '{2}' to match overridden member '{1}'</value>
  </data>
  <data name="ERR_SealedAPIInRecord" xml:space="preserve">
    <value>'{0}' cannot be sealed because containing record is not sealed.</value>
  </data>
  <data name="ERR_DoesNotOverrideBaseMethod" xml:space="preserve">
    <value>'{0}' does not override expected method from '{1}'.</value>
  </data>
  <data name="WRN_ConstOutOfRangeChecked" xml:space="preserve">
    <value>Constant value '{0}' may overflow '{1}' at runtime (use 'unchecked' syntax to override)</value>
  </data>
  <data name="WRN_ConstOutOfRangeChecked_Title" xml:space="preserve">
    <value>Constant value may overflow at runtime (use 'unchecked' syntax to override)</value>
  </data>
  <data name="ERR_CloneDisallowedInRecord" xml:space="preserve">
    <value>Members named 'Clone' are disallowed in records.</value>
  </data>
  <data name="WRN_RecordNamedDisallowed" xml:space="preserve">
    <value>Types and aliases should not be named 'record'.</value>
  </data>
  <data name="WRN_RecordNamedDisallowed_Title" xml:space="preserve">
    <value>Types and aliases should not be named 'record'.</value>
  </data>
  <data name="ERR_NotOverridableAPIInRecord" xml:space="preserve">
    <value>'{0}' must allow overriding because the containing record is not sealed.</value>
  </data>
  <data name="ERR_NonPublicAPIInRecord" xml:space="preserve">
    <value>Record member '{0}' must be public.</value>
  </data>
  <data name="ERR_SignatureMismatchInRecord" xml:space="preserve">
    <value>Record member '{0}' must return '{1}'.</value>
  </data>
  <data name="ERR_NonProtectedAPIInRecord" xml:space="preserve">
    <value>Record member '{0}' must be protected.</value>
  </data>
  <data name="ERR_DoesNotOverrideBaseEqualityContract" xml:space="preserve">
    <value>'{0}' does not override expected property from '{1}'.</value>
  </data>
  <data name="ERR_StaticAPIInRecord" xml:space="preserve">
    <value>Record member '{0}' may not be static.</value>
  </data>
  <data name="ERR_CopyConstructorWrongAccessibility" xml:space="preserve">
    <value>A copy constructor '{0}' must be public or protected because the record is not sealed.</value>
  </data>
  <data name="ERR_NonPrivateAPIInRecord" xml:space="preserve">
    <value>Record member '{0}' must be private.</value>
  </data>
  <data name="WRN_PrecedenceInversion" xml:space="preserve">
    <value>Operator '{0}' cannot be used here due to precedence. Use parentheses to disambiguate.</value>
  </data>
  <data name="WRN_PrecedenceInversion_Title" xml:space="preserve">
    <value>Operator cannot be used here due to precedence.</value>
  </data>
  <data name="IDS_FeatureModuleInitializers" xml:space="preserve">
    <value>module initializers</value>
  </data>
  <data name="ERR_ModuleInitializerMethodMustBeAccessibleOutsideTopLevelType" xml:space="preserve">
    <value>Module initializer method '{0}' must be accessible at the module level</value>
  </data>
  <data name="ERR_ModuleInitializerMethodMustBeStaticParameterlessVoid" xml:space="preserve">
    <value>Module initializer method '{0}' must be static, must have no parameters, and must return 'void'</value>
  </data>
  <data name="ERR_ModuleInitializerMethodAndContainingTypesMustNotBeGeneric" xml:space="preserve">
    <value>Module initializer method '{0}' must not be generic and must not be contained in a generic type</value>
  </data>
  <data name="ERR_ModuleInitializerMethodMustBeOrdinary" xml:space="preserve">
    <value>A module initializer must be an ordinary member method</value>
  </data>
  <data name="IDS_FeatureExtensionGetAsyncEnumerator" xml:space="preserve">
    <value>extension GetAsyncEnumerator</value>
  </data>
  <data name="IDS_FeatureExtensionGetEnumerator" xml:space="preserve">
    <value>extension GetEnumerator</value>
  </data>
  <data name="ERR_UnmanagedCallersOnlyRequiresStatic" xml:space="preserve">
    <value>'UnmanagedCallersOnly' can only be applied to ordinary static methods or static local functions.</value>
    <comment>UnmanagedCallersOnly is not localizable.</comment>
  </data>
  <data name="ERR_InvalidUnmanagedCallersOnlyCallConv" xml:space="preserve">
    <value>'{0}' is not a valid calling convention type for 'UnmanagedCallersOnly'.</value>
    <comment>UnmanagedCallersOnly is not localizable.</comment>
  </data>
  <data name="ERR_CannotUseManagedTypeInUnmanagedCallersOnly" xml:space="preserve">
    <value>Cannot use '{0}' as a {1} type on a method attributed with 'UnmanagedCallersOnly'.</value>
    <comment>1 is the localized word for 'parameter' or 'return'. UnmanagedCallersOnly is not localizable.</comment>
  </data>
  <data name="ERR_UnmanagedCallersOnlyMethodOrTypeCannotBeGeneric" xml:space="preserve">
    <value>Methods attributed with 'UnmanagedCallersOnly' cannot have generic type parameters and cannot be declared in a generic type.</value>
    <comment>UnmanagedCallersOnly is not localizable.</comment>
  </data>
  <data name="ERR_UnmanagedCallersOnlyMethodsCannotBeCalledDirectly" xml:space="preserve">
    <value>'{0}' is attributed with 'UnmanagedCallersOnly' and cannot be called directly. Obtain a function pointer to this method.</value>
    <comment>UnmanagedCallersOnly is not localizable.</comment>
  </data>
  <data name="ERR_UnmanagedCallersOnlyMethodsCannotBeConvertedToDelegate" xml:space="preserve">
    <value>'{0}' is attributed with 'UnmanagedCallersOnly' and cannot be converted to a delegate type. Obtain a function pointer to this method.</value>
    <comment>UnmanagedCallersOnly is not localizable.</comment>
  </data>
  <data name="ERR_EntryPointCannotBeUnmanagedCallersOnly" xml:space="preserve">
    <value>Application entry points cannot be attributed with 'UnmanagedCallersOnly'.</value>
    <comment>UnmanagedCallersOnly is not localizable.</comment>
  </data>
  <data name="ERR_ModuleInitializerCannotBeUnmanagedCallersOnly" xml:space="preserve">
    <value>Module initializer cannot be attributed with 'UnmanagedCallersOnly'.</value>
    <comment>UnmanagedCallersOnly is not localizable.</comment>
  </data>
  <data name="WRN_RecordEqualsWithoutGetHashCode" xml:space="preserve">
    <value>'{0}' defines 'Equals' but not 'GetHashCode'</value>
    <comment>'GetHashCode' and 'Equals' are not localizable.</comment>
  </data>
  <data name="WRN_RecordEqualsWithoutGetHashCode_Title" xml:space="preserve">
    <value>Record defines 'Equals' but not 'GetHashCode'.</value>
    <comment>'GetHashCode' and 'Equals' are not localizable.</comment>
  </data>
  <data name="ERR_InitCannotBeReadonly" xml:space="preserve">
    <value>'init' accessors cannot be marked 'readonly'. Mark '{0}' readonly instead.</value>
  </data>
  <data name="IDS_FeatureDiscards" xml:space="preserve">
    <value>discards</value>
  </data>
  <data name="IDS_FeatureMixedDeclarationsAndExpressionsInDeconstruction" xml:space="preserve">
    <value>Mixed declarations and expressions in deconstruction</value>
  </data>
  <data name="IDS_FeatureVarianceSafetyForStaticInterfaceMembers" xml:space="preserve">
    <value>variance safety for static interface members</value>
  </data>
  <data name="ERR_EqualityContractRequiresGetter" xml:space="preserve">
    <value>Record equality contract property '{0}' must have a get accessor.</value>
  </data>
  <data name="WRN_AnalyzerReferencesFramework" xml:space="preserve">
    <value>The assembly '{0}' containing type '{1}' references .NET Framework, which is not supported.</value>
    <comment>{1} is the type that was loaded, {0} is the containing assembly.</comment>
  </data>
  <data name="WRN_AnalyzerReferencesFramework_Title" xml:space="preserve">
    <value>The loaded assembly references .NET Framework, which is not supported.</value>
  </data>
  <data name="ERR_BadFieldTypeInRecord" xml:space="preserve">
    <value>The type '{0}' may not be used for a field of a record.</value>
  </data>
  <data name="ERR_FunctionPointersCannotBeCalledWithNamedArguments" xml:space="preserve">
    <value>A function pointer cannot be called with named arguments.</value>
  </data>
<<<<<<< HEAD
  <data name="IDS_SingleLineNamespace" xml:space="preserve">
    <value>single-line namespace</value>
  </data>
  <data name="ERR_MultipleSingleLineNamespace" xml:space="preserve">
    <value>Source file can only contain one single-line namespace declaration.</value>
  </data>
  <data name="ERR_SingleLineAndNormalNamespace" xml:space="preserve">
    <value>Source file can not contain both single-line and normal namespace declarations.</value>
  </data>
  <data name="ERR_SingleLineNamespaceNotBeforeAllMembers" xml:space="preserve">
    <value>Single-line namespace must precede all other members in a file.</value>
=======
  <data name="WRN_UnreadRecordParameter" xml:space="preserve">
    <value>Parameter '{0}' is unread. Did you forget to use it to initialize the property with that name?</value>
  </data>
  <data name="WRN_UnreadRecordParameter_Title" xml:space="preserve">
    <value>Parameter is unread. Did you forget to use it to initialize the property with that name?</value>
  </data>
  <data name="ERR_RecordAmbigCtor" xml:space="preserve">
    <value>The primary constructor conflicts with the synthesized copy constructor.</value>
  </data>
  <data name="WRN_DoNotCompareFunctionPointers" xml:space="preserve">
    <value>Comparison of function pointers might yield an unexpected result, since pointers to the same function may be distinct.</value>
  </data>
  <data name="WRN_DoNotCompareFunctionPointers_Title" xml:space="preserve">
    <value>Do not compare function pointer values</value>
  </data>
  <data name="ERR_FunctionPointerTypesInAttributeNotSupported" xml:space="preserve">
    <value>Using a function pointer type in a 'typeof' in an attribute is not supported.</value>
>>>>>>> 1cbe4958
  </data>
</root><|MERGE_RESOLUTION|>--- conflicted
+++ resolved
@@ -6582,7 +6582,6 @@
   <data name="ERR_FunctionPointersCannotBeCalledWithNamedArguments" xml:space="preserve">
     <value>A function pointer cannot be called with named arguments.</value>
   </data>
-<<<<<<< HEAD
   <data name="IDS_SingleLineNamespace" xml:space="preserve">
     <value>single-line namespace</value>
   </data>
@@ -6594,7 +6593,7 @@
   </data>
   <data name="ERR_SingleLineNamespaceNotBeforeAllMembers" xml:space="preserve">
     <value>Single-line namespace must precede all other members in a file.</value>
-=======
+  </data>
   <data name="WRN_UnreadRecordParameter" xml:space="preserve">
     <value>Parameter '{0}' is unread. Did you forget to use it to initialize the property with that name?</value>
   </data>
@@ -6612,6 +6611,5 @@
   </data>
   <data name="ERR_FunctionPointerTypesInAttributeNotSupported" xml:space="preserve">
     <value>Using a function pointer type in a 'typeof' in an attribute is not supported.</value>
->>>>>>> 1cbe4958
   </data>
 </root>