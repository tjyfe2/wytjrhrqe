﻿<?xml version="1.0" encoding="utf-8"?>
<root>
  <!-- 
    Microsoft ResX Schema 
    
    Version 2.0
    
    The primary goals of this format is to allow a simple XML format 
    that is mostly human readable. The generation and parsing of the 
    various data types are done through the TypeConverter classes 
    associated with the data types.
    
    Example:
    
    ... ado.net/XML headers & schema ...
    <resheader name="resmimetype">text/microsoft-resx</resheader>
    <resheader name="version">2.0</resheader>
    <resheader name="reader">System.Resources.ResXResourceReader, System.Windows.Forms, ...</resheader>
    <resheader name="writer">System.Resources.ResXResourceWriter, System.Windows.Forms, ...</resheader>
    <data name="Name1"><value>this is my long string</value><comment>this is a comment</comment></data>
    <data name="Color1" type="System.Drawing.Color, System.Drawing">Blue</data>
    <data name="Bitmap1" mimetype="application/x-microsoft.net.object.binary.base64">
        <value>[base64 mime encoded serialized .NET Framework object]</value>
    </data>
    <data name="Icon1" type="System.Drawing.Icon, System.Drawing" mimetype="application/x-microsoft.net.object.bytearray.base64">
        <value>[base64 mime encoded string representing a byte array form of the .NET Framework object]</value>
        <comment>This is a comment</comment>
    </data>
                
    There are any number of "resheader" rows that contain simple 
    name/value pairs.
    
    Each data row contains a name, and value. The row also contains a 
    type or mimetype. Type corresponds to a .NET class that support 
    text/value conversion through the TypeConverter architecture. 
    Classes that don't support this are serialized and stored with the 
    mimetype set.
    
    The mimetype is used for serialized objects, and tells the 
    ResXResourceReader how to depersist the object. This is currently not 
    extensible. For a given mimetype the value must be set accordingly:
    
    Note - application/x-microsoft.net.object.binary.base64 is the format 
    that the ResXResourceWriter will generate, however the reader can 
    read any of the formats listed below.
    
    mimetype: application/x-microsoft.net.object.binary.base64
    value   : The object must be serialized with 
            : System.Runtime.Serialization.Formatters.Binary.BinaryFormatter
            : and then encoded with base64 encoding.
    
    mimetype: application/x-microsoft.net.object.soap.base64
    value   : The object must be serialized with 
            : System.Runtime.Serialization.Formatters.Soap.SoapFormatter
            : and then encoded with base64 encoding.

    mimetype: application/x-microsoft.net.object.bytearray.base64
    value   : The object must be serialized into a byte array 
            : using a System.ComponentModel.TypeConverter
            : and then encoded with base64 encoding.
    -->
  <xsd:schema id="root" xmlns="" xmlns:xsd="http://www.w3.org/2001/XMLSchema" xmlns:msdata="urn:schemas-microsoft-com:xml-msdata">
    <xsd:import namespace="http://www.w3.org/XML/1998/namespace" />
    <xsd:element name="root" msdata:IsDataSet="true">
      <xsd:complexType>
        <xsd:choice maxOccurs="unbounded">
          <xsd:element name="metadata">
            <xsd:complexType>
              <xsd:sequence>
                <xsd:element name="value" type="xsd:string" minOccurs="0" />
              </xsd:sequence>
              <xsd:attribute name="name" use="required" type="xsd:string" />
              <xsd:attribute name="type" type="xsd:string" />
              <xsd:attribute name="mimetype" type="xsd:string" />
              <xsd:attribute ref="xml:space" />
            </xsd:complexType>
          </xsd:element>
          <xsd:element name="assembly">
            <xsd:complexType>
              <xsd:attribute name="alias" type="xsd:string" />
              <xsd:attribute name="name" type="xsd:string" />
            </xsd:complexType>
          </xsd:element>
          <xsd:element name="data">
            <xsd:complexType>
              <xsd:sequence>
                <xsd:element name="value" type="xsd:string" minOccurs="0" msdata:Ordinal="1" />
                <xsd:element name="comment" type="xsd:string" minOccurs="0" msdata:Ordinal="2" />
              </xsd:sequence>
              <xsd:attribute name="name" type="xsd:string" use="required" msdata:Ordinal="1" />
              <xsd:attribute name="type" type="xsd:string" msdata:Ordinal="3" />
              <xsd:attribute name="mimetype" type="xsd:string" msdata:Ordinal="4" />
              <xsd:attribute ref="xml:space" />
            </xsd:complexType>
          </xsd:element>
          <xsd:element name="resheader">
            <xsd:complexType>
              <xsd:sequence>
                <xsd:element name="value" type="xsd:string" minOccurs="0" msdata:Ordinal="1" />
              </xsd:sequence>
              <xsd:attribute name="name" type="xsd:string" use="required" />
            </xsd:complexType>
          </xsd:element>
        </xsd:choice>
      </xsd:complexType>
    </xsd:element>
  </xsd:schema>
  <resheader name="resmimetype">
    <value>text/microsoft-resx</value>
  </resheader>
  <resheader name="version">
    <value>2.0</value>
  </resheader>
  <resheader name="reader">
    <value>System.Resources.ResXResourceReader, System.Windows.Forms, Version=4.0.0.0, Culture=neutral, PublicKeyToken=b77a5c561934e089</value>
  </resheader>
  <resheader name="writer">
    <value>System.Resources.ResXResourceWriter, System.Windows.Forms, Version=4.0.0.0, Culture=neutral, PublicKeyToken=b77a5c561934e089</value>
  </resheader>
  <data name="IDS_NULL" xml:space="preserve">
    <value>&lt;null&gt;</value>
  </data>
  <data name="IDS_RELATEDERROR" xml:space="preserve">
    <value>(Location of symbol related to previous error)</value>
  </data>
  <data name="IDS_RELATEDWARNING" xml:space="preserve">
    <value>(Location of symbol related to previous warning)</value>
  </data>
  <data name="IDS_XMLIGNORED" xml:space="preserve">
    <value>&lt;!-- Badly formed XML comment ignored for member "{0}" --&gt;</value>
  </data>
  <data name="IDS_XMLIGNORED2" xml:space="preserve">
    <value> Badly formed XML file "{0}" cannot be included </value>
  </data>
  <data name="IDS_XMLFAILEDINCLUDE" xml:space="preserve">
    <value> Failed to insert some or all of included XML </value>
  </data>
  <data name="IDS_XMLBADINCLUDE" xml:space="preserve">
    <value> Include tag is invalid </value>
  </data>
  <data name="IDS_XMLNOINCLUDE" xml:space="preserve">
    <value> No matching elements were found for the following include tag </value>
  </data>
  <data name="IDS_XMLMISSINGINCLUDEFILE" xml:space="preserve">
    <value>Missing file attribute</value>
  </data>
  <data name="IDS_XMLMISSINGINCLUDEPATH" xml:space="preserve">
    <value>Missing path attribute</value>
  </data>
  <data name="IDS_GlobalNamespace" xml:space="preserve">
    <value>&lt;global namespace&gt;</value>
  </data>
  <data name="IDS_FeatureGenerics" xml:space="preserve">
    <value>generics</value>
  </data>
  <data name="IDS_FeatureAnonDelegates" xml:space="preserve">
    <value>anonymous methods</value>
  </data>
  <data name="IDS_FeatureModuleAttrLoc" xml:space="preserve">
    <value>module as an attribute target specifier</value>
  </data>
  <data name="IDS_FeatureGlobalNamespace" xml:space="preserve">
    <value>namespace alias qualifier</value>
  </data>
  <data name="IDS_FeatureFixedBuffer" xml:space="preserve">
    <value>fixed size buffers</value>
  </data>
  <data name="IDS_FeaturePragma" xml:space="preserve">
    <value>#pragma</value>
  </data>
  <data name="IDS_FeatureStaticClasses" xml:space="preserve">
    <value>static classes</value>
  </data>
  <data name="IDS_FeaturePartialTypes" xml:space="preserve">
    <value>partial types</value>
  </data>
  <data name="IDS_FeatureAsync" xml:space="preserve">
    <value>async function</value>
  </data>
  <data name="IDS_FeatureSwitchOnBool" xml:space="preserve">
    <value>switch on boolean type</value>
  </data>
  <data name="IDS_MethodGroup" xml:space="preserve">
    <value>method group</value>
  </data>
  <data name="IDS_AnonMethod" xml:space="preserve">
    <value>anonymous method</value>
  </data>
  <data name="IDS_Lambda" xml:space="preserve">
    <value>lambda expression</value>
  </data>
  <data name="IDS_Collection" xml:space="preserve">
    <value>collection</value>
  </data>
  <data name="IDS_FeaturePropertyAccessorMods" xml:space="preserve">
    <value>access modifiers on properties</value>
  </data>
  <data name="IDS_FeatureExternAlias" xml:space="preserve">
    <value>extern alias</value>
  </data>
  <data name="IDS_FeatureIterators" xml:space="preserve">
    <value>iterators</value>
  </data>
  <data name="IDS_FeatureDefault" xml:space="preserve">
    <value>default operator</value>
  </data>
  <data name="IDS_FeatureNullable" xml:space="preserve">
    <value>nullable types</value>
  </data>
  <data name="IDS_FeaturePatternMatching" xml:space="preserve">
    <value>pattern matching</value>
  </data>
  <data name="IDS_FeaturePatternMatching2" xml:space="preserve">
    <value>pattern matching experimental features</value>
  </data>
  <data name="IDS_FeatureImplicitArray" xml:space="preserve">
    <value>implicitly typed array</value>
  </data>
  <data name="IDS_FeatureImplicitLocal" xml:space="preserve">
    <value>implicitly typed local variable</value>
  </data>
  <data name="IDS_FeatureAnonymousTypes" xml:space="preserve">
    <value>anonymous types</value>
  </data>
  <data name="IDS_FeatureAutoImplementedProperties" xml:space="preserve">
    <value>automatically implemented properties</value>
  </data>
  <data name="IDS_FeatureReadonlyAutoImplementedProperties" xml:space="preserve">
    <value>readonly automatically implemented properties</value>
  </data>
  <data name="IDS_FeatureObjectInitializer" xml:space="preserve">
    <value>object initializer</value>
  </data>
  <data name="IDS_FeatureCollectionInitializer" xml:space="preserve">
    <value>collection initializer</value>
  </data>
  <data name="IDS_FeatureQueryExpression" xml:space="preserve">
    <value>query expression</value>
  </data>
  <data name="IDS_FeatureExtensionMethod" xml:space="preserve">
    <value>extension method</value>
  </data>
  <data name="IDS_FeaturePartialMethod" xml:space="preserve">
    <value>partial method</value>
  </data>
  <data name="IDS_SK_METHOD" xml:space="preserve">
    <value>method</value>
  </data>
  <data name="IDS_SK_TYPE" xml:space="preserve">
    <value>type</value>
  </data>
  <data name="IDS_SK_NAMESPACE" xml:space="preserve">
    <value>namespace</value>
  </data>
  <data name="IDS_SK_FIELD" xml:space="preserve">
    <value>field</value>
  </data>
  <data name="IDS_SK_PROPERTY" xml:space="preserve">
    <value>property</value>
  </data>
  <data name="IDS_SK_UNKNOWN" xml:space="preserve">
    <value>element</value>
  </data>
  <data name="IDS_SK_VARIABLE" xml:space="preserve">
    <value>variable</value>
  </data>
  <data name="IDS_SK_LABEL" xml:space="preserve">
    <value>label</value>
  </data>
  <data name="IDS_SK_EVENT" xml:space="preserve">
    <value>event</value>
  </data>
  <data name="IDS_SK_TYVAR" xml:space="preserve">
    <value>type parameter</value>
  </data>
  <data name="IDS_SK_ALIAS" xml:space="preserve">
    <value>using alias</value>
  </data>
  <data name="IDS_SK_EXTERNALIAS" xml:space="preserve">
    <value>extern alias</value>
  </data>
  <data name="IDS_FOREACHLOCAL" xml:space="preserve">
    <value>foreach iteration variable</value>
  </data>
  <data name="IDS_FIXEDLOCAL" xml:space="preserve">
    <value>fixed variable</value>
  </data>
  <data name="IDS_USINGLOCAL" xml:space="preserve">
    <value>using variable</value>
  </data>
  <data name="IDS_Contravariant" xml:space="preserve">
    <value>contravariant</value>
  </data>
  <data name="IDS_Contravariantly" xml:space="preserve">
    <value>contravariantly</value>
  </data>
  <data name="IDS_Covariant" xml:space="preserve">
    <value>covariant</value>
  </data>
  <data name="IDS_Covariantly" xml:space="preserve">
    <value>covariantly</value>
  </data>
  <data name="IDS_Invariantly" xml:space="preserve">
    <value>invariantly</value>
  </data>
  <data name="IDS_FeatureDynamic" xml:space="preserve">
    <value>dynamic</value>
  </data>
  <data name="IDS_FeatureNamedArgument" xml:space="preserve">
    <value>named argument</value>
  </data>
  <data name="IDS_FeatureOptionalParameter" xml:space="preserve">
    <value>optional parameter</value>
  </data>
  <data name="IDS_FeatureExceptionFilter" xml:space="preserve">
    <value>exception filter</value>
  </data>
  <data name="IDS_FeatureTypeVariance" xml:space="preserve">
    <value>type variance</value>
  </data>
  <data name="XML_InvalidToken" xml:space="preserve">
    <value>The character(s) '{0}' cannot be used at this location.</value>
  </data>
  <data name="XML_IncorrectComment" xml:space="preserve">
    <value>Incorrect syntax was used in a comment.</value>
  </data>
  <data name="XML_InvalidCharEntity" xml:space="preserve">
    <value>An invalid character was found inside an entity reference.</value>
  </data>
  <data name="XML_ExpectedEndOfTag" xml:space="preserve">
    <value>Expected '&gt;' or '/&gt;' to close tag '{0}'.</value>
  </data>
  <data name="XML_ExpectedIdentifier" xml:space="preserve">
    <value>An identifier was expected.</value>
  </data>
  <data name="XML_InvalidUnicodeChar" xml:space="preserve">
    <value>Invalid unicode character.</value>
  </data>
  <data name="XML_InvalidWhitespace" xml:space="preserve">
    <value>Whitespace is not allowed at this location.</value>
  </data>
  <data name="XML_LessThanInAttributeValue" xml:space="preserve">
    <value>The character '&lt;' cannot be used in an attribute value.</value>
  </data>
  <data name="XML_MissingEqualsAttribute" xml:space="preserve">
    <value>Missing equals sign between attribute and attribute value.</value>
  </data>
  <data name="XML_RefUndefinedEntity_1" xml:space="preserve">
    <value>Reference to undefined entity '{0}'.</value>
  </data>
  <data name="XML_StringLiteralNoStartQuote" xml:space="preserve">
    <value>A string literal was expected, but no opening quotation mark was found.</value>
  </data>
  <data name="XML_StringLiteralNoEndQuote" xml:space="preserve">
    <value>Missing closing quotation mark for string literal.</value>
  </data>
  <data name="XML_StringLiteralNonAsciiQuote" xml:space="preserve">
    <value>Non-ASCII quotations marks may not be used around string literals.</value>
  </data>
  <data name="XML_EndTagNotExpected" xml:space="preserve">
    <value>End tag was not expected at this location.</value>
  </data>
  <data name="XML_ElementTypeMatch" xml:space="preserve">
    <value>End tag '{0}' does not match the start tag '{1}'.</value>
  </data>
  <data name="XML_EndTagExpected" xml:space="preserve">
    <value>Expected an end tag for element '{0}'.</value>
  </data>
  <data name="XML_WhitespaceMissing" xml:space="preserve">
    <value>Required white space was missing.</value>
  </data>
  <data name="XML_ExpectedEndOfXml" xml:space="preserve">
    <value>Unexpected character at this location.</value>
  </data>
  <data name="XML_CDataEndTagNotAllowed" xml:space="preserve">
    <value>The literal string ']]&gt;' is not allowed in element content.</value>
  </data>
  <data name="XML_DuplicateAttribute" xml:space="preserve">
    <value>Duplicate '{0}' attribute</value>
  </data>
  <data name="ERR_NoMetadataFile" xml:space="preserve">
    <value>Metadata file '{0}' could not be found</value>
  </data>
  <data name="ERR_MetadataReferencesNotSupported" xml:space="preserve">
    <value>Metadata references are not supported.</value>
  </data>
  <data name="FTL_MetadataCantOpenFile" xml:space="preserve">
    <value>Metadata file '{0}' could not be opened -- {1}</value>
  </data>
  <data name="ERR_NoTypeDef" xml:space="preserve">
    <value>The type '{0}' is defined in an assembly that is not referenced. You must add a reference to assembly '{1}'.</value>
  </data>
  <data name="ERR_NoTypeDefFromModule" xml:space="preserve">
    <value>The type '{0}' is defined in a module that has not been added. You must add the module '{1}'.</value>
  </data>
  <data name="ERR_OutputWriteFailed" xml:space="preserve">
    <value>Could not write to output file '{0}' -- '{1}'</value>
  </data>
  <data name="ERR_MultipleEntryPoints" xml:space="preserve">
    <value>Program has more than one entry point defined. Compile with /main to specify the type that contains the entry point.</value>
  </data>
  <data name="ERR_BadBinaryOps" xml:space="preserve">
    <value>Operator '{0}' cannot be applied to operands of type '{1}' and '{2}'</value>
  </data>
  <data name="ERR_IntDivByZero" xml:space="preserve">
    <value>Division by constant zero</value>
  </data>
  <data name="ERR_BadIndexLHS" xml:space="preserve">
    <value>Cannot apply indexing with [] to an expression of type '{0}'</value>
  </data>
  <data name="ERR_BadIndexCount" xml:space="preserve">
    <value>Wrong number of indices inside []; expected {0}</value>
  </data>
  <data name="ERR_BadUnaryOp" xml:space="preserve">
    <value>Operator '{0}' cannot be applied to operand of type '{1}'</value>
  </data>
  <data name="ERR_ThisInStaticMeth" xml:space="preserve">
    <value>Keyword 'this' is not valid in a static property, static method, or static field initializer</value>
  </data>
  <data name="ERR_ThisInBadContext" xml:space="preserve">
    <value>Keyword 'this' is not available in the current context</value>
  </data>
  <data name="WRN_InvalidMainSig" xml:space="preserve">
    <value>'{0}' has the wrong signature to be an entry point</value>
  </data>
  <data name="WRN_InvalidMainSig_Title" xml:space="preserve">
    <value>Method has the wrong signature to be an entry point</value>
  </data>
  <data name="ERR_NoImplicitConv" xml:space="preserve">
    <value>Cannot implicitly convert type '{0}' to '{1}'</value>
  </data>
  <data name="ERR_NoExplicitConv" xml:space="preserve">
    <value>Cannot convert type '{0}' to '{1}'</value>
  </data>
  <data name="ERR_ConstOutOfRange" xml:space="preserve">
    <value>Constant value '{0}' cannot be converted to a '{1}'</value>
  </data>
  <data name="ERR_AmbigBinaryOps" xml:space="preserve">
    <value>Operator '{0}' is ambiguous on operands of type '{1}' and '{2}'</value>
  </data>
  <data name="ERR_AmbigUnaryOp" xml:space="preserve">
    <value>Operator '{0}' is ambiguous on an operand of type '{1}'</value>
  </data>
  <data name="ERR_InAttrOnOutParam" xml:space="preserve">
    <value>An out parameter cannot have the In attribute</value>
  </data>
  <data name="ERR_ValueCantBeNull" xml:space="preserve">
    <value>Cannot convert null to '{0}' because it is a non-nullable value type</value>
  </data>
  <data name="ERR_NoExplicitBuiltinConv" xml:space="preserve">
    <value>Cannot convert type '{0}' to '{1}' via a reference conversion, boxing conversion, unboxing conversion, wrapping conversion, or null type conversion</value>
  </data>
  <data name="FTL_DebugEmitFailure" xml:space="preserve">
    <value>Unexpected error writing debug information -- '{0}'</value>
  </data>
  <data name="ERR_BadVisReturnType" xml:space="preserve">
    <value>Inconsistent accessibility: return type '{1}' is less accessible than method '{0}'</value>
  </data>
  <data name="ERR_BadVisParamType" xml:space="preserve">
    <value>Inconsistent accessibility: parameter type '{1}' is less accessible than method '{0}'</value>
  </data>
  <data name="ERR_BadVisFieldType" xml:space="preserve">
    <value>Inconsistent accessibility: field type '{1}' is less accessible than field '{0}'</value>
  </data>
  <data name="ERR_BadVisPropertyType" xml:space="preserve">
    <value>Inconsistent accessibility: property type '{1}' is less accessible than property '{0}'</value>
  </data>
  <data name="ERR_BadVisIndexerReturn" xml:space="preserve">
    <value>Inconsistent accessibility: indexer return type '{1}' is less accessible than indexer '{0}'</value>
  </data>
  <data name="ERR_BadVisIndexerParam" xml:space="preserve">
    <value>Inconsistent accessibility: parameter type '{1}' is less accessible than indexer '{0}'</value>
  </data>
  <data name="ERR_BadVisOpReturn" xml:space="preserve">
    <value>Inconsistent accessibility: return type '{1}' is less accessible than operator '{0}'</value>
  </data>
  <data name="ERR_BadVisOpParam" xml:space="preserve">
    <value>Inconsistent accessibility: parameter type '{1}' is less accessible than operator '{0}'</value>
  </data>
  <data name="ERR_BadVisDelegateReturn" xml:space="preserve">
    <value>Inconsistent accessibility: return type '{1}' is less accessible than delegate '{0}'</value>
  </data>
  <data name="ERR_BadVisDelegateParam" xml:space="preserve">
    <value>Inconsistent accessibility: parameter type '{1}' is less accessible than delegate '{0}'</value>
  </data>
  <data name="ERR_BadVisBaseClass" xml:space="preserve">
    <value>Inconsistent accessibility: base class '{1}' is less accessible than class '{0}'</value>
  </data>
  <data name="ERR_BadVisBaseInterface" xml:space="preserve">
    <value>Inconsistent accessibility: base interface '{1}' is less accessible than interface '{0}'</value>
  </data>
  <data name="ERR_EventNeedsBothAccessors" xml:space="preserve">
    <value>'{0}': event property must have both add and remove accessors</value>
  </data>
  <data name="ERR_EventNotDelegate" xml:space="preserve">
    <value>'{0}': event must be of a delegate type</value>
  </data>
  <data name="WRN_UnreferencedEvent" xml:space="preserve">
    <value>The event '{0}' is never used</value>
  </data>
  <data name="WRN_UnreferencedEvent_Title" xml:space="preserve">
    <value>Event is never used</value>
  </data>
  <data name="ERR_InterfaceEventInitializer" xml:space="preserve">
    <value>'{0}': event in interface cannot have initializer</value>
  </data>
  <data name="ERR_EventPropertyInInterface" xml:space="preserve">
    <value>An event in an interface cannot have add or remove accessors</value>
  </data>
  <data name="ERR_BadEventUsage" xml:space="preserve">
    <value>The event '{0}' can only appear on the left hand side of += or -= (except when used from within the type '{1}')</value>
  </data>
  <data name="ERR_ExplicitEventFieldImpl" xml:space="preserve">
    <value>An explicit interface implementation of an event must use event accessor syntax</value>
  </data>
  <data name="ERR_CantOverrideNonEvent" xml:space="preserve">
    <value>'{0}': cannot override; '{1}' is not an event</value>
  </data>
  <data name="ERR_AddRemoveMustHaveBody" xml:space="preserve">
    <value>An add or remove accessor must have a body</value>
  </data>
  <data name="ERR_AbstractEventInitializer" xml:space="preserve">
    <value>'{0}': abstract event cannot have initializer</value>
  </data>
  <data name="ERR_ReservedAssemblyName" xml:space="preserve">
    <value>The assembly name '{0}' is reserved and cannot be used as a reference in an interactive session</value>
  </data>
  <data name="ERR_ReservedEnumerator" xml:space="preserve">
    <value>The enumerator name '{0}' is reserved and cannot be used</value>
  </data>
  <data name="ERR_AsMustHaveReferenceType" xml:space="preserve">
    <value>The as operator must be used with a reference type or nullable type ('{0}' is a non-nullable value type)</value>
  </data>
  <data name="WRN_LowercaseEllSuffix" xml:space="preserve">
    <value>The 'l' suffix is easily confused with the digit '1' -- use 'L' for clarity</value>
  </data>
  <data name="WRN_LowercaseEllSuffix_Title" xml:space="preserve">
    <value>The 'l' suffix is easily confused with the digit '1'</value>
  </data>
  <data name="ERR_BadEventUsageNoField" xml:space="preserve">
    <value>The event '{0}' can only appear on the left hand side of += or -=</value>
  </data>
  <data name="ERR_ConstraintOnlyAllowedOnGenericDecl" xml:space="preserve">
    <value>Constraints are not allowed on non-generic declarations</value>
  </data>
  <data name="ERR_TypeParamMustBeIdentifier" xml:space="preserve">
    <value>Type parameter declaration must be an identifier not a type</value>
  </data>
  <data name="ERR_MemberReserved" xml:space="preserve">
    <value>Type '{1}' already reserves a member called '{0}' with the same parameter types</value>
  </data>
  <data name="ERR_DuplicateParamName" xml:space="preserve">
    <value>The parameter name '{0}' is a duplicate</value>
  </data>
  <data name="ERR_DuplicateNameInNS" xml:space="preserve">
    <value>The namespace '{1}' already contains a definition for '{0}'</value>
  </data>
  <data name="ERR_DuplicateNameInClass" xml:space="preserve">
    <value>The type '{0}' already contains a definition for '{1}'</value>
  </data>
  <data name="ERR_NameNotInContext" xml:space="preserve">
    <value>The name '{0}' does not exist in the current context</value>
  </data>
  <data name="ERR_NameNotInContextPossibleMissingReference" xml:space="preserve">
    <value>The name '{0}' does not exist in the current context (are you missing a reference to assembly '{1}'?)</value>
  </data>
  <data name="ERR_AmbigContext" xml:space="preserve">
    <value>'{0}' is an ambiguous reference between '{1}' and '{2}'</value>
  </data>
  <data name="WRN_DuplicateUsing" xml:space="preserve">
    <value>The using directive for '{0}' appeared previously in this namespace</value>
  </data>
  <data name="WRN_DuplicateUsing_Title" xml:space="preserve">
    <value>Using directive appeared previously in this namespace</value>
  </data>
  <data name="ERR_BadMemberFlag" xml:space="preserve">
    <value>The modifier '{0}' is not valid for this item</value>
  </data>
  <data name="ERR_BadMemberProtection" xml:space="preserve">
    <value>More than one protection modifier</value>
  </data>
  <data name="WRN_NewRequired" xml:space="preserve">
    <value>'{0}' hides inherited member '{1}'. Use the new keyword if hiding was intended.</value>
  </data>
  <data name="WRN_NewRequired_Title" xml:space="preserve">
    <value>Member hides inherited member; missing new keyword</value>
  </data>
  <data name="WRN_NewRequired_Description" xml:space="preserve">
    <value>A variable was declared with the same name as a variable in a base class. However, the new keyword was not used. This warning informs you that you should use new; the variable is declared as if new had been used in the declaration.</value>
  </data>
  <data name="WRN_NewNotRequired" xml:space="preserve">
    <value>The member '{0}' does not hide an inherited member. The new keyword is not required.</value>
  </data>
  <data name="WRN_NewNotRequired_Title" xml:space="preserve">
    <value>Member does not hide an inherited member; new keyword is not required</value>
  </data>
  <data name="ERR_CircConstValue" xml:space="preserve">
    <value>The evaluation of the constant value for '{0}' involves a circular definition</value>
  </data>
  <data name="ERR_MemberAlreadyExists" xml:space="preserve">
    <value>Type '{1}' already defines a member called '{0}' with the same parameter types</value>
  </data>
  <data name="ERR_StaticNotVirtual" xml:space="preserve">
    <value>A static member '{0}' cannot be marked as override, virtual, or abstract</value>
  </data>
  <data name="ERR_OverrideNotNew" xml:space="preserve">
    <value>A member '{0}' marked as override cannot be marked as new or virtual</value>
  </data>
  <data name="WRN_NewOrOverrideExpected" xml:space="preserve">
    <value>'{0}' hides inherited member '{1}'. To make the current member override that implementation, add the override keyword. Otherwise add the new keyword.</value>
  </data>
  <data name="WRN_NewOrOverrideExpected_Title" xml:space="preserve">
    <value>Member hides inherited member; missing override keyword</value>
  </data>
  <data name="ERR_OverrideNotExpected" xml:space="preserve">
    <value>'{0}': no suitable method found to override</value>
  </data>
  <data name="ERR_NamespaceUnexpected" xml:space="preserve">
    <value>A namespace cannot directly contain members such as fields or methods</value>
  </data>
  <data name="ERR_NoSuchMember" xml:space="preserve">
    <value>'{0}' does not contain a definition for '{1}'</value>
  </data>
  <data name="ERR_BadSKknown" xml:space="preserve">
    <value>'{0}' is a {1} but is used like a {2}</value>
  </data>
  <data name="ERR_BadSKunknown" xml:space="preserve">
    <value>'{0}' is a {1}, which is not valid in the given context</value>
  </data>
  <data name="ERR_ObjectRequired" xml:space="preserve">
    <value>An object reference is required for the non-static field, method, or property '{0}'</value>
  </data>
  <data name="ERR_AmbigCall" xml:space="preserve">
    <value>The call is ambiguous between the following methods or properties: '{0}' and '{1}'</value>
  </data>
  <data name="ERR_BadAccess" xml:space="preserve">
    <value>'{0}' is inaccessible due to its protection level</value>
  </data>
  <data name="ERR_MethDelegateMismatch" xml:space="preserve">
    <value>No overload for '{0}' matches delegate '{1}'</value>
  </data>
  <data name="ERR_RetObjectRequired" xml:space="preserve">
    <value>An object of a type convertible to '{0}' is required</value>
  </data>
  <data name="ERR_RetNoObjectRequired" xml:space="preserve">
    <value>Since '{0}' returns void, a return keyword must not be followed by an object expression</value>
  </data>
  <data name="ERR_LocalDuplicate" xml:space="preserve">
    <value>A local variable named '{0}' is already defined in this scope</value>
  </data>
  <data name="ERR_AssgLvalueExpected" xml:space="preserve">
    <value>The left-hand side of an assignment must be a variable, property or indexer</value>
  </data>
  <data name="ERR_StaticConstParam" xml:space="preserve">
    <value>'{0}': a static constructor must be parameterless</value>
  </data>
  <data name="ERR_NotConstantExpression" xml:space="preserve">
    <value>The expression being assigned to '{0}' must be constant</value>
  </data>
  <data name="ERR_NotNullConstRefField" xml:space="preserve">
    <value>'{0}' is of type '{1}'. A const field of a reference type other than string can only be initialized with null.</value>
  </data>
  <data name="ERR_LocalIllegallyOverrides" xml:space="preserve">
    <value>A local or parameter named '{0}' cannot be declared in this scope because that name is used in an enclosing local scope to define a local or parameter</value>
  </data>
  <data name="ERR_BadUsingNamespace" xml:space="preserve">
    <value>A 'using namespace' directive can only be applied to namespaces; '{0}' is a type not a namespace. Consider a 'using static' directive instead</value>
  </data>
  <data name="ERR_BadUsingType" xml:space="preserve">
    <value>A 'using static' directive can only be applied to types; '{0}' is a namespace not a type. Consider a 'using namespace' directive instead</value>
  </data>
  <data name="ERR_NoAliasHere" xml:space="preserve">
    <value>A 'using static' directive cannot be used to declare an alias</value>
  </data>
  <data name="ERR_NoBreakOrCont" xml:space="preserve">
    <value>No enclosing loop out of which to break or continue</value>
  </data>
  <data name="ERR_DuplicateLabel" xml:space="preserve">
    <value>The label '{0}' is a duplicate</value>
  </data>
  <data name="ERR_NoConstructors" xml:space="preserve">
    <value>The type '{0}' has no constructors defined</value>
  </data>
  <data name="ERR_NoNewAbstract" xml:space="preserve">
    <value>Cannot create an instance of the abstract class or interface '{0}'</value>
  </data>
  <data name="ERR_ConstValueRequired" xml:space="preserve">
    <value>A const field requires a value to be provided</value>
  </data>
  <data name="ERR_CircularBase" xml:space="preserve">
    <value>Circular base class dependency involving '{0}' and '{1}'</value>
  </data>
  <data name="ERR_BadDelegateConstructor" xml:space="preserve">
    <value>The delegate '{0}' does not have a valid constructor</value>
  </data>
  <data name="ERR_MethodNameExpected" xml:space="preserve">
    <value>Method name expected</value>
  </data>
  <data name="ERR_ConstantExpected" xml:space="preserve">
    <value>A constant value is expected</value>
  </data>
  <data name="ERR_SwitchGoverningTypeValueExpected" xml:space="preserve">
    <value>A switch expression or case label must be a bool, char, string, integral, enum, or corresponding nullable type</value>
  </data>
  <data name="ERR_IntegralTypeValueExpected" xml:space="preserve">
    <value>A value of an integral type expected</value>
  </data>
  <data name="ERR_DuplicateCaseLabel" xml:space="preserve">
    <value>The switch statement contains multiple cases with the label value '{0}'</value>
  </data>
  <data name="ERR_InvalidGotoCase" xml:space="preserve">
    <value>A goto case is only valid inside a switch statement</value>
  </data>
  <data name="ERR_PropertyLacksGet" xml:space="preserve">
    <value>The property or indexer '{0}' cannot be used in this context because it lacks the get accessor</value>
  </data>
  <data name="ERR_BadExceptionType" xml:space="preserve">
    <value>The type caught or thrown must be derived from System.Exception</value>
  </data>
  <data name="ERR_BadEmptyThrow" xml:space="preserve">
    <value>A throw statement with no arguments is not allowed outside of a catch clause</value>
  </data>
  <data name="ERR_BadFinallyLeave" xml:space="preserve">
    <value>Control cannot leave the body of a finally clause</value>
  </data>
  <data name="ERR_LabelShadow" xml:space="preserve">
    <value>The label '{0}' shadows another label by the same name in a contained scope</value>
  </data>
  <data name="ERR_LabelNotFound" xml:space="preserve">
    <value>No such label '{0}' within the scope of the goto statement</value>
  </data>
  <data name="ERR_UnreachableCatch" xml:space="preserve">
    <value>A previous catch clause already catches all exceptions of this or of a super type ('{0}')</value>
  </data>
  <data name="WRN_FilterIsConstant" xml:space="preserve">
    <value>Filter expression is a constant, consider removing the filter</value>
  </data>
  <data name="WRN_FilterIsConstant_Title" xml:space="preserve">
    <value>Filter expression is a constant</value>
  </data>
  <data name="ERR_ReturnExpected" xml:space="preserve">
    <value>'{0}': not all code paths return a value</value>
  </data>
  <data name="WRN_UnreachableCode" xml:space="preserve">
    <value>Unreachable code detected</value>
  </data>
  <data name="WRN_UnreachableCode_Title" xml:space="preserve">
    <value>Unreachable code detected</value>
  </data>
  <data name="ERR_SwitchFallThrough" xml:space="preserve">
    <value>Control cannot fall through from one case label ('{0}') to another</value>
  </data>
  <data name="WRN_UnreferencedLabel" xml:space="preserve">
    <value>This label has not been referenced</value>
  </data>
  <data name="WRN_UnreferencedLabel_Title" xml:space="preserve">
    <value>This label has not been referenced</value>
  </data>
  <data name="ERR_UseDefViolation" xml:space="preserve">
    <value>Use of unassigned local variable '{0}'</value>
  </data>
  <data name="WRN_UnreferencedVar" xml:space="preserve">
    <value>The variable '{0}' is declared but never used</value>
  </data>
  <data name="WRN_UnreferencedVar_Title" xml:space="preserve">
    <value>Variable is declared but never used</value>
  </data>
  <data name="WRN_UnreferencedField" xml:space="preserve">
    <value>The field '{0}' is never used</value>
  </data>
  <data name="WRN_UnreferencedField_Title" xml:space="preserve">
    <value>Field is never used</value>
  </data>
  <data name="ERR_UseDefViolationField" xml:space="preserve">
    <value>Use of possibly unassigned field '{0}'</value>
  </data>
  <data name="ERR_UseDefViolationProperty" xml:space="preserve">
    <value>Use of possibly unassigned auto-implemented property '{0}'</value>
  </data>
  <data name="ERR_UnassignedThis" xml:space="preserve">
    <value>Field '{0}' must be fully assigned before control is returned to the caller</value>
  </data>
  <data name="ERR_AmbigQM" xml:space="preserve">
    <value>Type of conditional expression cannot be determined because '{0}' and '{1}' implicitly convert to one another</value>
  </data>
  <data name="ERR_InvalidQM" xml:space="preserve">
    <value>Type of conditional expression cannot be determined because there is no implicit conversion between '{0}' and '{1}'</value>
  </data>
  <data name="ERR_NoBaseClass" xml:space="preserve">
    <value>A base class is required for a 'base' reference</value>
  </data>
  <data name="ERR_BaseIllegal" xml:space="preserve">
    <value>Use of keyword 'base' is not valid in this context</value>
  </data>
  <data name="ERR_ObjectProhibited" xml:space="preserve">
    <value>Member '{0}' cannot be accessed with an instance reference; qualify it with a type name instead</value>
  </data>
  <data name="ERR_ParamUnassigned" xml:space="preserve">
    <value>The out parameter '{0}' must be assigned to before control leaves the current method</value>
  </data>
  <data name="ERR_InvalidArray" xml:space="preserve">
    <value>Invalid rank specifier: expected ',' or ']'</value>
  </data>
  <data name="ERR_ExternHasBody" xml:space="preserve">
    <value>'{0}' cannot be extern and declare a body</value>
  </data>
  <data name="ERR_ExternHasConstructorInitializer" xml:space="preserve">
    <value>'{0}' cannot be extern and have a constructor initializer</value>
  </data>
  <data name="ERR_AbstractAndExtern" xml:space="preserve">
    <value>'{0}' cannot be both extern and abstract</value>
  </data>
  <data name="ERR_BadAttributeParamType" xml:space="preserve">
    <value>Attribute constructor parameter '{0}' has type '{1}', which is not a valid attribute parameter type</value>
  </data>
  <data name="ERR_BadAttributeArgument" xml:space="preserve">
    <value>An attribute argument must be a constant expression, typeof expression or array creation expression of an attribute parameter type</value>
  </data>
  <data name="ERR_BadAttributeParamDefaultArgument" xml:space="preserve">
    <value>Attribute constructor parameter '{0}' is optional, but no default parameter value was specified.</value>
  </data>
  <data name="WRN_IsAlwaysTrue" xml:space="preserve">
    <value>The given expression is always of the provided ('{0}') type</value>
  </data>
  <data name="WRN_IsAlwaysTrue_Title" xml:space="preserve">
    <value>'is' expression's given expression is always of the provided type</value>
  </data>
  <data name="WRN_IsAlwaysFalse" xml:space="preserve">
    <value>The given expression is never of the provided ('{0}') type</value>
  </data>
  <data name="WRN_IsAlwaysFalse_Title" xml:space="preserve">
    <value>'is' expression's given expression is never of the provided type</value>
  </data>
  <data name="ERR_LockNeedsReference" xml:space="preserve">
    <value>'{0}' is not a reference type as required by the lock statement</value>
  </data>
  <data name="ERR_NullNotValid" xml:space="preserve">
    <value>Use of null is not valid in this context</value>
  </data>
  <data name="ERR_UseDefViolationThis" xml:space="preserve">
    <value>The 'this' object cannot be used before all of its fields are assigned to</value>
  </data>
  <data name="ERR_ArgsInvalid" xml:space="preserve">
    <value>The __arglist construct is valid only within a variable argument method</value>
  </data>
  <data name="ERR_AssgReadonly" xml:space="preserve">
    <value>A readonly field cannot be assigned to (except in a constructor or a variable initializer)</value>
  </data>
  <data name="ERR_RefReadonly" xml:space="preserve">
    <value>A readonly field cannot be used as a ref or out value (except in a constructor)</value>
  </data>
  <data name="ERR_PtrExpected" xml:space="preserve">
    <value>The * or -&gt; operator must be applied to a pointer</value>
  </data>
  <data name="ERR_PtrIndexSingle" xml:space="preserve">
    <value>A pointer must be indexed by only one value</value>
  </data>
  <data name="WRN_ByRefNonAgileField" xml:space="preserve">
    <value>Using '{0}' as a ref or out value or taking its address may cause a runtime exception because it is a field of a marshal-by-reference class</value>
  </data>
  <data name="WRN_ByRefNonAgileField_Title" xml:space="preserve">
    <value>Using a field of a marshal-by-reference class as a ref or out value or taking its address may cause a runtime exception</value>
  </data>
  <data name="ERR_AssgReadonlyStatic" xml:space="preserve">
    <value>A static readonly field cannot be assigned to (except in a static constructor or a variable initializer)</value>
  </data>
  <data name="ERR_RefReadonlyStatic" xml:space="preserve">
    <value>A static readonly field cannot be used as a ref or out value (except in a static constructor)</value>
  </data>
  <data name="ERR_AssgReadonlyProp" xml:space="preserve">
    <value>Property or indexer '{0}' cannot be assigned to -- it is read only</value>
  </data>
  <data name="ERR_IllegalStatement" xml:space="preserve">
    <value>Only assignment, call, increment, decrement, and new object expressions can be used as a statement</value>
  </data>
  <data name="ERR_BadGetEnumerator" xml:space="preserve">
    <value>foreach requires that the return type '{0}' of '{1}' must have a suitable public MoveNext method and public Current property</value>
  </data>
  <data name="ERR_TooManyLocals" xml:space="preserve">
    <value>Only 65534 locals, including those generated by the compiler, are allowed</value>
  </data>
  <data name="ERR_AbstractBaseCall" xml:space="preserve">
    <value>Cannot call an abstract base member: '{0}'</value>
  </data>
  <data name="ERR_RefProperty" xml:space="preserve">
    <value>A property or indexer may not be passed as an out or ref parameter</value>
  </data>
  <data name="ERR_ManagedAddr" xml:space="preserve">
    <value>Cannot take the address of, get the size of, or declare a pointer to a managed type ('{0}')</value>
  </data>
  <data name="ERR_BadFixedInitType" xml:space="preserve">
    <value>The type of a local declared in a fixed statement must be a pointer type</value>
  </data>
  <data name="ERR_FixedMustInit" xml:space="preserve">
    <value>You must provide an initializer in a fixed or using statement declaration</value>
  </data>
  <data name="ERR_InvalidAddrOp" xml:space="preserve">
    <value>Cannot take the address of the given expression</value>
  </data>
  <data name="ERR_FixedNeeded" xml:space="preserve">
    <value>You can only take the address of an unfixed expression inside of a fixed statement initializer</value>
  </data>
  <data name="ERR_FixedNotNeeded" xml:space="preserve">
    <value>You cannot use the fixed statement to take the address of an already fixed expression</value>
  </data>
  <data name="ERR_UnsafeNeeded" xml:space="preserve">
    <value>Pointers and fixed size buffers may only be used in an unsafe context</value>
  </data>
  <data name="ERR_OpTFRetType" xml:space="preserve">
    <value>The return type of operator True or False must be bool</value>
  </data>
  <data name="ERR_OperatorNeedsMatch" xml:space="preserve">
    <value>The operator '{0}' requires a matching operator '{1}' to also be defined</value>
  </data>
  <data name="ERR_BadBoolOp" xml:space="preserve">
    <value>In order to be applicable as a short circuit operator a user-defined logical operator ('{0}') must have the same return type and parameter types</value>
  </data>
  <data name="ERR_MustHaveOpTF" xml:space="preserve">
    <value>In order for '{0}' to be applicable as a short circuit operator, its declaring type '{1}' must define operator true and operator false</value>
  </data>
  <data name="WRN_UnreferencedVarAssg" xml:space="preserve">
    <value>The variable '{0}' is assigned but its value is never used</value>
  </data>
  <data name="WRN_UnreferencedVarAssg_Title" xml:space="preserve">
    <value>Variable is assigned but its value is never used</value>
  </data>
  <data name="ERR_CheckedOverflow" xml:space="preserve">
    <value>The operation overflows at compile time in checked mode</value>
  </data>
  <data name="ERR_ConstOutOfRangeChecked" xml:space="preserve">
    <value>Constant value '{0}' cannot be converted to a '{1}' (use 'unchecked' syntax to override)</value>
  </data>
  <data name="ERR_BadVarargs" xml:space="preserve">
    <value>A method with vararg cannot be generic, be in a generic type, or have a params parameter</value>
  </data>
  <data name="ERR_ParamsMustBeArray" xml:space="preserve">
    <value>The params parameter must be a single dimensional array</value>
  </data>
  <data name="ERR_IllegalArglist" xml:space="preserve">
    <value>An __arglist expression may only appear inside of a call or new expression</value>
  </data>
  <data name="ERR_IllegalUnsafe" xml:space="preserve">
    <value>Unsafe code may only appear if compiling with /unsafe</value>
  </data>
  <data name="ERR_AmbigMember" xml:space="preserve">
    <value>Ambiguity between '{0}' and '{1}'</value>
  </data>
  <data name="ERR_BadForeachDecl" xml:space="preserve">
    <value>Type and identifier are both required in a foreach statement</value>
  </data>
  <data name="ERR_ParamsLast" xml:space="preserve">
    <value>A params parameter must be the last parameter in a formal parameter list</value>
  </data>
  <data name="ERR_SizeofUnsafe" xml:space="preserve">
    <value>'{0}' does not have a predefined size, therefore sizeof can only be used in an unsafe context (consider using System.Runtime.InteropServices.Marshal.SizeOf)</value>
  </data>
  <data name="ERR_DottedTypeNameNotFoundInNS" xml:space="preserve">
    <value>The type or namespace name '{0}' does not exist in the namespace '{1}' (are you missing an assembly reference?)</value>
  </data>
  <data name="ERR_FieldInitRefNonstatic" xml:space="preserve">
    <value>A field initializer cannot reference the non-static field, method, or property '{0}'</value>
  </data>
  <data name="ERR_SealedNonOverride" xml:space="preserve">
    <value>'{0}' cannot be sealed because it is not an override</value>
  </data>
  <data name="ERR_CantOverrideSealed" xml:space="preserve">
    <value>'{0}': cannot override inherited member '{1}' because it is sealed</value>
  </data>
  <data name="ERR_VoidError" xml:space="preserve">
    <value>The operation in question is undefined on void pointers</value>
  </data>
  <data name="ERR_ConditionalOnOverride" xml:space="preserve">
    <value>The Conditional attribute is not valid on '{0}' because it is an override method</value>
  </data>
  <data name="ERR_PointerInAsOrIs" xml:space="preserve">
    <value>Neither 'is' nor 'as' is valid on pointer types</value>
  </data>
  <data name="ERR_CallingFinalizeDeprecated" xml:space="preserve">
    <value>Destructors and object.Finalize cannot be called directly. Consider calling IDisposable.Dispose if available.</value>
  </data>
  <data name="ERR_SingleTypeNameNotFound" xml:space="preserve">
    <value>The type or namespace name '{0}' could not be found (are you missing a using directive or an assembly reference?)</value>
  </data>
  <data name="ERR_NegativeStackAllocSize" xml:space="preserve">
    <value>Cannot use a negative size with stackalloc</value>
  </data>
  <data name="ERR_NegativeArraySize" xml:space="preserve">
    <value>Cannot create an array with a negative size</value>
  </data>
  <data name="ERR_OverrideFinalizeDeprecated" xml:space="preserve">
    <value>Do not override object.Finalize. Instead, provide a destructor.</value>
  </data>
  <data name="ERR_CallingBaseFinalizeDeprecated" xml:space="preserve">
    <value>Do not directly call your base class Finalize method. It is called automatically from your destructor.</value>
  </data>
  <data name="WRN_NegativeArrayIndex" xml:space="preserve">
    <value>Indexing an array with a negative index (array indices always start at zero)</value>
  </data>
  <data name="WRN_NegativeArrayIndex_Title" xml:space="preserve">
    <value>Indexing an array with a negative index</value>
  </data>
  <data name="WRN_BadRefCompareLeft" xml:space="preserve">
    <value>Possible unintended reference comparison; to get a value comparison, cast the left hand side to type '{0}'</value>
  </data>
  <data name="WRN_BadRefCompareLeft_Title" xml:space="preserve">
    <value>Possible unintended reference comparison; left hand side needs cast</value>
  </data>
  <data name="WRN_BadRefCompareRight" xml:space="preserve">
    <value>Possible unintended reference comparison; to get a value comparison, cast the right hand side to type '{0}'</value>
  </data>
  <data name="WRN_BadRefCompareRight_Title" xml:space="preserve">
    <value>Possible unintended reference comparison; right hand side needs cast</value>
  </data>
  <data name="ERR_BadCastInFixed" xml:space="preserve">
    <value>The right hand side of a fixed statement assignment may not be a cast expression</value>
  </data>
  <data name="ERR_StackallocInCatchFinally" xml:space="preserve">
    <value>stackalloc may not be used in a catch or finally block</value>
  </data>
  <data name="ERR_VarargsLast" xml:space="preserve">
    <value>An __arglist parameter must be the last parameter in a formal parameter list</value>
  </data>
  <data name="ERR_MissingPartial" xml:space="preserve">
    <value>Missing partial modifier on declaration of type '{0}'; another partial declaration of this type exists</value>
  </data>
  <data name="ERR_PartialTypeKindConflict" xml:space="preserve">
    <value>Partial declarations of '{0}' must be all classes, all structs, or all interfaces</value>
  </data>
  <data name="ERR_PartialModifierConflict" xml:space="preserve">
    <value>Partial declarations of '{0}' have conflicting accessibility modifiers</value>
  </data>
  <data name="ERR_PartialMultipleBases" xml:space="preserve">
    <value>Partial declarations of '{0}' must not specify different base classes</value>
  </data>
  <data name="ERR_PartialWrongTypeParams" xml:space="preserve">
    <value>Partial declarations of '{0}' must have the same type parameter names in the same order</value>
  </data>
  <data name="ERR_PartialWrongConstraints" xml:space="preserve">
    <value>Partial declarations of '{0}' have inconsistent constraints for type parameter '{1}'</value>
  </data>
  <data name="ERR_NoImplicitConvCast" xml:space="preserve">
    <value>Cannot implicitly convert type '{0}' to '{1}'. An explicit conversion exists (are you missing a cast?)</value>
  </data>
  <data name="ERR_PartialMisplaced" xml:space="preserve">
    <value>The 'partial' modifier can only appear immediately before 'class', 'struct', 'interface', or 'void'</value>
  </data>
  <data name="ERR_ImportedCircularBase" xml:space="preserve">
    <value>Imported type '{0}' is invalid. It contains a circular base class dependency.</value>
  </data>
  <data name="ERR_UseDefViolationOut" xml:space="preserve">
    <value>Use of unassigned out parameter '{0}'</value>
  </data>
  <data name="ERR_ArraySizeInDeclaration" xml:space="preserve">
    <value>Array size cannot be specified in a variable declaration (try initializing with a 'new' expression)</value>
  </data>
  <data name="ERR_InaccessibleGetter" xml:space="preserve">
    <value>The property or indexer '{0}' cannot be used in this context because the get accessor is inaccessible</value>
  </data>
  <data name="ERR_InaccessibleSetter" xml:space="preserve">
    <value>The property or indexer '{0}' cannot be used in this context because the set accessor is inaccessible</value>
  </data>
  <data name="ERR_InvalidPropertyAccessMod" xml:space="preserve">
    <value>The accessibility modifier of the '{0}' accessor must be more restrictive than the property or indexer '{1}'</value>
  </data>
  <data name="ERR_DuplicatePropertyAccessMods" xml:space="preserve">
    <value>Cannot specify accessibility modifiers for both accessors of the property or indexer '{0}'</value>
  </data>
  <data name="ERR_PropertyAccessModInInterface" xml:space="preserve">
    <value>'{0}': accessibility modifiers may not be used on accessors in an interface</value>
  </data>
  <data name="ERR_AccessModMissingAccessor" xml:space="preserve">
    <value>'{0}': accessibility modifiers on accessors may only be used if the property or indexer has both a get and a set accessor</value>
  </data>
  <data name="ERR_UnimplementedInterfaceAccessor" xml:space="preserve">
    <value>'{0}' does not implement interface member '{1}'. '{2}' is not public.</value>
  </data>
  <data name="WRN_PatternIsAmbiguous" xml:space="preserve">
    <value>'{0}' does not implement the '{1}' pattern. '{2}' is ambiguous with '{3}'.</value>
  </data>
  <data name="WRN_PatternIsAmbiguous_Title" xml:space="preserve">
    <value>Type does not implement the collection pattern; members are ambiguous</value>
  </data>
  <data name="WRN_PatternStaticOrInaccessible" xml:space="preserve">
    <value>'{0}' does not implement the '{1}' pattern. '{2}' is either static or not public.</value>
  </data>
  <data name="WRN_PatternStaticOrInaccessible_Title" xml:space="preserve">
    <value>Type does not implement the collection pattern; member is either static or not public</value>
  </data>
  <data name="WRN_PatternBadSignature" xml:space="preserve">
    <value>'{0}' does not implement the '{1}' pattern. '{2}' has the wrong signature.</value>
  </data>
  <data name="WRN_PatternBadSignature_Title" xml:space="preserve">
    <value>Type does not implement the collection pattern; member has the wrong signature</value>
  </data>
  <data name="ERR_FriendRefNotEqualToThis" xml:space="preserve">
    <value>Friend access was granted by '{0}', but the public key of the output assembly does not match that specified by the attribute in the granting assembly.</value>
  </data>
  <data name="ERR_FriendRefSigningMismatch" xml:space="preserve">
    <value>Friend access was granted by '{0}', but the strong name signing state of the output assembly does not match that of the granting assembly.</value>
  </data>
  <data name="WRN_SequentialOnPartialClass" xml:space="preserve">
    <value>There is no defined ordering between fields in multiple declarations of partial struct '{0}'. To specify an ordering, all instance fields must be in the same declaration.</value>
  </data>
  <data name="WRN_SequentialOnPartialClass_Title" xml:space="preserve">
    <value>There is no defined ordering between fields in multiple declarations of partial struct</value>
  </data>
  <data name="ERR_BadConstType" xml:space="preserve">
    <value>The type '{0}' cannot be declared const</value>
  </data>
  <data name="ERR_NoNewTyvar" xml:space="preserve">
    <value>Cannot create an instance of the variable type '{0}' because it does not have the new() constraint</value>
  </data>
  <data name="ERR_BadArity" xml:space="preserve">
    <value>Using the generic {1} '{0}' requires {2} type arguments</value>
  </data>
  <data name="ERR_BadTypeArgument" xml:space="preserve">
    <value>The type '{0}' may not be used as a type argument</value>
  </data>
  <data name="ERR_TypeArgsNotAllowed" xml:space="preserve">
    <value>The {1} '{0}' cannot be used with type arguments</value>
  </data>
  <data name="ERR_HasNoTypeVars" xml:space="preserve">
    <value>The non-generic {1} '{0}' cannot be used with type arguments</value>
  </data>
  <data name="ERR_NewConstraintNotSatisfied" xml:space="preserve">
    <value>'{2}' must be a non-abstract type with a public parameterless constructor in order to use it as parameter '{1}' in the generic type or method '{0}'</value>
  </data>
  <data name="ERR_GenericConstraintNotSatisfiedRefType" xml:space="preserve">
    <value>The type '{3}' cannot be used as type parameter '{2}' in the generic type or method '{0}'. There is no implicit reference conversion from '{3}' to '{1}'.</value>
  </data>
  <data name="ERR_GenericConstraintNotSatisfiedNullableEnum" xml:space="preserve">
    <value>The type '{3}' cannot be used as type parameter '{2}' in the generic type or method '{0}'. The nullable type '{3}' does not satisfy the constraint of '{1}'.</value>
  </data>
  <data name="ERR_GenericConstraintNotSatisfiedNullableInterface" xml:space="preserve">
    <value>The type '{3}' cannot be used as type parameter '{2}' in the generic type or method '{0}'. The nullable type '{3}' does not satisfy the constraint of '{1}'. Nullable types can not satisfy any interface constraints.</value>
  </data>
  <data name="ERR_GenericConstraintNotSatisfiedTyVar" xml:space="preserve">
    <value>The type '{3}' cannot be used as type parameter '{2}' in the generic type or method '{0}'. There is no boxing conversion or type parameter conversion from '{3}' to '{1}'.</value>
  </data>
  <data name="ERR_GenericConstraintNotSatisfiedValType" xml:space="preserve">
    <value>The type '{3}' cannot be used as type parameter '{2}' in the generic type or method '{0}'. There is no boxing conversion from '{3}' to '{1}'.</value>
  </data>
  <data name="ERR_DuplicateGeneratedName" xml:space="preserve">
    <value>The parameter name '{0}' conflicts with an automatically-generated parameter name</value>
  </data>
  <data name="ERR_GlobalSingleTypeNameNotFound" xml:space="preserve">
    <value>The type or namespace name '{0}' could not be found in the global namespace (are you missing an assembly reference?)</value>
  </data>
  <data name="ERR_NewBoundMustBeLast" xml:space="preserve">
    <value>The new() constraint must be the last constraint specified</value>
  </data>
  <data name="WRN_MainCantBeGeneric" xml:space="preserve">
    <value>'{0}': an entry point cannot be generic or in a generic type</value>
  </data>
  <data name="WRN_MainCantBeGeneric_Title" xml:space="preserve">
    <value>An entry point cannot be generic or in a generic type</value>
  </data>
  <data name="ERR_TypeVarCantBeNull" xml:space="preserve">
    <value>Cannot convert null to type parameter '{0}' because it could be a non-nullable value type. Consider using 'default({0})' instead.</value>
  </data>
  <data name="ERR_AttributeCantBeGeneric" xml:space="preserve">
    <value>Cannot apply attribute class '{0}' because it is generic</value>
  </data>
  <data name="ERR_DuplicateBound" xml:space="preserve">
    <value>Duplicate constraint '{0}' for type parameter '{1}'</value>
  </data>
  <data name="ERR_ClassBoundNotFirst" xml:space="preserve">
    <value>The class type constraint '{0}' must come before any other constraints</value>
  </data>
  <data name="ERR_BadRetType" xml:space="preserve">
    <value>'{1} {0}' has the wrong return type</value>
  </data>
  <data name="ERR_DuplicateConstraintClause" xml:space="preserve">
    <value>A constraint clause has already been specified for type parameter '{0}'. All of the constraints for a type parameter must be specified in a single where clause.</value>
  </data>
  <data name="ERR_CantInferMethTypeArgs" xml:space="preserve">
    <value>The type arguments for method '{0}' cannot be inferred from the usage. Try specifying the type arguments explicitly.</value>
  </data>
  <data name="ERR_LocalSameNameAsTypeParam" xml:space="preserve">
    <value>'{0}': a parameter or local variable cannot have the same name as a method type parameter</value>
  </data>
  <data name="ERR_AsWithTypeVar" xml:space="preserve">
    <value>The type parameter '{0}' cannot be used with the 'as' operator because it does not have a class type constraint nor a 'class' constraint</value>
  </data>
  <data name="WRN_UnreferencedFieldAssg" xml:space="preserve">
    <value>The field '{0}' is assigned but its value is never used</value>
  </data>
  <data name="WRN_UnreferencedFieldAssg_Title" xml:space="preserve">
    <value>Field is assigned but its value is never used</value>
  </data>
  <data name="ERR_BadIndexerNameAttr" xml:space="preserve">
    <value>The '{0}' attribute is valid only on an indexer that is not an explicit interface member declaration</value>
  </data>
  <data name="ERR_AttrArgWithTypeVars" xml:space="preserve">
    <value>'{0}': an attribute argument cannot use type parameters</value>
  </data>
  <data name="ERR_NewTyvarWithArgs" xml:space="preserve">
    <value>'{0}': cannot provide arguments when creating an instance of a variable type</value>
  </data>
  <data name="ERR_AbstractSealedStatic" xml:space="preserve">
    <value>'{0}': an abstract class cannot be sealed or static</value>
  </data>
  <data name="WRN_AmbiguousXMLReference" xml:space="preserve">
    <value>Ambiguous reference in cref attribute: '{0}'. Assuming '{1}', but could have also matched other overloads including '{2}'.</value>
  </data>
  <data name="WRN_AmbiguousXMLReference_Title" xml:space="preserve">
    <value>Ambiguous reference in cref attribute</value>
  </data>
  <data name="WRN_VolatileByRef" xml:space="preserve">
    <value>'{0}': a reference to a volatile field will not be treated as volatile</value>
  </data>
  <data name="WRN_VolatileByRef_Title" xml:space="preserve">
    <value>A reference to a volatile field will not be treated as volatile</value>
  </data>
  <data name="WRN_VolatileByRef_Description" xml:space="preserve">
    <value>A volatile field should not normally be used as a ref or out value, since it will not be treated as volatile. There are exceptions to this, such as when calling an interlocked API.</value>
  </data>
  <data name="ERR_ComImportWithImpl" xml:space="preserve">
    <value>Since '{1}' has the ComImport attribute, '{0}' must be extern or abstract</value>
  </data>
  <data name="ERR_ComImportWithBase" xml:space="preserve">
    <value>'{0}': a class with the ComImport attribute cannot specify a base class</value>
  </data>
  <data name="ERR_ImplBadConstraints" xml:space="preserve">
    <value>The constraints for type parameter '{0}' of method '{1}' must match the constraints for type parameter '{2}' of interface method '{3}'. Consider using an explicit interface implementation instead.</value>
  </data>
  <data name="ERR_DottedTypeNameNotFoundInAgg" xml:space="preserve">
    <value>The type name '{0}' does not exist in the type '{1}'</value>
  </data>
  <data name="ERR_MethGrpToNonDel" xml:space="preserve">
    <value>Cannot convert method group '{0}' to non-delegate type '{1}'. Did you intend to invoke the method?</value>
  </data>
  <data name="ERR_BadExternAlias" xml:space="preserve">
    <value>The extern alias '{0}' was not specified in a /reference option</value>
  </data>
  <data name="ERR_ColColWithTypeAlias" xml:space="preserve">
    <value>Cannot use alias '{0}' with '::' since the alias references a type. Use '.' instead.</value>
  </data>
  <data name="ERR_AliasNotFound" xml:space="preserve">
    <value>Alias '{0}' not found</value>
  </data>
  <data name="ERR_SameFullNameAggAgg" xml:space="preserve">
    <value>The type '{1}' exists in both '{0}' and '{2}'</value>
  </data>
  <data name="ERR_SameFullNameNsAgg" xml:space="preserve">
    <value>The namespace '{1}' in '{0}' conflicts with the type '{3}' in '{2}'</value>
  </data>
  <data name="WRN_SameFullNameThisNsAgg" xml:space="preserve">
    <value>The namespace '{1}' in '{0}' conflicts with the imported type '{3}' in '{2}'. Using the namespace defined in '{0}'.</value>
  </data>
  <data name="WRN_SameFullNameThisNsAgg_Title" xml:space="preserve">
    <value>Namespace conflicts with imported type</value>
  </data>
  <data name="WRN_SameFullNameThisAggAgg" xml:space="preserve">
    <value>The type '{1}' in '{0}' conflicts with the imported type '{3}' in '{2}'. Using the type defined in '{0}'.</value>
  </data>
  <data name="WRN_SameFullNameThisAggAgg_Title" xml:space="preserve">
    <value>Type conflicts with imported type</value>
  </data>
  <data name="WRN_SameFullNameThisAggNs" xml:space="preserve">
    <value>The type '{1}' in '{0}' conflicts with the imported namespace '{3}' in '{2}'. Using the type defined in '{0}'.</value>
  </data>
  <data name="WRN_SameFullNameThisAggNs_Title" xml:space="preserve">
    <value>Type conflicts with imported namespace</value>
  </data>
  <data name="ERR_SameFullNameThisAggThisNs" xml:space="preserve">
    <value>The type '{1}' in '{0}' conflicts with the namespace '{3}' in '{2}'</value>
  </data>
  <data name="ERR_ExternAfterElements" xml:space="preserve">
    <value>An extern alias declaration must precede all other elements defined in the namespace</value>
  </data>
  <data name="WRN_GlobalAliasDefn" xml:space="preserve">
    <value>Defining an alias named 'global' is ill-advised since 'global::' always references the global namespace and not an alias</value>
  </data>
  <data name="WRN_GlobalAliasDefn_Title" xml:space="preserve">
    <value>Defining an alias named 'global' is ill-advised</value>
  </data>
  <data name="ERR_SealedStaticClass" xml:space="preserve">
    <value>'{0}': a class cannot be both static and sealed</value>
  </data>
  <data name="ERR_PrivateAbstractAccessor" xml:space="preserve">
    <value>'{0}': abstract properties cannot have private accessors</value>
  </data>
  <data name="ERR_ValueExpected" xml:space="preserve">
    <value>Syntax error; value expected</value>
  </data>
  <data name="ERR_UnboxNotLValue" xml:space="preserve">
    <value>Cannot modify the result of an unboxing conversion</value>
  </data>
  <data name="ERR_AnonMethGrpInForEach" xml:space="preserve">
    <value>Foreach cannot operate on a '{0}'. Did you intend to invoke the '{0}'?</value>
  </data>
  <data name="ERR_BadIncDecRetType" xml:space="preserve">
    <value>The return type for ++ or -- operator must match the parameter type or be derived from the parameter type</value>
  </data>
  <data name="ERR_RefValBoundMustBeFirst" xml:space="preserve">
    <value>The 'class' or 'struct' constraint must come before any other constraints</value>
  </data>
  <data name="ERR_RefValBoundWithClass" xml:space="preserve">
    <value>'{0}': cannot specify both a constraint class and the 'class' or 'struct' constraint</value>
  </data>
  <data name="ERR_NewBoundWithVal" xml:space="preserve">
    <value>The 'new()' constraint cannot be used with the 'struct' constraint</value>
  </data>
  <data name="ERR_RefConstraintNotSatisfied" xml:space="preserve">
    <value>The type '{2}' must be a reference type in order to use it as parameter '{1}' in the generic type or method '{0}'</value>
  </data>
  <data name="ERR_ValConstraintNotSatisfied" xml:space="preserve">
    <value>The type '{2}' must be a non-nullable value type in order to use it as parameter '{1}' in the generic type or method '{0}'</value>
  </data>
  <data name="ERR_CircularConstraint" xml:space="preserve">
    <value>Circular constraint dependency involving '{0}' and '{1}'</value>
  </data>
  <data name="ERR_BaseConstraintConflict" xml:space="preserve">
    <value>Type parameter '{0}' inherits conflicting constraints '{1}' and '{2}'</value>
  </data>
  <data name="ERR_ConWithValCon" xml:space="preserve">
    <value>Type parameter '{1}' has the 'struct' constraint so '{1}' cannot be used as a constraint for '{0}'</value>
  </data>
  <data name="ERR_AmbigUDConv" xml:space="preserve">
    <value>Ambiguous user defined conversions '{0}' and '{1}' when converting from '{2}' to '{3}'</value>
  </data>
  <data name="WRN_AlwaysNull" xml:space="preserve">
    <value>The result of the expression is always 'null' of type '{0}'</value>
  </data>
  <data name="WRN_AlwaysNull_Title" xml:space="preserve">
    <value>The result of the expression is always 'null'</value>
  </data>
  <data name="ERR_AddrOnReadOnlyLocal" xml:space="preserve">
    <value>Cannot take the address of a read-only local variable</value>
  </data>
  <data name="ERR_OverrideWithConstraints" xml:space="preserve">
    <value>Constraints for override and explicit interface implementation methods are inherited from the base method, so they cannot be specified directly</value>
  </data>
  <data name="ERR_AmbigOverride" xml:space="preserve">
    <value>The inherited members '{0}' and '{1}' have the same signature in type '{2}', so they cannot be overridden</value>
  </data>
  <data name="ERR_DecConstError" xml:space="preserve">
    <value>Evaluation of the decimal constant expression failed</value>
  </data>
  <data name="WRN_CmpAlwaysFalse" xml:space="preserve">
    <value>Comparing with null of type '{0}' always produces 'false'</value>
  </data>
  <data name="WRN_CmpAlwaysFalse_Title" xml:space="preserve">
    <value>Comparing with null of struct type always produces 'false'</value>
  </data>
  <data name="WRN_FinalizeMethod" xml:space="preserve">
    <value>Introducing a 'Finalize' method can interfere with destructor invocation. Did you intend to declare a destructor?</value>
  </data>
  <data name="WRN_FinalizeMethod_Title" xml:space="preserve">
    <value>Introducing a 'Finalize' method can interfere with destructor invocation</value>
  </data>
  <data name="WRN_FinalizeMethod_Description" xml:space="preserve">
    <value>This warning occurs when you create a class with a method whose signature is public virtual void Finalize.

If such a class is used as a base class and if the deriving class defines a destructor, the destructor will override the base class Finalize method, not Finalize.</value>
  </data>
  <data name="ERR_ExplicitImplParams" xml:space="preserve">
    <value>'{0}' should not have a params parameter since '{1}' does not</value>
  </data>
  <data name="WRN_GotoCaseShouldConvert" xml:space="preserve">
    <value>The 'goto case' value is not implicitly convertible to type '{0}'</value>
  </data>
  <data name="WRN_GotoCaseShouldConvert_Title" xml:space="preserve">
    <value>The 'goto case' value is not implicitly convertible to the switch type</value>
  </data>
  <data name="ERR_MethodImplementingAccessor" xml:space="preserve">
    <value>Method '{0}' cannot implement interface accessor '{1}' for type '{2}'. Use an explicit interface implementation.</value>
  </data>
  <data name="WRN_NubExprIsConstBool" xml:space="preserve">
    <value>The result of the expression is always '{0}' since a value of type '{1}' is never equal to 'null' of type '{2}'</value>
  </data>
  <data name="WRN_NubExprIsConstBool_Title" xml:space="preserve">
    <value>The result of the expression is always the same since a value of this type is never equal to 'null'</value>
  </data>
  <data name="WRN_NubExprIsConstBool2" xml:space="preserve">
    <value>The result of the expression is always '{0}' since a value of type '{1}' is never equal to 'null' of type '{2}'</value>
  </data>
  <data name="WRN_NubExprIsConstBool2_Title" xml:space="preserve">
    <value>The result of the expression is always the same since a value of this type is never equal to 'null'</value>
  </data>
  <data name="WRN_ExplicitImplCollision" xml:space="preserve">
    <value>Explicit interface implementation '{0}' matches more than one interface member. Which interface member is actually chosen is implementation-dependent. Consider using a non-explicit implementation instead.</value>
  </data>
  <data name="WRN_ExplicitImplCollision_Title" xml:space="preserve">
    <value>Explicit interface implementation matches more than one interface member</value>
  </data>
  <data name="ERR_AbstractHasBody" xml:space="preserve">
    <value>'{0}' cannot declare a body because it is marked abstract</value>
  </data>
  <data name="ERR_ConcreteMissingBody" xml:space="preserve">
    <value>'{0}' must declare a body because it is not marked abstract, extern, or partial</value>
  </data>
  <data name="ERR_AbstractAndSealed" xml:space="preserve">
    <value>'{0}' cannot be both abstract and sealed</value>
  </data>
  <data name="ERR_AbstractNotVirtual" xml:space="preserve">
    <value>The abstract method '{0}' cannot be marked virtual</value>
  </data>
  <data name="ERR_StaticConstant" xml:space="preserve">
    <value>The constant '{0}' cannot be marked static</value>
  </data>
  <data name="ERR_CantOverrideNonFunction" xml:space="preserve">
    <value>'{0}': cannot override because '{1}' is not a function</value>
  </data>
  <data name="ERR_CantOverrideNonVirtual" xml:space="preserve">
    <value>'{0}': cannot override inherited member '{1}' because it is not marked virtual, abstract, or override</value>
  </data>
  <data name="ERR_CantChangeAccessOnOverride" xml:space="preserve">
    <value>'{0}': cannot change access modifiers when overriding '{1}' inherited member '{2}'</value>
  </data>
  <data name="ERR_CantChangeReturnTypeOnOverride" xml:space="preserve">
    <value>'{0}': return type must be '{2}' to match overridden member '{1}'</value>
  </data>
  <data name="ERR_CantDeriveFromSealedType" xml:space="preserve">
    <value>'{0}': cannot derive from sealed type '{1}'</value>
  </data>
  <data name="ERR_AbstractInConcreteClass" xml:space="preserve">
    <value>'{0}' is abstract but it is contained in non-abstract class '{1}'</value>
  </data>
  <data name="ERR_StaticConstructorWithExplicitConstructorCall" xml:space="preserve">
    <value>'{0}': static constructor cannot have an explicit 'this' or 'base' constructor call</value>
  </data>
  <data name="ERR_StaticConstructorWithAccessModifiers" xml:space="preserve">
    <value>'{0}': access modifiers are not allowed on static constructors</value>
  </data>
  <data name="ERR_RecursiveConstructorCall" xml:space="preserve">
    <value>Constructor '{0}' cannot call itself</value>
  </data>
  <data name="ERR_IndirectRecursiveConstructorCall" xml:space="preserve">
    <value>Constructor '{0}' cannot call itself through another constructor</value>
  </data>
  <data name="ERR_ObjectCallingBaseConstructor" xml:space="preserve">
    <value>'{0}' has no base class and cannot call a base constructor</value>
  </data>
  <data name="ERR_PredefinedTypeNotFound" xml:space="preserve">
    <value>Predefined type '{0}' is not defined or imported</value>
  </data>
  <data name="ERR_StructWithBaseConstructorCall" xml:space="preserve">
    <value>'{0}': structs cannot call base class constructors</value>
  </data>
  <data name="ERR_StructLayoutCycle" xml:space="preserve">
    <value>Struct member '{0}' of type '{1}' causes a cycle in the struct layout</value>
  </data>
  <data name="ERR_InterfacesCannotContainTypes" xml:space="preserve">
    <value>'{0}': interfaces cannot declare types</value>
  </data>
  <data name="ERR_InterfacesCantContainFields" xml:space="preserve">
    <value>Interfaces cannot contain fields</value>
  </data>
  <data name="ERR_InterfacesCantContainConstructors" xml:space="preserve">
    <value>Interfaces cannot contain constructors</value>
  </data>
  <data name="ERR_NonInterfaceInInterfaceList" xml:space="preserve">
    <value>Type '{0}' in interface list is not an interface</value>
  </data>
  <data name="ERR_DuplicateInterfaceInBaseList" xml:space="preserve">
    <value>'{0}' is already listed in interface list</value>
  </data>
  <data name="ERR_CycleInInterfaceInheritance" xml:space="preserve">
    <value>Inherited interface '{1}' causes a cycle in the interface hierarchy of '{0}'</value>
  </data>
  <data name="ERR_InterfaceMemberHasBody" xml:space="preserve">
    <value>'{0}': interface members cannot have a definition</value>
  </data>
  <data name="ERR_HidingAbstractMethod" xml:space="preserve">
    <value>'{0}' hides inherited abstract member '{1}'</value>
  </data>
  <data name="ERR_UnimplementedAbstractMethod" xml:space="preserve">
    <value>'{0}' does not implement inherited abstract member '{1}'</value>
  </data>
  <data name="ERR_UnimplementedInterfaceMember" xml:space="preserve">
    <value>'{0}' does not implement interface member '{1}'</value>
  </data>
  <data name="ERR_ObjectCantHaveBases" xml:space="preserve">
    <value>The class System.Object cannot have a base class or implement an interface</value>
  </data>
  <data name="ERR_ExplicitInterfaceImplementationNotInterface" xml:space="preserve">
    <value>'{0}' in explicit interface declaration is not an interface</value>
  </data>
  <data name="ERR_InterfaceMemberNotFound" xml:space="preserve">
    <value>'{0}' in explicit interface declaration is not a member of interface</value>
  </data>
  <data name="ERR_ClassDoesntImplementInterface" xml:space="preserve">
    <value>'{0}': containing type does not implement interface '{1}'</value>
  </data>
  <data name="ERR_ExplicitInterfaceImplementationInNonClassOrStruct" xml:space="preserve">
    <value>'{0}': explicit interface declaration can only be declared in a class or struct</value>
  </data>
  <data name="ERR_MemberNameSameAsType" xml:space="preserve">
    <value>'{0}': member names cannot be the same as their enclosing type</value>
  </data>
  <data name="ERR_EnumeratorOverflow" xml:space="preserve">
    <value>'{0}': the enumerator value is too large to fit in its type</value>
  </data>
  <data name="ERR_CantOverrideNonProperty" xml:space="preserve">
    <value>'{0}': cannot override because '{1}' is not a property</value>
  </data>
  <data name="ERR_NoGetToOverride" xml:space="preserve">
    <value>'{0}': cannot override because '{1}' does not have an overridable get accessor</value>
  </data>
  <data name="ERR_NoSetToOverride" xml:space="preserve">
    <value>'{0}': cannot override because '{1}' does not have an overridable set accessor</value>
  </data>
  <data name="ERR_PropertyCantHaveVoidType" xml:space="preserve">
    <value>'{0}': property or indexer cannot have void type</value>
  </data>
  <data name="ERR_PropertyWithNoAccessors" xml:space="preserve">
    <value>'{0}': property or indexer must have at least one accessor</value>
  </data>
  <data name="ERR_NewVirtualInSealed" xml:space="preserve">
    <value>'{0}' is a new virtual member in sealed class '{1}'</value>
  </data>
  <data name="ERR_ExplicitPropertyAddingAccessor" xml:space="preserve">
    <value>'{0}' adds an accessor not found in interface member '{1}'</value>
  </data>
  <data name="ERR_ExplicitPropertyMissingAccessor" xml:space="preserve">
    <value>Explicit interface implementation '{0}' is missing accessor '{1}'</value>
  </data>
  <data name="ERR_ConversionWithInterface" xml:space="preserve">
    <value>'{0}': user-defined conversions to or from an interface are not allowed</value>
  </data>
  <data name="ERR_ConversionWithBase" xml:space="preserve">
    <value>'{0}': user-defined conversions to or from a base class are not allowed</value>
  </data>
  <data name="ERR_ConversionWithDerived" xml:space="preserve">
    <value>'{0}': user-defined conversions to or from a derived class are not allowed</value>
  </data>
  <data name="ERR_IdentityConversion" xml:space="preserve">
    <value>User-defined operator cannot take an object of the enclosing type and convert to an object of the enclosing type</value>
  </data>
  <data name="ERR_ConversionNotInvolvingContainedType" xml:space="preserve">
    <value>User-defined conversion must convert to or from the enclosing type</value>
  </data>
  <data name="ERR_DuplicateConversionInClass" xml:space="preserve">
    <value>Duplicate user-defined conversion in type '{0}'</value>
  </data>
  <data name="ERR_OperatorsMustBeStatic" xml:space="preserve">
    <value>User-defined operator '{0}' must be declared static and public</value>
  </data>
  <data name="ERR_BadIncDecSignature" xml:space="preserve">
    <value>The parameter type for ++ or -- operator must be the containing type</value>
  </data>
  <data name="ERR_BadUnaryOperatorSignature" xml:space="preserve">
    <value>The parameter of a unary operator must be the containing type</value>
  </data>
  <data name="ERR_BadBinaryOperatorSignature" xml:space="preserve">
    <value>One of the parameters of a binary operator must be the containing type</value>
  </data>
  <data name="ERR_BadShiftOperatorSignature" xml:space="preserve">
    <value>The first operand of an overloaded shift operator must have the same type as the containing type, and the type of the second operand must be int</value>
  </data>
  <data name="ERR_InterfacesCantContainOperators" xml:space="preserve">
    <value>Interfaces cannot contain operators</value>
  </data>
  <data name="ERR_StructsCantContainDefaultConstructor" xml:space="preserve">
    <value>Structs cannot contain explicit parameterless constructors</value>
  </data>
  <data name="ERR_EnumsCantContainDefaultConstructor" xml:space="preserve">
    <value>Enums cannot contain explicit parameterless constructors</value>
  </data>
  <data name="ERR_CantOverrideBogusMethod" xml:space="preserve">
    <value>'{0}': cannot override '{1}' because it is not supported by the language</value>
  </data>
  <data name="ERR_BindToBogus" xml:space="preserve">
    <value>'{0}' is not supported by the language</value>
  </data>
  <data name="ERR_CantCallSpecialMethod" xml:space="preserve">
    <value>'{0}': cannot explicitly call operator or accessor</value>
  </data>
  <data name="ERR_BadTypeReference" xml:space="preserve">
    <value>'{0}': cannot reference a type through an expression; try '{1}' instead</value>
  </data>
  <data name="ERR_FieldInitializerInStruct" xml:space="preserve">
    <value>'{0}': cannot have instance property or field initializers in structs</value>
  </data>
  <data name="ERR_BadDestructorName" xml:space="preserve">
    <value>Name of destructor must match name of class</value>
  </data>
  <data name="ERR_OnlyClassesCanContainDestructors" xml:space="preserve">
    <value>Only class types can contain destructors</value>
  </data>
  <data name="ERR_ConflictAliasAndMember" xml:space="preserve">
    <value>Namespace '{1}' contains a definition conflicting with alias '{0}'</value>
  </data>
  <data name="ERR_ConflictingAliasAndDefinition" xml:space="preserve">
    <value>Alias '{0}' conflicts with {1} definition</value>
  </data>
  <data name="ERR_ConditionalOnSpecialMethod" xml:space="preserve">
    <value>The Conditional attribute is not valid on '{0}' because it is a constructor, destructor, operator, or explicit interface implementation</value>
  </data>
  <data name="ERR_ConditionalMustReturnVoid" xml:space="preserve">
    <value>The Conditional attribute is not valid on '{0}' because its return type is not void</value>
  </data>
  <data name="ERR_DuplicateAttribute" xml:space="preserve">
    <value>Duplicate '{0}' attribute</value>
  </data>
  <data name="ERR_DuplicateAttributeInNetModule" xml:space="preserve">
    <value>Duplicate '{0}' attribute in '{1}'</value>
  </data>
  <data name="ERR_ConditionalOnInterfaceMethod" xml:space="preserve">
    <value>The Conditional attribute is not valid on interface members</value>
  </data>
  <data name="ERR_OperatorCantReturnVoid" xml:space="preserve">
    <value>User-defined operators cannot return void</value>
  </data>
  <data name="ERR_BadDynamicConversion" xml:space="preserve">
    <value>'{0}': user-defined conversions to or from the dynamic type are not allowed</value>
  </data>
  <data name="ERR_InvalidAttributeArgument" xml:space="preserve">
    <value>Invalid value for argument to '{0}' attribute</value>
  </data>
  <data name="ERR_ParameterNotValidForType" xml:space="preserve">
    <value>Parameter not valid for the specified unmanaged type.</value>
  </data>
  <data name="ERR_AttributeParameterRequired1" xml:space="preserve">
    <value>Attribute parameter '{0}' must be specified.</value>
  </data>
  <data name="ERR_AttributeParameterRequired2" xml:space="preserve">
    <value>Attribute parameter '{0}' or '{1}' must be specified.</value>
  </data>
  <data name="ERR_MarshalUnmanagedTypeNotValidForFields" xml:space="preserve">
    <value>Unmanaged type '{0}' not valid for fields.</value>
  </data>
  <data name="ERR_MarshalUnmanagedTypeOnlyValidForFields" xml:space="preserve">
    <value>Unmanaged type '{0}' is only valid for fields.</value>
  </data>
  <data name="ERR_AttributeOnBadSymbolType" xml:space="preserve">
    <value>Attribute '{0}' is not valid on this declaration type. It is only valid on '{1}' declarations.</value>
  </data>
  <data name="ERR_FloatOverflow" xml:space="preserve">
    <value>Floating-point constant is outside the range of type '{0}'</value>
  </data>
  <data name="ERR_ComImportWithoutUuidAttribute" xml:space="preserve">
    <value>The Guid attribute must be specified with the ComImport attribute</value>
  </data>
  <data name="ERR_InvalidNamedArgument" xml:space="preserve">
    <value>Invalid value for named attribute argument '{0}'</value>
  </data>
  <data name="ERR_DllImportOnInvalidMethod" xml:space="preserve">
    <value>The DllImport attribute must be specified on a method marked 'static' and 'extern'</value>
  </data>
  <data name="ERR_DllImportOnGenericMethod" xml:space="preserve">
    <value>The DllImport attribute cannot be applied to a method that is generic or contained in a generic type.</value>
  </data>
  <data name="ERR_FieldCantBeRefAny" xml:space="preserve">
    <value>Field or property cannot be of type '{0}'</value>
  </data>
  <data name="ERR_ArrayElementCantBeRefAny" xml:space="preserve">
    <value>Array elements cannot be of type '{0}'</value>
  </data>
  <data name="WRN_DeprecatedSymbol" xml:space="preserve">
    <value>'{0}' is obsolete</value>
  </data>
  <data name="WRN_DeprecatedSymbol_Title" xml:space="preserve">
    <value>Type or member is obsolete</value>
  </data>
  <data name="ERR_NotAnAttributeClass" xml:space="preserve">
    <value>'{0}' is not an attribute class</value>
  </data>
  <data name="ERR_BadNamedAttributeArgument" xml:space="preserve">
    <value>'{0}' is not a valid named attribute argument. Named attribute arguments must be fields which are not readonly, static, or const, or read-write properties which are public and not static.</value>
  </data>
  <data name="WRN_DeprecatedSymbolStr" xml:space="preserve">
    <value>'{0}' is obsolete: '{1}'</value>
  </data>
  <data name="WRN_DeprecatedSymbolStr_Title" xml:space="preserve">
    <value>Type or member is obsolete</value>
  </data>
  <data name="ERR_DeprecatedSymbolStr" xml:space="preserve">
    <value>'{0}' is obsolete: '{1}'</value>
  </data>
  <data name="ERR_IndexerCantHaveVoidType" xml:space="preserve">
    <value>Indexers cannot have void type</value>
  </data>
  <data name="ERR_VirtualPrivate" xml:space="preserve">
    <value>'{0}': virtual or abstract members cannot be private</value>
  </data>
  <data name="ERR_ArrayInitToNonArrayType" xml:space="preserve">
    <value>Can only use array initializer expressions to assign to array types. Try using a new expression instead.</value>
  </data>
  <data name="ERR_ArrayInitInBadPlace" xml:space="preserve">
    <value>Array initializers can only be used in a variable or field initializer. Try using a new expression instead.</value>
  </data>
  <data name="ERR_MissingStructOffset" xml:space="preserve">
    <value>'{0}': instance field types marked with StructLayout(LayoutKind.Explicit) must have a FieldOffset attribute</value>
  </data>
  <data name="WRN_ExternMethodNoImplementation" xml:space="preserve">
    <value>Method, operator, or accessor '{0}' is marked external and has no attributes on it. Consider adding a DllImport attribute to specify the external implementation.</value>
  </data>
  <data name="WRN_ExternMethodNoImplementation_Title" xml:space="preserve">
    <value>Method, operator, or accessor is marked external and has no attributes on it</value>
  </data>
  <data name="WRN_ProtectedInSealed" xml:space="preserve">
    <value>'{0}': new protected member declared in sealed class</value>
  </data>
  <data name="WRN_ProtectedInSealed_Title" xml:space="preserve">
    <value>New protected member declared in sealed class</value>
  </data>
  <data name="ERR_InterfaceImplementedByConditional" xml:space="preserve">
    <value>Conditional member '{0}' cannot implement interface member '{1}' in type '{2}'</value>
  </data>
  <data name="ERR_IllegalRefParam" xml:space="preserve">
    <value>ref and out are not valid in this context</value>
  </data>
  <data name="ERR_BadArgumentToAttribute" xml:space="preserve">
    <value>The argument to the '{0}' attribute must be a valid identifier</value>
  </data>
  <data name="ERR_StructOffsetOnBadStruct" xml:space="preserve">
    <value>The FieldOffset attribute can only be placed on members of types marked with the StructLayout(LayoutKind.Explicit)</value>
  </data>
  <data name="ERR_StructOffsetOnBadField" xml:space="preserve">
    <value>The FieldOffset attribute is not allowed on static or const fields</value>
  </data>
  <data name="ERR_AttributeUsageOnNonAttributeClass" xml:space="preserve">
    <value>Attribute '{0}' is only valid on classes derived from System.Attribute</value>
  </data>
  <data name="WRN_PossibleMistakenNullStatement" xml:space="preserve">
    <value>Possible mistaken empty statement</value>
  </data>
  <data name="WRN_PossibleMistakenNullStatement_Title" xml:space="preserve">
    <value>Possible mistaken empty statement</value>
  </data>
  <data name="ERR_DuplicateNamedAttributeArgument" xml:space="preserve">
    <value>'{0}' duplicate named attribute argument</value>
  </data>
  <data name="ERR_DeriveFromEnumOrValueType" xml:space="preserve">
    <value>'{0}' cannot derive from special class '{1}'</value>
  </data>
  <data name="ERR_DefaultMemberOnIndexedType" xml:space="preserve">
    <value>Cannot specify the DefaultMember attribute on a type containing an indexer</value>
  </data>
  <data name="ERR_BogusType" xml:space="preserve">
    <value>'{0}' is a type not supported by the language</value>
  </data>
  <data name="WRN_UnassignedInternalField" xml:space="preserve">
    <value>Field '{0}' is never assigned to, and will always have its default value {1}</value>
  </data>
  <data name="WRN_UnassignedInternalField_Title" xml:space="preserve">
    <value>Field is never assigned to, and will always have its default value</value>
  </data>
  <data name="ERR_CStyleArray" xml:space="preserve">
    <value>Bad array declarator: To declare a managed array the rank specifier precedes the variable's identifier. To declare a fixed size buffer field, use the fixed keyword before the field type.</value>
  </data>
  <data name="WRN_VacuousIntegralComp" xml:space="preserve">
    <value>Comparison to integral constant is useless; the constant is outside the range of type '{0}'</value>
  </data>
  <data name="WRN_VacuousIntegralComp_Title" xml:space="preserve">
    <value>Comparison to integral constant is useless; the constant is outside the range of the type</value>
  </data>
  <data name="ERR_AbstractAttributeClass" xml:space="preserve">
    <value>Cannot apply attribute class '{0}' because it is abstract</value>
  </data>
  <data name="ERR_BadNamedAttributeArgumentType" xml:space="preserve">
    <value>'{0}' is not a valid named attribute argument because it is not a valid attribute parameter type</value>
  </data>
  <data name="ERR_MissingPredefinedMember" xml:space="preserve">
    <value>Missing compiler required member '{0}.{1}'</value>
  </data>
  <data name="WRN_AttributeLocationOnBadDeclaration" xml:space="preserve">
    <value>'{0}' is not a valid attribute location for this declaration. Valid attribute locations for this declaration are '{1}'. All attributes in this block will be ignored.</value>
  </data>
  <data name="WRN_AttributeLocationOnBadDeclaration_Title" xml:space="preserve">
    <value>Not a valid attribute location for this declaration</value>
  </data>
  <data name="WRN_InvalidAttributeLocation" xml:space="preserve">
    <value>'{0}' is not a recognized attribute location. Valid attribute locations for this declaration are '{1}'. All attributes in this block will be ignored.</value>
  </data>
  <data name="WRN_InvalidAttributeLocation_Title" xml:space="preserve">
    <value>Not a recognized attribute location</value>
  </data>
  <data name="WRN_EqualsWithoutGetHashCode" xml:space="preserve">
    <value>'{0}' overrides Object.Equals(object o) but does not override Object.GetHashCode()</value>
  </data>
  <data name="WRN_EqualsWithoutGetHashCode_Title" xml:space="preserve">
    <value>Type overrides Object.Equals(object o) but does not override Object.GetHashCode()</value>
  </data>
  <data name="WRN_EqualityOpWithoutEquals" xml:space="preserve">
    <value>'{0}' defines operator == or operator != but does not override Object.Equals(object o)</value>
  </data>
  <data name="WRN_EqualityOpWithoutEquals_Title" xml:space="preserve">
    <value>Type defines operator == or operator != but does not override Object.Equals(object o)</value>
  </data>
  <data name="WRN_EqualityOpWithoutGetHashCode" xml:space="preserve">
    <value>'{0}' defines operator == or operator != but does not override Object.GetHashCode()</value>
  </data>
  <data name="WRN_EqualityOpWithoutGetHashCode_Title" xml:space="preserve">
    <value>Type defines operator == or operator != but does not override Object.GetHashCode()</value>
  </data>
  <data name="ERR_OutAttrOnRefParam" xml:space="preserve">
    <value>Cannot specify only Out attribute on a ref parameter. Use both In and Out attributes, or neither.</value>
  </data>
  <data name="ERR_OverloadRefOut" xml:space="preserve">
    <value>'{0}' cannot define overloaded methods that differ only on ref and out</value>
  </data>
  <data name="ERR_LiteralDoubleCast" xml:space="preserve">
    <value>Literal of type double cannot be implicitly converted to type '{1}'; use an '{0}' suffix to create a literal of this type</value>
  </data>
  <data name="WRN_IncorrectBooleanAssg" xml:space="preserve">
    <value>Assignment in conditional expression is always constant; did you mean to use == instead of = ?</value>
  </data>
  <data name="WRN_IncorrectBooleanAssg_Title" xml:space="preserve">
    <value>Assignment in conditional expression is always constant</value>
  </data>
  <data name="ERR_ProtectedInStruct" xml:space="preserve">
    <value>'{0}': new protected member declared in struct</value>
  </data>
  <data name="ERR_InconsistentIndexerNames" xml:space="preserve">
    <value>Two indexers have different names; the IndexerName attribute must be used with the same name on every indexer within a type</value>
  </data>
  <data name="ERR_ComImportWithUserCtor" xml:space="preserve">
    <value>A class with the ComImport attribute cannot have a user-defined constructor</value>
  </data>
  <data name="ERR_FieldCantHaveVoidType" xml:space="preserve">
    <value>Field cannot have void type</value>
  </data>
  <data name="WRN_NonObsoleteOverridingObsolete" xml:space="preserve">
    <value>Member '{0}' overrides obsolete member '{1}'. Add the Obsolete attribute to '{0}'.</value>
  </data>
  <data name="WRN_NonObsoleteOverridingObsolete_Title" xml:space="preserve">
    <value>Member overrides obsolete member</value>
  </data>
  <data name="ERR_SystemVoid" xml:space="preserve">
    <value>System.Void cannot be used from C# -- use typeof(void) to get the void type object</value>
  </data>
  <data name="ERR_ExplicitParamArray" xml:space="preserve">
    <value>Do not use 'System.ParamArrayAttribute'. Use the 'params' keyword instead.</value>
  </data>
  <data name="WRN_BitwiseOrSignExtend" xml:space="preserve">
    <value>Bitwise-or operator used on a sign-extended operand; consider casting to a smaller unsigned type first</value>
  </data>
  <data name="WRN_BitwiseOrSignExtend_Title" xml:space="preserve">
    <value>Bitwise-or operator used on a sign-extended operand</value>
  </data>
  <data name="WRN_BitwiseOrSignExtend_Description" xml:space="preserve">
    <value>The compiler implicitly widened and sign-extended a variable, and then used the resulting value in a bitwise OR operation. This can result in unexpected behavior.</value>
  </data>
  <data name="ERR_VolatileStruct" xml:space="preserve">
    <value>'{0}': a volatile field cannot be of the type '{1}'</value>
  </data>
  <data name="ERR_VolatileAndReadonly" xml:space="preserve">
    <value>'{0}': a field cannot be both volatile and readonly</value>
  </data>
  <data name="ERR_AbstractField" xml:space="preserve">
    <value>The modifier 'abstract' is not valid on fields. Try using a property instead.</value>
  </data>
  <data name="ERR_BogusExplicitImpl" xml:space="preserve">
    <value>'{0}' cannot implement '{1}' because it is not supported by the language</value>
  </data>
  <data name="ERR_ExplicitMethodImplAccessor" xml:space="preserve">
    <value>'{0}' explicit method implementation cannot implement '{1}' because it is an accessor</value>
  </data>
  <data name="WRN_CoClassWithoutComImport" xml:space="preserve">
    <value>'{0}' interface marked with 'CoClassAttribute' not marked with 'ComImportAttribute'</value>
  </data>
  <data name="WRN_CoClassWithoutComImport_Title" xml:space="preserve">
    <value>Interface marked with 'CoClassAttribute' not marked with 'ComImportAttribute'</value>
  </data>
  <data name="ERR_ConditionalWithOutParam" xml:space="preserve">
    <value>Conditional member '{0}' cannot have an out parameter</value>
  </data>
  <data name="ERR_AccessorImplementingMethod" xml:space="preserve">
    <value>Accessor '{0}' cannot implement interface member '{1}' for type '{2}'. Use an explicit interface implementation.</value>
  </data>
  <data name="ERR_AliasQualAsExpression" xml:space="preserve">
    <value>The namespace alias qualifier '::' always resolves to a type or namespace so is illegal here. Consider using '.' instead.</value>
  </data>
  <data name="ERR_DerivingFromATyVar" xml:space="preserve">
    <value>Cannot derive from '{0}' because it is a type parameter</value>
  </data>
  <data name="ERR_DuplicateTypeParameter" xml:space="preserve">
    <value>Duplicate type parameter '{0}'</value>
  </data>
  <data name="WRN_TypeParameterSameAsOuterTypeParameter" xml:space="preserve">
    <value>Type parameter '{0}' has the same name as the type parameter from outer type '{1}'</value>
  </data>
  <data name="WRN_TypeParameterSameAsOuterTypeParameter_Title" xml:space="preserve">
    <value>Type parameter has the same name as the type parameter from outer type</value>
  </data>
  <data name="ERR_TypeVariableSameAsParent" xml:space="preserve">
    <value>Type parameter '{0}' has the same name as the containing type, or method</value>
  </data>
  <data name="ERR_UnifyingInterfaceInstantiations" xml:space="preserve">
    <value>'{0}' cannot implement both '{1}' and '{2}' because they may unify for some type parameter substitutions</value>
  </data>
  <data name="ERR_GenericDerivingFromAttribute" xml:space="preserve">
    <value>A generic type cannot derive from '{0}' because it is an attribute class</value>
  </data>
  <data name="ERR_TyVarNotFoundInConstraint" xml:space="preserve">
    <value>'{1}' does not define type parameter '{0}'</value>
  </data>
  <data name="ERR_BadBoundType" xml:space="preserve">
    <value>'{0}' is not a valid constraint. A type used as a constraint must be an interface, a non-sealed class or a type parameter.</value>
  </data>
  <data name="ERR_SpecialTypeAsBound" xml:space="preserve">
    <value>Constraint cannot be special class '{0}'</value>
  </data>
  <data name="ERR_BadVisBound" xml:space="preserve">
    <value>Inconsistent accessibility: constraint type '{1}' is less accessible than '{0}'</value>
  </data>
  <data name="ERR_LookupInTypeVariable" xml:space="preserve">
    <value>Cannot do member lookup in '{0}' because it is a type parameter</value>
  </data>
  <data name="ERR_BadConstraintType" xml:space="preserve">
    <value>Invalid constraint type. A type used as a constraint must be an interface, a non-sealed class or a type parameter.</value>
  </data>
  <data name="ERR_InstanceMemberInStaticClass" xml:space="preserve">
    <value>'{0}': cannot declare instance members in a static class</value>
  </data>
  <data name="ERR_StaticBaseClass" xml:space="preserve">
    <value>'{1}': cannot derive from static class '{0}'</value>
  </data>
  <data name="ERR_ConstructorInStaticClass" xml:space="preserve">
    <value>Static classes cannot have instance constructors</value>
  </data>
  <data name="ERR_DestructorInStaticClass" xml:space="preserve">
    <value>Static classes cannot contain destructors</value>
  </data>
  <data name="ERR_InstantiatingStaticClass" xml:space="preserve">
    <value>Cannot create an instance of the static class '{0}'</value>
  </data>
  <data name="ERR_StaticDerivedFromNonObject" xml:space="preserve">
    <value>Static class '{0}' cannot derive from type '{1}'. Static classes must derive from object.</value>
  </data>
  <data name="ERR_StaticClassInterfaceImpl" xml:space="preserve">
    <value>'{0}': static classes cannot implement interfaces</value>
  </data>
  <data name="ERR_OperatorInStaticClass" xml:space="preserve">
    <value>'{0}': static classes cannot contain user-defined operators</value>
  </data>
  <data name="ERR_ConvertToStaticClass" xml:space="preserve">
    <value>Cannot convert to static type '{0}'</value>
  </data>
  <data name="ERR_ConstraintIsStaticClass" xml:space="preserve">
    <value>'{0}': static classes cannot be used as constraints</value>
  </data>
  <data name="ERR_GenericArgIsStaticClass" xml:space="preserve">
    <value>'{0}': static types cannot be used as type arguments</value>
  </data>
  <data name="ERR_ArrayOfStaticClass" xml:space="preserve">
    <value>'{0}': array elements cannot be of static type</value>
  </data>
  <data name="ERR_IndexerInStaticClass" xml:space="preserve">
    <value>'{0}': cannot declare indexers in a static class</value>
  </data>
  <data name="ERR_ParameterIsStaticClass" xml:space="preserve">
    <value>'{0}': static types cannot be used as parameters</value>
  </data>
  <data name="ERR_ReturnTypeIsStaticClass" xml:space="preserve">
    <value>'{0}': static types cannot be used as return types</value>
  </data>
  <data name="ERR_VarDeclIsStaticClass" xml:space="preserve">
    <value>Cannot declare a variable of static type '{0}'</value>
  </data>
  <data name="ERR_BadEmptyThrowInFinally" xml:space="preserve">
    <value>A throw statement with no arguments is not allowed in a finally clause that is nested inside the nearest enclosing catch clause</value>
  </data>
  <data name="ERR_InvalidSpecifier" xml:space="preserve">
    <value>'{0}' is not a valid format specifier</value>
  </data>
  <data name="WRN_AssignmentToLockOrDispose" xml:space="preserve">
    <value>Possibly incorrect assignment to local '{0}' which is the argument to a using or lock statement. The Dispose call or unlocking will happen on the original value of the local.</value>
  </data>
  <data name="WRN_AssignmentToLockOrDispose_Title" xml:space="preserve">
    <value>Possibly incorrect assignment to local which is the argument to a using or lock statement</value>
  </data>
  <data name="ERR_ForwardedTypeInThisAssembly" xml:space="preserve">
    <value>Type '{0}' is defined in this assembly, but a type forwarder is specified for it</value>
  </data>
  <data name="ERR_ForwardedTypeIsNested" xml:space="preserve">
    <value>Cannot forward type '{0}' because it is a nested type of '{1}'</value>
  </data>
  <data name="ERR_CycleInTypeForwarder" xml:space="preserve">
    <value>The type forwarder for type '{0}' in assembly '{1}' causes a cycle</value>
  </data>
  <data name="ERR_AssemblyNameOnNonModule" xml:space="preserve">
    <value>The /moduleassemblyname option may only be specified when building a target type of 'module'</value>
  </data>
  <data name="ERR_InvalidAssemblyName" xml:space="preserve">
    <value>Assembly reference '{0}' is invalid and cannot be resolved</value>
  </data>
  <data name="ERR_InvalidFwdType" xml:space="preserve">
    <value>Invalid type specified as an argument for TypeForwardedTo attribute</value>
  </data>
  <data name="ERR_CloseUnimplementedInterfaceMemberStatic" xml:space="preserve">
    <value>'{0}' does not implement interface member '{1}'. '{2}' cannot implement an interface member because it is static.</value>
  </data>
  <data name="ERR_CloseUnimplementedInterfaceMemberNotPublic" xml:space="preserve">
    <value>'{0}' does not implement interface member '{1}'. '{2}' cannot implement an interface member because it is not public.</value>
  </data>
  <data name="ERR_CloseUnimplementedInterfaceMemberWrongReturnType" xml:space="preserve">
    <value>'{0}' does not implement interface member '{1}'. '{2}' cannot implement '{1}' because it does not have the matching return type of '{3}'.</value>
  </data>
  <data name="ERR_DuplicateTypeForwarder" xml:space="preserve">
    <value>'{0}' duplicate TypeForwardedToAttribute</value>
  </data>
  <data name="ERR_ExpectedSelectOrGroup" xml:space="preserve">
    <value>A query body must end with a select clause or a group clause</value>
  </data>
  <data name="ERR_ExpectedContextualKeywordOn" xml:space="preserve">
    <value>Expected contextual keyword 'on'</value>
  </data>
  <data name="ERR_ExpectedContextualKeywordEquals" xml:space="preserve">
    <value>Expected contextual keyword 'equals'</value>
  </data>
  <data name="ERR_ExpectedContextualKeywordBy" xml:space="preserve">
    <value>Expected contextual keyword 'by'</value>
  </data>
  <data name="ERR_InvalidAnonymousTypeMemberDeclarator" xml:space="preserve">
    <value>Invalid anonymous type member declarator. Anonymous type members must be declared with a member assignment, simple name or member access.</value>
  </data>
  <data name="ERR_InvalidInitializerElementInitializer" xml:space="preserve">
    <value>Invalid initializer member declarator</value>
  </data>
  <data name="ERR_InconsistentLambdaParameterUsage" xml:space="preserve">
    <value>Inconsistent lambda parameter usage; parameter types must be all explicit or all implicit</value>
  </data>
  <data name="ERR_PartialMethodInvalidModifier" xml:space="preserve">
    <value>A partial method cannot have access modifiers or the virtual, abstract, override, new, sealed, or extern modifiers</value>
  </data>
  <data name="ERR_PartialMethodOnlyInPartialClass" xml:space="preserve">
    <value>A partial method must be declared within a partial class or partial struct</value>
  </data>
  <data name="ERR_PartialMethodCannotHaveOutParameters" xml:space="preserve">
    <value>A partial method cannot have out parameters</value>
  </data>
  <data name="ERR_PartialMethodOnlyMethods" xml:space="preserve">
    <value>Only methods, classes, structs, or interfaces may be partial</value>
  </data>
  <data name="ERR_PartialMethodNotExplicit" xml:space="preserve">
    <value>A partial method may not explicitly implement an interface method</value>
  </data>
  <data name="ERR_PartialMethodExtensionDifference" xml:space="preserve">
    <value>Both partial method declarations must be extension methods or neither may be an extension method</value>
  </data>
  <data name="ERR_PartialMethodOnlyOneLatent" xml:space="preserve">
    <value>A partial method may not have multiple defining declarations</value>
  </data>
  <data name="ERR_PartialMethodOnlyOneActual" xml:space="preserve">
    <value>A partial method may not have multiple implementing declarations</value>
  </data>
  <data name="ERR_PartialMethodParamsDifference" xml:space="preserve">
    <value>Both partial method declarations must use a params parameter or neither may use a params parameter</value>
  </data>
  <data name="ERR_PartialMethodMustHaveLatent" xml:space="preserve">
    <value>No defining declaration found for implementing declaration of partial method '{0}'</value>
  </data>
  <data name="ERR_PartialMethodInconsistentConstraints" xml:space="preserve">
    <value>Partial method declarations of '{0}' have inconsistent type parameter constraints</value>
  </data>
  <data name="ERR_PartialMethodToDelegate" xml:space="preserve">
    <value>Cannot create delegate from method '{0}' because it is a partial method without an implementing declaration</value>
  </data>
  <data name="ERR_PartialMethodStaticDifference" xml:space="preserve">
    <value>Both partial method declarations must be static or neither may be static</value>
  </data>
  <data name="ERR_PartialMethodUnsafeDifference" xml:space="preserve">
    <value>Both partial method declarations must be unsafe or neither may be unsafe</value>
  </data>
  <data name="ERR_PartialMethodInExpressionTree" xml:space="preserve">
    <value>Partial methods with only a defining declaration or removed conditional methods cannot be used in expression trees</value>
  </data>
  <data name="ERR_PartialMethodMustReturnVoid" xml:space="preserve">
    <value>Partial methods must have a void return type</value>
  </data>
  <data name="WRN_ObsoleteOverridingNonObsolete" xml:space="preserve">
    <value>Obsolete member '{0}' overrides non-obsolete member '{1}'</value>
  </data>
  <data name="WRN_ObsoleteOverridingNonObsolete_Title" xml:space="preserve">
    <value>Obsolete member overrides non-obsolete member</value>
  </data>
  <data name="WRN_DebugFullNameTooLong" xml:space="preserve">
    <value>The fully qualified name for '{0}' is too long for debug information. Compile without '/debug' option.</value>
  </data>
  <data name="WRN_DebugFullNameTooLong_Title" xml:space="preserve">
    <value>Fully qualified name is too long for debug information</value>
  </data>
  <data name="ERR_ImplicitlyTypedVariableAssignedBadValue" xml:space="preserve">
    <value>Cannot assign {0} to an implicitly-typed variable</value>
  </data>
  <data name="ERR_ImplicitlyTypedVariableWithNoInitializer" xml:space="preserve">
    <value>Implicitly-typed variables must be initialized</value>
  </data>
  <data name="ERR_ImplicitlyTypedVariableMultipleDeclarator" xml:space="preserve">
    <value>Implicitly-typed variables cannot have multiple declarators</value>
  </data>
  <data name="ERR_ImplicitlyTypedVariableAssignedArrayInitializer" xml:space="preserve">
    <value>Cannot initialize an implicitly-typed variable with an array initializer</value>
  </data>
  <data name="ERR_ImplicitlyTypedLocalCannotBeFixed" xml:space="preserve">
    <value>Implicitly-typed local variables cannot be fixed</value>
  </data>
  <data name="ERR_ImplicitlyTypedVariableCannotBeConst" xml:space="preserve">
    <value>Implicitly-typed variables cannot be constant</value>
  </data>
  <data name="WRN_ExternCtorNoImplementation" xml:space="preserve">
    <value>Constructor '{0}' is marked external</value>
  </data>
  <data name="WRN_ExternCtorNoImplementation_Title" xml:space="preserve">
    <value>Constructor is marked external</value>
  </data>
  <data name="ERR_TypeVarNotFound" xml:space="preserve">
    <value>The contextual keyword 'var' may only appear within a local variable declaration or in script code</value>
  </data>
  <data name="ERR_ImplicitlyTypedArrayNoBestType" xml:space="preserve">
    <value>No best type found for implicitly-typed array</value>
  </data>
  <data name="ERR_AnonymousTypePropertyAssignedBadValue" xml:space="preserve">
    <value>Cannot assign {0} to anonymous type property</value>
  </data>
  <data name="ERR_ExpressionTreeContainsBaseAccess" xml:space="preserve">
    <value>An expression tree may not contain a base access</value>
  </data>
  <data name="ERR_ExpressionTreeContainsAssignment" xml:space="preserve">
    <value>An expression tree may not contain an assignment operator</value>
  </data>
  <data name="ERR_AnonymousTypeDuplicatePropertyName" xml:space="preserve">
    <value>An anonymous type cannot have multiple properties with the same name</value>
  </data>
  <data name="ERR_StatementLambdaToExpressionTree" xml:space="preserve">
    <value>A lambda expression with a statement body cannot be converted to an expression tree</value>
  </data>
  <data name="ERR_ExpressionTreeMustHaveDelegate" xml:space="preserve">
    <value>Cannot convert lambda to an expression tree whose type argument '{0}' is not a delegate type</value>
  </data>
  <data name="ERR_AnonymousTypeNotAvailable" xml:space="preserve">
    <value>Cannot use anonymous type in a constant expression</value>
  </data>
  <data name="ERR_LambdaInIsAs" xml:space="preserve">
    <value>The first operand of an 'is' or 'as' operator may not be a lambda expression, anonymous method, or method group.</value>
  </data>
  <data name="ERR_ExpressionTreeContainsMultiDimensionalArrayInitializer" xml:space="preserve">
    <value>An expression tree may not contain a multidimensional array initializer</value>
  </data>
  <data name="ERR_MissingArgument" xml:space="preserve">
    <value>Argument missing</value>
  </data>
  <data name="ERR_VariableUsedBeforeDeclaration" xml:space="preserve">
    <value>Cannot use local variable '{0}' before it is declared</value>
  </data>
  <data name="ERR_RecursivelyTypedVariable" xml:space="preserve">
    <value>Type of '{0}' cannot be inferred since its initializer directly or indirectly refers to the definition.</value>
  </data>
  <data name="ERR_ExplicitLayoutAndAutoImplementedProperty" xml:space="preserve">
    <value>'{0}': Auto-implemented properties cannot be used inside a type marked with StructLayout(LayoutKind.Explicit)</value>
  </data>
  <data name="ERR_UnassignedThisAutoProperty" xml:space="preserve">
    <value>Auto-implemented property '{0}' must be fully assigned before control is returned to the caller.</value>
  </data>
  <data name="ERR_VariableUsedBeforeDeclarationAndHidesField" xml:space="preserve">
    <value>Cannot use local variable '{0}' before it is declared. The declaration of the local variable hides the field '{1}'.</value>
  </data>
  <data name="ERR_ExpressionTreeContainsBadCoalesce" xml:space="preserve">
    <value>An expression tree lambda may not contain a coalescing operator with a null literal left-hand side</value>
  </data>
  <data name="ERR_IdentifierExpected" xml:space="preserve">
    <value>Identifier expected</value>
  </data>
  <data name="ERR_SemicolonExpected" xml:space="preserve">
    <value>; expected</value>
  </data>
  <data name="ERR_SyntaxError" xml:space="preserve">
    <value>Syntax error, '{0}' expected</value>
  </data>
  <data name="ERR_DuplicateModifier" xml:space="preserve">
    <value>Duplicate '{0}' modifier</value>
  </data>
  <data name="ERR_DuplicateAccessor" xml:space="preserve">
    <value>Property accessor already defined</value>
  </data>
  <data name="ERR_IntegralTypeExpected" xml:space="preserve">
    <value>Type byte, sbyte, short, ushort, int, uint, long, or ulong expected</value>
  </data>
  <data name="ERR_IllegalEscape" xml:space="preserve">
    <value>Unrecognized escape sequence</value>
  </data>
  <data name="ERR_NewlineInConst" xml:space="preserve">
    <value>Newline in constant</value>
  </data>
  <data name="ERR_EmptyCharConst" xml:space="preserve">
    <value>Empty character literal</value>
  </data>
  <data name="ERR_TooManyCharsInConst" xml:space="preserve">
    <value>Too many characters in character literal</value>
  </data>
  <data name="ERR_InvalidNumber" xml:space="preserve">
    <value>Invalid number</value>
  </data>
  <data name="ERR_GetOrSetExpected" xml:space="preserve">
    <value>A get or set accessor expected</value>
  </data>
  <data name="ERR_ClassTypeExpected" xml:space="preserve">
    <value>An object, string, or class type expected</value>
  </data>
  <data name="ERR_NamedArgumentExpected" xml:space="preserve">
    <value>Named attribute argument expected</value>
  </data>
  <data name="ERR_TooManyCatches" xml:space="preserve">
    <value>Catch clauses cannot follow the general catch clause of a try statement</value>
  </data>
  <data name="ERR_ThisOrBaseExpected" xml:space="preserve">
    <value>Keyword 'this' or 'base' expected</value>
  </data>
  <data name="ERR_OvlUnaryOperatorExpected" xml:space="preserve">
    <value>Overloadable unary operator expected</value>
  </data>
  <data name="ERR_OvlBinaryOperatorExpected" xml:space="preserve">
    <value>Overloadable binary operator expected</value>
  </data>
  <data name="ERR_IntOverflow" xml:space="preserve">
    <value>Integral constant is too large</value>
  </data>
  <data name="ERR_EOFExpected" xml:space="preserve">
    <value>Type or namespace definition, or end-of-file expected</value>
  </data>
  <data name="ERR_GlobalDefinitionOrStatementExpected" xml:space="preserve">
    <value>Member definition, statement, or end-of-file expected</value>
  </data>
  <data name="ERR_BadEmbeddedStmt" xml:space="preserve">
    <value>Embedded statement cannot be a declaration or labeled statement</value>
  </data>
  <data name="ERR_PPDirectiveExpected" xml:space="preserve">
    <value>Preprocessor directive expected</value>
  </data>
  <data name="ERR_EndOfPPLineExpected" xml:space="preserve">
    <value>Single-line comment or end-of-line expected</value>
  </data>
  <data name="ERR_CloseParenExpected" xml:space="preserve">
    <value>) expected</value>
  </data>
  <data name="ERR_EndifDirectiveExpected" xml:space="preserve">
    <value>#endif directive expected</value>
  </data>
  <data name="ERR_UnexpectedDirective" xml:space="preserve">
    <value>Unexpected preprocessor directive</value>
  </data>
  <data name="ERR_ErrorDirective" xml:space="preserve">
    <value>#error: '{0}'</value>
  </data>
  <data name="WRN_WarningDirective" xml:space="preserve">
    <value>#warning: '{0}'</value>
  </data>
  <data name="WRN_WarningDirective_Title" xml:space="preserve">
    <value>#warning directive</value>
  </data>
  <data name="ERR_TypeExpected" xml:space="preserve">
    <value>Type expected</value>
  </data>
  <data name="ERR_PPDefFollowsToken" xml:space="preserve">
    <value>Cannot define/undefine preprocessor symbols after first token in file</value>
  </data>
  <data name="ERR_PPReferenceFollowsToken" xml:space="preserve">
    <value>Cannot use #r after first token in file</value>
  </data>
  <data name="ERR_OpenEndedComment" xml:space="preserve">
    <value>End-of-file found, '*/' expected</value>
  </data>
  <data name="ERR_OvlOperatorExpected" xml:space="preserve">
    <value>Overloadable operator expected</value>
  </data>
  <data name="ERR_EndRegionDirectiveExpected" xml:space="preserve">
    <value>#endregion directive expected</value>
  </data>
  <data name="ERR_UnterminatedStringLit" xml:space="preserve">
    <value>Unterminated string literal</value>
  </data>
  <data name="ERR_BadDirectivePlacement" xml:space="preserve">
    <value>Preprocessor directives must appear as the first non-whitespace character on a line</value>
  </data>
  <data name="ERR_IdentifierExpectedKW" xml:space="preserve">
    <value>Identifier expected; '{1}' is a keyword</value>
  </data>
  <data name="ERR_SemiOrLBraceExpected" xml:space="preserve">
    <value>{ or ; expected</value>
  </data>
  <data name="ERR_MultiTypeInDeclaration" xml:space="preserve">
    <value>Cannot use more than one type in a for, using, fixed, or declaration statement</value>
  </data>
  <data name="ERR_AddOrRemoveExpected" xml:space="preserve">
    <value>An add or remove accessor expected</value>
  </data>
  <data name="ERR_UnexpectedCharacter" xml:space="preserve">
    <value>Unexpected character '{0}'</value>
  </data>
  <data name="ERR_UnexpectedToken" xml:space="preserve">
    <value>Unexpected token '{0}'</value>
  </data>
  <data name="ERR_ProtectedInStatic" xml:space="preserve">
    <value>'{0}': static classes cannot contain protected members</value>
  </data>
  <data name="WRN_UnreachableGeneralCatch" xml:space="preserve">
    <value>A previous catch clause already catches all exceptions. All non-exceptions thrown will be wrapped in a System.Runtime.CompilerServices.RuntimeWrappedException.</value>
  </data>
  <data name="WRN_UnreachableGeneralCatch_Title" xml:space="preserve">
    <value>A previous catch clause already catches all exceptions</value>
  </data>
  <data name="WRN_UnreachableGeneralCatch_Description" xml:space="preserve">
    <value>This warning is caused when a catch() block has no specified exception type after a catch (System.Exception e) block. The warning advises that the catch() block will not catch any exceptions.

A catch() block after a catch (System.Exception e) block can catch non-CLS exceptions if the RuntimeCompatibilityAttribute is set to false in the AssemblyInfo.cs file: [assembly: RuntimeCompatibilityAttribute(WrapNonExceptionThrows = false)]. If this attribute is not set explicitly to false, all thrown non-CLS exceptions are wrapped as Exceptions and the catch (System.Exception e) block catches them.</value>
  </data>
  <data name="ERR_IncrementLvalueExpected" xml:space="preserve">
    <value>The operand of an increment or decrement operator must be a variable, property or indexer</value>
  </data>
  <data name="ERR_NoSuchMemberOrExtension" xml:space="preserve">
    <value>'{0}' does not contain a definition for '{1}' and no extension method '{1}' accepting a first argument of type '{0}' could be found (are you missing a using directive or an assembly reference?)</value>
  </data>
  <data name="ERR_NoSuchMemberOrExtensionNeedUsing" xml:space="preserve">
    <value>'{0}' does not contain a definition for '{1}' and no extension method '{1}' accepting a first argument of type '{0}' could be found (are you missing a using directive for '{2}'?)</value>
  </data>
  <data name="ERR_BadThisParam" xml:space="preserve">
    <value>Method '{0}' has a parameter modifier 'this' which is not on the first parameter</value>
  </data>
  <data name="ERR_BadRefWithThis" xml:space="preserve">
    <value> The parameter modifier 'ref' cannot be used with 'this' </value>
  </data>
  <data name="ERR_BadOutWithThis" xml:space="preserve">
    <value> The parameter modifier 'out' cannot be used with 'this' </value>
  </data>
  <data name="ERR_BadTypeforThis" xml:space="preserve">
    <value>The first parameter of an extension method cannot be of type '{0}'</value>
  </data>
  <data name="ERR_BadParamModThis" xml:space="preserve">
    <value>A parameter array cannot be used with 'this' modifier on an extension method</value>
  </data>
  <data name="ERR_BadExtensionMeth" xml:space="preserve">
    <value>Extension method must be static</value>
  </data>
  <data name="ERR_BadExtensionAgg" xml:space="preserve">
    <value>Extension method must be defined in a non-generic static class</value>
  </data>
  <data name="ERR_DupParamMod" xml:space="preserve">
    <value>A parameter can only have one '{0}' modifier</value>
  </data>
  <data name="ERR_MultiParamMod" xml:space="preserve">
    <value>A parameter cannot have all the specified modifiers; there are too many modifiers on the parameter</value>
  </data>
  <data name="ERR_ExtensionMethodsDecl" xml:space="preserve">
    <value>Extension methods must be defined in a top level static class; {0} is a nested class</value>
  </data>
  <data name="ERR_ExtensionAttrNotFound" xml:space="preserve">
    <value>Cannot define a new extension method because the compiler required type '{0}' cannot be found. Are you missing a reference to System.Core.dll?</value>
  </data>
  <data name="ERR_ExplicitExtension" xml:space="preserve">
    <value>Do not use 'System.Runtime.CompilerServices.ExtensionAttribute'. Use the 'this' keyword instead.</value>
  </data>
  <data name="ERR_ExplicitDynamicAttr" xml:space="preserve">
    <value>Do not use 'System.Runtime.CompilerServices.DynamicAttribute'. Use the 'dynamic' keyword instead.</value>
  </data>
  <data name="ERR_NoDynamicPhantomOnBaseCtor" xml:space="preserve">
    <value>The constructor call needs to be dynamically dispatched, but cannot be because it is part of a constructor initializer. Consider casting the dynamic arguments.</value>
  </data>
  <data name="ERR_ValueTypeExtDelegate" xml:space="preserve">
    <value>Extension method '{0}' defined on value type '{1}' cannot be used to create delegates</value>
  </data>
  <data name="ERR_BadArgCount" xml:space="preserve">
    <value>No overload for method '{0}' takes {1} arguments</value>
  </data>
  <data name="ERR_BadArgType" xml:space="preserve">
    <value>Argument {0}: cannot convert from '{1}' to '{2}'</value>
  </data>
  <data name="ERR_NoSourceFile" xml:space="preserve">
    <value>Source file '{0}' could not be opened -- {1}</value>
  </data>
  <data name="ERR_CantRefResource" xml:space="preserve">
    <value>Cannot link resource files when building a module</value>
  </data>
  <data name="ERR_ResourceNotUnique" xml:space="preserve">
    <value>Resource identifier '{0}' has already been used in this assembly</value>
  </data>
  <data name="ERR_ResourceFileNameNotUnique" xml:space="preserve">
    <value>Each linked resource and module must have a unique filename. Filename '{0}' is specified more than once in this assembly</value>
  </data>
  <data name="ERR_ImportNonAssembly" xml:space="preserve">
    <value>The referenced file '{0}' is not an assembly</value>
  </data>
  <data name="ERR_RefLvalueExpected" xml:space="preserve">
    <value>A ref or out value must be an assignable variable</value>
  </data>
  <data name="ERR_BaseInStaticMeth" xml:space="preserve">
    <value>Keyword 'base' is not available in a static method</value>
  </data>
  <data name="ERR_BaseInBadContext" xml:space="preserve">
    <value>Keyword 'base' is not available in the current context</value>
  </data>
  <data name="ERR_RbraceExpected" xml:space="preserve">
    <value>} expected</value>
  </data>
  <data name="ERR_LbraceExpected" xml:space="preserve">
    <value>{ expected</value>
  </data>
  <data name="ERR_InExpected" xml:space="preserve">
    <value>'in' expected</value>
  </data>
  <data name="ERR_InvalidPreprocExpr" xml:space="preserve">
    <value>Invalid preprocessor expression</value>
  </data>
  <data name="ERR_InvalidMemberDecl" xml:space="preserve">
    <value>Invalid token '{0}' in class, struct, or interface member declaration</value>
  </data>
  <data name="ERR_MemberNeedsType" xml:space="preserve">
    <value>Method must have a return type</value>
  </data>
  <data name="ERR_BadBaseType" xml:space="preserve">
    <value>Invalid base type</value>
  </data>
  <data name="WRN_EmptySwitch" xml:space="preserve">
    <value>Empty switch block</value>
  </data>
  <data name="WRN_EmptySwitch_Title" xml:space="preserve">
    <value>Empty switch block</value>
  </data>
  <data name="ERR_ExpectedEndTry" xml:space="preserve">
    <value>Expected catch or finally</value>
  </data>
  <data name="ERR_InvalidExprTerm" xml:space="preserve">
    <value>Invalid expression term '{0}'</value>
  </data>
  <data name="ERR_BadNewExpr" xml:space="preserve">
    <value>A new expression requires (), [], or {} after type</value>
  </data>
  <data name="ERR_NoNamespacePrivate" xml:space="preserve">
    <value>Elements defined in a namespace cannot be explicitly declared as private, protected, or protected internal</value>
  </data>
  <data name="ERR_BadVarDecl" xml:space="preserve">
    <value>Expected ; or = (cannot specify constructor arguments in declaration)</value>
  </data>
  <data name="ERR_UsingAfterElements" xml:space="preserve">
    <value>A using clause must precede all other elements defined in the namespace except extern alias declarations</value>
  </data>
  <data name="ERR_BadBinOpArgs" xml:space="preserve">
    <value>Overloaded binary operator '{0}' takes two parameters</value>
  </data>
  <data name="ERR_BadUnOpArgs" xml:space="preserve">
    <value>Overloaded unary operator '{0}' takes one parameter</value>
  </data>
  <data name="ERR_NoVoidParameter" xml:space="preserve">
    <value>Invalid parameter type 'void'</value>
  </data>
  <data name="ERR_DuplicateAlias" xml:space="preserve">
    <value>The using alias '{0}' appeared previously in this namespace</value>
  </data>
  <data name="ERR_BadProtectedAccess" xml:space="preserve">
    <value>Cannot access protected member '{0}' via a qualifier of type '{1}'; the qualifier must be of type '{2}' (or derived from it)</value>
  </data>
  <data name="ERR_AddModuleAssembly" xml:space="preserve">
    <value>'{0}' cannot be added to this assembly because it already is an assembly</value>
  </data>
  <data name="ERR_BindToBogusProp2" xml:space="preserve">
    <value>Property, indexer, or event '{0}' is not supported by the language; try directly calling accessor methods '{1}' or '{2}'</value>
  </data>
  <data name="ERR_BindToBogusProp1" xml:space="preserve">
    <value>Property, indexer, or event '{0}' is not supported by the language; try directly calling accessor method '{1}'</value>
  </data>
  <data name="ERR_NoVoidHere" xml:space="preserve">
    <value>Keyword 'void' cannot be used in this context</value>
  </data>
  <data name="ERR_IndexerNeedsParam" xml:space="preserve">
    <value>Indexers must have at least one parameter</value>
  </data>
  <data name="ERR_BadArraySyntax" xml:space="preserve">
    <value>Array type specifier, [], must appear before parameter name</value>
  </data>
  <data name="ERR_BadOperatorSyntax" xml:space="preserve">
    <value>Declaration is not valid; use '{0} operator &lt;dest-type&gt; (...' instead</value>
  </data>
  <data name="ERR_MainClassNotFound" xml:space="preserve">
    <value>Could not find '{0}' specified for Main method</value>
  </data>
  <data name="ERR_MainClassNotClass" xml:space="preserve">
    <value>'{0}' specified for Main method must be a valid non-generic class or struct</value>
  </data>
  <data name="ERR_NoMainInClass" xml:space="preserve">
    <value>'{0}' does not have a suitable static Main method</value>
  </data>
  <data name="ERR_MainClassIsImport" xml:space="preserve">
    <value>Cannot use '{0}' for Main method because it is imported</value>
  </data>
  <data name="ERR_OutputNeedsName" xml:space="preserve">
    <value>Outputs without source must have the /out option specified</value>
  </data>
  <data name="ERR_CantHaveWin32ResAndManifest" xml:space="preserve">
    <value>Conflicting options specified: Win32 resource file; Win32 manifest</value>
  </data>
  <data name="ERR_CantHaveWin32ResAndIcon" xml:space="preserve">
    <value>Conflicting options specified: Win32 resource file; Win32 icon</value>
  </data>
  <data name="ERR_CantReadResource" xml:space="preserve">
    <value>Error reading resource '{0}' -- '{1}'</value>
  </data>
  <data name="WRN_XMLParseError" xml:space="preserve">
    <value>XML comment has badly formed XML -- '{0}'</value>
  </data>
  <data name="WRN_XMLParseError_Title" xml:space="preserve">
    <value>XML comment has badly formed XML</value>
  </data>
  <data name="WRN_DuplicateParamTag" xml:space="preserve">
    <value>XML comment has a duplicate param tag for '{0}'</value>
  </data>
  <data name="WRN_DuplicateParamTag_Title" xml:space="preserve">
    <value>XML comment has a duplicate param tag</value>
  </data>
  <data name="WRN_UnmatchedParamTag" xml:space="preserve">
    <value>XML comment has a param tag for '{0}', but there is no parameter by that name</value>
  </data>
  <data name="WRN_UnmatchedParamTag_Title" xml:space="preserve">
    <value>XML comment has a param tag, but there is no parameter by that name</value>
  </data>
  <data name="WRN_UnmatchedParamRefTag" xml:space="preserve">
    <value>XML comment on '{1}' has a paramref tag for '{0}', but there is no parameter by that name</value>
  </data>
  <data name="WRN_UnmatchedParamRefTag_Title" xml:space="preserve">
    <value>XML comment has a paramref tag, but there is no parameter by that name</value>
  </data>
  <data name="WRN_MissingParamTag" xml:space="preserve">
    <value>Parameter '{0}' has no matching param tag in the XML comment for '{1}' (but other parameters do)</value>
  </data>
  <data name="WRN_MissingParamTag_Title" xml:space="preserve">
    <value>Parameter has no matching param tag in the XML comment (but other parameters do)</value>
  </data>
  <data name="WRN_BadXMLRef" xml:space="preserve">
    <value>XML comment has cref attribute '{0}' that could not be resolved</value>
  </data>
  <data name="WRN_BadXMLRef_Title" xml:space="preserve">
    <value>XML comment has cref attribute that could not be resolved</value>
  </data>
  <data name="ERR_BadStackAllocExpr" xml:space="preserve">
    <value>A stackalloc expression requires [] after type</value>
  </data>
  <data name="ERR_InvalidLineNumber" xml:space="preserve">
    <value>The line number specified for #line directive is missing or invalid</value>
  </data>
  <data name="ERR_MissingPPFile" xml:space="preserve">
    <value>Quoted file name, single-line comment or end-of-line expected</value>
  </data>
  <data name="ERR_ExpectedPPFile" xml:space="preserve">
    <value>Quoted file name expected</value>
  </data>
  <data name="ERR_ReferenceDirectiveOnlyAllowedInScripts" xml:space="preserve">
    <value>#r is only allowed in scripts</value>
  </data>
  <data name="ERR_ForEachMissingMember" xml:space="preserve">
    <value>foreach statement cannot operate on variables of type '{0}' because '{0}' does not contain a public definition for '{1}'</value>
  </data>
  <data name="WRN_BadXMLRefParamType" xml:space="preserve">
    <value>Invalid type for parameter {0} in XML comment cref attribute: '{1}'</value>
  </data>
  <data name="WRN_BadXMLRefParamType_Title" xml:space="preserve">
    <value>Invalid type for parameter in XML comment cref attribute</value>
  </data>
  <data name="WRN_BadXMLRefReturnType" xml:space="preserve">
    <value>Invalid return type in XML comment cref attribute</value>
  </data>
  <data name="WRN_BadXMLRefReturnType_Title" xml:space="preserve">
    <value>Invalid return type in XML comment cref attribute</value>
  </data>
  <data name="ERR_BadWin32Res" xml:space="preserve">
    <value>Error reading Win32 resources -- {0}</value>
  </data>
  <data name="WRN_BadXMLRefSyntax" xml:space="preserve">
    <value>XML comment has syntactically incorrect cref attribute '{0}'</value>
  </data>
  <data name="WRN_BadXMLRefSyntax_Title" xml:space="preserve">
    <value>XML comment has syntactically incorrect cref attribute</value>
  </data>
  <data name="ERR_BadModifierLocation" xml:space="preserve">
    <value>Member modifier '{0}' must precede the member type and name</value>
  </data>
  <data name="ERR_MissingArraySize" xml:space="preserve">
    <value>Array creation must have array size or array initializer</value>
  </data>
  <data name="WRN_UnprocessedXMLComment" xml:space="preserve">
    <value>XML comment is not placed on a valid language element</value>
  </data>
  <data name="WRN_UnprocessedXMLComment_Title" xml:space="preserve">
    <value>XML comment is not placed on a valid language element</value>
  </data>
  <data name="WRN_FailedInclude" xml:space="preserve">
    <value>Unable to include XML fragment '{1}' of file '{0}' -- {2}</value>
  </data>
  <data name="WRN_FailedInclude_Title" xml:space="preserve">
    <value>Unable to include XML fragment</value>
  </data>
  <data name="WRN_InvalidInclude" xml:space="preserve">
    <value>Invalid XML include element -- {0}</value>
  </data>
  <data name="WRN_InvalidInclude_Title" xml:space="preserve">
    <value>Invalid XML include element</value>
  </data>
  <data name="WRN_MissingXMLComment" xml:space="preserve">
    <value>Missing XML comment for publicly visible type or member '{0}'</value>
  </data>
  <data name="WRN_MissingXMLComment_Title" xml:space="preserve">
    <value>Missing XML comment for publicly visible type or member</value>
  </data>
  <data name="WRN_MissingXMLComment_Description" xml:space="preserve">
    <value>The /doc compiler option was specified, but one or more constructs did not have comments.</value>
  </data>
  <data name="WRN_XMLParseIncludeError" xml:space="preserve">
    <value>Badly formed XML in included comments file -- '{0}'</value>
  </data>
  <data name="WRN_XMLParseIncludeError_Title" xml:space="preserve">
    <value>Badly formed XML in included comments file</value>
  </data>
  <data name="ERR_BadDelArgCount" xml:space="preserve">
    <value>Delegate '{0}' does not take {1} arguments</value>
  </data>
  <data name="ERR_UnexpectedSemicolon" xml:space="preserve">
    <value>Semicolon after method or accessor block is not valid</value>
  </data>
  <data name="ERR_MethodReturnCantBeRefAny" xml:space="preserve">
    <value>Method or delegate cannot return type '{0}'</value>
  </data>
  <data name="ERR_CompileCancelled" xml:space="preserve">
    <value>Compilation cancelled by user</value>
  </data>
  <data name="ERR_MethodArgCantBeRefAny" xml:space="preserve">
    <value>Cannot make reference to variable of type '{0}'</value>
  </data>
  <data name="ERR_AssgReadonlyLocal" xml:space="preserve">
    <value>Cannot assign to '{0}' because it is read-only</value>
  </data>
  <data name="ERR_RefReadonlyLocal" xml:space="preserve">
    <value>Cannot use '{0}' as a ref or out value because it is read-only</value>
  </data>
  <data name="ERR_CantUseRequiredAttribute" xml:space="preserve">
    <value>The RequiredAttribute attribute is not permitted on C# types</value>
  </data>
  <data name="ERR_NoModifiersOnAccessor" xml:space="preserve">
    <value>Modifiers cannot be placed on event accessor declarations</value>
  </data>
  <data name="ERR_ParamsCantBeRefOut" xml:space="preserve">
    <value>The params parameter cannot be declared as ref or out</value>
  </data>
  <data name="ERR_ReturnNotLValue" xml:space="preserve">
    <value>Cannot modify the return value of '{0}' because it is not a variable</value>
  </data>
  <data name="ERR_MissingCoClass" xml:space="preserve">
    <value>The managed coclass wrapper class '{0}' for interface '{1}' cannot be found (are you missing an assembly reference?)</value>
  </data>
  <data name="ERR_AmbiguousAttribute" xml:space="preserve">
    <value>'{0}' is ambiguous between '{1}' and '{2}'; use either '@{0}' or '{0}Attribute'</value>
  </data>
  <data name="ERR_BadArgExtraRef" xml:space="preserve">
    <value>Argument {0} may not be passed with the '{1}' keyword</value>
  </data>
  <data name="WRN_CmdOptionConflictsSource" xml:space="preserve">
    <value>Option '{0}' overrides attribute '{1}' given in a source file or added module</value>
  </data>
  <data name="WRN_CmdOptionConflictsSource_Title" xml:space="preserve">
    <value>Option overrides attribute given in a source file or added module</value>
  </data>
  <data name="WRN_CmdOptionConflictsSource_Description" xml:space="preserve">
    <value>This warning occurs if the assembly attributes AssemblyKeyFileAttribute or AssemblyKeyNameAttribute found in source conflict with the /keyfile or /keycontainer command line option or key file name or key container specified in the Project Properties.</value>
  </data>
  <data name="ERR_BadCompatMode" xml:space="preserve">
    <value>Invalid option '{0}' for /langversion; must be ISO-1, ISO-2, Default or an integer in range 1 to 6.</value>
  </data>
  <data name="ERR_DelegateOnConditional" xml:space="preserve">
    <value>Cannot create delegate with '{0}' because it or a method it overrides has a Conditional attribute</value>
  </data>
  <data name="ERR_CantMakeTempFile" xml:space="preserve">
    <value>Cannot create temporary file -- {0}</value>
  </data>
  <data name="ERR_BadArgRef" xml:space="preserve">
    <value>Argument {0} must be passed with the '{1}' keyword</value>
  </data>
  <data name="ERR_YieldInAnonMeth" xml:space="preserve">
    <value>The yield statement cannot be used inside an anonymous method or lambda expression</value>
  </data>
  <data name="ERR_ReturnInIterator" xml:space="preserve">
    <value>Cannot return a value from an iterator. Use the yield return statement to return a value, or yield break to end the iteration.</value>
  </data>
  <data name="ERR_BadIteratorArgType" xml:space="preserve">
    <value>Iterators cannot have ref or out parameters</value>
  </data>
  <data name="ERR_BadIteratorReturn" xml:space="preserve">
    <value>The body of '{0}' cannot be an iterator block because '{1}' is not an iterator interface type</value>
  </data>
  <data name="ERR_BadYieldInFinally" xml:space="preserve">
    <value>Cannot yield in the body of a finally clause</value>
  </data>
  <data name="ERR_BadYieldInTryOfCatch" xml:space="preserve">
    <value>Cannot yield a value in the body of a try block with a catch clause</value>
  </data>
  <data name="ERR_EmptyYield" xml:space="preserve">
    <value>Expression expected after yield return</value>
  </data>
  <data name="ERR_AnonDelegateCantUse" xml:space="preserve">
    <value>Cannot use ref or out parameter '{0}' inside an anonymous method, lambda expression, or query expression</value>
  </data>
  <data name="ERR_IllegalInnerUnsafe" xml:space="preserve">
    <value>Unsafe code may not appear in iterators</value>
  </data>
  <data name="ERR_BadYieldInCatch" xml:space="preserve">
    <value>Cannot yield a value in the body of a catch clause</value>
  </data>
  <data name="ERR_BadDelegateLeave" xml:space="preserve">
    <value>Control cannot leave the body of an anonymous method or lambda expression</value>
  </data>
  <data name="WRN_IllegalPragma" xml:space="preserve">
    <value>Unrecognized #pragma directive</value>
  </data>
  <data name="WRN_IllegalPragma_Title" xml:space="preserve">
    <value>Unrecognized #pragma directive</value>
  </data>
  <data name="WRN_IllegalPPWarning" xml:space="preserve">
    <value>Expected disable or restore</value>
  </data>
  <data name="WRN_IllegalPPWarning_Title" xml:space="preserve">
    <value>Expected disable or restore after #pragma warning</value>
  </data>
  <data name="WRN_BadRestoreNumber" xml:space="preserve">
    <value>Cannot restore warning 'CS{0}' because it was disabled globally</value>
  </data>
  <data name="WRN_BadRestoreNumber_Title" xml:space="preserve">
    <value>Cannot restore warning because it was disabled globally</value>
  </data>
  <data name="ERR_VarargsIterator" xml:space="preserve">
    <value>__arglist is not allowed in the parameter list of iterators</value>
  </data>
  <data name="ERR_UnsafeIteratorArgType" xml:space="preserve">
    <value>Iterators cannot have unsafe parameters or yield types</value>
  </data>
  <data name="ERR_BadCoClassSig" xml:space="preserve">
    <value>The managed coclass wrapper class signature '{0}' for interface '{1}' is not a valid class name signature</value>
  </data>
  <data name="ERR_MultipleIEnumOfT" xml:space="preserve">
    <value>foreach statement cannot operate on variables of type '{0}' because it implements multiple instantiations of '{1}'; try casting to a specific interface instantiation</value>
  </data>
  <data name="ERR_FixedDimsRequired" xml:space="preserve">
    <value>A fixed size buffer field must have the array size specifier after the field name</value>
  </data>
  <data name="ERR_FixedNotInStruct" xml:space="preserve">
    <value>Fixed size buffer fields may only be members of structs</value>
  </data>
  <data name="ERR_AnonymousReturnExpected" xml:space="preserve">
    <value>Not all code paths return a value in {0} of type '{1}'</value>
  </data>
  <data name="WRN_NonECMAFeature" xml:space="preserve">
    <value>Feature '{0}' is not part of the standardized ISO C# language specification, and may not be accepted by other compilers</value>
  </data>
  <data name="WRN_NonECMAFeature_Title" xml:space="preserve">
    <value>Feature is not part of the standardized ISO C# language specification, and may not be accepted by other compilers</value>
  </data>
  <data name="ERR_ExpectedVerbatimLiteral" xml:space="preserve">
    <value>Keyword, identifier, or string expected after verbatim specifier: @</value>
  </data>
  <data name="ERR_AssgReadonly2" xml:space="preserve">
    <value>Members of readonly field '{0}' cannot be modified (except in a constructor or a variable initializer)</value>
  </data>
  <data name="ERR_RefReadonly2" xml:space="preserve">
    <value>Members of readonly field '{0}' cannot be used as a ref or out value (except in a constructor)</value>
  </data>
  <data name="ERR_AssgReadonlyStatic2" xml:space="preserve">
    <value>Fields of static readonly field '{0}' cannot be assigned to (except in a static constructor or a variable initializer)</value>
  </data>
  <data name="ERR_RefReadonlyStatic2" xml:space="preserve">
    <value>Fields of static readonly field '{0}' cannot be used as a ref or out value (except in a static constructor)</value>
  </data>
  <data name="ERR_AssgReadonlyLocal2Cause" xml:space="preserve">
    <value>Cannot modify members of '{0}' because it is a '{1}'</value>
  </data>
  <data name="ERR_RefReadonlyLocal2Cause" xml:space="preserve">
    <value>Cannot use fields of '{0}' as a ref or out value because it is a '{1}'</value>
  </data>
  <data name="ERR_AssgReadonlyLocalCause" xml:space="preserve">
    <value>Cannot assign to '{0}' because it is a '{1}'</value>
  </data>
  <data name="ERR_RefReadonlyLocalCause" xml:space="preserve">
    <value>Cannot use '{0}' as a ref or out value because it is a '{1}'</value>
  </data>
  <data name="WRN_ErrorOverride" xml:space="preserve">
    <value>{0}. See also error CS{1}.</value>
  </data>
  <data name="WRN_ErrorOverride_Title" xml:space="preserve">
    <value>Warning is overriding an error</value>
  </data>
  <data name="WRN_ErrorOverride_Description" xml:space="preserve">
    <value>The compiler emits this warning when it overrides an error with a warning. For information about the problem, search for the error code mentioned.</value>
  </data>
  <data name="ERR_AnonMethToNonDel" xml:space="preserve">
    <value>Cannot convert {0} to type '{1}' because it is not a delegate type</value>
  </data>
  <data name="ERR_CantConvAnonMethParams" xml:space="preserve">
    <value>Cannot convert {0} to delegate type '{1}' because the parameter types do not match the delegate parameter types</value>
  </data>
  <data name="ERR_CantConvAnonMethReturns" xml:space="preserve">
    <value>Cannot convert {0} to intended delegate type because some of the return types in the block are not implicitly convertible to the delegate return type</value>
  </data>
  <data name="ERR_BadAsyncReturnExpression" xml:space="preserve">
    <value>Since this is an async method, the return expression must be of type '{0}' rather than 'Task&lt;{0}&gt;'</value>
  </data>
  <data name="ERR_CantConvAsyncAnonFuncReturns" xml:space="preserve">
    <value>Cannot convert async {0} to delegate type '{1}'. An async {0} may return void, Task or Task&lt;T&gt;, none of which are convertible to '{1}'.</value>
  </data>
  <data name="ERR_IllegalFixedType" xml:space="preserve">
    <value>Fixed size buffer type must be one of the following: bool, byte, short, int, long, char, sbyte, ushort, uint, ulong, float or double</value>
  </data>
  <data name="ERR_FixedOverflow" xml:space="preserve">
    <value>Fixed size buffer of length {0} and type '{1}' is too big</value>
  </data>
  <data name="ERR_InvalidFixedArraySize" xml:space="preserve">
    <value>Fixed size buffers must have a length greater than zero</value>
  </data>
  <data name="ERR_FixedBufferNotFixed" xml:space="preserve">
    <value>You cannot use fixed size buffers contained in unfixed expressions. Try using the fixed statement.</value>
  </data>
  <data name="ERR_AttributeNotOnAccessor" xml:space="preserve">
    <value>Attribute '{0}' is not valid on property or event accessors. It is only valid on '{1}' declarations.</value>
  </data>
  <data name="WRN_InvalidSearchPathDir" xml:space="preserve">
    <value>Invalid search path '{0}' specified in '{1}' -- '{2}'</value>
  </data>
  <data name="WRN_InvalidSearchPathDir_Title" xml:space="preserve">
    <value>Invalid search path specified</value>
  </data>
  <data name="ERR_IllegalVarArgs" xml:space="preserve">
    <value>__arglist is not valid in this context</value>
  </data>
  <data name="ERR_IllegalParams" xml:space="preserve">
    <value>params is not valid in this context</value>
  </data>
  <data name="ERR_BadModifiersOnNamespace" xml:space="preserve">
    <value>A namespace declaration cannot have modifiers or attributes</value>
  </data>
  <data name="ERR_BadPlatformType" xml:space="preserve">
    <value>Invalid option '{0}' for /platform; must be anycpu, x86, Itanium or x64</value>
  </data>
  <data name="ERR_ThisStructNotInAnonMeth" xml:space="preserve">
    <value>Anonymous methods, lambda expressions, and query expressions inside structs cannot access instance members of 'this'. Consider copying 'this' to a local variable outside the anonymous method, lambda expression or query expression and using the local instead.</value>
  </data>
  <data name="ERR_NoConvToIDisp" xml:space="preserve">
    <value>'{0}': type used in a using statement must be implicitly convertible to 'System.IDisposable'</value>
  </data>
  <data name="ERR_BadParamRef" xml:space="preserve">
    <value>Parameter {0} must be declared with the '{1}' keyword</value>
  </data>
  <data name="ERR_BadParamExtraRef" xml:space="preserve">
    <value>Parameter {0} should not be declared with the '{1}' keyword</value>
  </data>
  <data name="ERR_BadParamType" xml:space="preserve">
    <value>Parameter {0} is declared as type '{1}{2}' but should be '{3}{4}'</value>
  </data>
  <data name="ERR_BadExternIdentifier" xml:space="preserve">
    <value>Invalid extern alias for '/reference'; '{0}' is not a valid identifier</value>
  </data>
  <data name="ERR_AliasMissingFile" xml:space="preserve">
    <value>Invalid reference alias option: '{0}=' -- missing filename</value>
  </data>
  <data name="ERR_GlobalExternAlias" xml:space="preserve">
    <value>You cannot redefine the global extern alias</value>
  </data>
  <data name="ERR_MissingTypeInSource" xml:space="preserve">
    <value>Reference to type '{0}' claims it is defined in this assembly, but it is not defined in source or any added modules</value>
  </data>
  <data name="ERR_MissingTypeInAssembly" xml:space="preserve">
    <value>Reference to type '{0}' claims it is defined in '{1}', but it could not be found</value>
  </data>
  <data name="WRN_MultiplePredefTypes" xml:space="preserve">
    <value>The predefined type '{0}' is defined in multiple assemblies in the global alias; using definition from '{1}'</value>
  </data>
  <data name="WRN_MultiplePredefTypes_Title" xml:space="preserve">
    <value>Predefined type is defined in multiple assemblies in the global alias</value>
  </data>
  <data name="WRN_MultiplePredefTypes_Description" xml:space="preserve">
    <value>This error occurs when a predefined system type such as System.Int32 is found in two assemblies. One way this can happen is if you are referencing mscorlib or System.Runtime.dll from two different places, such as trying to run two versions of the .NET Framework side-by-side.</value>
  </data>
  <data name="ERR_LocalCantBeFixedAndHoisted" xml:space="preserve">
    <value>Local '{0}' or its members cannot have their address taken and be used inside an anonymous method or lambda expression</value>
  </data>
  <data name="WRN_TooManyLinesForDebugger" xml:space="preserve">
    <value>Source file has exceeded the limit of 16,707,565 lines representable in the PDB; debug information will be incorrect</value>
  </data>
  <data name="WRN_TooManyLinesForDebugger_Title" xml:space="preserve">
    <value>Source file has exceeded the limit of 16,707,565 lines representable in the PDB; debug information will be incorrect</value>
  </data>
  <data name="ERR_CantConvAnonMethNoParams" xml:space="preserve">
    <value>Cannot convert anonymous method block without a parameter list to delegate type '{0}' because it has one or more out parameters</value>
  </data>
  <data name="ERR_ConditionalOnNonAttributeClass" xml:space="preserve">
    <value>Attribute '{0}' is only valid on methods or attribute classes</value>
  </data>
  <data name="WRN_CallOnNonAgileField" xml:space="preserve">
    <value>Accessing a member on '{0}' may cause a runtime exception because it is a field of a marshal-by-reference class</value>
  </data>
  <data name="WRN_CallOnNonAgileField_Title" xml:space="preserve">
    <value>Accessing a member on a field of a marshal-by-reference class may cause a runtime exception</value>
  </data>
  <data name="WRN_CallOnNonAgileField_Description" xml:space="preserve">
    <value>This warning occurs when you try to call a method, property, or indexer on a member of a class that derives from MarshalByRefObject, and the member is a value type. Objects that inherit from MarshalByRefObject are typically intended to be marshaled by reference across an application domain. If any code ever attempts to directly access the value-type member of such an object across an application domain, a runtime exception will occur. To resolve the warning, first copy the member into a local variable and call the method on that variable.</value>
  </data>
  <data name="WRN_BadWarningNumber" xml:space="preserve">
    <value>'{0}' is not a valid warning number</value>
  </data>
  <data name="WRN_BadWarningNumber_Title" xml:space="preserve">
    <value>Not a valid warning number</value>
  </data>
  <data name="WRN_BadWarningNumber_Description" xml:space="preserve">
    <value>A number that was passed to the #pragma warning preprocessor directive was not a valid warning number. Verify that the number represents a warning, not an error.</value>
  </data>
  <data name="WRN_InvalidNumber" xml:space="preserve">
    <value>Invalid number</value>
  </data>
  <data name="WRN_InvalidNumber_Title" xml:space="preserve">
    <value>Invalid number</value>
  </data>
  <data name="WRN_FileNameTooLong" xml:space="preserve">
    <value>Invalid filename specified for preprocessor directive. Filename is too long or not a valid filename.</value>
  </data>
  <data name="WRN_FileNameTooLong_Title" xml:space="preserve">
    <value>Invalid filename specified for preprocessor directive</value>
  </data>
  <data name="WRN_IllegalPPChecksum" xml:space="preserve">
    <value>Invalid #pragma checksum syntax; should be #pragma checksum "filename" "{XXXXXXXX-XXXX-XXXX-XXXX-XXXXXXXXXXXX}" "XXXX..."</value>
  </data>
  <data name="WRN_IllegalPPChecksum_Title" xml:space="preserve">
    <value>Invalid #pragma checksum syntax</value>
  </data>
  <data name="WRN_EndOfPPLineExpected" xml:space="preserve">
    <value>Single-line comment or end-of-line expected</value>
  </data>
  <data name="WRN_EndOfPPLineExpected_Title" xml:space="preserve">
    <value>Single-line comment or end-of-line expected after #pragma directive</value>
  </data>
  <data name="WRN_ConflictingChecksum" xml:space="preserve">
    <value>Different checksum values given for '{0}'</value>
  </data>
  <data name="WRN_ConflictingChecksum_Title" xml:space="preserve">
    <value>Different #pragma checksum values given</value>
  </data>
  <data name="WRN_InvalidAssemblyName" xml:space="preserve">
    <value>Assembly reference '{0}' is invalid and cannot be resolved</value>
  </data>
  <data name="WRN_InvalidAssemblyName_Title" xml:space="preserve">
    <value>Assembly reference is invalid and cannot be resolved</value>
  </data>
  <data name="WRN_InvalidAssemblyName_Description" xml:space="preserve">
    <value>This warning indicates that an attribute, such as InternalsVisibleToAttribute, was not specified correctly.</value>
  </data>
  <data name="WRN_UnifyReferenceMajMin" xml:space="preserve">
    <value>Assuming assembly reference '{0}' used by '{1}' matches identity '{2}' of '{3}', you may need to supply runtime policy</value>
  </data>
  <data name="WRN_UnifyReferenceMajMin_Title" xml:space="preserve">
    <value>Assuming assembly reference matches identity</value>
  </data>
  <data name="WRN_UnifyReferenceMajMin_Description" xml:space="preserve">
    <value>The two assemblies differ in release and/or version number. For unification to occur, you must specify directives in the application's .config file, and you must provide the correct strong name of an assembly.</value>
  </data>
  <data name="WRN_UnifyReferenceBldRev" xml:space="preserve">
    <value>Assuming assembly reference '{0}' used by '{1}' matches identity '{2}' of '{3}', you may need to supply runtime policy</value>
  </data>
  <data name="WRN_UnifyReferenceBldRev_Title" xml:space="preserve">
    <value>Assuming assembly reference matches identity</value>
  </data>
  <data name="WRN_UnifyReferenceBldRev_Description" xml:space="preserve">
    <value>The two assemblies differ in release and/or version number. For unification to occur, you must specify directives in the application's .config file, and you must provide the correct strong name of an assembly.</value>
  </data>
  <data name="ERR_DuplicateImport" xml:space="preserve">
    <value>Multiple assemblies with equivalent identity have been imported: '{0}' and '{1}'. Remove one of the duplicate references.</value>
  </data>
  <data name="ERR_DuplicateImportSimple" xml:space="preserve">
    <value>An assembly with the same simple name '{0}' has already been imported. Try removing one of the references (e.g. '{1}') or sign them to enable side-by-side.</value>
  </data>
  <data name="ERR_AssemblyMatchBadVersion" xml:space="preserve">
    <value>Assembly '{0}' with identity '{1}' uses '{2}' which has a higher version than referenced assembly '{3}' with identity '{4}'</value>
  </data>
  <data name="ERR_FixedNeedsLvalue" xml:space="preserve">
    <value>Fixed size buffers can only be accessed through locals or fields</value>
  </data>
  <data name="WRN_DuplicateTypeParamTag" xml:space="preserve">
    <value>XML comment has a duplicate typeparam tag for '{0}'</value>
  </data>
  <data name="WRN_DuplicateTypeParamTag_Title" xml:space="preserve">
    <value>XML comment has a duplicate typeparam tag</value>
  </data>
  <data name="WRN_UnmatchedTypeParamTag" xml:space="preserve">
    <value>XML comment has a typeparam tag for '{0}', but there is no type parameter by that name</value>
  </data>
  <data name="WRN_UnmatchedTypeParamTag_Title" xml:space="preserve">
    <value>XML comment has a typeparam tag, but there is no type parameter by that name</value>
  </data>
  <data name="WRN_UnmatchedTypeParamRefTag" xml:space="preserve">
    <value>XML comment on '{1}' has a typeparamref tag for '{0}', but there is no type parameter by that name</value>
  </data>
  <data name="WRN_UnmatchedTypeParamRefTag_Title" xml:space="preserve">
    <value>XML comment has a typeparamref tag, but there is no type parameter by that name</value>
  </data>
  <data name="WRN_MissingTypeParamTag" xml:space="preserve">
    <value>Type parameter '{0}' has no matching typeparam tag in the XML comment on '{1}' (but other type parameters do)</value>
  </data>
  <data name="WRN_MissingTypeParamTag_Title" xml:space="preserve">
    <value>Type parameter has no matching typeparam tag in the XML comment (but other type parameters do)</value>
  </data>
  <data name="ERR_CantChangeTypeOnOverride" xml:space="preserve">
    <value>'{0}': type must be '{2}' to match overridden member '{1}'</value>
  </data>
  <data name="ERR_DoNotUseFixedBufferAttr" xml:space="preserve">
    <value>Do not use 'System.Runtime.CompilerServices.FixedBuffer' attribute. Use the 'fixed' field modifier instead.</value>
  </data>
  <data name="WRN_AssignmentToSelf" xml:space="preserve">
    <value>Assignment made to same variable; did you mean to assign something else?</value>
  </data>
  <data name="WRN_AssignmentToSelf_Title" xml:space="preserve">
    <value>Assignment made to same variable</value>
  </data>
  <data name="WRN_ComparisonToSelf" xml:space="preserve">
    <value>Comparison made to same variable; did you mean to compare something else?</value>
  </data>
  <data name="WRN_ComparisonToSelf_Title" xml:space="preserve">
    <value>Comparison made to same variable</value>
  </data>
  <data name="ERR_CantOpenWin32Res" xml:space="preserve">
    <value>Error opening Win32 resource file '{0}' -- '{1}'</value>
  </data>
  <data name="WRN_DotOnDefault" xml:space="preserve">
    <value>Expression will always cause a System.NullReferenceException because the default value of '{0}' is null</value>
  </data>
  <data name="WRN_DotOnDefault_Title" xml:space="preserve">
    <value>Expression will always cause a System.NullReferenceException because the type's default value is null</value>
  </data>
  <data name="ERR_NoMultipleInheritance" xml:space="preserve">
    <value>Class '{0}' cannot have multiple base classes: '{1}' and '{2}'</value>
  </data>
  <data name="ERR_BaseClassMustBeFirst" xml:space="preserve">
    <value>Base class '{0}' must come before any interfaces</value>
  </data>
  <data name="WRN_BadXMLRefTypeVar" xml:space="preserve">
    <value>XML comment has cref attribute '{0}' that refers to a type parameter</value>
  </data>
  <data name="WRN_BadXMLRefTypeVar_Title" xml:space="preserve">
    <value>XML comment has cref attribute that refers to a type parameter</value>
  </data>
  <data name="ERR_FriendAssemblyBadArgs" xml:space="preserve">
    <value>Friend assembly reference '{0}' is invalid. InternalsVisibleTo declarations cannot have a version, culture, public key token, or processor architecture specified.</value>
  </data>
  <data name="ERR_FriendAssemblySNReq" xml:space="preserve">
    <value>Friend assembly reference '{0}' is invalid. Strong-name signed assemblies must specify a public key in their InternalsVisibleTo declarations.</value>
  </data>
  <data name="ERR_DelegateOnNullable" xml:space="preserve">
    <value>Cannot bind delegate to '{0}' because it is a member of 'System.Nullable&lt;T&gt;'</value>
  </data>
  <data name="ERR_BadCtorArgCount" xml:space="preserve">
    <value>'{0}' does not contain a constructor that takes {1} arguments</value>
  </data>
  <data name="ERR_GlobalAttributesNotFirst" xml:space="preserve">
    <value>Assembly and module attributes must precede all other elements defined in a file except using clauses and extern alias declarations</value>
  </data>
  <data name="ERR_ExpressionExpected" xml:space="preserve">
    <value>Expected expression</value>
  </data>
  <data name="ERR_InvalidSubsystemVersion" xml:space="preserve">
    <value>Invalid version {0} for /subsystemversion. The version must be 6.02 or greater for ARM or AppContainerExe, and 4.00 or greater otherwise</value>
  </data>
  <data name="ERR_InteropMethodWithBody" xml:space="preserve">
    <value>Embedded interop method '{0}' contains a body.</value>
  </data>
  <data name="ERR_BadWarningLevel" xml:space="preserve">
    <value>Warning level must be in the range 0-4</value>
  </data>
  <data name="ERR_BadDebugType" xml:space="preserve">
    <value>Invalid option '{0}' for /debug; must be full or pdbonly</value>
  </data>
  <data name="ERR_BadResourceVis" xml:space="preserve">
    <value>Invalid option '{0}'; Resource visibility must be either 'public' or 'private'</value>
  </data>
  <data name="ERR_DefaultValueTypeMustMatch" xml:space="preserve">
    <value>The type of the argument to the DefaultParameterValue attribute must match the parameter type</value>
  </data>
  <data name="ERR_DefaultValueBadValueType" xml:space="preserve">
    <value>Argument of type '{0}' is not applicable for the DefaultParameterValue attribute</value>
  </data>
  <data name="ERR_MemberAlreadyInitialized" xml:space="preserve">
    <value>Duplicate initialization of member '{0}'</value>
  </data>
  <data name="ERR_MemberCannotBeInitialized" xml:space="preserve">
    <value>Member '{0}' cannot be initialized. It is not a field or property.</value>
  </data>
  <data name="ERR_StaticMemberInObjectInitializer" xml:space="preserve">
    <value>Static field or property '{0}' cannot be assigned in an object initializer</value>
  </data>
  <data name="ERR_ReadonlyValueTypeInObjectInitializer" xml:space="preserve">
    <value>Members of readonly field '{0}' of type '{1}' cannot be assigned with an object initializer because it is of a value type</value>
  </data>
  <data name="ERR_ValueTypePropertyInObjectInitializer" xml:space="preserve">
    <value>Members of property '{0}' of type '{1}' cannot be assigned with an object initializer because it is of a value type</value>
  </data>
  <data name="ERR_UnsafeTypeInObjectCreation" xml:space="preserve">
    <value>Unsafe type '{0}' cannot be used in object creation</value>
  </data>
  <data name="ERR_EmptyElementInitializer" xml:space="preserve">
    <value>Element initializer cannot be empty</value>
  </data>
  <data name="ERR_InitializerAddHasWrongSignature" xml:space="preserve">
    <value>The best overloaded method match for '{0}' has wrong signature for the initializer element. The initializable Add must be an accessible instance method.</value>
  </data>
  <data name="ERR_CollectionInitRequiresIEnumerable" xml:space="preserve">
    <value>Cannot initialize type '{0}' with a collection initializer because it does not implement 'System.Collections.IEnumerable'</value>
  </data>
  <data name="ERR_CantSetWin32Manifest" xml:space="preserve">
    <value>Error reading Win32 manifest file '{0}' -- '{1}'</value>
  </data>
  <data name="WRN_CantHaveManifestForModule" xml:space="preserve">
    <value>Ignoring /win32manifest for module because it only applies to assemblies</value>
  </data>
  <data name="WRN_CantHaveManifestForModule_Title" xml:space="preserve">
    <value>Ignoring /win32manifest for module because it only applies to assemblies</value>
  </data>
  <data name="ERR_BadExtensionArgTypes" xml:space="preserve">
    <value>'{0}' does not contain a definition for '{1}' and the best extension method overload '{2}' has some invalid arguments</value>
  </data>
  <data name="ERR_BadInstanceArgType" xml:space="preserve">
    <value>'{0}' does not contain a definition for '{1}' and the best extension method overload '{2}' requires a receiver of type '{3}'</value>
  </data>
  <data name="ERR_QueryDuplicateRangeVariable" xml:space="preserve">
    <value>The range variable '{0}' has already been declared</value>
  </data>
  <data name="ERR_QueryRangeVariableOverrides" xml:space="preserve">
    <value>The range variable '{0}' conflicts with a previous declaration of '{0}'</value>
  </data>
  <data name="ERR_QueryRangeVariableAssignedBadValue" xml:space="preserve">
    <value>Cannot assign {0} to a range variable</value>
  </data>
  <data name="ERR_QueryNoProviderCastable" xml:space="preserve">
    <value>Could not find an implementation of the query pattern for source type '{0}'.  '{1}' not found.  Consider explicitly specifying the type of the range variable '{2}'.</value>
  </data>
  <data name="ERR_QueryNoProviderStandard" xml:space="preserve">
    <value>Could not find an implementation of the query pattern for source type '{0}'.  '{1}' not found.  Are you missing a reference to 'System.Core.dll' or a using directive for 'System.Linq'?</value>
  </data>
  <data name="ERR_QueryNoProvider" xml:space="preserve">
    <value>Could not find an implementation of the query pattern for source type '{0}'.  '{1}' not found.</value>
  </data>
  <data name="ERR_QueryOuterKey" xml:space="preserve">
    <value>The name '{0}' is not in scope on the left side of 'equals'.  Consider swapping the expressions on either side of 'equals'.</value>
  </data>
  <data name="ERR_QueryInnerKey" xml:space="preserve">
    <value>The name '{0}' is not in scope on the right side of 'equals'.  Consider swapping the expressions on either side of 'equals'.</value>
  </data>
  <data name="ERR_QueryOutRefRangeVariable" xml:space="preserve">
    <value>Cannot pass the range variable '{0}' as an out or ref parameter</value>
  </data>
  <data name="ERR_QueryMultipleProviders" xml:space="preserve">
    <value>Multiple implementations of the query pattern were found for source type '{0}'.  Ambiguous call to '{1}'.</value>
  </data>
  <data name="ERR_QueryTypeInferenceFailedMulti" xml:space="preserve">
    <value>The type of one of the expressions in the {0} clause is incorrect.  Type inference failed in the call to '{1}'.</value>
  </data>
  <data name="ERR_QueryTypeInferenceFailed" xml:space="preserve">
    <value>The type of the expression in the {0} clause is incorrect.  Type inference failed in the call to '{1}'.</value>
  </data>
  <data name="ERR_QueryTypeInferenceFailedSelectMany" xml:space="preserve">
    <value>An expression of type '{0}' is not allowed in a subsequent from clause in a query expression with source type '{1}'.  Type inference failed in the call to '{2}'.</value>
  </data>
  <data name="ERR_ExpressionTreeContainsPointerOp" xml:space="preserve">
    <value>An expression tree may not contain an unsafe pointer operation</value>
  </data>
  <data name="ERR_ExpressionTreeContainsAnonymousMethod" xml:space="preserve">
    <value>An expression tree may not contain an anonymous method expression</value>
  </data>
  <data name="ERR_AnonymousMethodToExpressionTree" xml:space="preserve">
    <value>An anonymous method expression cannot be converted to an expression tree</value>
  </data>
  <data name="ERR_QueryRangeVariableReadOnly" xml:space="preserve">
    <value>Range variable '{0}' cannot be assigned to -- it is read only</value>
  </data>
  <data name="ERR_QueryRangeVariableSameAsTypeParam" xml:space="preserve">
    <value>The range variable '{0}' cannot have the same name as a method type parameter</value>
  </data>
  <data name="ERR_TypeVarNotFoundRangeVariable" xml:space="preserve">
    <value>The contextual keyword 'var' cannot be used in a range variable declaration</value>
  </data>
  <data name="ERR_BadArgTypesForCollectionAdd" xml:space="preserve">
    <value>The best overloaded Add method '{0}' for the collection initializer has some invalid arguments</value>
  </data>
  <data name="ERR_ByRefParameterInExpressionTree" xml:space="preserve">
    <value>An expression tree lambda may not contain an out or ref parameter</value>
  </data>
  <data name="ERR_VarArgsInExpressionTree" xml:space="preserve">
    <value>An expression tree lambda may not contain a method with variable arguments</value>
  </data>
  <data name="ERR_MemGroupInExpressionTree" xml:space="preserve">
    <value>An expression tree lambda may not contain a method group</value>
  </data>
  <data name="ERR_InitializerAddHasParamModifiers" xml:space="preserve">
    <value>The best overloaded method match '{0}' for the collection initializer element cannot be used. Collection initializer 'Add' methods cannot have ref or out parameters.</value>
  </data>
  <data name="ERR_NonInvocableMemberCalled" xml:space="preserve">
    <value>Non-invocable member '{0}' cannot be used like a method.</value>
  </data>
  <data name="WRN_MultipleRuntimeImplementationMatches" xml:space="preserve">
    <value>Member '{0}' implements interface member '{1}' in type '{2}'. There are multiple matches for the interface member at run-time. It is implementation dependent which method will be called.</value>
  </data>
  <data name="WRN_MultipleRuntimeImplementationMatches_Title" xml:space="preserve">
    <value>Member implements interface member with multiple matches at run-time</value>
  </data>
  <data name="WRN_MultipleRuntimeImplementationMatches_Description" xml:space="preserve">
    <value>This warning can be generated when two interface methods are differentiated only by whether a particular parameter is marked with ref or with out. It is best to change your code to avoid this warning because it is not obvious or guaranteed which method is called at runtime.

Although C# distinguishes between out and ref, the CLR sees them as the same. When deciding which method implements the interface, the CLR just picks one.

Give the compiler some way to differentiate the methods. For example, you can give them different names or provide an additional parameter on one of them.</value>
  </data>
  <data name="WRN_MultipleRuntimeOverrideMatches" xml:space="preserve">
    <value>Member '{1}' overrides '{0}'. There are multiple override candidates at run-time. It is implementation dependent which method will be called.</value>
  </data>
  <data name="WRN_MultipleRuntimeOverrideMatches_Title" xml:space="preserve">
    <value>Member overrides base member with multiple override candidates at run-time</value>
  </data>
  <data name="ERR_ObjectOrCollectionInitializerWithDelegateCreation" xml:space="preserve">
    <value>Object and collection initializer expressions may not be applied to a delegate creation expression</value>
  </data>
  <data name="ERR_InvalidConstantDeclarationType" xml:space="preserve">
    <value>'{0}' is of type '{1}'. The type specified in a constant declaration must be sbyte, byte, short, ushort, int, uint, long, ulong, char, float, double, decimal, bool, string, an enum-type, or a reference-type.</value>
  </data>
  <data name="ERR_FileNotFound" xml:space="preserve">
    <value>Source file '{0}' could not be found.</value>
  </data>
  <data name="WRN_FileAlreadyIncluded" xml:space="preserve">
    <value>Source file '{0}' specified multiple times</value>
  </data>
  <data name="WRN_FileAlreadyIncluded_Title" xml:space="preserve">
    <value>Source file specified multiple times</value>
  </data>
  <data name="ERR_NoFileSpec" xml:space="preserve">
    <value>Missing file specification for '{0}' option</value>
  </data>
  <data name="ERR_SwitchNeedsString" xml:space="preserve">
    <value>Command-line syntax error: Missing '{0}' for '{1}' option</value>
  </data>
  <data name="ERR_BadSwitch" xml:space="preserve">
    <value>Unrecognized option: '{0}'</value>
  </data>
  <data name="WRN_NoSources" xml:space="preserve">
    <value>No source files specified.</value>
  </data>
  <data name="WRN_NoSources_Title" xml:space="preserve">
    <value>No source files specified</value>
  </data>
  <data name="ERR_ExpectedSingleScript" xml:space="preserve">
    <value>Expected a script (.csx file) but none specified</value>
  </data>
  <data name="ERR_OpenResponseFile" xml:space="preserve">
    <value>Error opening response file '{0}'</value>
  </data>
  <data name="ERR_CantOpenFileWrite" xml:space="preserve">
    <value>Cannot open '{0}' for writing -- '{1}'</value>
  </data>
  <data name="ERR_BadBaseNumber" xml:space="preserve">
    <value>Invalid image base number '{0}'</value>
  </data>
  <data name="ERR_BinaryFile" xml:space="preserve">
    <value>'{0}' is a binary file instead of a text file</value>
  </data>
  <data name="FTL_BadCodepage" xml:space="preserve">
    <value>Code page '{0}' is invalid or not installed</value>
  </data>
  <data name="FTL_BadChecksumAlgorithm" xml:space="preserve">
    <value>Algorithm '{0}' is not supported</value>
  </data>
  <data name="ERR_NoMainOnDLL" xml:space="preserve">
    <value>Cannot specify /main if building a module or library</value>
  </data>
  <data name="FTL_InvalidTarget" xml:space="preserve">
    <value>Invalid target type for /target: must specify 'exe', 'winexe', 'library', or 'module'</value>
  </data>
  <data name="FTL_InputFileNameTooLong" xml:space="preserve">
    <value>File name '{0}' is empty, contains invalid characters, has a drive specification without an absolute path, or is too long</value>
  </data>
  <data name="WRN_NoConfigNotOnCommandLine" xml:space="preserve">
    <value>Ignoring /noconfig option because it was specified in a response file</value>
  </data>
  <data name="WRN_NoConfigNotOnCommandLine_Title" xml:space="preserve">
    <value>Ignoring /noconfig option because it was specified in a response file</value>
  </data>
  <data name="ERR_InvalidFileAlignment" xml:space="preserve">
    <value>Invalid file section alignment '{0}'</value>
  </data>
  <data name="ERR_InvalidOutputName" xml:space="preserve">
    <value>Invalid output name: {0}</value>
  </data>
  <data name="ERR_InvalidDebugInformationFormat" xml:space="preserve">
    <value>Invalid debug information format: {0}</value>
  </data>
  <data name="ERR_LegacyObjectIdSyntax" xml:space="preserve">
    <value>'id#' syntax is no longer supported. Use '$id' instead.</value>
  </data>
  <data name="WRN_DefineIdentifierRequired" xml:space="preserve">
    <value>Invalid value for '/define'; '{0}' is not a valid identifier</value>
  </data>
  <data name="WRN_DefineIdentifierRequired_Title" xml:space="preserve">
    <value>Invalid value for '/define'; not a valid identifier</value>
  </data>
  <data name="FTL_OutputFileExists" xml:space="preserve">
    <value>Cannot create short filename '{0}' when a long filename with the same short filename already exists</value>
  </data>
  <data name="ERR_OneAliasPerReference" xml:space="preserve">
    <value>A /reference option that declares an extern alias can only have one filename. To specify multiple aliases or filenames, use multiple /reference options.</value>
  </data>
  <data name="ERR_SwitchNeedsNumber" xml:space="preserve">
    <value>Command-line syntax error: Missing ':&lt;number&gt;' for '{0}' option</value>
  </data>
  <data name="ERR_MissingDebugSwitch" xml:space="preserve">
    <value>The /pdb option requires that the /debug option also be used</value>
  </data>
  <data name="ERR_ComRefCallInExpressionTree" xml:space="preserve">
    <value>An expression tree lambda may not contain a COM call with ref omitted on arguments</value>
  </data>
  <data name="ERR_InvalidFormatForGuidForOption" xml:space="preserve">
    <value>Command-line syntax error: Invalid Guid format '{0}' for option '{1}'</value>
  </data>
  <data name="ERR_MissingGuidForOption" xml:space="preserve">
    <value>Command-line syntax error: Missing Guid for option '{1}'</value>
  </data>
  <data name="WRN_CLS_NoVarArgs" xml:space="preserve">
    <value>Methods with variable arguments are not CLS-compliant</value>
  </data>
  <data name="WRN_CLS_NoVarArgs_Title" xml:space="preserve">
    <value>Methods with variable arguments are not CLS-compliant</value>
  </data>
  <data name="WRN_CLS_BadArgType" xml:space="preserve">
    <value>Argument type '{0}' is not CLS-compliant</value>
  </data>
  <data name="WRN_CLS_BadArgType_Title" xml:space="preserve">
    <value>Argument type is not CLS-compliant</value>
  </data>
  <data name="WRN_CLS_BadReturnType" xml:space="preserve">
    <value>Return type of '{0}' is not CLS-compliant</value>
  </data>
  <data name="WRN_CLS_BadReturnType_Title" xml:space="preserve">
    <value>Return type is not CLS-compliant</value>
  </data>
  <data name="WRN_CLS_BadFieldPropType" xml:space="preserve">
    <value>Type of '{0}' is not CLS-compliant</value>
  </data>
  <data name="WRN_CLS_BadFieldPropType_Title" xml:space="preserve">
    <value>Type is not CLS-compliant</value>
  </data>
  <data name="WRN_CLS_BadFieldPropType_Description" xml:space="preserve">
    <value>A public, protected, or protected internal variable must be of a type that is compliant with the Common Language Specification (CLS).</value>
  </data>
  <data name="WRN_CLS_BadIdentifierCase" xml:space="preserve">
    <value>Identifier '{0}' differing only in case is not CLS-compliant</value>
  </data>
  <data name="WRN_CLS_BadIdentifierCase_Title" xml:space="preserve">
    <value>Identifier differing only in case is not CLS-compliant</value>
  </data>
  <data name="WRN_CLS_OverloadRefOut" xml:space="preserve">
    <value>Overloaded method '{0}' differing only in ref or out, or in array rank, is not CLS-compliant</value>
  </data>
  <data name="WRN_CLS_OverloadRefOut_Title" xml:space="preserve">
    <value>Overloaded method differing only in ref or out, or in array rank, is not CLS-compliant</value>
  </data>
  <data name="WRN_CLS_OverloadUnnamed" xml:space="preserve">
    <value>Overloaded method '{0}' differing only by unnamed array types is not CLS-compliant</value>
  </data>
  <data name="WRN_CLS_OverloadUnnamed_Title" xml:space="preserve">
    <value>Overloaded method differing only by unnamed array types is not CLS-compliant</value>
  </data>
  <data name="WRN_CLS_OverloadUnnamed_Description" xml:space="preserve">
    <value>This error occurs if you have an overloaded method that takes a jagged array and the only difference between the method signatures is the element type of the array. To avoid this error, consider using a rectangular array rather than a jagged array; use an additional parameter to disambiguate the function call; rename one or more of the overloaded methods; or, if CLS Compliance is not needed, remove the CLSCompliantAttribute attribute.</value>
  </data>
  <data name="WRN_CLS_BadIdentifier" xml:space="preserve">
    <value>Identifier '{0}' is not CLS-compliant</value>
  </data>
  <data name="WRN_CLS_BadIdentifier_Title" xml:space="preserve">
    <value>Identifier is not CLS-compliant</value>
  </data>
  <data name="WRN_CLS_BadBase" xml:space="preserve">
    <value>'{0}': base type '{1}' is not CLS-compliant</value>
  </data>
  <data name="WRN_CLS_BadBase_Title" xml:space="preserve">
    <value>Base type is not CLS-compliant</value>
  </data>
  <data name="WRN_CLS_BadBase_Description" xml:space="preserve">
    <value>A base type was marked as not having to be compliant with the Common Language Specification (CLS) in an assembly that was marked as being CLS compliant. Either remove the attribute that specifies the assembly is CLS compliant or remove the attribute that indicates the type is not CLS compliant.</value>
  </data>
  <data name="WRN_CLS_BadInterfaceMember" xml:space="preserve">
    <value>'{0}': CLS-compliant interfaces must have only CLS-compliant members</value>
  </data>
  <data name="WRN_CLS_BadInterfaceMember_Title" xml:space="preserve">
    <value>CLS-compliant interfaces must have only CLS-compliant members</value>
  </data>
  <data name="WRN_CLS_NoAbstractMembers" xml:space="preserve">
    <value>'{0}': only CLS-compliant members can be abstract</value>
  </data>
  <data name="WRN_CLS_NoAbstractMembers_Title" xml:space="preserve">
    <value>Only CLS-compliant members can be abstract</value>
  </data>
  <data name="WRN_CLS_NotOnModules" xml:space="preserve">
    <value>You must specify the CLSCompliant attribute on the assembly, not the module, to enable CLS compliance checking</value>
  </data>
  <data name="WRN_CLS_NotOnModules_Title" xml:space="preserve">
    <value>You must specify the CLSCompliant attribute on the assembly, not the module, to enable CLS compliance checking</value>
  </data>
  <data name="WRN_CLS_ModuleMissingCLS" xml:space="preserve">
    <value>Added modules must be marked with the CLSCompliant attribute to match the assembly</value>
  </data>
  <data name="WRN_CLS_ModuleMissingCLS_Title" xml:space="preserve">
    <value>Added modules must be marked with the CLSCompliant attribute to match the assembly</value>
  </data>
  <data name="WRN_CLS_AssemblyNotCLS" xml:space="preserve">
    <value>'{0}' cannot be marked as CLS-compliant because the assembly does not have a CLSCompliant attribute</value>
  </data>
  <data name="WRN_CLS_AssemblyNotCLS_Title" xml:space="preserve">
    <value>Type or member cannot be marked as CLS-compliant because the assembly does not have a CLSCompliant attribute</value>
  </data>
  <data name="WRN_CLS_BadAttributeType" xml:space="preserve">
    <value>'{0}' has no accessible constructors which use only CLS-compliant types</value>
  </data>
  <data name="WRN_CLS_BadAttributeType_Title" xml:space="preserve">
    <value>Type has no accessible constructors which use only CLS-compliant types</value>
  </data>
  <data name="WRN_CLS_ArrayArgumentToAttribute" xml:space="preserve">
    <value>Arrays as attribute arguments is not CLS-compliant</value>
  </data>
  <data name="WRN_CLS_ArrayArgumentToAttribute_Title" xml:space="preserve">
    <value>Arrays as attribute arguments is not CLS-compliant</value>
  </data>
  <data name="WRN_CLS_NotOnModules2" xml:space="preserve">
    <value>You cannot specify the CLSCompliant attribute on a module that differs from the CLSCompliant attribute on the assembly</value>
  </data>
  <data name="WRN_CLS_NotOnModules2_Title" xml:space="preserve">
    <value>You cannot specify the CLSCompliant attribute on a module that differs from the CLSCompliant attribute on the assembly</value>
  </data>
  <data name="WRN_CLS_IllegalTrueInFalse" xml:space="preserve">
    <value>'{0}' cannot be marked as CLS-compliant because it is a member of non-CLS-compliant type '{1}'</value>
  </data>
  <data name="WRN_CLS_IllegalTrueInFalse_Title" xml:space="preserve">
    <value>Type cannot be marked as CLS-compliant because it is a member of non-CLS-compliant type</value>
  </data>
  <data name="WRN_CLS_MeaninglessOnPrivateType" xml:space="preserve">
    <value>CLS compliance checking will not be performed on '{0}' because it is not visible from outside this assembly</value>
  </data>
  <data name="WRN_CLS_MeaninglessOnPrivateType_Title" xml:space="preserve">
    <value>CLS compliance checking will not be performed because it is not visible from outside this assembly</value>
  </data>
  <data name="WRN_CLS_AssemblyNotCLS2" xml:space="preserve">
    <value>'{0}' does not need a CLSCompliant attribute because the assembly does not have a CLSCompliant attribute</value>
  </data>
  <data name="WRN_CLS_AssemblyNotCLS2_Title" xml:space="preserve">
    <value>Type or member does not need a CLSCompliant attribute because the assembly does not have a CLSCompliant attribute</value>
  </data>
  <data name="WRN_CLS_MeaninglessOnParam" xml:space="preserve">
    <value>CLSCompliant attribute has no meaning when applied to parameters. Try putting it on the method instead.</value>
  </data>
  <data name="WRN_CLS_MeaninglessOnParam_Title" xml:space="preserve">
    <value>CLSCompliant attribute has no meaning when applied to parameters</value>
  </data>
  <data name="WRN_CLS_MeaninglessOnReturn" xml:space="preserve">
    <value>CLSCompliant attribute has no meaning when applied to return types. Try putting it on the method instead.</value>
  </data>
  <data name="WRN_CLS_MeaninglessOnReturn_Title" xml:space="preserve">
    <value>CLSCompliant attribute has no meaning when applied to return types</value>
  </data>
  <data name="WRN_CLS_BadTypeVar" xml:space="preserve">
    <value>Constraint type '{0}' is not CLS-compliant</value>
  </data>
  <data name="WRN_CLS_BadTypeVar_Title" xml:space="preserve">
    <value>Constraint type is not CLS-compliant</value>
  </data>
  <data name="WRN_CLS_VolatileField" xml:space="preserve">
    <value>CLS-compliant field '{0}' cannot be volatile</value>
  </data>
  <data name="WRN_CLS_VolatileField_Title" xml:space="preserve">
    <value>CLS-compliant field cannot be volatile</value>
  </data>
  <data name="WRN_CLS_BadInterface" xml:space="preserve">
    <value>'{0}' is not CLS-compliant because base interface '{1}' is not CLS-compliant</value>
  </data>
  <data name="WRN_CLS_BadInterface_Title" xml:space="preserve">
    <value>Type is not CLS-compliant because base interface is not CLS-compliant</value>
  </data>
  <data name="ERR_BadAwaitArg" xml:space="preserve">
    <value>'await' requires that the type {0} have a suitable GetAwaiter method</value>
  </data>
  <data name="ERR_BadAwaitArgIntrinsic" xml:space="preserve">
    <value>Cannot await '{0}'</value>
  </data>
  <data name="ERR_BadAwaiterPattern" xml:space="preserve">
    <value>'await' requires that the return type '{0}' of '{1}.GetAwaiter()' have suitable IsCompleted, OnCompleted, and GetResult members, and implement INotifyCompletion or ICriticalNotifyCompletion</value>
  </data>
  <data name="ERR_BadAwaitArg_NeedSystem" xml:space="preserve">
    <value>'await' requires that the type '{0}' have a suitable GetAwaiter method. Are you missing a using directive for 'System'?</value>
  </data>
  <data name="ERR_BadAwaitArgVoidCall" xml:space="preserve">
    <value>Cannot await 'void'</value>
  </data>
  <data name="ERR_BadAwaitAsIdentifier" xml:space="preserve">
    <value>'await' cannot be used as an identifier within an async method or lambda expression</value>
  </data>
  <data name="ERR_DoesntImplementAwaitInterface" xml:space="preserve">
    <value>'{0}' does not implement '{1}'</value>
  </data>
  <data name="ERR_TaskRetNoObjectRequired" xml:space="preserve">
    <value>Since '{0}' is an async method that returns 'Task', a return keyword must not be followed by an object expression. Did you intend to return 'Task&lt;T&gt;'?</value>
  </data>
  <data name="ERR_BadAsyncReturn" xml:space="preserve">
    <value>The return type of an async method must be void, Task or Task&lt;T&gt;</value>
  </data>
  <data name="ERR_CantReturnVoid" xml:space="preserve">
    <value>Cannot return an expression of type 'void'</value>
  </data>
  <data name="ERR_VarargsAsync" xml:space="preserve">
    <value>__arglist is not allowed in the parameter list of async methods</value>
  </data>
  <data name="ERR_ByRefTypeAndAwait" xml:space="preserve">
    <value>'await' cannot be used in an expression containing the type '{0}'</value>
  </data>
  <data name="ERR_UnsafeAsyncArgType" xml:space="preserve">
    <value>Async methods cannot have unsafe parameters or return types</value>
  </data>
  <data name="ERR_BadAsyncArgType" xml:space="preserve">
    <value>Async methods cannot have ref or out parameters</value>
  </data>
  <data name="ERR_BadAwaitWithoutAsync" xml:space="preserve">
    <value>The 'await' operator can only be used when contained within a method or lambda expression marked with the 'async' modifier</value>
  </data>
  <data name="ERR_BadAwaitWithoutAsyncLambda" xml:space="preserve">
    <value>The 'await' operator can only be used within an async {0}. Consider marking this {0} with the 'async' modifier.</value>
  </data>
  <data name="ERR_BadAwaitWithoutAsyncMethod" xml:space="preserve">
    <value>The 'await' operator can only be used within an async method. Consider marking this method with the 'async' modifier and changing its return type to 'Task&lt;{0}&gt;'.</value>
  </data>
  <data name="ERR_BadAwaitWithoutVoidAsyncMethod" xml:space="preserve">
    <value>The 'await' operator can only be used within an async method. Consider marking this method with the 'async' modifier and changing its return type to 'Task'.</value>
  </data>
  <data name="ERR_BadAwaitInFinally" xml:space="preserve">
    <value>Cannot await in the body of a finally clause</value>
  </data>
  <data name="ERR_BadAwaitInCatch" xml:space="preserve">
    <value>Cannot await in a catch clause</value>
  </data>
  <data name="ERR_BadAwaitInCatchFilter" xml:space="preserve">
    <value>Cannot await in the filter expression of a catch clause</value>
  </data>
  <data name="ERR_BadAwaitInLock" xml:space="preserve">
    <value>Cannot await in the body of a lock statement</value>
  </data>
  <data name="ERR_BadAwaitInStaticVariableInitializer" xml:space="preserve">
    <value>The 'await' operator cannot be used in a static script variable initializer.</value>
  </data>
  <data name="ERR_AwaitInUnsafeContext" xml:space="preserve">
    <value>Cannot await in an unsafe context</value>
  </data>
  <data name="ERR_BadAsyncLacksBody" xml:space="preserve">
    <value>The 'async' modifier can only be used in methods that have a body.</value>
  </data>
  <data name="ERR_BadSpecialByRefLocal" xml:space="preserve">
    <value>Parameters or locals of type '{0}' cannot be declared in async methods or lambda expressions.</value>
  </data>
  <data name="ERR_SecurityCriticalOrSecuritySafeCriticalOnAsync" xml:space="preserve">
    <value>Security attribute '{0}' cannot be applied to an Async method.</value>
  </data>
  <data name="ERR_SecurityCriticalOrSecuritySafeCriticalOnAsyncInClassOrStruct" xml:space="preserve">
    <value>Async methods are not allowed in an Interface, Class, or Structure which has the 'SecurityCritical' or 'SecuritySafeCritical' attribute.</value>
  </data>
  <data name="ERR_MainCantBeAsync" xml:space="preserve">
    <value>'{0}': an entry point cannot be marked with the 'async' modifier</value>
  </data>
  <data name="ERR_BadAwaitInQuery" xml:space="preserve">
    <value>The 'await' operator may only be used in a query expression within the first collection expression of the initial 'from' clause or within the collection expression of a 'join' clause</value>
  </data>
  <data name="WRN_AsyncLacksAwaits" xml:space="preserve">
    <value>This async method lacks 'await' operators and will run synchronously. Consider using the 'await' operator to await non-blocking API calls, or 'await Task.Run(...)' to do CPU-bound work on a background thread.</value>
  </data>
  <data name="WRN_AsyncLacksAwaits_Title" xml:space="preserve">
    <value>Async method lacks 'await' operators and will run synchronously</value>
  </data>
  <data name="WRN_UnobservedAwaitableExpression" xml:space="preserve">
    <value>Because this call is not awaited, execution of the current method continues before the call is completed. Consider applying the 'await' operator to the result of the call.</value>
  </data>
  <data name="WRN_UnobservedAwaitableExpression_Title" xml:space="preserve">
    <value>Because this call is not awaited, execution of the current method continues before the call is completed</value>
  </data>
  <data name="WRN_UnobservedAwaitableExpression_Description" xml:space="preserve">
    <value>The current method calls an async method that returns a Task or a Task&lt;TResult&gt; and doesn't apply the await operator to the result. The call to the async method starts an asynchronous task. However, because no await operator is applied, the program continues without waiting for the task to complete. In most cases, that behavior isn't what you expect. Usually other aspects of the calling method depend on the results of the call or, minimally, the called method is expected to complete before you return from the method that contains the call.

An equally important issue is what happens to exceptions that are raised in the called async method. An exception that's raised in a method that returns a Task or Task&lt;TResult&gt; is stored in the returned task. If you don't await the task or explicitly check for exceptions, the exception is lost. If you await the task, its exception is rethrown.

As a best practice, you should always await the call.

You should consider suppressing the warning only if you're sure that you don't want to wait for the asynchronous call to complete and that the called method won't raise any exceptions. In that case, you can suppress the warning by assigning the task result of the call to a variable.</value>
  </data>
  <data name="ERR_SynchronizedAsyncMethod" xml:space="preserve">
    <value>'MethodImplOptions.Synchronized' cannot be applied to an async method</value>
  </data>
  <data name="ERR_NoConversionForCallerLineNumberParam" xml:space="preserve">
    <value>CallerLineNumberAttribute cannot be applied because there are no standard conversions from type '{0}' to type '{1}'</value>
  </data>
  <data name="ERR_NoConversionForCallerFilePathParam" xml:space="preserve">
    <value>CallerFilePathAttribute cannot be applied because there are no standard conversions from type '{0}' to type '{1}'</value>
  </data>
  <data name="ERR_NoConversionForCallerMemberNameParam" xml:space="preserve">
    <value>CallerMemberNameAttribute cannot be applied because there are no standard conversions from type '{0}' to type '{1}'</value>
  </data>
  <data name="ERR_BadCallerLineNumberParamWithoutDefaultValue" xml:space="preserve">
    <value>The CallerLineNumberAttribute may only be applied to parameters with default values</value>
  </data>
  <data name="ERR_BadCallerFilePathParamWithoutDefaultValue" xml:space="preserve">
    <value>The CallerFilePathAttribute may only be applied to parameters with default values</value>
  </data>
  <data name="ERR_BadCallerMemberNameParamWithoutDefaultValue" xml:space="preserve">
    <value>The CallerMemberNameAttribute may only be applied to parameters with default values</value>
  </data>
  <data name="WRN_CallerLineNumberParamForUnconsumedLocation" xml:space="preserve">
    <value>The CallerLineNumberAttribute applied to parameter '{0}' will have no effect because it applies to a member that is used in contexts that do not allow optional arguments</value>
  </data>
  <data name="WRN_CallerLineNumberParamForUnconsumedLocation_Title" xml:space="preserve">
    <value>The CallerLineNumberAttribute will have no effect because it applies to a member that is used in contexts that do not allow optional arguments</value>
  </data>
  <data name="WRN_CallerFilePathParamForUnconsumedLocation" xml:space="preserve">
    <value>The CallerFilePathAttribute applied to parameter '{0}' will have no effect because it applies to a member that is used in contexts that do not allow optional arguments</value>
  </data>
  <data name="WRN_CallerFilePathParamForUnconsumedLocation_Title" xml:space="preserve">
    <value>The CallerFilePathAttribute will have no effect because it applies to a member that is used in contexts that do not allow optional arguments</value>
  </data>
  <data name="WRN_CallerMemberNameParamForUnconsumedLocation" xml:space="preserve">
    <value>The CallerMemberNameAttribute applied to parameter '{0}' will have no effect because it applies to a member that is used in contexts that do not allow optional arguments</value>
  </data>
  <data name="WRN_CallerMemberNameParamForUnconsumedLocation_Title" xml:space="preserve">
    <value>The CallerMemberNameAttribute will have no effect because it applies to a member that is used in contexts that do not allow optional arguments</value>
  </data>
  <data name="ERR_NoEntryPoint" xml:space="preserve">
    <value>Program does not contain a static 'Main' method suitable for an entry point</value>
  </data>
  <data name="ERR_ArrayInitializerIncorrectLength" xml:space="preserve">
    <value>An array initializer of length '{0}' is expected</value>
  </data>
  <data name="ERR_ArrayInitializerExpected" xml:space="preserve">
    <value>A nested array initializer is expected</value>
  </data>
  <data name="ERR_IllegalVarianceSyntax" xml:space="preserve">
    <value>Invalid variance modifier. Only interface and delegate type parameters can be specified as variant.</value>
  </data>
  <data name="ERR_UnexpectedAliasedName" xml:space="preserve">
    <value>Unexpected use of an aliased name</value>
  </data>
  <data name="ERR_UnexpectedGenericName" xml:space="preserve">
    <value>Unexpected use of a generic name</value>
  </data>
  <data name="ERR_UnexpectedUnboundGenericName" xml:space="preserve">
    <value>Unexpected use of an unbound generic name</value>
  </data>
  <data name="ERR_GlobalStatement" xml:space="preserve">
    <value>Expressions and statements can only occur in a method body</value>
  </data>
  <data name="ERR_NamedArgumentForArray" xml:space="preserve">
    <value>An array access may not have a named argument specifier</value>
  </data>
  <data name="ERR_NotYetImplementedInRoslyn" xml:space="preserve">
    <value>This language feature ('{0}') is not yet implemented.</value>
  </data>
  <data name="ERR_DefaultValueNotAllowed" xml:space="preserve">
    <value>Default values are not valid in this context.</value>
  </data>
  <data name="ERR_CantOpenIcon" xml:space="preserve">
    <value>Error opening icon file {0} -- {1}</value>
  </data>
  <data name="ERR_CantOpenWin32Manifest" xml:space="preserve">
    <value>Error opening Win32 manifest file {0} -- {1}</value>
  </data>
  <data name="ERR_ErrorBuildingWin32Resources" xml:space="preserve">
    <value>Error building Win32 resources -- {0}</value>
  </data>
  <data name="ERR_DefaultValueBeforeRequiredValue" xml:space="preserve">
    <value>Optional parameters must appear after all required parameters</value>
  </data>
  <data name="ERR_ExplicitImplCollisionOnRefOut" xml:space="preserve">
    <value>Cannot inherit interface '{0}' with the specified type parameters because it causes method '{1}' to contain overloads which differ only on ref and out</value>
  </data>
  <data name="ERR_PartialWrongTypeParamsVariance" xml:space="preserve">
    <value>Partial declarations of '{0}' must have the same type parameter names and variance modifiers in the same order</value>
  </data>
  <data name="ERR_UnexpectedVariance" xml:space="preserve">
    <value>Invalid variance: The type parameter '{1}' must be {3} valid on '{0}'. '{1}' is {2}.</value>
  </data>
  <data name="ERR_DeriveFromDynamic" xml:space="preserve">
    <value>'{0}': cannot derive from the dynamic type</value>
  </data>
  <data name="ERR_DeriveFromConstructedDynamic" xml:space="preserve">
    <value>'{0}': cannot implement a dynamic interface '{1}'</value>
  </data>
  <data name="ERR_DynamicTypeAsBound" xml:space="preserve">
    <value>Constraint cannot be the dynamic type</value>
  </data>
  <data name="ERR_ConstructedDynamicTypeAsBound" xml:space="preserve">
    <value>Constraint cannot be a dynamic type '{0}'</value>
  </data>
  <data name="ERR_DynamicRequiredTypesMissing" xml:space="preserve">
    <value>One or more types required to compile a dynamic expression cannot be found. Are you missing a reference?</value>
  </data>
  <data name="ERR_MetadataNameTooLong" xml:space="preserve">
    <value>Name '{0}' exceeds the maximum length allowed in metadata.</value>
  </data>
  <data name="ERR_AttributesNotAllowed" xml:space="preserve">
    <value>Attributes are not valid in this context.</value>
  </data>
  <data name="ERR_ExternAliasNotAllowed" xml:space="preserve">
    <value>'extern alias' is not valid in this context</value>
  </data>
  <data name="WRN_IsDynamicIsConfusing" xml:space="preserve">
    <value>Using '{0}' to test compatibility with '{1}' is essentially identical to testing compatibility with '{2}' and will succeed for all non-null values</value>
  </data>
  <data name="WRN_IsDynamicIsConfusing_Title" xml:space="preserve">
    <value>Using 'is' to test compatibility with 'dynamic' is essentially identical to testing compatibility with 'Object'</value>
  </data>
  <data name="ERR_OverloadRefOutCtor" xml:space="preserve">
    <value>Cannot define overloaded constructor '{0}' because it differs from another constructor only on ref and out</value>
  </data>
  <data name="ERR_YieldNotAllowedInScript" xml:space="preserve">
    <value>Cannot use 'yield' in top-level script code</value>
  </data>
  <data name="ERR_NamespaceNotAllowedInScript" xml:space="preserve">
    <value>Cannot declare namespace in script code</value>
  </data>
  <data name="ERR_GlobalAttributesNotAllowed" xml:space="preserve">
    <value>Assembly and module attributes are not allowed in this context</value>
  </data>
  <data name="ERR_InvalidDelegateType" xml:space="preserve">
    <value>Delegate '{0}' has no invoke method or an invoke method with a return type or parameter types that are not supported.</value>
  </data>
  <data name="WRN_MainIgnored" xml:space="preserve">
    <value>The entry point of the program is global script code; ignoring '{0}' entry point.</value>
  </data>
  <data name="WRN_MainIgnored_Title" xml:space="preserve">
    <value>The entry point of the program is global script code; ignoring entry point</value>
  </data>
  <data name="ERR_StaticInAsOrIs" xml:space="preserve">
    <value>The second operand of an 'is' or 'as' operator may not be static type '{0}'</value>
  </data>
  <data name="ERR_BadVisEventType" xml:space="preserve">
    <value>Inconsistent accessibility: event type '{1}' is less accessible than event '{0}'</value>
  </data>
  <data name="ERR_NamedArgumentSpecificationBeforeFixedArgument" xml:space="preserve">
    <value>Named argument specifications must appear after all fixed arguments have been specified</value>
  </data>
  <data name="ERR_BadNamedArgument" xml:space="preserve">
    <value>The best overload for '{0}' does not have a parameter named '{1}'</value>
  </data>
  <data name="ERR_BadNamedArgumentForDelegateInvoke" xml:space="preserve">
    <value>The delegate '{0}' does not have a parameter named '{1}'</value>
  </data>
  <data name="ERR_DuplicateNamedArgument" xml:space="preserve">
    <value>Named argument '{0}' cannot be specified multiple times</value>
  </data>
  <data name="ERR_NamedArgumentUsedInPositional" xml:space="preserve">
    <value>Named argument '{0}' specifies a parameter for which a positional argument has already been given</value>
  </data>
  <data name="ERR_DefaultValueUsedWithAttributes" xml:space="preserve">
    <value>Cannot specify default parameter value in conjunction with DefaultParameterAttribute or OptionalAttribute</value>
  </data>
  <data name="ERR_DefaultValueMustBeConstant" xml:space="preserve">
    <value>Default parameter value for '{0}' must be a compile-time constant</value>
  </data>
  <data name="ERR_RefOutDefaultValue" xml:space="preserve">
    <value>A ref or out parameter cannot have a default value</value>
  </data>
  <data name="ERR_DefaultValueForExtensionParameter" xml:space="preserve">
    <value>Cannot specify a default value for the 'this' parameter</value>
  </data>
  <data name="ERR_DefaultValueForParamsParameter" xml:space="preserve">
    <value>Cannot specify a default value for a parameter array</value>
  </data>
  <data name="ERR_NoConversionForDefaultParam" xml:space="preserve">
    <value>A value of type '{0}' cannot be used as a default parameter because there are no standard conversions to type '{1}'</value>
  </data>
  <data name="ERR_NoConversionForNubDefaultParam" xml:space="preserve">
    <value>A value of type '{0}' cannot be used as default parameter for nullable parameter '{1}' because '{0}' is not a simple type</value>
  </data>
  <data name="ERR_NotNullRefDefaultParameter" xml:space="preserve">
    <value>'{0}' is of type '{1}'. A default parameter value of a reference type other than string can only be initialized with null</value>
  </data>
  <data name="WRN_DefaultValueForUnconsumedLocation" xml:space="preserve">
    <value>The default value specified for parameter '{0}' will have no effect because it applies to a member that is used in contexts that do not allow optional arguments</value>
  </data>
  <data name="WRN_DefaultValueForUnconsumedLocation_Title" xml:space="preserve">
    <value>The default value specified will have no effect because it applies to a member that is used in contexts that do not allow optional arguments</value>
  </data>
  <data name="ERR_PublicKeyFileFailure" xml:space="preserve">
    <value>Error signing output with public key from file '{0}' -- {1}</value>
  </data>
  <data name="ERR_PublicKeyContainerFailure" xml:space="preserve">
    <value>Error signing output with public key from container '{0}' -- {1}</value>
  </data>
  <data name="ERR_BadDynamicTypeof" xml:space="preserve">
    <value>The typeof operator cannot be used on the dynamic type</value>
  </data>
  <data name="ERR_ExpressionTreeContainsDynamicOperation" xml:space="preserve">
    <value>An expression tree may not contain a dynamic operation</value>
  </data>
  <data name="ERR_BadAsyncExpressionTree" xml:space="preserve">
    <value>Async lambda expressions cannot be converted to expression trees</value>
  </data>
  <data name="ERR_DynamicAttributeMissing" xml:space="preserve">
    <value>Cannot define a class or member that utilizes 'dynamic' because the compiler required type '{0}' cannot be found. Are you missing a reference?</value>
  </data>
  <data name="ERR_CannotPassNullForFriendAssembly" xml:space="preserve">
    <value>Cannot pass null for friend assembly name</value>
  </data>
  <data name="ERR_SignButNoPrivateKey" xml:space="preserve">
    <value>Key file '{0}' is missing the private key needed for signing</value>
  </data>
  <data name="ERR_PublicSignButNoKey" xml:space="preserve">
    <value>Public signing was specified and requires a public key, but no public key was specified.</value>
  </data>
  <data name="WRN_DelaySignButNoKey" xml:space="preserve">
    <value>Delay signing was specified and requires a public key, but no public key was specified</value>
  </data>
  <data name="WRN_DelaySignButNoKey_Title" xml:space="preserve">
    <value>Delay signing was specified and requires a public key, but no public key was specified</value>
  </data>
  <data name="ERR_InvalidVersionFormat" xml:space="preserve">
    <value>The specified version string does not conform to the required format - major[.minor[.build[.revision]]]</value>
  </data>
  <data name="ERR_InvalidVersionFormat2" xml:space="preserve">
    <value>The specified version string does not conform to the required format - major.minor.build.revision</value>
  </data>
  <data name="WRN_InvalidVersionFormat" xml:space="preserve">
    <value>The specified version string does not conform to the recommended format - major.minor.build.revision</value>
  </data>
  <data name="WRN_InvalidVersionFormat_Title" xml:space="preserve">
    <value>The specified version string does not conform to the recommended format - major.minor.build.revision</value>
  </data>
  <data name="ERR_InvalidAssemblyCultureForExe" xml:space="preserve">
    <value>Executables cannot be satellite assemblies; culture should always be empty</value>
  </data>
  <data name="ERR_NoCorrespondingArgument" xml:space="preserve">
    <value>There is no argument given that corresponds to the required formal parameter '{0}' of '{1}'</value>
  </data>
  <data name="WRN_UnimplementedCommandLineSwitch" xml:space="preserve">
    <value>The command line switch '{0}' is not yet implemented and was ignored.</value>
  </data>
  <data name="WRN_UnimplementedCommandLineSwitch_Title" xml:space="preserve">
    <value>Command line switch is not yet implemented</value>
  </data>
  <data name="ERR_ModuleEmitFailure" xml:space="preserve">
    <value>Failed to emit module '{0}'.</value>
  </data>
  <data name="ERR_FixedLocalInLambda" xml:space="preserve">
    <value>Cannot use fixed local '{0}' inside an anonymous method, lambda expression, or query expression</value>
  </data>
  <data name="ERR_ExpressionTreeContainsNamedArgument" xml:space="preserve">
    <value>An expression tree may not contain a named argument specification</value>
  </data>
  <data name="ERR_ExpressionTreeContainsOptionalArgument" xml:space="preserve">
    <value>An expression tree may not contain a call or invocation that uses optional arguments</value>
  </data>
  <data name="ERR_ExpressionTreeContainsIndexedProperty" xml:space="preserve">
    <value>An expression tree may not contain an indexed property</value>
  </data>
  <data name="ERR_IndexedPropertyRequiresParams" xml:space="preserve">
    <value>Indexed property '{0}' has non-optional arguments which must be provided</value>
  </data>
  <data name="ERR_IndexedPropertyMustHaveAllOptionalParams" xml:space="preserve">
    <value>Indexed property '{0}' must have all arguments optional</value>
  </data>
  <data name="ERR_SpecialByRefInLambda" xml:space="preserve">
    <value>Instance of type '{0}' cannot be used inside an anonymous function, query expression, iterator block or async method</value>
  </data>
  <data name="ERR_SecurityAttributeMissingAction" xml:space="preserve">
    <value>First argument to a security attribute must be a valid SecurityAction</value>
  </data>
  <data name="ERR_SecurityAttributeInvalidAction" xml:space="preserve">
    <value>Security attribute '{0}' has an invalid SecurityAction value '{1}'</value>
  </data>
  <data name="ERR_SecurityAttributeInvalidActionAssembly" xml:space="preserve">
    <value>SecurityAction value '{0}' is invalid for security attributes applied to an assembly</value>
  </data>
  <data name="ERR_SecurityAttributeInvalidActionTypeOrMethod" xml:space="preserve">
    <value>SecurityAction value '{0}' is invalid for security attributes applied to a type or a method</value>
  </data>
  <data name="ERR_PrincipalPermissionInvalidAction" xml:space="preserve">
    <value>SecurityAction value '{0}' is invalid for PrincipalPermission attribute</value>
  </data>
  <data name="ERR_FeatureNotValidInExpressionTree" xml:space="preserve">
    <value>An expression tree may not contain '{0}'</value>
  </data>
  <data name="ERR_PermissionSetAttributeInvalidFile" xml:space="preserve">
    <value>Unable to resolve file path '{0}' specified for the named argument '{1}' for PermissionSet attribute</value>
  </data>
  <data name="ERR_PermissionSetAttributeFileReadError" xml:space="preserve">
    <value>Error reading file '{0}' specified for the named argument '{1}' for PermissionSet attribute: '{2}'</value>
  </data>
  <data name="ERR_GlobalSingleTypeNameNotFoundFwd" xml:space="preserve">
    <value>The type name '{0}' could not be found in the global namespace. This type has been forwarded to assembly '{1}' Consider adding a reference to that assembly.</value>
  </data>
  <data name="ERR_DottedTypeNameNotFoundInNSFwd" xml:space="preserve">
    <value>The type name '{0}' could not be found in the namespace '{1}'. This type has been forwarded to assembly '{2}' Consider adding a reference to that assembly.</value>
  </data>
  <data name="ERR_SingleTypeNameNotFoundFwd" xml:space="preserve">
    <value>The type name '{0}' could not be found. This type has been forwarded to assembly '{1}'. Consider adding a reference to that assembly.</value>
  </data>
  <data name="ERR_AssemblySpecifiedForLinkAndRef" xml:space="preserve">
    <value>Assemblies '{0}' and '{1}' refer to the same metadata but only one is a linked reference (specified using /link option); consider removing one of the references.</value>
  </data>
  <data name="WRN_DeprecatedCollectionInitAdd" xml:space="preserve">
    <value>The best overloaded Add method '{0}' for the collection initializer element is obsolete.</value>
  </data>
  <data name="WRN_DeprecatedCollectionInitAdd_Title" xml:space="preserve">
    <value>The best overloaded Add method for the collection initializer element is obsolete</value>
  </data>
  <data name="WRN_DeprecatedCollectionInitAddStr" xml:space="preserve">
    <value>The best overloaded Add method '{0}' for the collection initializer element is obsolete. {1}</value>
  </data>
  <data name="WRN_DeprecatedCollectionInitAddStr_Title" xml:space="preserve">
    <value>The best overloaded Add method for the collection initializer element is obsolete</value>
  </data>
  <data name="ERR_DeprecatedCollectionInitAddStr" xml:space="preserve">
    <value>The best overloaded Add method '{0}' for the collection initializer element is obsolete. {1}</value>
  </data>
  <data name="ERR_IteratorInInteractive" xml:space="preserve">
    <value>Yield statements may not appear at the top level in interactive code.</value>
  </data>
  <data name="ERR_SecurityAttributeInvalidTarget" xml:space="preserve">
    <value>Security attribute '{0}' is not valid on this declaration type. Security attributes are only valid on assembly, type and method declarations.</value>
  </data>
  <data name="ERR_BadDynamicMethodArg" xml:space="preserve">
    <value>Cannot use an expression of type '{0}' as an argument to a dynamically dispatched operation.</value>
  </data>
  <data name="ERR_BadDynamicMethodArgLambda" xml:space="preserve">
    <value>Cannot use a lambda expression as an argument to a dynamically dispatched operation without first casting it to a delegate or expression tree type.</value>
  </data>
  <data name="ERR_BadDynamicMethodArgMemgrp" xml:space="preserve">
    <value>Cannot use a method group as an argument to a dynamically dispatched operation. Did you intend to invoke the method?</value>
  </data>
  <data name="ERR_NoDynamicPhantomOnBase" xml:space="preserve">
    <value>The call to method '{0}' needs to be dynamically dispatched, but cannot be because it is part of a base access expression. Consider casting the dynamic arguments or eliminating the base access.</value>
  </data>
  <data name="ERR_BadDynamicQuery" xml:space="preserve">
    <value>Query expressions over source type 'dynamic' or with a join sequence of type 'dynamic' are not allowed</value>
  </data>
  <data name="ERR_NoDynamicPhantomOnBaseIndexer" xml:space="preserve">
    <value>The indexer access needs to be dynamically dispatched, but cannot be because it is part of a base access expression. Consider casting the dynamic arguments or eliminating the base access.</value>
  </data>
  <data name="WRN_DynamicDispatchToConditionalMethod" xml:space="preserve">
    <value>The dynamically dispatched call to method '{0}' may fail at runtime because one or more applicable overloads are conditional methods.</value>
  </data>
  <data name="WRN_DynamicDispatchToConditionalMethod_Title" xml:space="preserve">
    <value>Dynamically dispatched call may fail at runtime because one or more applicable overloads are conditional methods</value>
  </data>
  <data name="ERR_BadArgTypeDynamicExtension" xml:space="preserve">
    <value>'{0}' has no applicable method named '{1}' but appears to have an extension method by that name. Extension methods cannot be dynamically dispatched. Consider casting the dynamic arguments or calling the extension method without the extension method syntax.</value>
  </data>
  <data name="WRN_CallerFilePathPreferredOverCallerMemberName" xml:space="preserve">
    <value>The CallerMemberNameAttribute applied to parameter '{0}' will have no effect. It is overridden by the CallerFilePathAttribute.</value>
  </data>
  <data name="WRN_CallerFilePathPreferredOverCallerMemberName_Title" xml:space="preserve">
    <value>The CallerMemberNameAttribute will have no effect; it is overridden by the CallerFilePathAttribute</value>
  </data>
  <data name="WRN_CallerLineNumberPreferredOverCallerMemberName" xml:space="preserve">
    <value>The CallerMemberNameAttribute applied to parameter '{0}' will have no effect. It is overridden by the CallerLineNumberAttribute.</value>
  </data>
  <data name="WRN_CallerLineNumberPreferredOverCallerMemberName_Title" xml:space="preserve">
    <value>The CallerMemberNameAttribute will have no effect; it is overridden by the CallerLineNumberAttribute</value>
  </data>
  <data name="WRN_CallerLineNumberPreferredOverCallerFilePath" xml:space="preserve">
    <value>The CallerFilePathAttribute applied to parameter '{0}' will have no effect. It is overridden by the CallerLineNumberAttribute.</value>
  </data>
  <data name="WRN_CallerLineNumberPreferredOverCallerFilePath_Title" xml:space="preserve">
    <value>The CallerFilePathAttribute will have no effect; it is overridden by the CallerLineNumberAttribute</value>
  </data>
  <data name="ERR_InvalidDynamicCondition" xml:space="preserve">
    <value>Expression must be implicitly convertible to Boolean or its type '{0}' must define operator '{1}'.</value>
  </data>
  <data name="ERR_MixingWinRTEventWithRegular" xml:space="preserve">
    <value>'{0}' cannot implement '{1}' because '{2}' is a Windows Runtime event and '{3}' is a regular .NET event.</value>
  </data>
  <data name="WRN_CA2000_DisposeObjectsBeforeLosingScope1" xml:space="preserve">
    <value>Call System.IDisposable.Dispose() on allocated instance of {0} before all references to it are out of scope.</value>
  </data>
  <data name="WRN_CA2000_DisposeObjectsBeforeLosingScope1_Title" xml:space="preserve">
    <value>Call System.IDisposable.Dispose() on allocated instance before all references to it are out of scope</value>
  </data>
  <data name="WRN_CA2000_DisposeObjectsBeforeLosingScope2" xml:space="preserve">
    <value>Allocated instance of {0} is not disposed along all exception paths.  Call System.IDisposable.Dispose() before all references to it are out of scope.</value>
  </data>
  <data name="WRN_CA2000_DisposeObjectsBeforeLosingScope2_Title" xml:space="preserve">
    <value>Allocated instance is not disposed along all exception paths</value>
  </data>
  <data name="WRN_CA2202_DoNotDisposeObjectsMultipleTimes" xml:space="preserve">
    <value>Object '{0}' can be disposed more than once.</value>
  </data>
  <data name="WRN_CA2202_DoNotDisposeObjectsMultipleTimes_Title" xml:space="preserve">
    <value>Object can be disposed more than once</value>
  </data>
  <data name="ERR_NewCoClassOnLink" xml:space="preserve">
    <value>Interop type '{0}' cannot be embedded. Use the applicable interface instead.</value>
  </data>
  <data name="ERR_NoPIANestedType" xml:space="preserve">
    <value>Type '{0}' cannot be embedded because it is a nested type. Consider setting the 'Embed Interop Types' property to false.</value>
  </data>
  <data name="ERR_GenericsUsedInNoPIAType" xml:space="preserve">
    <value>Type '{0}' cannot be embedded because it has a generic argument. Consider setting the 'Embed Interop Types' property to false.</value>
  </data>
  <data name="ERR_InteropStructContainsMethods" xml:space="preserve">
    <value>Embedded interop struct '{0}' can contain only public instance fields.</value>
  </data>
  <data name="ERR_WinRtEventPassedByRef" xml:space="preserve">
    <value>A Windows Runtime event may not be passed as an out or ref parameter.</value>
  </data>
  <data name="ERR_MissingMethodOnSourceInterface" xml:space="preserve">
    <value>Source interface '{0}' is missing method '{1}' which is required to embed event '{2}'.</value>
  </data>
  <data name="ERR_MissingSourceInterface" xml:space="preserve">
    <value>Interface '{0}' has an invalid source interface which is required to embed event '{1}'.</value>
  </data>
  <data name="ERR_InteropTypeMissingAttribute" xml:space="preserve">
    <value>Interop type '{0}' cannot be embedded because it is missing the required '{1}' attribute.</value>
  </data>
  <data name="ERR_NoPIAAssemblyMissingAttribute" xml:space="preserve">
    <value>Cannot embed interop types from assembly '{0}' because it is missing the '{1}' attribute.</value>
  </data>
  <data name="ERR_NoPIAAssemblyMissingAttributes" xml:space="preserve">
    <value>Cannot embed interop types from assembly '{0}' because it is missing either the '{1}' attribute or the '{2}' attribute.</value>
  </data>
  <data name="ERR_InteropTypesWithSameNameAndGuid" xml:space="preserve">
    <value>Cannot embed interop type '{0}' found in both assembly '{1}' and '{2}'. Consider setting the 'Embed Interop Types' property to false.</value>
  </data>
  <data name="ERR_LocalTypeNameClash" xml:space="preserve">
    <value>Embedding the interop type '{0}' from assembly '{1}' causes a name clash in the current assembly. Consider setting the 'Embed Interop Types' property to false.</value>
  </data>
  <data name="WRN_ReferencedAssemblyReferencesLinkedPIA" xml:space="preserve">
    <value>A reference was created to embedded interop assembly '{0}' because of an indirect reference to that assembly created by assembly '{1}'. Consider changing the 'Embed Interop Types' property on either assembly.</value>
  </data>
  <data name="WRN_ReferencedAssemblyReferencesLinkedPIA_Title" xml:space="preserve">
    <value>A reference was created to embedded interop assembly because of an indirect assembly reference</value>
  </data>
  <data name="WRN_ReferencedAssemblyReferencesLinkedPIA_Description" xml:space="preserve">
    <value>You have added a reference to an assembly using /link (Embed Interop Types property set to True). This instructs the compiler to embed interop type information from that assembly. However, the compiler cannot embed interop type information from that assembly because another assembly that you have referenced also references that assembly using /reference (Embed Interop Types property set to False).

To embed interop type information for both assemblies, use /link for references to each assembly (set the Embed Interop Types property to True).

To remove the warning, you can use /reference instead (set the Embed Interop Types property to False). In this case, a primary interop assembly (PIA) provides interop type information.</value>
  </data>
  <data name="ERR_GenericsUsedAcrossAssemblies" xml:space="preserve">
    <value>Type '{0}' from assembly '{1}' cannot be used across assembly boundaries because it has a generic type parameter that is an embedded interop type.</value>
  </data>
  <data name="ERR_NoCanonicalView" xml:space="preserve">
    <value>Cannot find the interop type that matches the embedded interop type '{0}'. Are you missing an assembly reference?</value>
  </data>
  <data name="ERR_ByRefReturnUnsupported" xml:space="preserve">
    <value>By-reference return type 'ref {0}' is not supported.</value>
  </data>
  <data name="ERR_NetModuleNameMismatch" xml:space="preserve">
    <value>Module name '{0}' stored in '{1}' must match its filename.</value>
  </data>
  <data name="ERR_BadCompilationOption" xml:space="preserve">
    <value>{0}</value>
  </data>
  <data name="ERR_BadCompilationOptionValue" xml:space="preserve">
    <value>Invalid '{0}' value: '{1}'.</value>
  </data>
  <data name="ERR_BadAppConfigPath" xml:space="preserve">
    <value>AppConfigPath must be absolute.</value>
  </data>
  <data name="WRN_AssemblyAttributeFromModuleIsOverridden" xml:space="preserve">
    <value>Attribute '{0}' from module '{1}' will be ignored in favor of the instance appearing in source</value>
  </data>
  <data name="WRN_AssemblyAttributeFromModuleIsOverridden_Title" xml:space="preserve">
    <value>Attribute will be ignored in favor of the instance appearing in source</value>
  </data>
  <data name="ERR_CmdOptionConflictsSource" xml:space="preserve">
    <value>Attribute '{0}' given in a source file conflicts with option '{1}'.</value>
  </data>
  <data name="ERR_FixedBufferTooManyDimensions" xml:space="preserve">
    <value>A fixed buffer may only have one dimension.</value>
  </data>
  <data name="WRN_ReferencedAssemblyDoesNotHaveStrongName" xml:space="preserve">
    <value>Referenced assembly '{0}' does not have a strong name.</value>
  </data>
  <data name="WRN_ReferencedAssemblyDoesNotHaveStrongName_Title" xml:space="preserve">
    <value>Referenced assembly does not have a strong name</value>
  </data>
  <data name="ERR_InvalidSignaturePublicKey" xml:space="preserve">
    <value>Invalid signature public key specified in AssemblySignatureKeyAttribute.</value>
  </data>
  <data name="ERR_ExportedTypeConflictsWithDeclaration" xml:space="preserve">
    <value>Type '{0}' exported from module '{1}' conflicts with type declared in primary module of this assembly.</value>
  </data>
  <data name="ERR_ExportedTypesConflict" xml:space="preserve">
    <value>Type '{0}' exported from module '{1}' conflicts with type '{2}' exported from module '{3}'.</value>
  </data>
  <data name="ERR_ForwardedTypeConflictsWithDeclaration" xml:space="preserve">
    <value>Forwarded type '{0}' conflicts with type declared in primary module of this assembly.</value>
  </data>
  <data name="ERR_ForwardedTypesConflict" xml:space="preserve">
    <value>Type '{0}' forwarded to assembly '{1}' conflicts with type '{2}' forwarded to assembly '{3}'.</value>
  </data>
  <data name="ERR_ForwardedTypeConflictsWithExportedType" xml:space="preserve">
    <value>Type '{0}' forwarded to assembly '{1}' conflicts with type '{2}' exported from module '{3}'.</value>
  </data>
  <data name="WRN_RefCultureMismatch" xml:space="preserve">
    <value>Referenced assembly '{0}' has different culture setting of '{1}'.</value>
  </data>
  <data name="WRN_RefCultureMismatch_Title" xml:space="preserve">
    <value>Referenced assembly has different culture setting</value>
  </data>
  <data name="ERR_AgnosticToMachineModule" xml:space="preserve">
    <value>Agnostic assembly cannot have a processor specific module '{0}'.</value>
  </data>
  <data name="ERR_ConflictingMachineModule" xml:space="preserve">
    <value>Assembly and module '{0}' cannot target different processors.</value>
  </data>
  <data name="WRN_ConflictingMachineAssembly" xml:space="preserve">
    <value>Referenced assembly '{0}' targets a different processor.</value>
  </data>
  <data name="WRN_ConflictingMachineAssembly_Title" xml:space="preserve">
    <value>Referenced assembly targets a different processor</value>
  </data>
  <data name="ERR_CryptoHashFailed" xml:space="preserve">
    <value>Cryptographic failure while creating hashes.</value>
  </data>
  <data name="ERR_MissingNetModuleReference" xml:space="preserve">
    <value>Reference to '{0}' netmodule missing.</value>
  </data>
  <data name="ERR_NetModuleNameMustBeUnique" xml:space="preserve">
    <value>Module '{0}' is already defined in this assembly. Each module must have a unique filename.</value>
  </data>
  <data name="ERR_CantReadConfigFile" xml:space="preserve">
    <value>Cannot read config file '{0}' -- '{1}'</value>
  </data>
  <data name="ERR_EncNoPIAReference" xml:space="preserve">
    <value>Cannot continue since the edit includes a reference to an embedded type: '{0}'.</value>
  </data>
  <data name="ERR_EncReferenceToAddedMember" xml:space="preserve">
    <value>Member '{0}' added during the current debug session can only be accessed from within its declaring assembly '{1}'.</value>
  </data>
  <data name="ERR_MutuallyExclusiveOptions" xml:space="preserve">
    <value>Compilation options '{0}' and '{1}' can't both be specified at the same time.</value>
  </data>
  <data name="ERR_LinkedNetmoduleMetadataMustProvideFullPEImage" xml:space="preserve">
    <value>Linked netmodule metadata must provide a full PE image: '{0}'.</value>
  </data>
  <data name="ERR_BadPrefer32OnLib" xml:space="preserve">
    <value>/platform:anycpu32bitpreferred can only be used with /t:exe, /t:winexe and /t:appcontainerexe</value>
  </data>
  <data name="IDS_PathList" xml:space="preserve">
    <value>&lt;path list&gt;</value>
  </data>
  <data name="IDS_Text" xml:space="preserve">
    <value>&lt;text&gt;</value>
  </data>
  <data name="IDS_FeatureDeclarationExpression" xml:space="preserve">
    <value>declaration expression</value>
  </data>
  <data name="IDS_FeatureNullPropagatingOperator" xml:space="preserve">
    <value>null propagating operator</value>
  </data>
  <data name="IDS_FeatureExpressionBodiedMethod" xml:space="preserve">
    <value>expression-bodied method</value>
  </data>
  <data name="IDS_FeatureExpressionBodiedProperty" xml:space="preserve">
    <value>expression-bodied property</value>
  </data>
  <data name="IDS_FeatureExpressionBodiedIndexer" xml:space="preserve">
    <value>expression-bodied indexer</value>
  </data>
  <data name="IDS_FeatureAutoPropertyInitializer" xml:space="preserve">
    <value>auto property initializer</value>
  </data>
  <data name="IDS_Namespace1" xml:space="preserve">
    <value>&lt;namespace&gt;</value>
  </data>
  <data name="IDS_FeatureRefLocalsReturns" xml:space="preserve">
    <value>byref locals and returns</value>
  </data>
  <data name="CompilationC" xml:space="preserve">
    <value>Compilation (C#): </value>
  </data>
  <data name="SyntaxNodeIsNotWithinSynt" xml:space="preserve">
    <value>Syntax node is not within syntax tree</value>
  </data>
  <data name="LocationMustBeProvided" xml:space="preserve">
    <value>Location must be provided in order to provide minimal type qualification.</value>
  </data>
  <data name="SyntaxTreeSemanticModelMust" xml:space="preserve">
    <value>SyntaxTreeSemanticModel must be provided in order to provide minimal type qualification.</value>
  </data>
  <data name="CantReferenceCompilationOf" xml:space="preserve">
    <value>Can't reference compilation of type '{0}' from {1} compilation.</value>
  </data>
  <data name="SyntaxTreeAlreadyPresent" xml:space="preserve">
    <value>Syntax tree already present</value>
  </data>
  <data name="SubmissionCanOnlyInclude" xml:space="preserve">
    <value>Submission can only include script code.</value>
  </data>
  <data name="SubmissionCanHaveAtMostOne" xml:space="preserve">
    <value>Submission can have at most one syntax tree.</value>
  </data>
  <data name="SyntaxTreeNotFoundTo" xml:space="preserve">
    <value>SyntaxTree '{0}' not found to remove</value>
  </data>
  <data name="TreeMustHaveARootNodeWith" xml:space="preserve">
    <value>tree must have a root node with SyntaxKind.CompilationUnit</value>
  </data>
  <data name="TypeArgumentCannotBeNull" xml:space="preserve">
    <value>Type argument cannot be null</value>
  </data>
  <data name="WrongNumberOfTypeArguments" xml:space="preserve">
    <value>Wrong number of type arguments</value>
  </data>
  <data name="TheStreamCannotBeWritten" xml:space="preserve">
    <value>The stream cannot be written to.</value>
  </data>
  <data name="TheStreamCannotBeReadFrom" xml:space="preserve">
    <value>The stream cannot be read from.</value>
  </data>
  <data name="NameConflictForName" xml:space="preserve">
    <value>Name conflict for name {0}</value>
  </data>
  <data name="LookupOptionsHasInvalidCombo" xml:space="preserve">
    <value>LookupOptions has an invalid combination of options</value>
  </data>
  <data name="ItemsMustBeNonEmpty" xml:space="preserve">
    <value>items: must be non-empty</value>
  </data>
  <data name="UseVerbatimIdentifier" xml:space="preserve">
    <value>Use Microsoft.CodeAnalysis.CSharp.SyntaxFactory.Identifier or Microsoft.CodeAnalysis.CSharp.SyntaxFactory.VerbatimIdentifier to create identifier tokens.</value>
  </data>
  <data name="UseLiteralForTokens" xml:space="preserve">
    <value>Use Microsoft.CodeAnalysis.CSharp.SyntaxFactory.Literal to create character literal tokens.</value>
  </data>
  <data name="UseLiteralForNumeric" xml:space="preserve">
    <value>Use Microsoft.CodeAnalysis.CSharp.SyntaxFactory.Literal to create numeric literal tokens.</value>
  </data>
  <data name="ThisMethodCanOnlyBeUsedToCreateTokens" xml:space="preserve">
    <value>This method can only be used to create tokens - {0} is not a token kind.</value>
  </data>
  <data name="SeparatorIsExpected" xml:space="preserve">
    <value>separator is expected</value>
  </data>
  <data name="ElementIsExpected" xml:space="preserve">
    <value>element is expected</value>
  </data>
  <data name="MustCallSetMethodTestData" xml:space="preserve">
    <value>Must call SetMethodTestData(ConcurrentDictionary) before calling SetMethodTestData(MethodSymbol, ILBuilder)</value>
  </data>
  <data name="GenericParameterDefinition" xml:space="preserve">
    <value>Generic parameter is definition when expected to be reference {0}</value>
  </data>
  <data name="InvalidGetDeclarationNameMultipleDeclarators" xml:space="preserve">
    <value>Called GetDeclarationName for a declaration node that can possibly contain multiple variable declarators.</value>
  </data>
  <data name="TreeNotPartOfCompilation" xml:space="preserve">
    <value>tree not part of compilation</value>
  </data>
  <data name="PositionIsNotWithinSyntax" xml:space="preserve">
    <value>Position is not within syntax tree with full span {0}</value>
  </data>
  <data name="WRN_BadUILang" xml:space="preserve">
    <value>The language name '{0}' is invalid.</value>
  </data>
  <data name="WRN_BadUILang_Title" xml:space="preserve">
    <value>The language name is invalid</value>
  </data>
  <data name="ERR_UnsupportedTransparentIdentifierAccess" xml:space="preserve">
    <value>Transparent identifier member access failed for field '{0}' of '{1}'.  Does the data being queried implement the query pattern?</value>
  </data>
  <data name="ERR_ParamDefaultValueDiffersFromAttribute" xml:space="preserve">
    <value>The parameter has multiple distinct default values.</value>
  </data>
  <data name="ERR_FieldHasMultipleDistinctConstantValues" xml:space="preserve">
    <value>The field has multiple distinct constant values.</value>
  </data>
  <data name="WRN_UnqualifiedNestedTypeInCref" xml:space="preserve">
    <value>Within cref attributes, nested types of generic types should be qualified.</value>
  </data>
  <data name="WRN_UnqualifiedNestedTypeInCref_Title" xml:space="preserve">
    <value>Within cref attributes, nested types of generic types should be qualified</value>
  </data>
  <data name="NotACSharpSymbol" xml:space="preserve">
    <value>Not a C# symbol.</value>
  </data>
  <data name="HDN_UnusedUsingDirective" xml:space="preserve">
    <value>Unnecessary using directive.</value>
  </data>
  <data name="HDN_UnusedExternAlias" xml:space="preserve">
    <value>Unused extern alias.</value>
  </data>
  <data name="ElementsCannotBeNull" xml:space="preserve">
    <value>Elements cannot be null.</value>
  </data>
  <data name="IDS_LIB_ENV" xml:space="preserve">
    <value>LIB environment variable</value>
  </data>
  <data name="IDS_LIB_OPTION" xml:space="preserve">
    <value>/LIB option</value>
  </data>
  <data name="IDS_REFERENCEPATH_OPTION" xml:space="preserve">
    <value>/REFERENCEPATH option</value>
  </data>
  <data name="IDS_DirectoryDoesNotExist" xml:space="preserve">
    <value>directory does not exist</value>
  </data>
  <data name="IDS_DirectoryHasInvalidPath" xml:space="preserve">
    <value>path is too long or invalid</value>
  </data>
  <data name="WRN_NoRuntimeMetadataVersion" xml:space="preserve">
    <value>No value for RuntimeMetadataVersion found. No assembly containing System.Object was found nor was a value for RuntimeMetadataVersion specified through options.</value>
  </data>
  <data name="WRN_NoRuntimeMetadataVersion_Title" xml:space="preserve">
    <value>No value for RuntimeMetadataVersion found</value>
  </data>
  <data name="WrongSemanticModelType" xml:space="preserve">
    <value>Expected a {0} SemanticModel.</value>
  </data>
  <data name="IDS_FeatureLambda" xml:space="preserve">
    <value>lambda expression</value>
  </data>
  <data name="ERR_FeatureNotAvailableInVersion1" xml:space="preserve">
    <value>Feature '{0}' is not available in C# 1.  Please use language version {1} or greater.</value>
  </data>
  <data name="ERR_FeatureNotAvailableInVersion2" xml:space="preserve">
    <value>Feature '{0}' is not available in C# 2.  Please use language version {1} or greater.</value>
  </data>
  <data name="ERR_FeatureNotAvailableInVersion3" xml:space="preserve">
    <value>Feature '{0}' is not available in C# 3.  Please use language version {1} or greater.</value>
  </data>
  <data name="ERR_FeatureNotAvailableInVersion4" xml:space="preserve">
    <value>Feature '{0}' is not available in C# 4.  Please use language version {1} or greater.</value>
  </data>
  <data name="ERR_FeatureNotAvailableInVersion5" xml:space="preserve">
    <value>Feature '{0}' is not available in C# 5.  Please use language version {1} or greater.</value>
  </data>
  <data name="ERR_FeatureNotAvailableInVersion6" xml:space="preserve">
    <value>Feature '{0}' is not available in C# 6.  Please use language version {1} or greater.</value>
  </data>
  <data name="ERR_FeatureIsExperimental" xml:space="preserve">
    <value>Feature '{0}' is experimental and unsupported; use '/features:{1}' to enable.</value>
  </data>
  <data name="ERR_FeatureIsUnimplemented" xml:space="preserve">
    <value>Feature '{0}' is not implemented in this compiler.</value>
  </data>
  <data name="IDS_VersionExperimental" xml:space="preserve">
    <value>'experimental'</value>
  </data>
  <data name="PositionNotWithinTree" xml:space="preserve">
    <value>Position must be within span of the syntax tree.</value>
  </data>
  <data name="SpeculatedSyntaxNodeCannotBelongToCurrentCompilation" xml:space="preserve">
    <value>Syntax node to be speculated cannot belong to a syntax tree from the current compilation.</value>
  </data>
  <data name="ChainingSpeculativeModelIsNotSupported" xml:space="preserve">
    <value>Chaining speculative semantic model is not supported. You should create a speculative model from the non-speculative ParentModel.</value>
  </data>
  <data name="IDS_ToolName" xml:space="preserve">
    <value>Microsoft (R) Visual C# Compiler</value>
  </data>
  <data name="IDS_LogoLine1" xml:space="preserve">
    <value>{0} version {1}</value>
  </data>
  <data name="IDS_LogoLine2" xml:space="preserve">
    <value>Copyright (C) Microsoft Corporation. All rights reserved.</value>
  </data>
  <data name="IDS_CSCHelp" xml:space="preserve">
    <value>
                              Visual C# Compiler Options

                        - OUTPUT FILES -
 /out:&lt;file&gt;                   Specify output file name (default: base name of 
                               file with main class or first file)
 /target:exe                   Build a console executable (default) (Short 
                               form: /t:exe)
 /target:winexe                Build a Windows executable (Short form: 
                               /t:winexe)
 /target:library               Build a library (Short form: /t:library)
 /target:module                Build a module that can be added to another 
                               assembly (Short form: /t:module)
 /target:appcontainerexe       Build an Appcontainer executable (Short form: 
                               /t:appcontainerexe)
 /target:winmdobj              Build a Windows Runtime intermediate file that 
                               is consumed by WinMDExp (Short form: /t:winmdobj)
 /doc:&lt;file&gt;                   XML Documentation file to generate
 /platform:&lt;string&gt;            Limit which platforms this code can run on: x86,
                               Itanium, x64, arm, anycpu32bitpreferred, or 
                               anycpu. The default is anycpu.

                        - INPUT FILES -
 /recurse:&lt;wildcard&gt;           Include all files in the current directory and 
                               subdirectories according to the wildcard 
                               specifications
 /reference:&lt;alias&gt;=&lt;file&gt;     Reference metadata from the specified assembly 
                               file using the given alias (Short form: /r)
 /reference:&lt;file list&gt;        Reference metadata from the specified assembly 
                               files (Short form: /r)
 /addmodule:&lt;file list&gt;        Link the specified modules into this assembly
 /link:&lt;file list&gt;             Embed metadata from the specified interop 
                               assembly files (Short form: /l)
 /analyzer:&lt;file list&gt;         Run the analyzers from this assembly
                               (Short form: /a)
 /additionalfile:&lt;file list&gt;   Additional files that don't directly affect code
                               generation but may be used by analyzers for producing
                               errors or warnings.

                        - RESOURCES -
 /win32res:&lt;file&gt;              Specify a Win32 resource file (.res)
 /win32icon:&lt;file&gt;             Use this icon for the output
 /win32manifest:&lt;file&gt;         Specify a Win32 manifest file (.xml)
 /nowin32manifest              Do not include the default Win32 manifest
 /resource:&lt;resinfo&gt;           Embed the specified resource (Short form: /res)
 /linkresource:&lt;resinfo&gt;       Link the specified resource to this assembly 
                               (Short form: /linkres) Where the resinfo format 
                               is &lt;file&gt;[,&lt;string name&gt;[,public|private]]

                        - CODE GENERATION -
 /debug[+|-]                   Emit debugging information
 /debug:{full|pdbonly|portable}
                               Specify debugging type ('full' is default, and 
                               enables attaching a debugger to a running 
                               program. 'portable' is a cross-platform format)
 /optimize[+|-]                Enable optimizations (Short form: /o)
 /deterministic                Produce a deterministic assembly
                               (including module version GUID and timestamp)

                        - ERRORS AND WARNINGS -
 /warnaserror[+|-]             Report all warnings as errors
 /warnaserror[+|-]:&lt;warn list&gt; Report specific warnings as errors
 /warn:&lt;n&gt;                     Set warning level (0-4) (Short form: /w)
 /nowarn:&lt;warn list&gt;           Disable specific warning messages
 /ruleset:&lt;file&gt;               Specify a ruleset file that disables specific
                               diagnostics.
 /errorlog:&lt;file&gt;              Specify a file to log all compiler and analyzer
                               diagnostics.
 /reportanalyzer               Report additional analyzer information, such as
                               execution time.
 
                        - LANGUAGE -
 /checked[+|-]                 Generate overflow checks
 /unsafe[+|-]                  Allow 'unsafe' code
 /define:&lt;symbol list&gt;         Define conditional compilation symbol(s) (Short 
                               form: /d)
 /langversion:&lt;string&gt;         Specify language version mode: ISO-1, ISO-2, 3, 
                               4, 5, 6, or Default

                        - SECURITY -
 /delaysign[+|-]               Delay-sign the assembly using only the public 
                               portion of the strong name key
 /keyfile:&lt;file&gt;               Specify a strong name key file
 /keycontainer:&lt;string&gt;        Specify a strong name key container
 /highentropyva[+|-]           Enable high-entropy ASLR

                        - MISCELLANEOUS -
 @&lt;file&gt;                       Read response file for more options
 /help                         Display this usage message (Short form: /?)
 /nologo                       Suppress compiler copyright message
 /noconfig                     Do not auto include CSC.RSP file
 /parallel[+|-]                Concurrent build. 

                        - ADVANCED -
 /baseaddress:&lt;address&gt;        Base address for the library to be built
 /bugreport:&lt;file&gt;             Create a 'Bug Report' file
 /checksumalgorithm:&lt;alg&gt;      Specify algorithm for calculating source file 
                               checksum stored in PDB. Supported values are:
                               SHA1 (default) or SHA256.
 /codepage:&lt;n&gt;                 Specify the codepage to use when opening source 
                               files
 /utf8output                   Output compiler messages in UTF-8 encoding
 /main:&lt;type&gt;                  Specify the type that contains the entry point 
                               (ignore all other possible entry points) (Short 
                               form: /m)
 /fullpaths                    Compiler generates fully qualified paths
 /filealign:&lt;n&gt;                Specify the alignment used for output file 
                               sections
 /pathmap:&lt;K1&gt;=&lt;V1&gt;,&lt;K2&gt;=&lt;V2&gt;,...
                               Specify a mapping for source path names output by
                               the compiler.
 /pdb:&lt;file&gt;                   Specify debug information file name (default: 
                               output file name with .pdb extension)
 /errorendlocation             Output line and column of the end location of 
                               each error
 /preferreduilang              Specify the preferred output language name.
 /nostdlib[+|-]                Do not reference standard library (mscorlib.dll)
 /subsystemversion:&lt;string&gt;    Specify subsystem version of this assembly
 /lib:&lt;file list&gt;              Specify additional directories to search in for 
                               references
 /errorreport:&lt;string&gt;         Specify how to handle internal compiler errors: 
                               prompt, send, queue, or none. The default is 
                               queue.
 /appconfig:&lt;file&gt;             Specify an application configuration file 
                               containing assembly binding settings
 /moduleassemblyname:&lt;string&gt;  Name of the assembly which this module will be 
                               a part of
 /modulename:&lt;string&gt;          Specify the name of the source module
</value>
    <comment>Visual C# Compiler Options</comment>
  </data>
  <data name="ERR_ComImportWithInitializers" xml:space="preserve">
    <value>'{0}': a class with the ComImport attribute cannot specify field initializers.</value>
  </data>
  <data name="WRN_PdbLocalNameTooLong" xml:space="preserve">
    <value>Local name '{0}' is too long for PDB.  Consider shortening or compiling without /debug.</value>
  </data>
  <data name="WRN_PdbLocalNameTooLong_Title" xml:space="preserve">
    <value>Local name is too long for PDB</value>
  </data>
  <data name="ERR_RetNoObjectRequiredLambda" xml:space="preserve">
    <value>Anonymous function converted to a void returning delegate cannot return a value</value>
  </data>
  <data name="ERR_TaskRetNoObjectRequiredLambda" xml:space="preserve">
    <value>Async lambda expression converted to a 'Task' returning delegate cannot return a value. Did you intend to return 'Task&lt;T&gt;'?</value>
  </data>
  <data name="WRN_AnalyzerCannotBeCreated" xml:space="preserve">
    <value>An instance of analyzer {0} cannot be created from {1} : {2}.</value>
  </data>
  <data name="WRN_AnalyzerCannotBeCreated_Title" xml:space="preserve">
    <value>An analyzer instance cannot be created</value>
  </data>
  <data name="WRN_NoAnalyzerInAssembly" xml:space="preserve">
    <value>The assembly {0} does not contain any analyzers.</value>
  </data>
  <data name="WRN_NoAnalyzerInAssembly_Title" xml:space="preserve">
    <value>Assembly does not contain any analyzers</value>
  </data>
  <data name="WRN_UnableToLoadAnalyzer" xml:space="preserve">
    <value>Unable to load Analyzer assembly {0} : {1}</value>
  </data>
  <data name="WRN_UnableToLoadAnalyzer_Title" xml:space="preserve">
    <value>Unable to load Analyzer assembly</value>
  </data>
  <data name="INF_UnableToLoadSomeTypesInAnalyzer" xml:space="preserve">
    <value>Skipping some types in analyzer assembly {0} due to a ReflectionTypeLoadException : {1}.</value>
  </data>
  <data name="ERR_CantReadRulesetFile" xml:space="preserve">
    <value>Error reading ruleset file {0} - {1}</value>
  </data>
  <data name="ERR_BadPdbData" xml:space="preserve">
    <value>Error reading debug information for '{0}'</value>
  </data>
  <data name="IDS_OperationCausedStackOverflow" xml:space="preserve">
    <value>Operation caused a stack overflow.</value>
  </data>
  <data name="WRN_IdentifierOrNumericLiteralExpected" xml:space="preserve">
    <value>Expected identifier or numeric literal.</value>
  </data>
  <data name="WRN_IdentifierOrNumericLiteralExpected_Title" xml:space="preserve">
    <value>Expected identifier or numeric literal</value>
  </data>
  <data name="ERR_InitializerOnNonAutoProperty" xml:space="preserve">
    <value>Only auto-implemented properties can have initializers.</value>
  </data>
  <data name="ERR_AutoPropertyMustHaveGetAccessor" xml:space="preserve">
    <value>Auto-implemented properties must have get accessors.</value>
  </data>
  <data name="ERR_AutoPropertyMustOverrideSet" xml:space="preserve">
    <value>Auto-implemented properties must override all accessors of the overridden property.</value>
  </data>
  <data name="ERR_AutoPropertyInitializerInInterface" xml:space="preserve">
    <value>Auto-implemented properties inside interfaces cannot have initializers.</value>
  </data>
  <data name="ERR_InitializerInStructWithoutExplicitConstructor" xml:space="preserve">
    <value>Structs without explicit constructors cannot contain members with initializers.</value>
  </data>
  <data name="ERR_EncodinglessSyntaxTree" xml:space="preserve">
    <value>Cannot emit debug information for a source text without encoding.</value>
  </data>
  <data name="ERR_AccessorListAndExpressionBody" xml:space="preserve">
    <value>Properties cannot combine accessor lists with expression bodies.</value>
  </data>
  <data name="ERR_BlockBodyAndExpressionBody" xml:space="preserve">
    <value>Methods cannot combine block bodies with expression bodies.</value>
  </data>
  <data name="ERR_SwitchFallOut" xml:space="preserve">
    <value>Control cannot fall out of switch from final case label ('{0}')</value>
  </data>
  <data name="ERR_UnexpectedBoundGenericName" xml:space="preserve">
    <value>Type arguments are not allowed in the nameof operator.</value>
  </data>
  <data name="ERR_NullPropagatingOpInExpressionTree" xml:space="preserve">
    <value>An expression tree lambda may not contain a null propagating operator.</value>
  </data>
  <data name="ERR_DictionaryInitializerInExpressionTree" xml:space="preserve">
    <value>An expression tree lambda may not contain a dictionary initializer.</value>
  </data>
  <data name="ERR_ExtensionCollectionElementInitializerInExpressionTree" xml:space="preserve">
    <value>An extension Add method is not supported for a collection initializer in an expression lambda.</value>
  </data>
  <data name="IDS_FeatureNameof" xml:space="preserve">
    <value>nameof operator</value>
  </data>
  <data name="IDS_FeatureDictionaryInitializer" xml:space="preserve">
    <value>dictionary initializer</value>
  </data>
  <data name="ERR_UnclosedExpressionHole" xml:space="preserve">
    <value>Missing close delimiter '}' for interpolated expression started with '{'.</value>
  </data>
  <data name="ERR_SingleLineCommentInExpressionHole" xml:space="preserve">
    <value>A single-line comment may not be used in an interpolated string.</value>
  </data>
  <data name="ERR_InsufficientStack" xml:space="preserve">
    <value>An expression is too long or complex to compile</value>
  </data>
  <data name="ERR_ExpressionHasNoName" xml:space="preserve">
    <value>Expression does not have a name.</value>
  </data>
  <data name="ERR_SubexpressionNotInNameof" xml:space="preserve">
    <value>Sub-expression cannot be used in an argument to nameof.</value>
  </data>
  <data name="ERR_AliasQualifiedNameNotAnExpression" xml:space="preserve">
    <value>An alias-qualified name is not an expression.</value>
  </data>
  <data name="ERR_NameofMethodGroupWithTypeParameters" xml:space="preserve">
    <value>Type parameters are not allowed on a method group as an argument to 'nameof'.</value>
  </data>
  <data name="NoNoneSearchCriteria" xml:space="preserve">
    <value>SearchCriteria is expected.</value>
  </data>
  <data name="ERR_InvalidAssemblyCulture" xml:space="preserve">
    <value>Assembly culture strings may not contain embedded NUL characters.</value>
  </data>
  <data name="IDS_FeatureUsingStatic" xml:space="preserve">
    <value>using static</value>
  </data>
  <data name="IDS_FeatureInterpolatedStrings" xml:space="preserve">
    <value>interpolated strings</value>
  </data>
  <data name="IDS_AwaitInCatchAndFinally" xml:space="preserve">
    <value>await in catch blocks and finally blocks</value>
  </data>
  <data name="IDS_FeatureBinaryLiteral" xml:space="preserve">
    <value>binary literals</value>
  </data>
  <data name="IDS_FeatureDigitSeparator" xml:space="preserve">
    <value>digit separators</value>
  </data>
  <data name="IDS_FeatureLocalFunctions" xml:space="preserve">
    <value>local functions</value>
  </data>
  <data name="ERR_UnescapedCurly" xml:space="preserve">
    <value>A '{0}' character must be escaped (by doubling) in an interpolated string.</value>
  </data>
  <data name="ERR_EscapedCurly" xml:space="preserve">
    <value>A '{0}' character may only be escaped by doubling '{0}{0}' in an interpolated string.</value>
  </data>
  <data name="ERR_TrailingWhitespaceInFormatSpecifier" xml:space="preserve">
    <value>A format specifier may not contain trailing whitespace.</value>
  </data>
  <data name="ERR_EmptyFormatSpecifier" xml:space="preserve">
    <value>Empty format specifier.</value>
  </data>
  <data name="ERR_ErrorInReferencedAssembly" xml:space="preserve">
    <value>There is an error in a referenced assembly '{0}'.</value>
  </data>
  <data name="ERR_ExpressionOrDeclarationExpected" xml:space="preserve">
    <value>Expression or declaration statement expected.</value>
  </data>
  <data name="ERR_NameofExtensionMethod" xml:space="preserve">
    <value>Extension method groups are not allowed as an argument to 'nameof'.</value>
  </data>
  <data name="WRN_AlignmentMagnitude" xml:space="preserve">
    <value>Alignment value {0} has a magnitude greater than {1} and may result in a large formatted string.</value>
  </data>
  <data name="HDN_UnusedExternAlias_Title" xml:space="preserve">
    <value>Unused extern alias</value>
  </data>
  <data name="HDN_UnusedUsingDirective_Title" xml:space="preserve">
    <value>Unnecessary using directive</value>
  </data>
  <data name="INF_UnableToLoadSomeTypesInAnalyzer_Title" xml:space="preserve">
    <value>Skip loading types in analyzer assembly that fail due to a ReflectionTypeLoadException</value>
  </data>
  <data name="WRN_AlignmentMagnitude_Title" xml:space="preserve">
    <value>Alignment value has a magnitude that may result in a large formatted string</value>
  </data>
  <data name="ERR_ConstantStringTooLong" xml:space="preserve">
    <value>Length of String constant exceeds current memory limit.  Try splitting the string into multiple constants.</value>
  </data>
  <data name="ERR_DebugEntryPointNotSourceMethodDefinition" xml:space="preserve">
    <value>Debug entry point must be a definition of a method declared in the current compilation.</value>
  </data>
  <data name="ERR_LoadDirectiveOnlyAllowedInScripts" xml:space="preserve">
    <value>#load is only allowed in scripts</value>
  </data>
  <data name="ERR_PPLoadFollowsToken" xml:space="preserve">
    <value>Cannot use #load after first token in file</value>
  </data>
  <data name="CouldNotFindFile" xml:space="preserve">
    <value>Could not find file.</value>
    <comment>File path referenced in source (#load) could not be resolved.</comment>
  </data>
  <data name="SyntaxTreeFromLoadNoRemoveReplace" xml:space="preserve">
    <value>SyntaxTree '{0}' resulted from a #load directive and cannot be removed or replaced directly.</value>
  </data>
  <data name="ERR_SourceFileReferencesNotSupported" xml:space="preserve">
    <value>Source file references are not supported.</value>
  </data>
  <data name="ERR_InvalidPathMap" xml:space="preserve">
    <value>The pathmap option was incorrectly formatted.</value>
  </data>
  <data name="ERR_InvalidReal" xml:space="preserve">
    <value>Invalid real literal.</value>
  </data>
  <data name="ERR_AutoPropertyCannotBeRefReturning" xml:space="preserve">
    <value>Auto-implemented properties cannot return by reference</value>
  </data>
  <data name="ERR_RefPropertyMustHaveGetAccessor" xml:space="preserve">
    <value>Properties which return by reference must have a get accessor</value>
  </data>
  <data name="ERR_RefPropertyCannotHaveSetAccessor" xml:space="preserve">
    <value>Properties which return by reference cannot have set accessors</value>
  </data>
  <data name="ERR_CantChangeRefReturnOnOverride" xml:space="preserve">
    <value>'{0}' must {2}return by reference to match overridden member '{1}'</value>
  </data>
  <data name="ERR_MustNotHaveRefReturn" xml:space="preserve">
    <value>By-reference returns may only be used in methods that return by reference</value>
  </data>
  <data name="ERR_MustHaveRefReturn" xml:space="preserve">
    <value>By-value returns may only be used in methods that return by value</value>
  </data>
  <data name="ERR_RefReturnMustHaveIdentityConversion" xml:space="preserve">
    <value>The return expression must be of type '{0}' because this method returns by reference</value>
  </data>
  <data name="ERR_CloseUnimplementedInterfaceMemberWrongRefReturn" xml:space="preserve">
    <value>'{0}' does not implement interface member '{1}'. '{2}' cannot implement '{1}' because it does not return by {3}</value>
  </data>
  <data name="ERR_VoidReturningMethodCannotReturnByRef" xml:space="preserve">
    <value>Void-returning methods cannot return by reference</value>
  </data>
  <data name="ERR_BadIteratorReturnRef" xml:space="preserve">
    <value>The body of '{0}' cannot be an iterator block because '{0}' returns by reference</value>
  </data>
  <data name="ERR_BadRefReturnExpressionTree" xml:space="preserve">
    <value>Lambda expressions that return by reference cannot be converted to expression trees</value>
  </data>
  <data name="ERR_RefReturningCallInExpressionTree" xml:space="preserve">
    <value>An expression tree lambda may not contain a call to a method, property, or indexer that returns by reference</value>
  </data>
  <data name="ERR_RefReturnLvalueExpected" xml:space="preserve">
    <value>An expression cannot be used in this context because it may not be returned by reference</value>
  </data>
  <data name="ERR_RefReturnNonreturnableLocal" xml:space="preserve">
    <value>Cannot return '{0}' by reference because it was initialized to a value that cannot be returned by reference</value>
  </data>
  <data name="ERR_RefReturnNonreturnableLocal2" xml:space="preserve">
    <value>Cannot return by reference a member of '{0}' because it was initialized to a value that cannot be returned by reference</value>
  </data>
  <data name="ERR_RefReturnReadonlyLocal" xml:space="preserve">
    <value>Cannot return '{0}' by reference because it is read-only</value>
  </data>
  <data name="ERR_RefReturnRangeVariable" xml:space="preserve">
    <value>Cannot return the range variable '{0}' by reference</value>
  </data>
  <data name="ERR_RefReturnReadonlyLocalCause" xml:space="preserve">
    <value>Cannot return '{0}' by reference because it is a '{1}'</value>
  </data>
  <data name="ERR_RefReturnReadonlyLocal2Cause" xml:space="preserve">
    <value>Cannot return fields of '{0}' by reference because it is a '{1}'</value>
  </data>
  <data name="ERR_RefReturnReadonly" xml:space="preserve">
    <value>A readonly field cannot be returned by reference</value>
  </data>
  <data name="ERR_RefReturnReadonlyStatic" xml:space="preserve">
    <value>A static readonly field cannot be returned by reference</value>
  </data>
  <data name="ERR_RefReturnReadonly2" xml:space="preserve">
    <value>Members of readonly field '{0}' cannot be returned by reference</value>
  </data>
  <data name="ERR_RefReturnReadonlyStatic2" xml:space="preserve">
    <value>Fields of static readonly field '{0}' cannot be returned by reference</value>
  </data>
  <data name="ERR_RefReturnCall" xml:space="preserve">
    <value>Cannot return by reference a result of '{0}' because the argument passed to parameter '{1}' cannot be returned by reference</value>
  </data>
  <data name="ERR_RefReturnCall2" xml:space="preserve">
    <value>Cannot return by reference a member of result of '{0}' because the argument passed to parameter '{1}' cannot be returned by reference</value>
  </data>
  <data name="ERR_RefReturnParameter" xml:space="preserve">
    <value>Cannot return a parameter by reference '{0}' because it is not a ref or out parameter</value>
  </data>
  <data name="ERR_RefReturnParameter2" xml:space="preserve">
    <value>Cannot return or a member of parameter '{0}' by reference because it is not a ref or out parameter</value>
  </data>
  <data name="ERR_RefReturnLocal" xml:space="preserve">
    <value>Cannot return local '{0}' by reference because it is not a ref local</value>
  </data>
  <data name="ERR_RefReturnLocal2" xml:space="preserve">
    <value>Cannot return a member of local '{0}' by reference because it is not a ref local</value>
  </data>
  <data name="ERR_RefReturnReceiver" xml:space="preserve">
    <value>Cannot return '{0}' by reference because its receiver may not be returned by reference</value>
  </data>
  <data name="ERR_RefReturnStructThis" xml:space="preserve">
    <value>Struct members cannot return 'this' or other instance members by reference</value>
  </data>
  <data name="ERR_MustBeRefAssignable" xml:space="preserve">
    <value>'{0}' cannot be assigned a reference because it is not a by-reference local</value>
  </data>
  <data name="ERR_MustBeRefAssignableLocal" xml:space="preserve">
    <value>Expected a by-reference local</value>
  </data>
  <data name="ERR_InitializeByValueVariableWithReference" xml:space="preserve">
    <value>Cannot initialize a by-value variable with a reference</value>
  </data>
  <data name="ERR_InitializeByReferenceVariableWithValue" xml:space="preserve">
    <value>Cannot initialize a by-reference variable with a value</value>
  </data>
  <data name="ERR_RefAssignmentMustHaveIdentityConversion" xml:space="preserve">
    <value>The expression must be of type '{0}' because it is being assigned by reference</value>
  </data>
  <data name="ERR_ByReferenceVariableMustBeInitialized" xml:space="preserve">
    <value>A declaration of a by-reference variable must have an initializer</value>
  </data>
  <data name="ERR_AnonDelegateCantUseLocal" xml:space="preserve">
    <value>Cannot use ref local '{0}' inside an anonymous method, lambda expression, or query expression</value>
  </data>
  <data name="ERR_BadIteratorLocalType" xml:space="preserve">
    <value>Iterators cannot have by reference locals</value>
  </data>
  <data name="ERR_BadAsyncLocalType" xml:space="preserve">
    <value>Async methods cannot have by reference locals</value>
  </data>
  <data name="ERR_RefReturningCallAndAwait" xml:space="preserve">
    <value>'await' cannot be used in an expression containing a call to '{0}' because it returns by reference</value>
  </data>
  <data name="ERR_ExpressionTreeContainsLocalFunction" xml:space="preserve">
    <value>An expression tree may not contain a reference to a local function</value>
  </data>
  <data name="ERR_ReturnTypesDontMatch" xml:space="preserve">
    <value>Cannot infer the return type of '{0}' due to differing return types.</value>
  </data>
  <data name="ERR_DynamicLocalFunctionParameter" xml:space="preserve">
    <value>Cannot invoke the local function '{0}' with dynamic parameters.</value>
  </data>
  <data name="ERR_CantInferVoid" xml:space="preserve">
    <value>Cannot infer the type of '{0}' as it does not return a value.</value>
  </data>
  <data name="SyntaxTreeIsNotASubmission" xml:space="preserve">
    <value>Syntax tree should be created from a submission.</value>
  </data>
  <data name="ERR_TooManyUserStrings" xml:space="preserve">
    <value>Combined length of user strings used by the program exceeds allowed limit. Try to decrease use of string literals.</value>
  </data>
<<<<<<< HEAD
  <data name="ERR_PatternNullableType" xml:space="preserve">
    <value>It is not legal to use nullable type '{0}' in a pattern; use the underlying type '{1}' instead.</value>
  </data>
  <data name="ERR_BadIsPatternExpression" xml:space="preserve">
    <value>Invalid operand for pattern match.</value>
  </data>
  <data name="ERR_AmbigMatch0" xml:space="preserve">
    <value>Type of match expression cannot be determined because no branch has a type.</value>
  </data>
  <data name="ERR_AmbigMatch1" xml:space="preserve">
    <value>Type of match expression cannot be determined because no branch has a most specific type.</value>
  </data>
  <data name="ERR_ThrowMisplaced" xml:space="preserve">
    <value>A throw expression is not allowed here.</value>
  </data>
  <data name="ERR_ElseClauseRequiredWithWhenClause" xml:space="preserve">
    <value>An 'else' clause is required when a 'when' clause is present.</value>
=======
  <data name="ERR_PeWritingFailure" xml:space="preserve">
    <value>An error occurred while writing the output file: {0}</value>
>>>>>>> 8c1f2441
  </data>
</root><|MERGE_RESOLUTION|>--- conflicted
+++ resolved
@@ -4831,7 +4831,6 @@
   <data name="ERR_TooManyUserStrings" xml:space="preserve">
     <value>Combined length of user strings used by the program exceeds allowed limit. Try to decrease use of string literals.</value>
   </data>
-<<<<<<< HEAD
   <data name="ERR_PatternNullableType" xml:space="preserve">
     <value>It is not legal to use nullable type '{0}' in a pattern; use the underlying type '{1}' instead.</value>
   </data>
@@ -4849,9 +4848,8 @@
   </data>
   <data name="ERR_ElseClauseRequiredWithWhenClause" xml:space="preserve">
     <value>An 'else' clause is required when a 'when' clause is present.</value>
-=======
+  </data>
   <data name="ERR_PeWritingFailure" xml:space="preserve">
     <value>An error occurred while writing the output file: {0}</value>
->>>>>>> 8c1f2441
   </data>
 </root>