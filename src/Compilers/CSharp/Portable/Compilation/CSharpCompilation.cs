﻿// Licensed to the .NET Foundation under one or more agreements.
// The .NET Foundation licenses this file to you under the MIT license.
// See the LICENSE file in the project root for more information.

#nullable enable

using System;
using System.Collections.Concurrent;
using System.Collections.Generic;
using System.Collections.Immutable;
using System.Diagnostics;
using System.Diagnostics.CodeAnalysis;
using System.IO;
using System.Linq;
using System.Reflection;
using System.Reflection.Metadata;
using System.Threading;
using System.Threading.Tasks;
<<<<<<< HEAD
using Microsoft.CodeAnalysis;
=======
using Microsoft.Cci;
>>>>>>> 29542b0a
using Microsoft.CodeAnalysis.CodeGen;
using Microsoft.CodeAnalysis.CSharp.Emit;
using Microsoft.CodeAnalysis.CSharp.Symbols;
using Microsoft.CodeAnalysis.CSharp.Syntax;
using Microsoft.CodeAnalysis.Diagnostics;
using Microsoft.CodeAnalysis.Emit;
using Microsoft.CodeAnalysis.Operations;
using Microsoft.CodeAnalysis.PooledObjects;
using Microsoft.CodeAnalysis.Symbols;
using Microsoft.CodeAnalysis.Text;
using Roslyn.Utilities;
using static Microsoft.CodeAnalysis.CSharp.Binder;

namespace Microsoft.CodeAnalysis.CSharp
{
    /// <summary>
    /// The compilation object is an immutable representation of a single invocation of the
    /// compiler. Although immutable, a compilation is also on-demand, and will realize and cache
    /// data as necessary. A compilation can produce a new compilation from existing compilation
    /// with the application of small deltas. In many cases, it is more efficient than creating a
    /// new compilation from scratch, as the new compilation can reuse information from the old
    /// compilation.
    /// </summary>
    public sealed partial class CSharpCompilation : Compilation
    {
        // !!!!!!!!!!!!!!!!!!!!!!!!!!!!!!!!!!!!!!!!!!!!
        //
        // Changes to the public interface of this class should remain synchronized with the VB
        // version. Do not make any changes to the public interface without making the corresponding
        // change to the VB version.
        //
        // !!!!!!!!!!!!!!!!!!!!!!!!!!!!!!!!!!!!!!!!!!!!

        internal static readonly ParallelOptions DefaultParallelOptions = new ParallelOptions();

        private readonly CSharpCompilationOptions _options;
        private readonly Lazy<Imports> _globalImports;
        private readonly Lazy<Imports> _previousSubmissionImports;
        private readonly Lazy<AliasSymbol> _globalNamespaceAlias;  // alias symbol used to resolve "global::".
        private readonly Lazy<ImplicitNamedTypeSymbol?> _scriptClass;

<<<<<<< HEAD
        /// <summary>
        /// All imports (using directives and extern aliases) in syntax trees in this compilation.
        /// NOTE: We need to de-dup since the Imports objects that populate the list may be GC'd
        /// and re-created.
        /// Values are the sets of dependencies for corresponding directives.
        /// </summary>
        private ConcurrentDictionary<ImportInfo, ImmutableArray<AssemblySymbol>>? _lazyImportInfos;
=======
        // The type of host object model if available.
        private TypeSymbol? _lazyHostObjectTypeSymbol;

        // All imports (using directives and extern aliases) in syntax trees in this compilation.
        // NOTE: We need to de-dup since the Imports objects that populate the list may be GC'd
        // and re-created.
        private ConcurrentSet<ImportInfo>? _lazyImportInfos;
>>>>>>> 29542b0a

        // Cache the CLS diagnostics for the whole compilation so they aren't computed repeatedly.
        // NOTE: Presently, we do not cache the per-tree diagnostics.
        private ImmutableArray<Diagnostic> _lazyClsComplianceDiagnostics;
        private ImmutableArray<AssemblySymbol> _lazyClsComplianceDependencies;

        private Conversions? _conversions;
        /// <summary>
        /// A conversions object that ignores nullability.
        /// </summary>
        internal Conversions Conversions
        {
            get
            {
                if (_conversions == null)
                {
                    Interlocked.CompareExchange(ref _conversions, new BuckStopsHereBinder(this).Conversions, null);
                }

                return _conversions;
            }
        }

        /// <summary>
        /// Manages anonymous types declared in this compilation. Unifies types that are structurally equivalent.
        /// </summary>
        private readonly AnonymousTypeManager _anonymousTypeManager;

        private NamespaceSymbol? _lazyGlobalNamespace;

        internal readonly BuiltInOperators builtInOperators;

        /// <summary>
        /// The <see cref="SourceAssemblySymbol"/> for this compilation. Do not access directly, use Assembly property
        /// instead. This field is lazily initialized by ReferenceManager, ReferenceManager.CacheLockObject must be locked
        /// while ReferenceManager "calculates" the value and assigns it, several threads must not perform duplicate
        /// "calculation" simultaneously.
        /// </summary>
        private SourceAssemblySymbol? _lazyAssemblySymbol;

        /// <summary>
        /// Holds onto data related to reference binding.
        /// The manager is shared among multiple compilations that we expect to have the same result of reference binding.
        /// In most cases this can be determined without performing the binding. If the compilation however contains a circular
        /// metadata reference (a metadata reference that refers back to the compilation) we need to avoid sharing of the binding results.
        /// We do so by creating a new reference manager for such compilation.
        /// </summary>
        private ReferenceManager _referenceManager;

        private readonly SyntaxAndDeclarationManager _syntaxAndDeclarations;

        /// <summary>
        /// Contains the main method of this assembly, if there is one.
        /// </summary>
        private EntryPoint? _lazyEntryPoint;

        /// <summary>
        /// Emit nullable attributes for only those members that are visible outside the assembly
        /// (public, protected, and if any [InternalsVisibleTo] attributes, internal members).
        /// If false, attributes are emitted for all members regardless of visibility.
        /// </summary>
        private ThreeState _lazyEmitNullablePublicOnly;

        /// <summary>
        /// The set of trees for which a <see cref="CompilationUnitCompletedEvent"/> has been added to the queue.
        /// </summary>
        private HashSet<SyntaxTree>? _lazyCompilationUnitCompletedTrees;

        /// <summary>
        /// Run the nullable walker during the flow analysis passes. True if the project-level nullable
        /// context option is set, or if any file enables nullable or just the nullable warnings.
        /// </summary>
        private ThreeState _lazyShouldRunNullableWalker;

        public override string Language
        {
            get
            {
                return LanguageNames.CSharp;
            }
        }

        public override bool IsCaseSensitive
        {
            get
            {
                return true;
            }
        }

        /// <summary>
        /// The options the compilation was created with.
        /// </summary>
        public new CSharpCompilationOptions Options
        {
            get
            {
                return _options;
            }
        }

        internal AnonymousTypeManager AnonymousTypeManager
        {
            get
            {
                return _anonymousTypeManager;
            }
        }

        internal override CommonAnonymousTypeManager CommonAnonymousTypeManager
        {
            get
            {
                return AnonymousTypeManager;
            }
        }

        /// <summary>
        /// True when the compiler is run in "strict" mode, in which it enforces the language specification
        /// in some cases even at the expense of full compatibility. Such differences typically arise when
        /// earlier versions of the compiler failed to enforce the full language specification.
        /// </summary>
        internal bool FeatureStrictEnabled => Feature("strict") != null;

        /// <summary>
        /// True if we should enable nullable semantic analysis in this compilation.
        /// </summary>
        internal bool NullableSemanticAnalysisEnabled
        {
            get
            {
                var nullableAnalysisFlag = Feature("run-nullable-analysis");
                if (nullableAnalysisFlag == "false")
                {
                    return false;
                }

                return ShouldRunNullableWalker || nullableAnalysisFlag == "true";
            }
        }

        /// <summary>
        /// True when the "peverify-compat" feature flag is set or the language version is below C# 7.2.
        /// With this flag we will avoid certain patterns known not be compatible with PEVerify.
        /// The code may be less efficient and may deviate from spec in corner cases.
        /// The flag is only to be used if PEVerify pass is extremely important.
        /// </summary>
        internal bool IsPeVerifyCompatEnabled => LanguageVersion < LanguageVersion.CSharp7_2 || Feature("peverify-compat") != null;

        internal bool ShouldRunNullableWalker
        {
            get
            {
                if (!_lazyShouldRunNullableWalker.HasValue())
                {
                    if (Options.NullableContextOptions != NullableContextOptions.Disable)
                    {
                        _lazyShouldRunNullableWalker = ThreeState.True;
                        return true;
                    }

                    foreach (var syntaxTree in SyntaxTrees)
                    {
                        if (((CSharpSyntaxTree)syntaxTree).HasNullableEnables())
                        {
                            _lazyShouldRunNullableWalker = ThreeState.True;
                            return true;
                        }
                    }

                    _lazyShouldRunNullableWalker = ThreeState.False;
                }

                return _lazyShouldRunNullableWalker.Value();
            }
        }

        /// <summary>
        /// The language version that was used to parse the syntax trees of this compilation.
        /// </summary>
        public LanguageVersion LanguageVersion
        {
            get;
        }

        protected override INamedTypeSymbol CommonCreateErrorTypeSymbol(INamespaceOrTypeSymbol container, string name, int arity)
        {
            return new ExtendedErrorTypeSymbol(
                       container.EnsureCSharpSymbolOrNull(nameof(container)),
                       name, arity, errorInfo: null).GetPublicSymbol();
        }

        protected override INamespaceSymbol CommonCreateErrorNamespaceSymbol(INamespaceSymbol container, string name)
        {
            return new MissingNamespaceSymbol(
                       container.EnsureCSharpSymbolOrNull(nameof(container)),
                       name).GetPublicSymbol();
        }

        #region Constructors and Factories

        private static readonly CSharpCompilationOptions s_defaultOptions = new CSharpCompilationOptions(OutputKind.ConsoleApplication);
        private static readonly CSharpCompilationOptions s_defaultSubmissionOptions = new CSharpCompilationOptions(OutputKind.DynamicallyLinkedLibrary).WithReferencesSupersedeLowerVersions(true);

        /// <summary>
        /// Creates a new compilation from scratch. Methods such as AddSyntaxTrees or AddReferences
        /// on the returned object will allow to continue building up the Compilation incrementally.
        /// </summary>
        /// <param name="assemblyName">Simple assembly name.</param>
        /// <param name="syntaxTrees">The syntax trees with the source code for the new compilation.</param>
        /// <param name="references">The references for the new compilation.</param>
        /// <param name="options">The compiler options to use.</param>
        /// <returns>A new compilation.</returns>
        public static CSharpCompilation Create(
            string assemblyName,
            IEnumerable<SyntaxTree>? syntaxTrees = null,
            IEnumerable<MetadataReference>? references = null,
            CSharpCompilationOptions? options = null)
        {
            return Create(
                assemblyName,
                options ?? s_defaultOptions,
                syntaxTrees,
                references,
                previousSubmission: null,
                returnType: null,
                hostObjectType: null,
                isSubmission: false);
        }

        /// <summary>
        /// Creates a new compilation that can be used in scripting.
        /// </summary>
        public static CSharpCompilation CreateScriptCompilation(
            string assemblyName,
            SyntaxTree? syntaxTree = null,
            IEnumerable<MetadataReference>? references = null,
            CSharpCompilationOptions? options = null,
            CSharpCompilation? previousScriptCompilation = null,
            Type? returnType = null,
            Type? globalsType = null)
        {
            CheckSubmissionOptions(options);
            ValidateScriptCompilationParameters(previousScriptCompilation, returnType, ref globalsType);

            return Create(
                assemblyName,
                options?.WithReferencesSupersedeLowerVersions(true) ?? s_defaultSubmissionOptions,
                (syntaxTree != null) ? new[] { syntaxTree } : SpecializedCollections.EmptyEnumerable<SyntaxTree>(),
                references,
                previousScriptCompilation,
                returnType,
                globalsType,
                isSubmission: true);
        }

        private static CSharpCompilation Create(
            string? assemblyName,
            CSharpCompilationOptions options,
            IEnumerable<SyntaxTree>? syntaxTrees,
            IEnumerable<MetadataReference>? references,
            CSharpCompilation? previousSubmission,
            Type? returnType,
            Type? hostObjectType,
            bool isSubmission)
        {
            RoslynDebug.Assert(options != null);
            Debug.Assert(!isSubmission || options.ReferencesSupersedeLowerVersions);

            var validatedReferences = ValidateReferences<CSharpCompilationReference>(references);

            // We can't reuse the whole Reference Manager entirely (reuseReferenceManager = false)
            // because the set of references of this submission differs from the previous one.
            // The submission inherits references of the previous submission, adds the previous submission reference
            // and may add more references passed explicitly or via #r.
            //
            // TODO: Consider reusing some results of the assembly binding to improve perf
            // since most of the binding work is similar.
            // https://github.com/dotnet/roslyn/issues/43397

            var compilation = new CSharpCompilation(
                assemblyName,
                options,
                validatedReferences,
                previousSubmission,
                returnType,
                hostObjectType,
                isSubmission,
                referenceManager: null,
                reuseReferenceManager: false,
                syntaxAndDeclarations: new SyntaxAndDeclarationManager(
                    ImmutableArray<SyntaxTree>.Empty,
                    options.ScriptClassName,
                    options.SourceReferenceResolver,
                    CSharp.MessageProvider.Instance,
                    isSubmission,
                    state: null));

            if (syntaxTrees != null)
            {
                compilation = compilation.AddSyntaxTrees(syntaxTrees);
            }

            Debug.Assert(compilation._lazyAssemblySymbol is null);
            return compilation;
        }

        private CSharpCompilation(
            string? assemblyName,
            CSharpCompilationOptions options,
            ImmutableArray<MetadataReference> references,
            CSharpCompilation? previousSubmission,
            Type? submissionReturnType,
            Type? hostObjectType,
            bool isSubmission,
            ReferenceManager? referenceManager,
            bool reuseReferenceManager,
            SyntaxAndDeclarationManager syntaxAndDeclarations,
            AsyncQueue<CompilationEvent>? eventQueue = null)
            : this(assemblyName, options, references, previousSubmission, submissionReturnType, hostObjectType, isSubmission, referenceManager, reuseReferenceManager, syntaxAndDeclarations, SyntaxTreeCommonFeatures(syntaxAndDeclarations.ExternalSyntaxTrees), eventQueue)
        {
        }

        private CSharpCompilation(
            string? assemblyName,
            CSharpCompilationOptions options,
            ImmutableArray<MetadataReference> references,
            CSharpCompilation? previousSubmission,
            Type? submissionReturnType,
            Type? hostObjectType,
            bool isSubmission,
            ReferenceManager? referenceManager,
            bool reuseReferenceManager,
            SyntaxAndDeclarationManager syntaxAndDeclarations,
            IReadOnlyDictionary<string, string> features,
            AsyncQueue<CompilationEvent>? eventQueue = null)
            : base(assemblyName, references, features, isSubmission, eventQueue)
        {
            WellKnownMemberSignatureComparer = new WellKnownMembersSignatureComparer(this);
            _options = options;

            this.builtInOperators = new BuiltInOperators(this);
            _scriptClass = new Lazy<ImplicitNamedTypeSymbol?>(BindScriptClass);
            _globalImports = new Lazy<Imports>(BindGlobalImports);
            _previousSubmissionImports = new Lazy<Imports>(ExpandPreviousSubmissionImports);
            _globalNamespaceAlias = new Lazy<AliasSymbol>(CreateGlobalNamespaceAlias);
            _anonymousTypeManager = new AnonymousTypeManager(this);
            this.LanguageVersion = CommonLanguageVersion(syntaxAndDeclarations.ExternalSyntaxTrees);

            if (isSubmission)
            {
                Debug.Assert(previousSubmission == null || previousSubmission.HostObjectType == hostObjectType);
                this.ScriptCompilationInfo = new CSharpScriptCompilationInfo(previousSubmission, submissionReturnType, hostObjectType);
            }
            else
            {
                Debug.Assert(previousSubmission == null && submissionReturnType == null && hostObjectType == null);
            }

            if (reuseReferenceManager)
            {
                if (referenceManager is null)
                {
                    throw new ArgumentNullException(nameof(referenceManager));
                }

                referenceManager.AssertCanReuseForCompilation(this);
                _referenceManager = referenceManager;
            }
            else
            {
                _referenceManager = new ReferenceManager(
                    MakeSourceAssemblySimpleName(),
                    this.Options.AssemblyIdentityComparer,
                    observedMetadata: referenceManager?.ObservedMetadata);
            }

            _syntaxAndDeclarations = syntaxAndDeclarations;

            Debug.Assert(_lazyAssemblySymbol is null);
            if (EventQueue != null) EventQueue.TryEnqueue(new CompilationStartedEvent(this));
        }

        internal override void ValidateDebugEntryPoint(IMethodSymbol debugEntryPoint, DiagnosticBag diagnostics)
        {
            Debug.Assert(debugEntryPoint != null);

            // Debug entry point has to be a method definition from this compilation.
            var methodSymbol = (debugEntryPoint as Symbols.PublicModel.MethodSymbol)?.UnderlyingMethodSymbol;
            if (methodSymbol?.DeclaringCompilation != this || !methodSymbol.IsDefinition)
            {
                diagnostics.Add(ErrorCode.ERR_DebugEntryPointNotSourceMethodDefinition, Location.None);
            }
        }

        private static LanguageVersion CommonLanguageVersion(ImmutableArray<SyntaxTree> syntaxTrees)
        {
            LanguageVersion? result = null;
            foreach (var tree in syntaxTrees)
            {
                var version = ((CSharpParseOptions)tree.Options).LanguageVersion;
                if (result == null)
                {
                    result = version;
                }
                else if (result != version)
                {
                    throw new ArgumentException(CodeAnalysisResources.InconsistentLanguageVersions, nameof(syntaxTrees));
                }
            }

            return result ?? LanguageVersion.Default.MapSpecifiedToEffectiveVersion();
        }

        /// <summary>
        /// Create a duplicate of this compilation with different symbol instances.
        /// </summary>
        public new CSharpCompilation Clone()
        {
            return new CSharpCompilation(
                this.AssemblyName,
                _options,
                this.ExternalReferences,
                this.PreviousSubmission,
                this.SubmissionReturnType,
                this.HostObjectType,
                this.IsSubmission,
                _referenceManager,
                reuseReferenceManager: true,
                syntaxAndDeclarations: _syntaxAndDeclarations);
        }

        private CSharpCompilation Update(
            ReferenceManager referenceManager,
            bool reuseReferenceManager,
            SyntaxAndDeclarationManager syntaxAndDeclarations)
        {
            return new CSharpCompilation(
                this.AssemblyName,
                _options,
                this.ExternalReferences,
                this.PreviousSubmission,
                this.SubmissionReturnType,
                this.HostObjectType,
                this.IsSubmission,
                referenceManager,
                reuseReferenceManager,
                syntaxAndDeclarations);
        }

        /// <summary>
        /// Creates a new compilation with the specified name.
        /// </summary>
        public new CSharpCompilation WithAssemblyName(string? assemblyName)
        {
            // Can't reuse references since the source assembly name changed and the referenced symbols might
            // have internals-visible-to relationship with this compilation or they might had a circular reference
            // to this compilation.

            return new CSharpCompilation(
                assemblyName,
                _options,
                this.ExternalReferences,
                this.PreviousSubmission,
                this.SubmissionReturnType,
                this.HostObjectType,
                this.IsSubmission,
                _referenceManager,
                reuseReferenceManager: assemblyName == this.AssemblyName,
                syntaxAndDeclarations: _syntaxAndDeclarations);
        }

        /// <summary>
        /// Creates a new compilation with the specified references.
        /// </summary>
        /// <remarks>
        /// The new <see cref="CSharpCompilation"/> will query the given <see cref="MetadataReference"/> for the underlying
        /// metadata as soon as the are needed.
        ///
        /// The new compilation uses whatever metadata is currently being provided by the <see cref="MetadataReference"/>.
        /// E.g. if the current compilation references a metadata file that has changed since the creation of the compilation
        /// the new compilation is going to use the updated version, while the current compilation will be using the previous (it doesn't change).
        /// </remarks>
        public new CSharpCompilation WithReferences(IEnumerable<MetadataReference>? references)
        {
            // References might have changed, don't reuse reference manager.
            // Don't even reuse observed metadata - let the manager query for the metadata again.

            return new CSharpCompilation(
                this.AssemblyName,
                _options,
                ValidateReferences<CSharpCompilationReference>(references),
                this.PreviousSubmission,
                this.SubmissionReturnType,
                this.HostObjectType,
                this.IsSubmission,
                referenceManager: null,
                reuseReferenceManager: false,
                syntaxAndDeclarations: _syntaxAndDeclarations);
        }

        /// <summary>
        /// Creates a new compilation with the specified references.
        /// </summary>
        public new CSharpCompilation WithReferences(params MetadataReference[] references)
        {
            return this.WithReferences((IEnumerable<MetadataReference>)references);
        }

        /// <summary>
        /// Creates a new compilation with the specified compilation options.
        /// </summary>
        public CSharpCompilation WithOptions(CSharpCompilationOptions options)
        {
            var oldOptions = this.Options;
            bool reuseReferenceManager = oldOptions.CanReuseCompilationReferenceManager(options);
            bool reuseSyntaxAndDeclarationManager = oldOptions.ScriptClassName == options.ScriptClassName &&
                oldOptions.SourceReferenceResolver == options.SourceReferenceResolver;

            return new CSharpCompilation(
                this.AssemblyName,
                options,
                this.ExternalReferences,
                this.PreviousSubmission,
                this.SubmissionReturnType,
                this.HostObjectType,
                this.IsSubmission,
                _referenceManager,
                reuseReferenceManager,
                reuseSyntaxAndDeclarationManager ?
                    _syntaxAndDeclarations :
                    new SyntaxAndDeclarationManager(
                        _syntaxAndDeclarations.ExternalSyntaxTrees,
                        options.ScriptClassName,
                        options.SourceReferenceResolver,
                        _syntaxAndDeclarations.MessageProvider,
                        _syntaxAndDeclarations.IsSubmission,
                        state: null));
        }

        /// <summary>
        /// Returns a new compilation with the given compilation set as the previous submission.
        /// </summary>
        public CSharpCompilation WithScriptCompilationInfo(CSharpScriptCompilationInfo? info)
        {
            if (info == ScriptCompilationInfo)
            {
                return this;
            }

            // Metadata references are inherited from the previous submission,
            // so we can only reuse the manager if we can guarantee that these references are the same.
            // Check if the previous script compilation doesn't change. 

            // TODO: Consider comparing the metadata references if they have been bound already.
            // https://github.com/dotnet/roslyn/issues/43397
            bool reuseReferenceManager = ReferenceEquals(ScriptCompilationInfo?.PreviousScriptCompilation, info?.PreviousScriptCompilation);

            return new CSharpCompilation(
                this.AssemblyName,
                _options,
                this.ExternalReferences,
                info?.PreviousScriptCompilation,
                info?.ReturnTypeOpt,
                info?.GlobalsType,
                isSubmission: info != null,
                _referenceManager,
                reuseReferenceManager,
                syntaxAndDeclarations: _syntaxAndDeclarations);
        }

        /// <summary>
        /// Returns a new compilation with a given event queue.
        /// </summary>
        internal override Compilation WithEventQueue(AsyncQueue<CompilationEvent>? eventQueue)
        {
            return new CSharpCompilation(
                this.AssemblyName,
                _options,
                this.ExternalReferences,
                this.PreviousSubmission,
                this.SubmissionReturnType,
                this.HostObjectType,
                this.IsSubmission,
                _referenceManager,
                reuseReferenceManager: true,
                syntaxAndDeclarations: _syntaxAndDeclarations,
                eventQueue: eventQueue);
        }

        #endregion

        #region Submission

        public new CSharpScriptCompilationInfo? ScriptCompilationInfo { get; }
        internal override ScriptCompilationInfo? CommonScriptCompilationInfo => ScriptCompilationInfo;

        internal CSharpCompilation? PreviousSubmission => ScriptCompilationInfo?.PreviousScriptCompilation;

        internal override bool HasSubmissionResult()
        {
            Debug.Assert(IsSubmission);

            // A submission may be empty or comprised of a single script file.
            var tree = _syntaxAndDeclarations.ExternalSyntaxTrees.SingleOrDefault();
            if (tree == null)
            {
                return false;
            }

            var root = tree.GetCompilationUnitRoot();
            if (root.HasErrors)
            {
                return false;
            }

            // Are there any top-level return statements?
            if (root.DescendantNodes(n => n is GlobalStatementSyntax || n is StatementSyntax || n is CompilationUnitSyntax).Any(n => n.IsKind(SyntaxKind.ReturnStatement)))
            {
                return true;
            }

            // Is there a trailing expression?
            var lastGlobalStatement = (GlobalStatementSyntax)root.Members.LastOrDefault(m => m.IsKind(SyntaxKind.GlobalStatement));
            if (lastGlobalStatement != null)
            {
                var statement = lastGlobalStatement.Statement;
                if (statement.IsKind(SyntaxKind.ExpressionStatement))
                {
                    var expressionStatement = (ExpressionStatementSyntax)statement;
                    if (expressionStatement.SemicolonToken.IsMissing)
                    {
                        var model = GetSemanticModel(tree);
                        var expression = expressionStatement.Expression;
                        var info = model.GetTypeInfo(expression);
                        return info.ConvertedType?.SpecialType != SpecialType.System_Void;
                    }
                }
            }

            return false;
        }

        #endregion

        #region Syntax Trees (maintain an ordered list)

        /// <summary>
        /// The syntax trees (parsed from source code) that this compilation was created with.
        /// </summary>
        public new ImmutableArray<SyntaxTree> SyntaxTrees
        {
            get { return _syntaxAndDeclarations.GetLazyState().SyntaxTrees; }
        }

        /// <summary>
        /// Returns true if this compilation contains the specified tree.  False otherwise.
        /// </summary>
        public new bool ContainsSyntaxTree(SyntaxTree? syntaxTree)
        {
            return syntaxTree != null && _syntaxAndDeclarations.GetLazyState().RootNamespaces.ContainsKey(syntaxTree);
        }

        /// <summary>
        /// Creates a new compilation with additional syntax trees.
        /// </summary>
        public new CSharpCompilation AddSyntaxTrees(params SyntaxTree[] trees)
        {
            return AddSyntaxTrees((IEnumerable<SyntaxTree>)trees);
        }

        /// <summary>
        /// Creates a new compilation with additional syntax trees.
        /// </summary>
        public new CSharpCompilation AddSyntaxTrees(IEnumerable<SyntaxTree> trees)
        {
            if (trees == null)
            {
                throw new ArgumentNullException(nameof(trees));
            }

            if (trees.IsEmpty())
            {
                return this;
            }

            // This HashSet is needed so that we don't allow adding the same tree twice
            // with a single call to AddSyntaxTrees.  Rather than using a separate HashSet,
            // ReplaceSyntaxTrees can just check against ExternalSyntaxTrees, because we
            // only allow replacing a single tree at a time.
            var externalSyntaxTrees = PooledHashSet<SyntaxTree>.GetInstance();
            var syntaxAndDeclarations = _syntaxAndDeclarations;
            externalSyntaxTrees.AddAll(syntaxAndDeclarations.ExternalSyntaxTrees);
            bool reuseReferenceManager = true;
            int i = 0;
            foreach (var tree in trees.Cast<CSharpSyntaxTree>())
            {
                if (tree == null)
                {
                    throw new ArgumentNullException($"{nameof(trees)}[{i}]");
                }

                if (!tree.HasCompilationUnitRoot)
                {
                    throw new ArgumentException(CSharpResources.TreeMustHaveARootNodeWith, $"{nameof(trees)}[{i}]");
                }

                if (externalSyntaxTrees.Contains(tree))
                {
                    throw new ArgumentException(CSharpResources.SyntaxTreeAlreadyPresent, $"{nameof(trees)}[{i}]");
                }

                if (this.IsSubmission && tree.Options.Kind == SourceCodeKind.Regular)
                {
                    throw new ArgumentException(CSharpResources.SubmissionCanOnlyInclude, $"{nameof(trees)}[{i}]");
                }

                externalSyntaxTrees.Add(tree);
                reuseReferenceManager &= !tree.HasReferenceOrLoadDirectives;

                i++;
            }
            externalSyntaxTrees.Free();

            if (this.IsSubmission && i > 1)
            {
                throw new ArgumentException(CSharpResources.SubmissionCanHaveAtMostOne, nameof(trees));
            }

            syntaxAndDeclarations = syntaxAndDeclarations.AddSyntaxTrees(trees);

            return Update(_referenceManager, reuseReferenceManager, syntaxAndDeclarations);
        }

        /// <summary>
        /// Creates a new compilation without the specified syntax trees. Preserves metadata info for use with trees
        /// added later.
        /// </summary>
        public new CSharpCompilation RemoveSyntaxTrees(params SyntaxTree[] trees)
        {
            return RemoveSyntaxTrees((IEnumerable<SyntaxTree>)trees);
        }

        /// <summary>
        /// Creates a new compilation without the specified syntax trees. Preserves metadata info for use with trees
        /// added later.
        /// </summary>
        public new CSharpCompilation RemoveSyntaxTrees(IEnumerable<SyntaxTree> trees)
        {
            if (trees == null)
            {
                throw new ArgumentNullException(nameof(trees));
            }

            if (trees.IsEmpty())
            {
                return this;
            }

            var removeSet = PooledHashSet<SyntaxTree>.GetInstance();
            // This HashSet is needed so that we don't allow adding the same tree twice
            // with a single call to AddSyntaxTrees.  Rather than using a separate HashSet,
            // ReplaceSyntaxTrees can just check against ExternalSyntaxTrees, because we
            // only allow replacing a single tree at a time.
            var externalSyntaxTrees = PooledHashSet<SyntaxTree>.GetInstance();
            var syntaxAndDeclarations = _syntaxAndDeclarations;
            externalSyntaxTrees.AddAll(syntaxAndDeclarations.ExternalSyntaxTrees);
            bool reuseReferenceManager = true;
            int i = 0;
            foreach (var tree in trees.Cast<CSharpSyntaxTree>())
            {
                if (!externalSyntaxTrees.Contains(tree))
                {
                    // Check to make sure this is not a #load'ed tree.
                    var loadedSyntaxTreeMap = syntaxAndDeclarations.GetLazyState().LoadedSyntaxTreeMap;
                    if (SyntaxAndDeclarationManager.IsLoadedSyntaxTree(tree, loadedSyntaxTreeMap))
                    {
                        throw new ArgumentException(CSharpResources.SyntaxTreeFromLoadNoRemoveReplace, $"{nameof(trees)}[{i}]");
                    }

                    throw new ArgumentException(CSharpResources.SyntaxTreeNotFoundToRemove, $"{nameof(trees)}[{i}]");
                }

                removeSet.Add(tree);
                reuseReferenceManager &= !tree.HasReferenceOrLoadDirectives;

                i++;
            }
            externalSyntaxTrees.Free();

            syntaxAndDeclarations = syntaxAndDeclarations.RemoveSyntaxTrees(removeSet);
            removeSet.Free();

            return Update(_referenceManager, reuseReferenceManager, syntaxAndDeclarations);
        }

        /// <summary>
        /// Creates a new compilation without any syntax trees. Preserves metadata info
        /// from this compilation for use with trees added later.
        /// </summary>
        public new CSharpCompilation RemoveAllSyntaxTrees()
        {
            var syntaxAndDeclarations = _syntaxAndDeclarations;
            return Update(
                _referenceManager,
                reuseReferenceManager: !syntaxAndDeclarations.MayHaveReferenceDirectives(),
                syntaxAndDeclarations: syntaxAndDeclarations.WithExternalSyntaxTrees(ImmutableArray<SyntaxTree>.Empty));
        }

        /// <summary>
        /// Creates a new compilation without the old tree but with the new tree.
        /// </summary>
        public new CSharpCompilation ReplaceSyntaxTree(SyntaxTree oldTree, SyntaxTree? newTree)
        {
            // this is just to force a cast exception
            oldTree = (CSharpSyntaxTree)oldTree;
            newTree = (CSharpSyntaxTree?)newTree;

            if (oldTree == null)
            {
                throw new ArgumentNullException(nameof(oldTree));
            }

            if (newTree == null)
            {
                return this.RemoveSyntaxTrees(oldTree);
            }
            else if (newTree == oldTree)
            {
                return this;
            }

            if (!newTree.HasCompilationUnitRoot)
            {
                throw new ArgumentException(CSharpResources.TreeMustHaveARootNodeWith, nameof(newTree));
            }

            var syntaxAndDeclarations = _syntaxAndDeclarations;
            var externalSyntaxTrees = syntaxAndDeclarations.ExternalSyntaxTrees;
            if (!externalSyntaxTrees.Contains(oldTree))
            {
                // Check to see if this is a #load'ed tree.
                var loadedSyntaxTreeMap = syntaxAndDeclarations.GetLazyState().LoadedSyntaxTreeMap;
                if (SyntaxAndDeclarationManager.IsLoadedSyntaxTree(oldTree, loadedSyntaxTreeMap))
                {
                    throw new ArgumentException(CSharpResources.SyntaxTreeFromLoadNoRemoveReplace, nameof(oldTree));
                }

                throw new ArgumentException(CSharpResources.SyntaxTreeNotFoundToRemove, nameof(oldTree));
            }

            if (externalSyntaxTrees.Contains(newTree))
            {
                throw new ArgumentException(CSharpResources.SyntaxTreeAlreadyPresent, nameof(newTree));
            }

            // TODO(tomat): Consider comparing #r's of the old and the new tree. If they are exactly the same we could still reuse.
            // This could be a perf win when editing a script file in the IDE. The services create a new compilation every keystroke
            // that replaces the tree with a new one.
            // https://github.com/dotnet/roslyn/issues/43397
            var reuseReferenceManager = !oldTree.HasReferenceOrLoadDirectives() && !newTree.HasReferenceOrLoadDirectives();
            syntaxAndDeclarations = syntaxAndDeclarations.ReplaceSyntaxTree(oldTree, newTree);

            return Update(_referenceManager, reuseReferenceManager, syntaxAndDeclarations);
        }

        internal override int GetSyntaxTreeOrdinal(SyntaxTree tree)
        {
            Debug.Assert(this.ContainsSyntaxTree(tree));
            return _syntaxAndDeclarations.GetLazyState().OrdinalMap[tree];
        }

        #endregion

        #region References

        internal override CommonReferenceManager CommonGetBoundReferenceManager()
        {
            return GetBoundReferenceManager();
        }

        internal new ReferenceManager GetBoundReferenceManager()
        {
            if (_lazyAssemblySymbol is null)
            {
                _referenceManager.CreateSourceAssemblyForCompilation(this);
                Debug.Assert(_lazyAssemblySymbol is object);
            }

            // referenceManager can only be accessed after we initialized the lazyAssemblySymbol.
            // In fact, initialization of the assembly symbol might change the reference manager.
            return _referenceManager;
        }

        // for testing only:
        internal bool ReferenceManagerEquals(CSharpCompilation other)
        {
            return ReferenceEquals(_referenceManager, other._referenceManager);
        }

        public override ImmutableArray<MetadataReference> DirectiveReferences
        {
            get
            {
                return GetBoundReferenceManager().DirectiveReferences;
            }
        }

        internal override IDictionary<(string path, string content), MetadataReference> ReferenceDirectiveMap
            => GetBoundReferenceManager().ReferenceDirectiveMap;

        // for testing purposes
        internal IEnumerable<string> ExternAliases
        {
            get
            {
                return GetBoundReferenceManager().ExternAliases;
            }
        }

        /// <summary>
        /// Gets the <see cref="AssemblySymbol"/> or <see cref="ModuleSymbol"/> for a metadata reference used to create this compilation.
        /// </summary>
        /// <returns><see cref="AssemblySymbol"/> or <see cref="ModuleSymbol"/> corresponding to the given reference or null if there is none.</returns>
        /// <remarks>
        /// Uses object identity when comparing two references.
        /// </remarks>
        internal new Symbol? GetAssemblyOrModuleSymbol(MetadataReference reference)
        {
            if (reference == null)
            {
                throw new ArgumentNullException(nameof(reference));
            }

            if (reference.Properties.Kind == MetadataImageKind.Assembly)
            {
                return GetBoundReferenceManager().GetReferencedAssemblySymbol(reference);
            }
            else
            {
                Debug.Assert(reference.Properties.Kind == MetadataImageKind.Module);
                int index = GetBoundReferenceManager().GetReferencedModuleIndex(reference);
                return index < 0 ? null : this.Assembly.Modules[index];
            }
        }

        public override IEnumerable<AssemblyIdentity> ReferencedAssemblyNames
        {
            get
            {
                return Assembly.Modules.SelectMany(module => module.GetReferencedAssemblies());
            }
        }

        /// <summary>
        /// All reference directives used in this compilation.
        /// </summary>
        internal override IEnumerable<ReferenceDirective> ReferenceDirectives
        {
            get { return this.Declarations.ReferenceDirectives; }
        }

        /// <summary>
        /// Returns a metadata reference that a given #r resolves to.
        /// </summary>
        /// <param name="directive">#r directive.</param>
        /// <returns>Metadata reference the specified directive resolves to, or null if the <paramref name="directive"/> doesn't match any #r directive in the compilation.</returns>
        public MetadataReference? GetDirectiveReference(ReferenceDirectiveTriviaSyntax directive)
        {
            RoslynDebug.Assert(directive.SyntaxTree.FilePath is object);

            MetadataReference? reference;
            return ReferenceDirectiveMap.TryGetValue((directive.SyntaxTree.FilePath, directive.File.ValueText), out reference) ? reference : null;
        }

        /// <summary>
        /// Creates a new compilation with additional metadata references.
        /// </summary>
        public new CSharpCompilation AddReferences(params MetadataReference[] references)
        {
            return (CSharpCompilation)base.AddReferences(references);
        }

        /// <summary>
        /// Creates a new compilation with additional metadata references.
        /// </summary>
        public new CSharpCompilation AddReferences(IEnumerable<MetadataReference> references)
        {
            return (CSharpCompilation)base.AddReferences(references);
        }

        /// <summary>
        /// Creates a new compilation without the specified metadata references.
        /// </summary>
        public new CSharpCompilation RemoveReferences(params MetadataReference[] references)
        {
            return (CSharpCompilation)base.RemoveReferences(references);
        }

        /// <summary>
        /// Creates a new compilation without the specified metadata references.
        /// </summary>
        public new CSharpCompilation RemoveReferences(IEnumerable<MetadataReference> references)
        {
            return (CSharpCompilation)base.RemoveReferences(references);
        }

        /// <summary>
        /// Creates a new compilation without any metadata references
        /// </summary>
        public new CSharpCompilation RemoveAllReferences()
        {
            return (CSharpCompilation)base.RemoveAllReferences();
        }

        /// <summary>
        /// Creates a new compilation with an old metadata reference replaced with a new metadata reference.
        /// </summary>
        public new CSharpCompilation ReplaceReference(MetadataReference oldReference, MetadataReference newReference)
        {
            return (CSharpCompilation)base.ReplaceReference(oldReference, newReference);
        }

        public override CompilationReference ToMetadataReference(ImmutableArray<string> aliases = default, bool embedInteropTypes = false)
        {
            return new CSharpCompilationReference(this, aliases, embedInteropTypes);
        }

        /// <summary>
        /// Get all modules in this compilation, including the source module, added modules, and all
        /// modules of referenced assemblies that do not come from an assembly with an extern alias.
        /// Metadata imported from aliased assemblies is not visible at the source level except through
        /// the use of an extern alias directive. So exclude them from this list which is used to construct
        /// the global namespace.
        /// </summary>
        private void GetAllUnaliasedModules(ArrayBuilder<ModuleSymbol> modules)
        {
            // NOTE: This includes referenced modules - they count as modules of the compilation assembly.
            modules.AddRange(Assembly.Modules);

            var referenceManager = GetBoundReferenceManager();

            for (int i = 0; i < referenceManager.ReferencedAssemblies.Length; i++)
            {
                if (referenceManager.DeclarationsAccessibleWithoutAlias(i))
                {
                    modules.AddRange(referenceManager.ReferencedAssemblies[i].Modules);
                }
            }
        }

        /// <summary>
        /// Return a list of assembly symbols than can be accessed without using an alias.
        /// For example:
        ///   1) /r:A.dll /r:B.dll -> A, B
        ///   2) /r:Goo=A.dll /r:B.dll -> B
        ///   3) /r:Goo=A.dll /r:A.dll -> A
        /// </summary>
        internal void GetUnaliasedReferencedAssemblies(ArrayBuilder<AssemblySymbol> assemblies)
        {
            var referenceManager = GetBoundReferenceManager();

            for (int i = 0; i < referenceManager.ReferencedAssemblies.Length; i++)
            {
                if (referenceManager.DeclarationsAccessibleWithoutAlias(i))
                {
                    assemblies.Add(referenceManager.ReferencedAssemblies[i]);
                }
            }
        }

        /// <summary>
        /// Gets the <see cref="MetadataReference"/> that corresponds to the assembly symbol.
        /// </summary>
        public new MetadataReference? GetMetadataReference(IAssemblySymbol assemblySymbol)
        {
            return base.GetMetadataReference(assemblySymbol);
        }

        private protected override MetadataReference? CommonGetMetadataReference(IAssemblySymbol assemblySymbol)
        {
            if (assemblySymbol is Symbols.PublicModel.AssemblySymbol { UnderlyingAssemblySymbol: var underlyingSymbol })
            {
                return GetMetadataReference(underlyingSymbol);
            }

            return null;
        }

        internal MetadataReference? GetMetadataReference(AssemblySymbol? assemblySymbol)
        {
            return GetBoundReferenceManager().GetMetadataReference(assemblySymbol);
        }

        #endregion

        #region Symbols

        /// <summary>
        /// The AssemblySymbol that represents the assembly being created.
        /// </summary>
        internal SourceAssemblySymbol SourceAssembly
        {
            get
            {
                GetBoundReferenceManager();
                RoslynDebug.Assert(_lazyAssemblySymbol is object);
                return _lazyAssemblySymbol;
            }
        }

        /// <summary>
        /// The AssemblySymbol that represents the assembly being created.
        /// </summary>
        internal new AssemblySymbol Assembly
        {
            get
            {
                return SourceAssembly;
            }
        }

        /// <summary>
        /// Get a ModuleSymbol that refers to the module being created by compiling all of the code.
        /// By getting the GlobalNamespace property of that module, all of the namespaces and types
        /// defined in source code can be obtained.
        /// </summary>
        internal new ModuleSymbol SourceModule
        {
            get
            {
                return Assembly.Modules[0];
            }
        }

        /// <summary>
        /// Gets the root namespace that contains all namespaces and types defined in source code or in
        /// referenced metadata, merged into a single namespace hierarchy.
        /// </summary>
        internal new NamespaceSymbol GlobalNamespace
        {
            get
            {
                if (_lazyGlobalNamespace is null)
                {
                    // Get the root namespace from each module, and merge them all together
                    // Get all modules in this compilation, ones referenced directly by the compilation
                    // as well as those referenced by all referenced assemblies.

                    var modules = ArrayBuilder<ModuleSymbol>.GetInstance();
                    GetAllUnaliasedModules(modules);

                    var result = MergedNamespaceSymbol.Create(
                        new NamespaceExtent(this),
                        null,
                        modules.SelectDistinct(m => m.GlobalNamespace));

                    modules.Free();

                    Interlocked.CompareExchange(ref _lazyGlobalNamespace, result, null);
                }

                return _lazyGlobalNamespace;
            }
        }

        /// <summary>
        /// Given for the specified module or assembly namespace, gets the corresponding compilation
        /// namespace (merged namespace representation for all namespace declarations and references
        /// with contributions for the namespaceSymbol).  Can return null if no corresponding
        /// namespace can be bound in this compilation with the same name.
        /// </summary>
        internal new NamespaceSymbol? GetCompilationNamespace(INamespaceSymbol namespaceSymbol)
        {
            if (namespaceSymbol is Symbols.PublicModel.NamespaceSymbol n &&
                namespaceSymbol.NamespaceKind == NamespaceKind.Compilation &&
                namespaceSymbol.ContainingCompilation == this)
            {
                return n.UnderlyingNamespaceSymbol;
            }

            var containingNamespace = namespaceSymbol.ContainingNamespace;
            if (containingNamespace == null)
            {
                return this.GlobalNamespace;
            }

            var current = GetCompilationNamespace(containingNamespace);
            if (current is object)
            {
                return current.GetNestedNamespace(namespaceSymbol.Name);
            }

            return null;
        }

        internal NamespaceSymbol? GetCompilationNamespace(NamespaceSymbol namespaceSymbol)
        {
            if (namespaceSymbol.NamespaceKind == NamespaceKind.Compilation &&
                namespaceSymbol.ContainingCompilation == this)
            {
                return namespaceSymbol;
            }

            var containingNamespace = namespaceSymbol.ContainingNamespace;
            if (containingNamespace == null)
            {
                return this.GlobalNamespace;
            }

            var current = GetCompilationNamespace(containingNamespace);
            if (current is object)
            {
                return current.GetNestedNamespace(namespaceSymbol.Name);
            }

            return null;
        }

        private ConcurrentDictionary<string, NamespaceSymbol>? _externAliasTargets;

        internal bool GetExternAliasTarget(string aliasName, out NamespaceSymbol @namespace)
        {
            if (_externAliasTargets == null)
            {
                Interlocked.CompareExchange(ref _externAliasTargets, new ConcurrentDictionary<string, NamespaceSymbol>(), null);
            }
            else if (_externAliasTargets.TryGetValue(aliasName, out var cached))
            {
                @namespace = cached;
                return !(@namespace is MissingNamespaceSymbol);
            }

            ArrayBuilder<NamespaceSymbol>? builder = null;
            var referenceManager = GetBoundReferenceManager();
            for (int i = 0; i < referenceManager.ReferencedAssemblies.Length; i++)
            {
                if (referenceManager.AliasesOfReferencedAssemblies[i].Contains(aliasName))
                {
                    builder = builder ?? ArrayBuilder<NamespaceSymbol>.GetInstance();
                    builder.Add(referenceManager.ReferencedAssemblies[i].GlobalNamespace);
                }
            }

            bool foundNamespace = builder != null;

            // We want to cache failures as well as successes so that subsequent incorrect extern aliases with the
            // same alias will have the same target.
            @namespace = foundNamespace
                ? MergedNamespaceSymbol.Create(new NamespaceExtent(this), namespacesToMerge: builder!.ToImmutableAndFree(), containingNamespace: null, nameOpt: null)
                : new MissingNamespaceSymbol(new MissingModuleSymbol(new MissingAssemblySymbol(new AssemblyIdentity(System.Guid.NewGuid().ToString())), ordinal: -1));

            // Use GetOrAdd in case another thread beat us to the punch (i.e. should return the same object for the same alias, every time).
            @namespace = _externAliasTargets.GetOrAdd(aliasName, @namespace);

            Debug.Assert(foundNamespace == !(@namespace is MissingNamespaceSymbol));

            return foundNamespace;
        }

        /// <summary>
        /// A symbol representing the implicit Script class. This is null if the class is not
        /// defined in the compilation.
        /// </summary>
        internal new NamedTypeSymbol? ScriptClass
        {
            get { return _scriptClass.Value; }
        }

        /// <summary>
        /// Resolves a symbol that represents script container (Script class). Uses the
        /// full name of the container class stored in <see cref="CompilationOptions.ScriptClassName"/> to find the symbol.
        /// </summary>
        /// <returns>The Script class symbol or null if it is not defined.</returns>
        private ImplicitNamedTypeSymbol? BindScriptClass()
        {
            return (ImplicitNamedTypeSymbol?)CommonBindScriptClass().GetSymbol();
        }

        internal bool IsSubmissionSyntaxTree(SyntaxTree tree)
        {
            Debug.Assert(tree != null);
            Debug.Assert(!this.IsSubmission || _syntaxAndDeclarations.ExternalSyntaxTrees.Length <= 1);
            return this.IsSubmission && tree == _syntaxAndDeclarations.ExternalSyntaxTrees.SingleOrDefault();
        }

        /// <summary>
        /// Global imports (including those from previous submissions, if there are any).
        /// </summary>
        internal Imports GlobalImports => _globalImports.Value;

        private Imports BindGlobalImports() => Imports.FromGlobalUsings(this);

        /// <summary>
        /// Imports declared by this submission (null if this isn't one).
        /// </summary>
        internal Imports GetSubmissionImports()
        {
            Debug.Assert(this.IsSubmission);
            Debug.Assert(_syntaxAndDeclarations.ExternalSyntaxTrees.Length <= 1);

            // A submission may be empty or comprised of a single script file.
            var tree = _syntaxAndDeclarations.ExternalSyntaxTrees.SingleOrDefault();
            if (tree == null)
            {
                return Imports.Empty;
            }

            var binder = GetBinderFactory(tree).GetImportsBinder((CSharpSyntaxNode)tree.GetRoot());
            return binder.GetImports(basesBeingResolved: null);
        }

        /// <summary>
        /// Imports from all previous submissions.
        /// </summary>
        internal Imports GetPreviousSubmissionImports() => _previousSubmissionImports.Value;

        private Imports ExpandPreviousSubmissionImports()
        {
            Debug.Assert(this.IsSubmission);
            var previous = this.PreviousSubmission;

            if (previous == null)
            {
                return Imports.Empty;
            }

            return Imports.ExpandPreviousSubmissionImports(previous.GetPreviousSubmissionImports(), this).Concat(
                Imports.ExpandPreviousSubmissionImports(previous.GetSubmissionImports(), this));
        }

        internal AliasSymbol GlobalNamespaceAlias
        {
            get
            {
                return _globalNamespaceAlias.Value;
            }
        }

        /// <summary>
        /// Get the symbol for the predefined type from the COR Library referenced by this compilation.
        /// </summary>
        internal new NamedTypeSymbol GetSpecialType(SpecialType specialType)
        {
            if (specialType <= SpecialType.None || specialType > SpecialType.Count)
            {
                throw new ArgumentOutOfRangeException(nameof(specialType), $"Unexpected SpecialType: '{(int)specialType}'.");
            }

            NamedTypeSymbol result;
            if (IsTypeMissing(specialType))
            {
                MetadataTypeName emittedName = MetadataTypeName.FromFullName(specialType.GetMetadataName(), useCLSCompliantNameArityEncoding: true);
                result = new MissingMetadataTypeSymbol.TopLevel(Assembly.CorLibrary.Modules[0], ref emittedName, specialType);
            }
            else
            {
                result = Assembly.GetSpecialType(specialType);
            }

            Debug.Assert(result.SpecialType == specialType);
            return result;
        }

        /// <summary>
        /// Get the symbol for the predefined type member from the COR Library referenced by this compilation.
        /// </summary>
        internal Symbol GetSpecialTypeMember(SpecialMember specialMember)
        {
            return Assembly.GetSpecialTypeMember(specialMember);
        }

        internal override ISymbolInternal CommonGetSpecialTypeMember(SpecialMember specialMember)
        {
            return GetSpecialTypeMember(specialMember);
        }

        internal TypeSymbol GetTypeByReflectionType(Type type, BindingDiagnosticBag diagnostics)
        {
            var result = Assembly.GetTypeByReflectionType(type, includeReferences: true);
            if ((object)result == null)
            {
                var errorType = new ExtendedErrorTypeSymbol(this, type.Name, 0, CreateReflectionTypeNotFoundError(type));
                diagnostics.Add(errorType.ErrorInfo, NoLocation.Singleton);
                result = errorType;
            }

            return result;
        }

        private static CSDiagnosticInfo CreateReflectionTypeNotFoundError(Type type)
        {
            // The type or namespace name '{0}' could not be found in the global namespace (are you missing an assembly reference?)
            return new CSDiagnosticInfo(
                ErrorCode.ERR_GlobalSingleTypeNameNotFound,
                new object[] { type.AssemblyQualifiedName ?? "" },
                ImmutableArray<Symbol>.Empty,
                ImmutableArray<Location>.Empty
            );
        }

        protected override ITypeSymbol? CommonScriptGlobalsType
            => GetHostObjectTypeSymbol()?.GetPublicSymbol();

        internal TypeSymbol? GetHostObjectTypeSymbol()
        {
            if (HostObjectType != null && _lazyHostObjectTypeSymbol is null)
            {
                TypeSymbol symbol = Assembly.GetTypeByReflectionType(HostObjectType, includeReferences: true);

                if ((object)symbol == null)
                {
                    MetadataTypeName mdName = MetadataTypeName.FromNamespaceAndTypeName(HostObjectType.Namespace ?? String.Empty,
                                                                                        HostObjectType.Name,
                                                                                        useCLSCompliantNameArityEncoding: true);

                    symbol = new MissingMetadataTypeSymbol.TopLevel(
                        new MissingAssemblySymbol(AssemblyIdentity.FromAssemblyDefinition(HostObjectType.GetTypeInfo().Assembly)).Modules[0],
                        ref mdName,
                        SpecialType.None,
                        CreateReflectionTypeNotFoundError(HostObjectType));
                }

                Interlocked.CompareExchange(ref _lazyHostObjectTypeSymbol, symbol, null);
            }

            return _lazyHostObjectTypeSymbol;
        }

        internal SynthesizedInteractiveInitializerMethod? GetSubmissionInitializer()
        {
            return (IsSubmission && ScriptClass is object) ?
                ScriptClass.GetScriptInitializer() :
                null;
        }

        /// <summary>
        /// Gets the type within the compilation's assembly and all referenced assemblies (other than
        /// those that can only be referenced via an extern alias) using its canonical CLR metadata name.
        /// </summary>
        internal new NamedTypeSymbol? GetTypeByMetadataName(string fullyQualifiedMetadataName)
        {
            return this.Assembly.GetTypeByMetadataName(fullyQualifiedMetadataName, includeReferences: true, isWellKnownType: false, conflicts: out var _);
        }

        /// <summary>
        /// The TypeSymbol for the type 'dynamic' in this Compilation.
        /// </summary>
        internal new TypeSymbol DynamicType
        {
            get
            {
                return AssemblySymbol.DynamicType;
            }
        }

        /// <summary>
        /// The NamedTypeSymbol for the .NET System.Object type, which could have a TypeKind of
        /// Error if there was no COR Library in this Compilation.
        /// </summary>
        internal new NamedTypeSymbol ObjectType
        {
            get
            {
                return this.Assembly.ObjectType;
            }
        }

        internal bool DeclaresTheObjectClass
        {
            get
            {
                return SourceAssembly.DeclaresTheObjectClass;
            }
        }

        internal new MethodSymbol? GetEntryPoint(CancellationToken cancellationToken)
        {
            EntryPoint entryPoint = GetEntryPointAndDiagnostics(cancellationToken);
            return entryPoint.MethodSymbol;
        }

        internal EntryPoint GetEntryPointAndDiagnostics(CancellationToken cancellationToken)
        {
            if (_lazyEntryPoint == null)
            {
                EntryPoint? entryPoint;
                MethodSymbol? simpleProgramEntryPointSymbol = SimpleProgramNamedTypeSymbol.GetSimpleProgramEntryPoint(this);

                if (!this.Options.OutputKind.IsApplication() && (this.ScriptClass is null))
                {
                    if (simpleProgramEntryPointSymbol is object)
                    {
                        var diagnostics = BindingDiagnosticBag.GetInstance();
                        diagnostics.Add(ErrorCode.ERR_SimpleProgramNotAnExecutable, NoLocation.Singleton);
                        entryPoint = new EntryPoint(null, diagnostics.ToReadOnlyAndFree());
                    }
                    else
                    {
                        entryPoint = EntryPoint.None;
                    }
                }
                else
                {
                    entryPoint = null;

                    if (this.Options.MainTypeName != null && !this.Options.MainTypeName.IsValidClrTypeName())
                    {
                        Debug.Assert(!this.Options.Errors.IsDefaultOrEmpty);
                        entryPoint = EntryPoint.None;
                    }

                    if (entryPoint is null)
                    {
                        ImmutableBindingDiagnostic<AssemblySymbol> diagnostics;
                        var entryPointMethod = FindEntryPoint(simpleProgramEntryPointSymbol, cancellationToken, out diagnostics);
                        entryPoint = new EntryPoint(entryPointMethod, diagnostics);
                    }

                    if (this.Options.MainTypeName != null && simpleProgramEntryPointSymbol is object)
                    {
                        var diagnostics = DiagnosticBag.GetInstance();
                        diagnostics.Add(ErrorCode.ERR_SimpleProgramDisallowsMainType, NoLocation.Singleton);
                        entryPoint = new EntryPoint(entryPoint.MethodSymbol,
                                                    new ImmutableBindingDiagnostic<AssemblySymbol>(
                                                        entryPoint.Diagnostics.Diagnostics.Concat(diagnostics.ToReadOnlyAndFree()), entryPoint.Diagnostics.Dependencies));
                    }
                }

                Interlocked.CompareExchange(ref _lazyEntryPoint, entryPoint, null);
            }

            return _lazyEntryPoint;
        }

        private MethodSymbol? FindEntryPoint(MethodSymbol? simpleProgramEntryPointSymbol, CancellationToken cancellationToken, out ImmutableBindingDiagnostic<AssemblySymbol> sealedDiagnostics)
        {
            var diagnostics = BindingDiagnosticBag.GetInstance();
            RoslynDebug.Assert(diagnostics.DiagnosticBag is object);
            var entryPointCandidates = ArrayBuilder<MethodSymbol>.GetInstance();

            try
            {
                NamedTypeSymbol? mainType;

                string? mainTypeName = this.Options.MainTypeName;
                NamespaceSymbol globalNamespace = this.SourceModule.GlobalNamespace;
                var scriptClass = this.ScriptClass;

                if (mainTypeName != null)
                {
                    // Global code is the entry point, ignore all other Mains.
                    if (scriptClass is object)
                    {
                        // CONSIDER: we could use the symbol instead of just the name.
                        diagnostics.Add(ErrorCode.WRN_MainIgnored, NoLocation.Singleton, mainTypeName);
                        return scriptClass.GetScriptEntryPoint();
                    }

                    var mainTypeOrNamespace = globalNamespace.GetNamespaceOrTypeByQualifiedName(mainTypeName.Split('.')).OfMinimalArity();
                    if (mainTypeOrNamespace is null)
                    {
                        diagnostics.Add(ErrorCode.ERR_MainClassNotFound, NoLocation.Singleton, mainTypeName);
                        return null;
                    }

                    mainType = mainTypeOrNamespace as NamedTypeSymbol;
                    if (mainType is null || mainType.IsGenericType || (mainType.TypeKind != TypeKind.Class && mainType.TypeKind != TypeKind.Struct && !mainType.IsInterface))
                    {
                        diagnostics.Add(ErrorCode.ERR_MainClassNotClass, mainTypeOrNamespace.Locations.First(), mainTypeOrNamespace);
                        return null;
                    }

                    AddEntryPointCandidates(entryPointCandidates, mainType.GetMembersUnordered());
                }
                else
                {
                    mainType = null;

                    AddEntryPointCandidates(
                        entryPointCandidates,
                        this.GetSymbolsWithNameCore(WellKnownMemberNames.EntryPointMethodName, SymbolFilter.Member, cancellationToken));

                    // Global code is the entry point, ignore all other Mains.
                    if (scriptClass is object || simpleProgramEntryPointSymbol is object)
                    {
                        foreach (var main in entryPointCandidates)
                        {
                            diagnostics.Add(ErrorCode.WRN_MainIgnored, main.Locations.First(), main);
                        }

                        if (scriptClass is object)
                        {
                            return scriptClass.GetScriptEntryPoint();
                        }

                        RoslynDebug.Assert(simpleProgramEntryPointSymbol is object);
                        entryPointCandidates.Clear();
                        entryPointCandidates.Add(simpleProgramEntryPointSymbol);
                    }
                }

                // Validity and diagnostics are also tracked because they must be conditionally handled
                // if there are not any "traditional" entrypoints found.
                var taskEntryPoints = ArrayBuilder<(bool IsValid, MethodSymbol Candidate, BindingDiagnosticBag SpecificDiagnostics)>.GetInstance();

                // These diagnostics (warning only) are added to the compilation only if
                // there were not any main methods found.
                var noMainFoundDiagnostics = BindingDiagnosticBag.GetInstance(diagnostics);
                RoslynDebug.Assert(noMainFoundDiagnostics.DiagnosticBag is object);

                bool checkValid(MethodSymbol candidate, bool isCandidate, BindingDiagnosticBag specificDiagnostics)
                {
                    if (!isCandidate)
                    {
                        noMainFoundDiagnostics.Add(ErrorCode.WRN_InvalidMainSig, candidate.Locations.First(), candidate);
                        noMainFoundDiagnostics.AddRange(specificDiagnostics);
                        return false;
                    }

                    if (candidate.IsGenericMethod || candidate.ContainingType.IsGenericType)
                    {
                        // a single error for partial methods:
                        noMainFoundDiagnostics.Add(ErrorCode.WRN_MainCantBeGeneric, candidate.Locations.First(), candidate);
                        return false;
                    }
                    return true;
                }

                var viableEntryPoints = ArrayBuilder<MethodSymbol>.GetInstance();

                foreach (var candidate in entryPointCandidates)
                {
                    var perCandidateBag = BindingDiagnosticBag.GetInstance(diagnostics);
                    var (IsCandidate, IsTaskLike) = HasEntryPointSignature(candidate, perCandidateBag);

                    if (IsTaskLike)
                    {
                        taskEntryPoints.Add((IsCandidate, candidate, perCandidateBag));
                    }
                    else
                    {
                        if (checkValid(candidate, IsCandidate, perCandidateBag))
                        {
                            if (candidate.IsAsync)
                            {
                                diagnostics.Add(ErrorCode.ERR_NonTaskMainCantBeAsync, candidate.Locations.First(), candidate);
                            }
                            else
                            {
                                diagnostics.AddRange(perCandidateBag);
                                viableEntryPoints.Add(candidate);
                            }
                        }
                        perCandidateBag.Free();
                    }
                }

                if (viableEntryPoints.Count == 0)
                {
                    foreach (var (IsValid, Candidate, SpecificDiagnostics) in taskEntryPoints)
                    {
                        if (checkValid(Candidate, IsValid, SpecificDiagnostics) &&
                            CheckFeatureAvailability(Candidate.ExtractReturnTypeSyntax(), MessageID.IDS_FeatureAsyncMain, diagnostics))
                        {
                            diagnostics.AddRange(SpecificDiagnostics);
                            viableEntryPoints.Add(Candidate);
                        }
                    }
                }

                foreach (var (_, _, SpecificDiagnostics) in taskEntryPoints)
                {
                    SpecificDiagnostics.Free();
                }

                if (viableEntryPoints.Count == 0)
                {
                    diagnostics.AddRange(noMainFoundDiagnostics);
                }
                else if (mainType is null)
                {
                    // Filters out diagnostics so that only InvalidMainSig and MainCant'BeGeneric are left.
                    // The reason that Error diagnostics can end up in `noMainFoundDiagnostics` is when
                    // HasEntryPointSignature yields some Error Diagnostics when people implement Task or Task<T> incorrectly.
                    //
                    // We can't add those Errors to the general diagnostics bag because it would break previously-working programs.
                    // The fact that these warnings are not added when csc is invoked with /main is possibly a bug, and is tracked at
                    // https://github.com/dotnet/roslyn/issues/18964
                    foreach (var diagnostic in noMainFoundDiagnostics.DiagnosticBag.AsEnumerable())
                    {
                        if (diagnostic.Code == (int)ErrorCode.WRN_InvalidMainSig || diagnostic.Code == (int)ErrorCode.WRN_MainCantBeGeneric)
                        {
                            diagnostics.Add(diagnostic);
                        }
                    }

                    diagnostics.AddDependencies(noMainFoundDiagnostics);
                }

                MethodSymbol? entryPoint = null;
                if (viableEntryPoints.Count == 0)
                {
                    if (mainType is null)
                    {
                        diagnostics.Add(ErrorCode.ERR_NoEntryPoint, NoLocation.Singleton);
                    }
                    else
                    {
                        diagnostics.Add(ErrorCode.ERR_NoMainInClass, mainType.Locations.First(), mainType);
                    }
                }
                else if (viableEntryPoints.Count > 1)
                {
                    viableEntryPoints.Sort(LexicalOrderSymbolComparer.Instance);
                    var info = new CSDiagnosticInfo(
                         ErrorCode.ERR_MultipleEntryPoints,
                         args: Array.Empty<object>(),
                         symbols: viableEntryPoints.OfType<Symbol>().AsImmutable(),
                         additionalLocations: viableEntryPoints.Select(m => m.Locations.First()).OfType<Location>().AsImmutable());

                    diagnostics.Add(new CSDiagnostic(info, viableEntryPoints.First().Locations.First()));
                }
                else
                {
                    entryPoint = viableEntryPoints[0];
                }

                taskEntryPoints.Free();
                viableEntryPoints.Free();
                noMainFoundDiagnostics.Free();
                return entryPoint;
            }
            finally
            {
                entryPointCandidates.Free();
                sealedDiagnostics = diagnostics.ToReadOnlyAndFree();
            }
        }

        private static void AddEntryPointCandidates(
            ArrayBuilder<MethodSymbol> entryPointCandidates, IEnumerable<Symbol> members)
        {
            foreach (var member in members)
            {
                if (member is MethodSymbol method &&
                    method.IsEntryPointCandidate)
                {
                    entryPointCandidates.Add(method);
                }
            }
        }

        internal bool ReturnsAwaitableToVoidOrInt(MethodSymbol method, BindingDiagnosticBag diagnostics)
        {
            // Common case optimization
            if (method.ReturnType.IsVoidType() || method.ReturnType.SpecialType == SpecialType.System_Int32)
            {
                return false;
            }

            if (!(method.ReturnType is NamedTypeSymbol namedType))
            {
                return false;
            }

            // Early bail so we only ever check things that are System.Threading.Tasks.Task(<T>)
            if (!(TypeSymbol.Equals(namedType.ConstructedFrom, GetWellKnownType(WellKnownType.System_Threading_Tasks_Task), TypeCompareKind.ConsiderEverything2) ||
                  TypeSymbol.Equals(namedType.ConstructedFrom, GetWellKnownType(WellKnownType.System_Threading_Tasks_Task_T), TypeCompareKind.ConsiderEverything2)))
            {
                return false;
            }

            var syntax = method.ExtractReturnTypeSyntax();
            var dumbInstance = new BoundLiteral(syntax, ConstantValue.Null, namedType);
            var binder = GetBinder(syntax);
            BoundExpression? result;
            var success = binder.GetAwaitableExpressionInfo(dumbInstance, out result, syntax, diagnostics);

            RoslynDebug.Assert(!namedType.IsDynamic());
            return success &&
                (result!.Type!.IsVoidType() || result.Type!.SpecialType == SpecialType.System_Int32);
        }

        /// <summary>
        /// Checks if the method has an entry point compatible signature, i.e.
        /// - the return type is either void, int, or returns a <see cref="System.Threading.Tasks.Task" />,
        /// or <see cref="System.Threading.Tasks.Task{T}" /> where the return type of GetAwaiter().GetResult()
        /// is either void or int.
        /// - has either no parameter or a single parameter of type string[]
        /// </summary>
        internal (bool IsCandidate, bool IsTaskLike) HasEntryPointSignature(MethodSymbol method, BindingDiagnosticBag bag)
        {
            if (method.IsVararg)
            {
                return (false, false);
            }

            TypeSymbol returnType = method.ReturnType;
            bool returnsTaskOrTaskOfInt = false;
            if (returnType.SpecialType != SpecialType.System_Int32 && !returnType.IsVoidType())
            {
                // Never look for ReturnsAwaitableToVoidOrInt on int32 or void
                returnsTaskOrTaskOfInt = ReturnsAwaitableToVoidOrInt(method, bag);
                if (!returnsTaskOrTaskOfInt)
                {
                    return (false, false);
                }
            }

            if (method.RefKind != RefKind.None)
            {
                return (false, returnsTaskOrTaskOfInt);
            }

            if (method.Parameters.Length == 0)
            {
                return (true, returnsTaskOrTaskOfInt);
            }

            if (method.Parameters.Length > 1)
            {
                return (false, returnsTaskOrTaskOfInt);
            }

            if (!method.ParameterRefKinds.IsDefault)
            {
                return (false, returnsTaskOrTaskOfInt);
            }

            var firstType = method.Parameters[0].TypeWithAnnotations;
            if (firstType.TypeKind != TypeKind.Array)
            {
                return (false, returnsTaskOrTaskOfInt);
            }

            var array = (ArrayTypeSymbol)firstType.Type;
            return (array.IsSZArray && array.ElementType.SpecialType == SpecialType.System_String, returnsTaskOrTaskOfInt);
        }

        internal override bool IsUnreferencedAssemblyIdentityDiagnosticCode(int code)
            => code == (int)ErrorCode.ERR_NoTypeDef;

        internal class EntryPoint
        {
            public readonly MethodSymbol? MethodSymbol;
            public readonly ImmutableBindingDiagnostic<AssemblySymbol> Diagnostics;

            public static readonly EntryPoint None = new EntryPoint(null, ImmutableBindingDiagnostic<AssemblySymbol>.Empty);

            public EntryPoint(MethodSymbol? methodSymbol, ImmutableBindingDiagnostic<AssemblySymbol> diagnostics)
            {
                this.MethodSymbol = methodSymbol;
                this.Diagnostics = diagnostics;
            }
        }

        internal bool MightContainNoPiaLocalTypes()
        {
            return SourceAssembly.MightContainNoPiaLocalTypes();
        }

        // NOTE(cyrusn): There is a bit of a discoverability problem with this method and the same
        // named method in SyntaxTreeSemanticModel.  Technically, i believe these are the appropriate
        // locations for these methods.  This method has no dependencies on anything but the
        // compilation, while the other method needs a bindings object to determine what bound node
        // an expression syntax binds to.  Perhaps when we document these methods we should explain
        // where a user can find the other.
        /// <summary>
        /// Classifies a conversion from <paramref name="source"/> to <paramref name="destination"/>.
        /// </summary>
        /// <param name="source">Source type of value to be converted</param>
        /// <param name="destination">Destination type of value to be converted</param>
        /// <returns>A <see cref="Conversion"/> that classifies the conversion from the
        /// <paramref name="source"/> type to the <paramref name="destination"/> type.</returns>
        public Conversion ClassifyConversion(ITypeSymbol source, ITypeSymbol destination)
        {
            // Note that it is possible for there to be both an implicit user-defined conversion
            // and an explicit built-in conversion from source to destination. In that scenario
            // this method returns the implicit conversion.

            if ((object)source == null)
            {
                throw new ArgumentNullException(nameof(source));
            }

            if ((object)destination == null)
            {
                throw new ArgumentNullException(nameof(destination));
            }

            TypeSymbol? cssource = source.EnsureCSharpSymbolOrNull(nameof(source));
            TypeSymbol? csdest = destination.EnsureCSharpSymbolOrNull(nameof(destination));

            var discardedUseSiteInfo = CompoundUseSiteInfo<AssemblySymbol>.Discarded;
            return Conversions.ClassifyConversionFromType(cssource, csdest, ref discardedUseSiteInfo);
        }

        /// <summary>
        /// Classifies a conversion from <paramref name="source"/> to <paramref name="destination"/> according
        /// to this compilation's programming language.
        /// </summary>
        /// <param name="source">Source type of value to be converted</param>
        /// <param name="destination">Destination type of value to be converted</param>
        /// <returns>A <see cref="CommonConversion"/> that classifies the conversion from the
        /// <paramref name="source"/> type to the <paramref name="destination"/> type.</returns>
        public override CommonConversion ClassifyCommonConversion(ITypeSymbol source, ITypeSymbol destination)
        {
            return ClassifyConversion(source, destination).ToCommonConversion();
        }

        internal override IConvertibleConversion ClassifyConvertibleConversion(IOperation source, ITypeSymbol? destination, out ConstantValue? constantValue)
        {
            constantValue = null;

            if (destination is null)
            {
                return Conversion.NoConversion;
            }

            ITypeSymbol sourceType = source.Type;

            ConstantValue? sourceConstantValue = source.GetConstantValue();
            if (sourceType is null)
            {
                if (sourceConstantValue is { IsNull: true } && destination.IsReferenceType)
                {
                    constantValue = sourceConstantValue;
                    return Conversion.NullLiteral;
                }

                return Conversion.NoConversion;
            }

            Conversion result = ClassifyConversion(sourceType, destination);

            if (result.IsReference && sourceConstantValue is { IsNull: true })
            {
                constantValue = sourceConstantValue;
            }

            return result;
        }

        /// <summary>
        /// Returns a new ArrayTypeSymbol representing an array type tied to the base types of the
        /// COR Library in this Compilation.
        /// </summary>
        internal ArrayTypeSymbol CreateArrayTypeSymbol(TypeSymbol elementType, int rank = 1, NullableAnnotation elementNullableAnnotation = NullableAnnotation.Oblivious)
        {
            if ((object)elementType == null)
            {
                throw new ArgumentNullException(nameof(elementType));
            }

            if (rank < 1)
            {
                throw new ArgumentException(nameof(rank));
            }

            return ArrayTypeSymbol.CreateCSharpArray(this.Assembly, TypeWithAnnotations.Create(elementType, elementNullableAnnotation), rank);
        }

        /// <summary>
        /// Returns a new PointerTypeSymbol representing a pointer type tied to a type in this Compilation.
        /// </summary>
        internal PointerTypeSymbol CreatePointerTypeSymbol(TypeSymbol elementType, NullableAnnotation elementNullableAnnotation = NullableAnnotation.Oblivious)
        {
            if ((object)elementType == null)
            {
                throw new ArgumentNullException(nameof(elementType));
            }

            return new PointerTypeSymbol(TypeWithAnnotations.Create(elementType, elementNullableAnnotation));
        }

        private protected override bool IsSymbolAccessibleWithinCore(
            ISymbol symbol,
            ISymbol within,
            ITypeSymbol? throughType)
        {
            Symbol? symbol0 = symbol.EnsureCSharpSymbolOrNull(nameof(symbol));
            Symbol? within0 = within.EnsureCSharpSymbolOrNull(nameof(within));
            TypeSymbol? throughType0 = throughType.EnsureCSharpSymbolOrNull(nameof(throughType));
            var discardedUseSiteInfo = CompoundUseSiteInfo<AssemblySymbol>.Discarded;
            return
                within0.Kind == SymbolKind.Assembly ?
                AccessCheck.IsSymbolAccessible(symbol0, (AssemblySymbol)within0, ref discardedUseSiteInfo) :
                AccessCheck.IsSymbolAccessible(symbol0, (NamedTypeSymbol)within0, ref discardedUseSiteInfo, throughType0);
        }

        [Obsolete("Compilation.IsSymbolAccessibleWithin is not designed for use within the compilers", true)]
        internal new bool IsSymbolAccessibleWithin(
            ISymbol symbol,
            ISymbol within,
            ITypeSymbol? throughType = null)
        {
            throw new NotImplementedException();
        }

        #endregion

        #region Binding

        /// <summary>
        /// Gets a new SyntaxTreeSemanticModel for the specified syntax tree.
        /// </summary>
        public new SemanticModel GetSemanticModel(SyntaxTree syntaxTree, bool ignoreAccessibility)
        {
            if (syntaxTree == null)
            {
                throw new ArgumentNullException(nameof(syntaxTree));
            }

            if (!_syntaxAndDeclarations.GetLazyState().RootNamespaces.ContainsKey(syntaxTree))
            {
                throw new ArgumentException(CSharpResources.SyntaxTreeNotFound, nameof(syntaxTree));
            }

            return new SyntaxTreeSemanticModel(this, (SyntaxTree)syntaxTree, ignoreAccessibility);
        }

        // When building symbols from the declaration table (lazily), or inside a type, or when
        // compiling a method body, we may not have a BinderContext in hand for the enclosing
        // scopes.  Therefore, we build them when needed (and cache them) using a ContextBuilder.
        // Since a ContextBuilder is only a cache, and the identity of the ContextBuilders and
        // BinderContexts have no semantic meaning, we can reuse them or rebuild them, whichever is
        // most convenient.  We store them using weak references so that GC pressure will cause them
        // to be recycled.
        private WeakReference<BinderFactory>[]? _binderFactories;
        private WeakReference<BinderFactory>[]? _ignoreAccessibilityBinderFactories;

        internal BinderFactory GetBinderFactory(SyntaxTree syntaxTree, bool ignoreAccessibility = false)
        {
            if (ignoreAccessibility && SimpleProgramNamedTypeSymbol.GetSimpleProgramEntryPoint(this) is object)
            {
                return GetBinderFactory(syntaxTree, ignoreAccessibility: true, ref _ignoreAccessibilityBinderFactories);
            }

            return GetBinderFactory(syntaxTree, ignoreAccessibility: false, ref _binderFactories);
        }

        private BinderFactory GetBinderFactory(SyntaxTree syntaxTree, bool ignoreAccessibility, ref WeakReference<BinderFactory>[]? cachedBinderFactories)
        {
            Debug.Assert(System.Runtime.CompilerServices.Unsafe.AreSame(ref cachedBinderFactories, ref ignoreAccessibility ? ref _ignoreAccessibilityBinderFactories : ref _binderFactories));

            var treeNum = GetSyntaxTreeOrdinal(syntaxTree);
            WeakReference<BinderFactory>[]? binderFactories = cachedBinderFactories;
            if (binderFactories == null)
            {
                binderFactories = new WeakReference<BinderFactory>[this.SyntaxTrees.Length];
                binderFactories = Interlocked.CompareExchange(ref cachedBinderFactories, binderFactories, null) ?? binderFactories;
            }

            BinderFactory? previousFactory;
            var previousWeakReference = binderFactories[treeNum];
            if (previousWeakReference != null && previousWeakReference.TryGetTarget(out previousFactory))
            {
                return previousFactory;
            }

            return AddNewFactory(syntaxTree, ignoreAccessibility, ref binderFactories[treeNum]);
        }

        private BinderFactory AddNewFactory(SyntaxTree syntaxTree, bool ignoreAccessibility, [NotNull] ref WeakReference<BinderFactory>? slot)
        {
            var newFactory = new BinderFactory(this, syntaxTree, ignoreAccessibility);
            var newWeakReference = new WeakReference<BinderFactory>(newFactory);

            while (true)
            {
                BinderFactory? previousFactory;
                WeakReference<BinderFactory>? previousWeakReference = slot;
                if (previousWeakReference != null && previousWeakReference.TryGetTarget(out previousFactory))
                {
                    Debug.Assert(slot is object);
                    return previousFactory;
                }

                if (Interlocked.CompareExchange(ref slot!, newWeakReference, previousWeakReference) == previousWeakReference)
                {
                    return newFactory;
                }
            }
        }

        internal Binder GetBinder(CSharpSyntaxNode syntax)
        {
            return GetBinderFactory(syntax.SyntaxTree).GetBinder(syntax);
        }

        /// <summary>
        /// Returns imported symbols for the given declaration.
        /// </summary>
        internal Imports GetImports(SingleNamespaceDeclaration declaration)
        {
            return GetBinderFactory(declaration.SyntaxReference.SyntaxTree).GetImportsBinder((CSharpSyntaxNode)declaration.SyntaxReference.GetSyntax()).GetImports(basesBeingResolved: null);
        }

        private AliasSymbol CreateGlobalNamespaceAlias()
        {
            return AliasSymbol.CreateGlobalNamespaceAlias(this.GlobalNamespace, new InContainerBinder(this.GlobalNamespace, new BuckStopsHereBinder(this)));
        }

        private void CompleteTree(SyntaxTree tree)
        {
            if (_lazyCompilationUnitCompletedTrees == null) Interlocked.CompareExchange(ref _lazyCompilationUnitCompletedTrees, new HashSet<SyntaxTree>(), null);
            lock (_lazyCompilationUnitCompletedTrees)
            {
                if (_lazyCompilationUnitCompletedTrees.Add(tree))
                {
                    // signal the end of the compilation unit
                    EventQueue?.TryEnqueue(new CompilationUnitCompletedEvent(this, tree));

                    if (_lazyCompilationUnitCompletedTrees.Count == this.SyntaxTrees.Length)
                    {
                        // if that was the last tree, signal the end of compilation
                        CompleteCompilationEventQueue_NoLock();
                    }
                }
            }
        }

        internal override void ReportUnusedImports(SyntaxTree? filterTree, DiagnosticBag diagnostics, CancellationToken cancellationToken)
        {
            ReportUnusedImports(filterTree, new BindingDiagnosticBag(diagnostics), cancellationToken);
        }

        internal void ReportUnusedImports(SyntaxTree? filterTree, BindingDiagnosticBag diagnostics, CancellationToken cancellationToken)
        {
            if (_lazyImportInfos != null && (filterTree is null || ReportUnusedImportsInTree(filterTree)))
            {
                PooledHashSet<NamespaceSymbol>? externAliasesToCheck = null;

                if (diagnostics.DependenciesBag is object)
                {
                    externAliasesToCheck = PooledHashSet<NamespaceSymbol>.GetInstance();
                }

                foreach (var pair in _lazyImportInfos)
                {
                    cancellationToken.ThrowIfCancellationRequested();

                    ImportInfo info = pair.Key;
                    SyntaxTree infoTree = info.Tree;
                    if ((filterTree == null || filterTree == infoTree) && ReportUnusedImportsInTree(infoTree))
                    {
                        TextSpan infoSpan = info.Span;
                        if (!this.IsImportDirectiveUsed(infoTree, infoSpan.Start))
                        {
                            ErrorCode code = info.Kind == SyntaxKind.ExternAliasDirective
                                ? ErrorCode.HDN_UnusedExternAlias
                                : ErrorCode.HDN_UnusedUsingDirective;
                            diagnostics.Add(code, infoTree.GetLocation(infoSpan));
                        }
                        else if (diagnostics.DependenciesBag is object)
                        {
                            RoslynDebug.Assert(externAliasesToCheck is object);
                            ImmutableArray<AssemblySymbol> dependencies = pair.Value;

                            if (!dependencies.IsDefaultOrEmpty)
                            {
                                diagnostics.AddDependencies(dependencies);
                            }
                            else if (info.Kind == SyntaxKind.ExternAliasDirective)
                            {
                                // Record targets of used extern aliases
                                var node = info.Tree.GetRoot().FindToken(info.Span.Start, findInsideTrivia: false).
                                               Parent!.FirstAncestorOrSelf<ExternAliasDirectiveSyntax>();

                                if (node is object && GetExternAliasTarget(node.Identifier.ValueText, out NamespaceSymbol target))
                                {
                                    externAliasesToCheck.Add(target);
                                }
                            }
                        }
                    }
                }

                if (externAliasesToCheck is object)
                {
                    RoslynDebug.Assert(diagnostics.DependenciesBag is object);

                    // We could do this check after we have built the transitive closure
                    // in GetCompleteSetOfUsedAssemblies.completeTheSetOfUsedAssemblies. However,
                    // the level of accuracy is probably not worth the complexity this would add.
                    var bindingDiagnostics = new BindingDiagnosticBag(diagnosticBag: null, PooledHashSet<AssemblySymbol>.GetInstance());
                    RoslynDebug.Assert(bindingDiagnostics.DependenciesBag is object);

                    foreach (var aliasedNamespace in externAliasesToCheck)
                    {
                        bindingDiagnostics.Clear();
                        bindingDiagnostics.AddAssembliesUsedByNamespaceReference(aliasedNamespace);

                        // See if any of the references with the alias are registered as used. We can get in a situation when none of them are.
                        // For example, when the alias was used in a doc comment, but nothing was found within it. We would get only a warning
                        // in this case and no assembly marked as used.
                        if (_lazyUsedAssemblyReferences?.IsEmpty == false || diagnostics.DependenciesBag.Count != 0)
                        {
                            foreach (var assembly in bindingDiagnostics.DependenciesBag)
                            {
                                if (_lazyUsedAssemblyReferences?.Contains(assembly) == true ||
                                    diagnostics.DependenciesBag.Contains(assembly))
                                {
                                    bindingDiagnostics.DependenciesBag.Clear();
                                    break;
                                }
                            }
                        }

                        diagnostics.AddDependencies(bindingDiagnostics);
                    }

                    bindingDiagnostics.Free();
                    externAliasesToCheck.Free();
                }
            }

            CompleteTrees(filterTree);
        }

        internal override void CompleteTrees(SyntaxTree? filterTree)
        {
            // By definition, a tree is complete when all of its compiler diagnostics have been reported.
            // Since unused imports are the last thing we compute and report, a tree is complete when
            // the unused imports have been reported.
            if (EventQueue != null)
            {
                if (filterTree != null)
                {
                    CompleteTree(filterTree);
                }
                else
                {
                    foreach (var tree in this.SyntaxTrees)
                    {
                        CompleteTree(tree);
                    }
                }
            }
        }

        internal void RecordImport(UsingDirectiveSyntax syntax)
        {
            RecordImportInternal(syntax);
        }

        internal void RecordImport(ExternAliasDirectiveSyntax syntax)
        {
            RecordImportInternal(syntax);
        }

        private void RecordImportInternal(CSharpSyntaxNode syntax)
        {
            // Note: the suppression will be unnecessary once LazyInitializer is properly annotated
            LazyInitializer.EnsureInitialized(ref _lazyImportInfos)!.
                TryAdd(new ImportInfo(syntax.SyntaxTree, syntax.Kind(), syntax.Span), default);
        }

        internal void RecordImportDependencies(UsingDirectiveSyntax syntax, ImmutableArray<AssemblySymbol> dependencies)
        {
            RoslynDebug.Assert(_lazyImportInfos is object);
            _lazyImportInfos.TryUpdate(new ImportInfo(syntax.SyntaxTree, syntax.Kind(), syntax.Span), dependencies, default);
        }

        private struct ImportInfo : IEquatable<ImportInfo>
        {
            public readonly SyntaxTree Tree;
            public readonly SyntaxKind Kind;
            public readonly TextSpan Span;

            public ImportInfo(SyntaxTree tree, SyntaxKind kind, TextSpan span)
            {
                this.Tree = tree;
                this.Kind = kind;
                this.Span = span;
            }

            public override bool Equals(object? obj)
            {
                return (obj is ImportInfo) && Equals((ImportInfo)obj);
            }

            public bool Equals(ImportInfo other)
            {
                return
                    other.Kind == this.Kind &&
                    other.Tree == this.Tree &&
                    other.Span == this.Span;
            }

            public override int GetHashCode()
            {
                return Hash.Combine(Tree, Span.Start);
            }
        }

        #endregion

        #region Diagnostics

        internal override CommonMessageProvider MessageProvider
        {
            get { return _syntaxAndDeclarations.MessageProvider; }
        }

        /// <summary>
        /// The bag in which semantic analysis should deposit its diagnostics.
        /// </summary>
        internal DiagnosticBag DeclarationDiagnostics
        {
            get
            {
                // We should only be placing diagnostics in this bag until
                // we are done gathering declaration diagnostics. Assert that is
                // the case. But since we have bugs (see https://github.com/dotnet/roslyn/issues/846)
                // we disable the assertion until they are fixed.
                Debug.Assert(!_declarationDiagnosticsFrozen || true);
                if (_lazyDeclarationDiagnostics == null)
                {
                    var diagnostics = new DiagnosticBag();
                    Interlocked.CompareExchange(ref _lazyDeclarationDiagnostics, diagnostics, null);
                }

                return _lazyDeclarationDiagnostics;
            }
        }

        private DiagnosticBag? _lazyDeclarationDiagnostics;
        private bool _declarationDiagnosticsFrozen;

        /// <summary>
        /// A bag in which diagnostics that should be reported after code gen can be deposited.
        /// </summary>
        internal DiagnosticBag AdditionalCodegenWarnings
        {
            get
            {
                return _additionalCodegenWarnings;
            }
        }

        private readonly DiagnosticBag _additionalCodegenWarnings = new DiagnosticBag();

        internal DeclarationTable Declarations
        {
            get
            {
                return _syntaxAndDeclarations.GetLazyState().DeclarationTable;
            }
        }

        internal MergedNamespaceDeclaration MergedRootDeclaration
        {
            get
            {
                return Declarations.GetMergedRoot(this);
            }
        }

        /// <summary>
        /// Gets the diagnostics produced during the parsing stage of a compilation. There are no diagnostics for declarations or accessor or
        /// method bodies, for example.
        /// </summary>
        public override ImmutableArray<Diagnostic> GetParseDiagnostics(CancellationToken cancellationToken = default)
        {
            return GetDiagnostics(CompilationStage.Parse, false, cancellationToken);
        }

        /// <summary>
        /// Gets the diagnostics produced during symbol declaration headers.  There are no diagnostics for accessor or
        /// method bodies, for example.
        /// </summary>
        public override ImmutableArray<Diagnostic> GetDeclarationDiagnostics(CancellationToken cancellationToken = default)
        {
            return GetDiagnostics(CompilationStage.Declare, false, cancellationToken);
        }

        /// <summary>
        /// Gets the diagnostics produced during the analysis of method bodies and field initializers.
        /// </summary>
        public override ImmutableArray<Diagnostic> GetMethodBodyDiagnostics(CancellationToken cancellationToken = default)
        {
            return GetDiagnostics(CompilationStage.Compile, false, cancellationToken);
        }

        /// <summary>
        /// Gets the all the diagnostics for the compilation, including syntax, declaration, and binding. Does not
        /// include any diagnostics that might be produced during emit.
        /// </summary>
        public override ImmutableArray<Diagnostic> GetDiagnostics(CancellationToken cancellationToken = default)
        {
            return GetDiagnostics(DefaultDiagnosticsStage, true, cancellationToken);
        }

        internal ImmutableArray<Diagnostic> GetDiagnostics(CompilationStage stage, bool includeEarlierStages, CancellationToken cancellationToken)
        {
            var diagnostics = DiagnosticBag.GetInstance();
            GetDiagnostics(stage, includeEarlierStages, diagnostics, cancellationToken);
            return diagnostics.ToReadOnlyAndFree();
        }

        internal override void GetDiagnostics(CompilationStage stage, bool includeEarlierStages, DiagnosticBag diagnostics, CancellationToken cancellationToken = default)
        {
            DiagnosticBag? builder = DiagnosticBag.GetInstance();

            GetDiagnosticsWithoutFiltering(stage, includeEarlierStages, new BindingDiagnosticBag(builder), cancellationToken);

            // Before returning diagnostics, we filter warnings
            // to honor the compiler options (e.g., /nowarn, /warnaserror and /warn) and the pragmas.
            FilterAndAppendAndFreeDiagnostics(diagnostics, ref builder);
        }

        private void GetDiagnosticsWithoutFiltering(CompilationStage stage, bool includeEarlierStages, BindingDiagnosticBag builder, CancellationToken cancellationToken)
        {
            RoslynDebug.Assert(builder.DiagnosticBag is object);

            if (stage == CompilationStage.Parse || (stage > CompilationStage.Parse && includeEarlierStages))
            {
                var syntaxTrees = this.SyntaxTrees;
                if (this.Options.ConcurrentBuild)
                {
                    var parallelOptions = cancellationToken.CanBeCanceled
                                        ? new ParallelOptions() { CancellationToken = cancellationToken }
                                        : DefaultParallelOptions;

                    Parallel.For(0, syntaxTrees.Length, parallelOptions,
                        UICultureUtilities.WithCurrentUICulture<int>(i =>
                        {
                            try
                            {
                                var syntaxTree = syntaxTrees[i];
                                AppendLoadDirectiveDiagnostics(builder.DiagnosticBag, _syntaxAndDeclarations, syntaxTree);
                                builder.AddRange(syntaxTree.GetDiagnostics(cancellationToken));
                            }
                            catch (Exception e) when (FatalError.ReportUnlessCanceled(e))
                            {
                                throw ExceptionUtilities.Unreachable;
                            }
                        }));
                }
                else
                {
                    foreach (var syntaxTree in syntaxTrees)
                    {
                        cancellationToken.ThrowIfCancellationRequested();
                        AppendLoadDirectiveDiagnostics(builder.DiagnosticBag, _syntaxAndDeclarations, syntaxTree);

                        cancellationToken.ThrowIfCancellationRequested();
                        builder.AddRange(syntaxTree.GetDiagnostics(cancellationToken));
                    }
                }

                var parseOptionsReported = new HashSet<ParseOptions>();
                foreach (var syntaxTree in syntaxTrees)
                {
                    cancellationToken.ThrowIfCancellationRequested();
                    if (!syntaxTree.Options.Errors.IsDefaultOrEmpty && parseOptionsReported.Add(syntaxTree.Options))
                    {
                        var location = syntaxTree.GetLocation(TextSpan.FromBounds(0, 0));
                        foreach (var error in syntaxTree.Options.Errors)
                        {
                            builder.Add(error.WithLocation(location));
                        }
                    }
                }
            }

            if (stage == CompilationStage.Declare || stage > CompilationStage.Declare && includeEarlierStages)
            {
                CheckAssemblyName(builder.DiagnosticBag);
                builder.AddRange(Options.Errors);

                if (Options.NullableContextOptions != NullableContextOptions.Disable && LanguageVersion < MessageID.IDS_FeatureNullableReferenceTypes.RequiredVersion() &&
                    _syntaxAndDeclarations.ExternalSyntaxTrees.Any())
                {
                    builder.Add(new CSDiagnostic(new CSDiagnosticInfo(ErrorCode.ERR_NullableOptionNotAvailable,
                                                 nameof(Options.NullableContextOptions), Options.NullableContextOptions, LanguageVersion.ToDisplayString(),
                                                 new CSharpRequiredLanguageVersion(MessageID.IDS_FeatureNullableReferenceTypes.RequiredVersion())), Location.None));
                }

                cancellationToken.ThrowIfCancellationRequested();

                // the set of diagnostics related to establishing references.
                builder.AddRange(GetBoundReferenceManager().Diagnostics);

                cancellationToken.ThrowIfCancellationRequested();

                builder.AddRange(GetSourceDeclarationDiagnostics(cancellationToken: cancellationToken), allowMismatchInDependencyAccumulation: true);

                if (EventQueue != null && SyntaxTrees.Length == 0)
                {
                    EnsureCompilationEventQueueCompleted();
                }
            }

            cancellationToken.ThrowIfCancellationRequested();

            if (stage == CompilationStage.Compile || stage > CompilationStage.Compile && includeEarlierStages)
            {
                var methodBodyDiagnostics = new BindingDiagnosticBag(DiagnosticBag.GetInstance(),
                                                                     builder.DependenciesBag is object ? new ConcurrentSet<AssemblySymbol>() : null);
                RoslynDebug.Assert(methodBodyDiagnostics.DiagnosticBag is object);
                GetDiagnosticsForAllMethodBodies(methodBodyDiagnostics, doLowering: false, cancellationToken);
                builder.AddRange(methodBodyDiagnostics);
                methodBodyDiagnostics.DiagnosticBag.Free();
            }
        }

        private static void AppendLoadDirectiveDiagnostics(DiagnosticBag builder, SyntaxAndDeclarationManager syntaxAndDeclarations, SyntaxTree syntaxTree, Func<IEnumerable<Diagnostic>, IEnumerable<Diagnostic>>? locationFilterOpt = null)
        {
            ImmutableArray<LoadDirective> loadDirectives;
            if (syntaxAndDeclarations.GetLazyState().LoadDirectiveMap.TryGetValue(syntaxTree, out loadDirectives))
            {
                Debug.Assert(!loadDirectives.IsEmpty);
                foreach (var directive in loadDirectives)
                {
                    IEnumerable<Diagnostic> diagnostics = directive.Diagnostics;
                    if (locationFilterOpt != null)
                    {
                        diagnostics = locationFilterOpt(diagnostics);
                    }
                    builder.AddRange(diagnostics);
                }
            }
        }

        // Do the steps in compilation to get the method body diagnostics, but don't actually generate
        // IL or emit an assembly.
        private void GetDiagnosticsForAllMethodBodies(BindingDiagnosticBag diagnostics, bool doLowering, CancellationToken cancellationToken)
        {
            RoslynDebug.Assert(diagnostics.DiagnosticBag is object);
            MethodCompiler.CompileMethodBodies(
                compilation: this,
                moduleBeingBuiltOpt: doLowering ? (PEModuleBuilder?)CreateModuleBuilder(
                                                                       emitOptions: EmitOptions.Default,
                                                                       debugEntryPoint: null,
                                                                       manifestResources: null,
                                                                       sourceLinkStream: null,
                                                                       embeddedTexts: null,
                                                                       testData: null,
                                                                       diagnostics: diagnostics.DiagnosticBag,
                                                                       cancellationToken: cancellationToken)
                                                : null,
                emittingPdb: false,
                emitTestCoverageData: false,
                hasDeclarationErrors: false,
                emitMethodBodies: false,
                diagnostics: diagnostics,
                filterOpt: null,
                cancellationToken: cancellationToken);

            DocumentationCommentCompiler.WriteDocumentationCommentXml(this, null, null, diagnostics, cancellationToken);
            this.ReportUnusedImports(filterTree: null, diagnostics, cancellationToken);
        }

        private static bool IsDefinedOrImplementedInSourceTree(Symbol symbol, SyntaxTree tree, TextSpan? span)
        {
            if (symbol.IsDefinedInSourceTree(tree, span))
            {
                return true;
            }

            if (symbol.Kind == SymbolKind.Method && symbol.IsImplicitlyDeclared && ((MethodSymbol)symbol).MethodKind == MethodKind.Constructor)
            {
                // Include implicitly declared constructor if containing type is included
                return IsDefinedOrImplementedInSourceTree(symbol.ContainingType, tree, span);
            }

            return false;
        }

        private ImmutableArray<Diagnostic> GetDiagnosticsForMethodBodiesInTree(SyntaxTree tree, TextSpan? span, CancellationToken cancellationToken)
        {
            var diagnostics = DiagnosticBag.GetInstance();
            var bindingDiagnostics = new BindingDiagnosticBag(diagnostics);

            MethodCompiler.CompileMethodBodies(
                compilation: this,
                moduleBeingBuiltOpt: null,
                emittingPdb: false,
                emitTestCoverageData: false,
                hasDeclarationErrors: false,
                emitMethodBodies: false,
                diagnostics: bindingDiagnostics,
                filterOpt: s => IsDefinedOrImplementedInSourceTree(s, tree, span),
                cancellationToken: cancellationToken);

            DocumentationCommentCompiler.WriteDocumentationCommentXml(this, null, null, bindingDiagnostics, cancellationToken, tree, span);

            // Report unused directives only if computing diagnostics for the entire tree.
            // Otherwise we cannot determine if a particular directive is used outside of the given sub-span within the tree.
            if (!span.HasValue || span.Value == tree.GetRoot(cancellationToken).FullSpan)
            {
                ReportUnusedImports(tree, diagnostics, cancellationToken);
            }

            return diagnostics.ToReadOnlyAndFree();
        }

        private ImmutableBindingDiagnostic<AssemblySymbol> GetSourceDeclarationDiagnostics(SyntaxTree? syntaxTree = null, TextSpan? filterSpanWithinTree = null, Func<IEnumerable<Diagnostic>, SyntaxTree, TextSpan?, IEnumerable<Diagnostic>>? locationFilterOpt = null, CancellationToken cancellationToken = default)
        {
            GlobalImports.Complete(cancellationToken);

            SourceLocation? location = null;
            if (syntaxTree != null)
            {
                var root = syntaxTree.GetRoot(cancellationToken);
                location = filterSpanWithinTree.HasValue ?
                    new SourceLocation(syntaxTree, filterSpanWithinTree.Value) :
                    new SourceLocation(root);
            }

            Assembly.ForceComplete(location, cancellationToken);

            if (syntaxTree is null)
            {
                // Don't freeze the compilation if we're getting
                // diagnostics for a single tree
                _declarationDiagnosticsFrozen = true;

                // Also freeze generated attribute flags.
                // Symbols bound after getting the declaration
                // diagnostics shouldn't need to modify the flags.
                _needsGeneratedAttributes_IsFrozen = true;
            }

            var result = _lazyDeclarationDiagnostics?.AsEnumerable() ?? Enumerable.Empty<Diagnostic>();

            if (locationFilterOpt != null)
            {
                RoslynDebug.Assert(syntaxTree != null);
                result = locationFilterOpt(result, syntaxTree, filterSpanWithinTree);
            }

            // NOTE: Concatenate the CLS diagnostics *after* filtering by tree/span, because they're already filtered.
            ImmutableBindingDiagnostic<AssemblySymbol> clsDiagnostics = GetClsComplianceDiagnostics(syntaxTree, filterSpanWithinTree, cancellationToken);

            return new ImmutableBindingDiagnostic<AssemblySymbol>(result.AsImmutable().Concat(clsDiagnostics.Diagnostics), clsDiagnostics.Dependencies);
        }

        private ImmutableBindingDiagnostic<AssemblySymbol> GetClsComplianceDiagnostics(SyntaxTree? syntaxTree, TextSpan? filterSpanWithinTree, CancellationToken cancellationToken)
        {
            if (syntaxTree != null)
            {
                var builder = BindingDiagnosticBag.GetInstance(withDiagnostics: true, withDependencies: false);
                ClsComplianceChecker.CheckCompliance(this, builder, cancellationToken, syntaxTree, filterSpanWithinTree);
                return builder.ToReadOnlyAndFree();
            }

            if (_lazyClsComplianceDiagnostics.IsDefault || _lazyClsComplianceDependencies.IsDefault)
            {
                var builder = BindingDiagnosticBag.GetInstance();
                ClsComplianceChecker.CheckCompliance(this, builder, cancellationToken);
                var result = builder.ToReadOnlyAndFree();
                ImmutableInterlocked.InterlockedInitialize(ref _lazyClsComplianceDependencies, result.Dependencies);
                ImmutableInterlocked.InterlockedInitialize(ref _lazyClsComplianceDiagnostics, result.Diagnostics);
            }

            Debug.Assert(!_lazyClsComplianceDependencies.IsDefault);
            Debug.Assert(!_lazyClsComplianceDiagnostics.IsDefault);
            return new ImmutableBindingDiagnostic<AssemblySymbol>(_lazyClsComplianceDiagnostics, _lazyClsComplianceDependencies);
        }

        private static IEnumerable<Diagnostic> FilterDiagnosticsByLocation(IEnumerable<Diagnostic> diagnostics, SyntaxTree tree, TextSpan? filterSpanWithinTree)
        {
            foreach (var diagnostic in diagnostics)
            {
                if (diagnostic.HasIntersectingLocation(tree, filterSpanWithinTree))
                {
                    yield return diagnostic;
                }
            }
        }

        internal ImmutableArray<Diagnostic> GetDiagnosticsForSyntaxTree(
            CompilationStage stage,
            SyntaxTree syntaxTree,
            TextSpan? filterSpanWithinTree,
            bool includeEarlierStages,
            CancellationToken cancellationToken = default)
        {
            cancellationToken.ThrowIfCancellationRequested();

            DiagnosticBag? builder = DiagnosticBag.GetInstance();
            if (stage == CompilationStage.Parse || (stage > CompilationStage.Parse && includeEarlierStages))
            {
                AppendLoadDirectiveDiagnostics(builder, _syntaxAndDeclarations, syntaxTree,
                    diagnostics => FilterDiagnosticsByLocation(diagnostics, syntaxTree, filterSpanWithinTree));

                var syntaxDiagnostics = syntaxTree.GetDiagnostics(cancellationToken);
                syntaxDiagnostics = FilterDiagnosticsByLocation(syntaxDiagnostics, syntaxTree, filterSpanWithinTree);
                builder.AddRange(syntaxDiagnostics);
            }

            cancellationToken.ThrowIfCancellationRequested();
            if (stage == CompilationStage.Declare || (stage > CompilationStage.Declare && includeEarlierStages))
            {
                var declarationDiagnostics = GetSourceDeclarationDiagnostics(syntaxTree, filterSpanWithinTree, FilterDiagnosticsByLocation, cancellationToken);
                // re-enabling/fixing the below assert is tracked by https://github.com/dotnet/roslyn/issues/21020
                // Debug.Assert(declarationDiagnostics.All(d => d.HasIntersectingLocation(syntaxTree, filterSpanWithinTree)));
                builder.AddRange(declarationDiagnostics.Diagnostics);
            }

            cancellationToken.ThrowIfCancellationRequested();

            if (stage == CompilationStage.Compile || (stage > CompilationStage.Compile && includeEarlierStages))
            {
                //remove some errors that don't have locations in the tree, like "no suitable main method."
                //Members in trees other than the one being examined are not compiled. This includes field
                //initializers which can result in 'field is never initialized' warnings for fields in partial
                //types when the field is in a different source file than the one for which we're getting diagnostics.
                //For that reason the bag must be also filtered by tree.
                IEnumerable<Diagnostic> methodBodyDiagnostics = GetDiagnosticsForMethodBodiesInTree(syntaxTree, filterSpanWithinTree, cancellationToken);

                // TODO: Enable the below commented assert and remove the filtering code in the next line.
                //       GetDiagnosticsForMethodBodiesInTree seems to be returning diagnostics with locations that don't satisfy the filter tree/span, this must be fixed.
                // Debug.Assert(methodBodyDiagnostics.All(d => DiagnosticContainsLocation(d, syntaxTree, filterSpanWithinTree)));
                methodBodyDiagnostics = FilterDiagnosticsByLocation(methodBodyDiagnostics, syntaxTree, filterSpanWithinTree);

                builder.AddRange(methodBodyDiagnostics);
            }

            // Before returning diagnostics, we filter warnings
            // to honor the compiler options (/nowarn, /warnaserror and /warn) and the pragmas.
            var result = DiagnosticBag.GetInstance();
            FilterAndAppendAndFreeDiagnostics(result, ref builder);
            return result.ToReadOnlyAndFree<Diagnostic>();
        }

        #endregion

        #region Resources

        protected override void AppendDefaultVersionResource(Stream resourceStream)
        {
            var sourceAssembly = SourceAssembly;
            string fileVersion = sourceAssembly.FileVersion ?? sourceAssembly.Identity.Version.ToString();

            Win32ResourceConversions.AppendVersionToResourceStream(resourceStream,
                !this.Options.OutputKind.IsApplication(),
                fileVersion: fileVersion,
                originalFileName: this.SourceModule.Name,
                internalName: this.SourceModule.Name,
                productVersion: sourceAssembly.InformationalVersion ?? fileVersion,
                fileDescription: sourceAssembly.Title ?? " ", //alink would give this a blank if nothing was supplied.
                assemblyVersion: sourceAssembly.Identity.Version,
                legalCopyright: sourceAssembly.Copyright ?? " ", //alink would give this a blank if nothing was supplied.
                legalTrademarks: sourceAssembly.Trademark,
                productName: sourceAssembly.Product,
                comments: sourceAssembly.Description,
                companyName: sourceAssembly.Company);
        }

        #endregion

        #region Emit

        internal override byte LinkerMajorVersion => 0x30;

        internal override bool IsDelaySigned
        {
            get { return SourceAssembly.IsDelaySigned; }
        }

        internal override StrongNameKeys StrongNameKeys
        {
            get { return SourceAssembly.StrongNameKeys; }
        }

        internal override CommonPEModuleBuilder? CreateModuleBuilder(
            EmitOptions emitOptions,
            IMethodSymbol? debugEntryPoint,
            Stream? sourceLinkStream,
            IEnumerable<EmbeddedText>? embeddedTexts,
            IEnumerable<ResourceDescription>? manifestResources,
            CompilationTestData? testData,
            DiagnosticBag diagnostics,
            CancellationToken cancellationToken)
        {
            Debug.Assert(!IsSubmission || HasCodeToEmit() ||
                         (emitOptions == EmitOptions.Default && debugEntryPoint is null && sourceLinkStream is null && embeddedTexts is null && manifestResources is null && testData is null));

            string? runtimeMDVersion = GetRuntimeMetadataVersion(emitOptions, diagnostics);
            if (runtimeMDVersion == null)
            {
                return null;
            }

            var moduleProps = ConstructModuleSerializationProperties(emitOptions, runtimeMDVersion);

            if (manifestResources == null)
            {
                manifestResources = SpecializedCollections.EmptyEnumerable<ResourceDescription>();
            }

            PEModuleBuilder moduleBeingBuilt;
            if (_options.OutputKind.IsNetModule())
            {
                moduleBeingBuilt = new PENetModuleBuilder(
                    (SourceModuleSymbol)SourceModule,
                    emitOptions,
                    moduleProps,
                    manifestResources);
            }
            else
            {
                var kind = _options.OutputKind.IsValid() ? _options.OutputKind : OutputKind.DynamicallyLinkedLibrary;
                moduleBeingBuilt = new PEAssemblyBuilder(
                    SourceAssembly,
                    emitOptions,
                    kind,
                    moduleProps,
                    manifestResources);
            }

            if (debugEntryPoint != null)
            {
                moduleBeingBuilt.SetDebugEntryPoint(debugEntryPoint.GetSymbol(), diagnostics);
            }

            moduleBeingBuilt.SourceLinkStreamOpt = sourceLinkStream;

            if (embeddedTexts != null)
            {
                moduleBeingBuilt.EmbeddedTexts = embeddedTexts;
            }

            // testData is only passed when running tests.
            if (testData != null)
            {
                moduleBeingBuilt.SetMethodTestData(testData.Methods);
                testData.Module = moduleBeingBuilt;
            }

            return moduleBeingBuilt;
        }

        internal override bool CompileMethods(
            CommonPEModuleBuilder moduleBuilder,
            bool emittingPdb,
            bool emitMetadataOnly,
            bool emitTestCoverageData,
            DiagnosticBag diagnostics,
            Predicate<ISymbolInternal>? filterOpt,
            CancellationToken cancellationToken)
        {
            // The diagnostics should include syntax and declaration errors. We insert these before calling Emitter.Emit, so that the emitter
            // does not attempt to emit if there are declaration errors (but we do insert all errors from method body binding...)
            PooledHashSet<int>? excludeDiagnostics = null;
            if (emitMetadataOnly)
            {
                excludeDiagnostics = PooledHashSet<int>.GetInstance();
                excludeDiagnostics.Add((int)ErrorCode.ERR_ConcreteMissingBody);
            }
            bool hasDeclarationErrors = !FilterAndAppendDiagnostics(diagnostics, GetDiagnostics(CompilationStage.Declare, true, cancellationToken), excludeDiagnostics);
            excludeDiagnostics?.Free();

            // TODO (tomat): NoPIA:
            // EmbeddedSymbolManager.MarkAllDeferredSymbolsAsReferenced(this)

            var moduleBeingBuilt = (PEModuleBuilder)moduleBuilder;

            if (emitMetadataOnly)
            {
                if (hasDeclarationErrors)
                {
                    return false;
                }

                if (moduleBeingBuilt.SourceModule.HasBadAttributes)
                {
                    // If there were errors but no declaration diagnostics, explicitly add a "Failed to emit module" error.
                    diagnostics.Add(ErrorCode.ERR_ModuleEmitFailure, NoLocation.Singleton, ((Cci.INamedEntity)moduleBeingBuilt).Name,
                        new LocalizableResourceString(nameof(CodeAnalysisResources.ModuleHasInvalidAttributes), CodeAnalysisResources.ResourceManager, typeof(CodeAnalysisResources)));

                    return false;
                }

                SynthesizedMetadataCompiler.ProcessSynthesizedMembers(this, moduleBeingBuilt, cancellationToken);
            }
            else
            {
                if ((emittingPdb || emitTestCoverageData) &&
                    !CreateDebugDocuments(moduleBeingBuilt.DebugDocumentsBuilder, moduleBeingBuilt.EmbeddedTexts, diagnostics))
                {
                    return false;
                }

                // Perform initial bind of method bodies in spite of earlier errors. This is the same
                // behavior as when calling GetDiagnostics()

                // Use a temporary bag so we don't have to refilter pre-existing diagnostics.
                DiagnosticBag? methodBodyDiagnosticBag = DiagnosticBag.GetInstance();

                MethodCompiler.CompileMethodBodies(
                    this,
                    moduleBeingBuilt,
                    emittingPdb,
                    emitTestCoverageData,
                    hasDeclarationErrors,
                    emitMethodBodies: moduleBeingBuilt is object,
                    diagnostics: new BindingDiagnosticBag(methodBodyDiagnosticBag),
                    filterOpt: filterOpt,
                    cancellationToken: cancellationToken);

                bool hasMethodBodyError = !FilterAndAppendAndFreeDiagnostics(diagnostics, ref methodBodyDiagnosticBag);

                if (hasDeclarationErrors || hasMethodBodyError)
                {
                    return false;
                }
            }

            return true;
        }

        internal override bool GenerateResourcesAndDocumentationComments(
            CommonPEModuleBuilder moduleBuilder,
            Stream? xmlDocStream,
            Stream? win32Resources,
            string? outputNameOverride,
            DiagnosticBag diagnostics,
            CancellationToken cancellationToken)
        {
            // Use a temporary bag so we don't have to refilter pre-existing diagnostics.
            DiagnosticBag? resourceDiagnostics = DiagnosticBag.GetInstance();

            SetupWin32Resources(moduleBuilder, win32Resources, resourceDiagnostics);

            ReportManifestResourceDuplicates(
                moduleBuilder.ManifestResources,
                SourceAssembly.Modules.Skip(1).Select(m => m.Name),   //all modules except the first one
                AddedModulesResourceNames(resourceDiagnostics),
                resourceDiagnostics);

            if (!FilterAndAppendAndFreeDiagnostics(diagnostics, ref resourceDiagnostics))
            {
                return false;
            }

            cancellationToken.ThrowIfCancellationRequested();

            // Use a temporary bag so we don't have to refilter pre-existing diagnostics.
            DiagnosticBag? xmlDiagnostics = DiagnosticBag.GetInstance();

            string? assemblyName = FileNameUtilities.ChangeExtension(outputNameOverride, extension: null);
            DocumentationCommentCompiler.WriteDocumentationCommentXml(this, assemblyName, xmlDocStream, new BindingDiagnosticBag(xmlDiagnostics), cancellationToken);

            return FilterAndAppendAndFreeDiagnostics(diagnostics, ref xmlDiagnostics);
        }

        private IEnumerable<string> AddedModulesResourceNames(DiagnosticBag diagnostics)
        {
            ImmutableArray<ModuleSymbol> modules = SourceAssembly.Modules;

            for (int i = 1; i < modules.Length; i++)
            {
                var m = (Symbols.Metadata.PE.PEModuleSymbol)modules[i];
                ImmutableArray<EmbeddedResource> resources;

                try
                {
                    resources = m.Module.GetEmbeddedResourcesOrThrow();
                }
                catch (BadImageFormatException)
                {
                    diagnostics.Add(new CSDiagnosticInfo(ErrorCode.ERR_BindToBogus, m), NoLocation.Singleton);
                    continue;
                }

                foreach (var resource in resources)
                {
                    yield return resource.Name;
                }
            }
        }

        internal override EmitDifferenceResult EmitDifference(
            EmitBaseline baseline,
            IEnumerable<SemanticEdit> edits,
            Func<ISymbol, bool> isAddedSymbol,
            Stream metadataStream,
            Stream ilStream,
            Stream pdbStream,
            ICollection<MethodDefinitionHandle> updatedMethods,
            CompilationTestData? testData,
            CancellationToken cancellationToken)
        {
            return EmitHelpers.EmitDifference(
                this,
                baseline,
                edits,
                isAddedSymbol,
                metadataStream,
                ilStream,
                pdbStream,
                updatedMethods,
                testData,
                cancellationToken);
        }

        internal string? GetRuntimeMetadataVersion(EmitOptions emitOptions, DiagnosticBag diagnostics)
        {
            string? runtimeMDVersion = GetRuntimeMetadataVersion(emitOptions);
            if (runtimeMDVersion != null)
            {
                return runtimeMDVersion;
            }

            DiagnosticBag? runtimeMDVersionDiagnostics = DiagnosticBag.GetInstance();
            runtimeMDVersionDiagnostics.Add(ErrorCode.WRN_NoRuntimeMetadataVersion, NoLocation.Singleton);
            if (!FilterAndAppendAndFreeDiagnostics(diagnostics, ref runtimeMDVersionDiagnostics))
            {
                return null;
            }

            return string.Empty; //prevent emitter from crashing.
        }

        private string? GetRuntimeMetadataVersion(EmitOptions emitOptions)
        {
            var corAssembly = Assembly.CorLibrary as Symbols.Metadata.PE.PEAssemblySymbol;

            if (corAssembly is object)
            {
                return corAssembly.Assembly.ManifestModule.MetadataVersion;
            }

            return emitOptions.RuntimeMetadataVersion;
        }

        internal override void AddDebugSourceDocumentsForChecksumDirectives(
            DebugDocumentsBuilder documentsBuilder,
            SyntaxTree tree,
            DiagnosticBag diagnostics)
        {
            var checksumDirectives = tree.GetRoot().GetDirectives(d => d.Kind() == SyntaxKind.PragmaChecksumDirectiveTrivia &&
                                                                 !d.ContainsDiagnostics);

            foreach (var directive in checksumDirectives)
            {
                var checksumDirective = (PragmaChecksumDirectiveTriviaSyntax)directive;
                var path = checksumDirective.File.ValueText;

                var checksumText = checksumDirective.Bytes.ValueText;
                var normalizedPath = documentsBuilder.NormalizeDebugDocumentPath(path, basePath: tree.FilePath);
                var existingDoc = documentsBuilder.TryGetDebugDocumentForNormalizedPath(normalizedPath);

                // duplicate checksum pragmas are valid as long as values match
                // if we have seen this document already, check for matching values.
                if (existingDoc != null)
                {
                    // pragma matches a file path on an actual tree.
                    // Dev12 compiler just ignores the pragma in this case which means that
                    // checksum of the actual tree always wins and no warning is given.
                    // We will continue doing the same.
                    if (existingDoc.IsComputedChecksum)
                    {
                        continue;
                    }

                    var sourceInfo = existingDoc.GetSourceInfo();
                    if (ChecksumMatches(checksumText, sourceInfo.Checksum))
                    {
                        var guid = Guid.Parse(checksumDirective.Guid.ValueText);
                        if (guid == sourceInfo.ChecksumAlgorithmId)
                        {
                            // all parts match, nothing to do
                            continue;
                        }
                    }

                    // did not match to an existing document
                    // produce a warning and ignore the pragma
                    diagnostics.Add(ErrorCode.WRN_ConflictingChecksum, new SourceLocation(checksumDirective), path);
                }
                else
                {
                    var newDocument = new Cci.DebugSourceDocument(
                        normalizedPath,
                        Cci.DebugSourceDocument.CorSymLanguageTypeCSharp,
                        MakeChecksumBytes(checksumText),
                        Guid.Parse(checksumDirective.Guid.ValueText));

                    documentsBuilder.AddDebugDocument(newDocument);
                }
            }
        }

        private static bool ChecksumMatches(string bytesText, ImmutableArray<byte> bytes)
        {
            if (bytesText.Length != bytes.Length * 2)
            {
                return false;
            }

            for (int i = 0, len = bytesText.Length / 2; i < len; i++)
            {
                // 1A  in text becomes   0x1A
                var b = SyntaxFacts.HexValue(bytesText[i * 2]) * 16 +
                        SyntaxFacts.HexValue(bytesText[i * 2 + 1]);

                if (b != bytes[i])
                {
                    return false;
                }
            }

            return true;
        }

        private static ImmutableArray<byte> MakeChecksumBytes(string bytesText)
        {
            int length = bytesText.Length / 2;
            var builder = ArrayBuilder<byte>.GetInstance(length);

            for (int i = 0; i < length; i++)
            {
                // 1A  in text becomes   0x1A
                var b = SyntaxFacts.HexValue(bytesText[i * 2]) * 16 +
                        SyntaxFacts.HexValue(bytesText[i * 2 + 1]);

                builder.Add((byte)b);
            }

            return builder.ToImmutableAndFree();
        }

        internal override Guid DebugSourceDocumentLanguageId => Cci.DebugSourceDocument.CorSymLanguageTypeCSharp;

        internal override bool HasCodeToEmit()
        {
            foreach (var syntaxTree in this.SyntaxTrees)
            {
                var unit = syntaxTree.GetCompilationUnitRoot();
                if (unit.Members.Count > 0)
                {
                    return true;
                }
            }

            return false;
        }

        #endregion

        #region Common Members

        protected override Compilation CommonWithReferences(IEnumerable<MetadataReference> newReferences)
        {
            return WithReferences(newReferences);
        }

        protected override Compilation CommonWithAssemblyName(string? assemblyName)
        {
            return WithAssemblyName(assemblyName);
        }

        protected override IAssemblySymbol CommonAssembly
        {
            get { return this.Assembly.GetPublicSymbol(); }
        }

        protected override INamespaceSymbol CommonGlobalNamespace
        {
            get { return this.GlobalNamespace.GetPublicSymbol(); }
        }

        protected override CompilationOptions CommonOptions
        {
            get { return _options; }
        }

        protected override SemanticModel CommonGetSemanticModel(SyntaxTree syntaxTree, bool ignoreAccessibility)
        {
            return this.GetSemanticModel((SyntaxTree)syntaxTree, ignoreAccessibility);
        }

        protected override IEnumerable<SyntaxTree> CommonSyntaxTrees
        {
            get
            {
                return this.SyntaxTrees;
            }
        }

        protected override Compilation CommonAddSyntaxTrees(IEnumerable<SyntaxTree> trees)
        {
            return this.AddSyntaxTrees(trees);
        }

        protected override Compilation CommonRemoveSyntaxTrees(IEnumerable<SyntaxTree> trees)
        {
            return this.RemoveSyntaxTrees(trees);
        }

        protected override Compilation CommonRemoveAllSyntaxTrees()
        {
            return this.RemoveAllSyntaxTrees();
        }

        protected override Compilation CommonReplaceSyntaxTree(SyntaxTree oldTree, SyntaxTree? newTree)
        {
            return this.ReplaceSyntaxTree(oldTree, newTree);
        }

        protected override Compilation CommonWithOptions(CompilationOptions options)
        {
            return this.WithOptions((CSharpCompilationOptions)options);
        }

        protected override Compilation CommonWithScriptCompilationInfo(ScriptCompilationInfo? info)
        {
            return this.WithScriptCompilationInfo((CSharpScriptCompilationInfo?)info);
        }

        protected override bool CommonContainsSyntaxTree(SyntaxTree? syntaxTree)
        {
            return this.ContainsSyntaxTree(syntaxTree);
        }

        protected override ISymbol? CommonGetAssemblyOrModuleSymbol(MetadataReference reference)
        {
            return this.GetAssemblyOrModuleSymbol(reference).GetPublicSymbol();
        }

        protected override Compilation CommonClone()
        {
            return this.Clone();
        }

        protected override IModuleSymbol CommonSourceModule
        {
            get { return this.SourceModule.GetPublicSymbol(); }
        }

        private protected override INamedTypeSymbolInternal CommonGetSpecialType(SpecialType specialType)
        {
            return this.GetSpecialType(specialType);
        }

        protected override INamespaceSymbol? CommonGetCompilationNamespace(INamespaceSymbol namespaceSymbol)
        {
            return this.GetCompilationNamespace(namespaceSymbol).GetPublicSymbol();
        }

        protected override INamedTypeSymbol? CommonGetTypeByMetadataName(string metadataName)
        {
            return this.GetTypeByMetadataName(metadataName).GetPublicSymbol();
        }

        protected override INamedTypeSymbol? CommonScriptClass
        {
            get { return this.ScriptClass.GetPublicSymbol(); }
        }

        protected override IArrayTypeSymbol CommonCreateArrayTypeSymbol(ITypeSymbol elementType, int rank, CodeAnalysis.NullableAnnotation elementNullableAnnotation)
        {
            return CreateArrayTypeSymbol(elementType.EnsureCSharpSymbolOrNull(nameof(elementType)), rank, elementNullableAnnotation.ToInternalAnnotation()).GetPublicSymbol();
        }

        protected override IPointerTypeSymbol CommonCreatePointerTypeSymbol(ITypeSymbol elementType)
        {
            return CreatePointerTypeSymbol(elementType.EnsureCSharpSymbolOrNull(nameof(elementType)), elementType.NullableAnnotation.ToInternalAnnotation()).GetPublicSymbol();
        }

        protected override IFunctionPointerTypeSymbol CommonCreateFunctionPointerTypeSymbol(
            ITypeSymbol returnType,
            RefKind returnRefKind,
            ImmutableArray<ITypeSymbol> parameterTypes,
            ImmutableArray<RefKind> parameterRefKinds)
        {
            if (returnType is null)
            {
                throw new ArgumentNullException(nameof(returnType));
            }

            if (parameterTypes.IsDefault)
            {
                throw new ArgumentNullException(nameof(parameterTypes));
            }

            for (int i = 0; i < parameterTypes.Length; i++)
            {
                if (parameterTypes[i] is null)
                {
                    throw new ArgumentNullException($"{nameof(parameterTypes)}[{i}]");
                }
            }

            if (parameterRefKinds.IsDefault)
            {
                throw new ArgumentNullException(nameof(parameterRefKinds));
            }

            if (parameterRefKinds.Length != parameterTypes.Length)
            {
                // Given {0} parameter types and {1} parameter ref kinds. These must be the same.
                throw new ArgumentException(string.Format(CSharpResources.NotSameNumberParameterTypesAndRefKinds, parameterTypes.Length, parameterRefKinds.Length));
            }

            if (returnRefKind == RefKind.Out)
            {
                //'RefKind.Out' is not a valid ref kind for a return type.
                throw new ArgumentException(CSharpResources.OutIsNotValidForReturn);
            }

            var returnTypeWithAnnotations = TypeWithAnnotations.Create(returnType.EnsureCSharpSymbolOrNull(nameof(returnType)), returnType.NullableAnnotation.ToInternalAnnotation());
            var parameterTypesWithAnnotations = parameterTypes.SelectAsArray(
                type => TypeWithAnnotations.Create(type.EnsureCSharpSymbolOrNull(nameof(parameterTypes)), type.NullableAnnotation.ToInternalAnnotation()));

            return FunctionPointerTypeSymbol.CreateFromParts(returnTypeWithAnnotations, returnRefKind, parameterTypesWithAnnotations, parameterRefKinds, this).GetPublicSymbol();
        }

        protected override INamedTypeSymbol CommonCreateNativeIntegerTypeSymbol(bool signed)
        {
            return CreateNativeIntegerTypeSymbol(signed).GetPublicSymbol();
        }

        new internal NamedTypeSymbol CreateNativeIntegerTypeSymbol(bool signed)
        {
            return GetSpecialType(signed ? SpecialType.System_IntPtr : SpecialType.System_UIntPtr).AsNativeInteger();
        }

        protected override INamedTypeSymbol CommonCreateTupleTypeSymbol(
            ImmutableArray<ITypeSymbol> elementTypes,
            ImmutableArray<string?> elementNames,
            ImmutableArray<Location?> elementLocations,
            ImmutableArray<CodeAnalysis.NullableAnnotation> elementNullableAnnotations)
        {
            var typesBuilder = ArrayBuilder<TypeWithAnnotations>.GetInstance(elementTypes.Length);
            for (int i = 0; i < elementTypes.Length; i++)
            {
                ITypeSymbol typeSymbol = elementTypes[i];
                var elementType = typeSymbol.EnsureCSharpSymbolOrNull($"{nameof(elementTypes)}[{i}]");
                var annotation = (elementNullableAnnotations.IsDefault ? typeSymbol.NullableAnnotation : elementNullableAnnotations[i]).ToInternalAnnotation();
                typesBuilder.Add(TypeWithAnnotations.Create(elementType, annotation));
            }

            return NamedTypeSymbol.CreateTuple(
                locationOpt: null, // no location for the type declaration
                elementTypesWithAnnotations: typesBuilder.ToImmutableAndFree(),
                elementLocations: elementLocations,
                elementNames: elementNames,
                compilation: this,
                shouldCheckConstraints: false,
                includeNullability: false,
                errorPositions: default).GetPublicSymbol();
        }

        protected override INamedTypeSymbol CommonCreateTupleTypeSymbol(
            INamedTypeSymbol underlyingType,
            ImmutableArray<string?> elementNames,
            ImmutableArray<Location?> elementLocations,
            ImmutableArray<CodeAnalysis.NullableAnnotation> elementNullableAnnotations)
        {
            NamedTypeSymbol csharpUnderlyingTuple = underlyingType.EnsureCSharpSymbolOrNull(nameof(underlyingType));

            if (!csharpUnderlyingTuple.IsTupleTypeOfCardinality(out int cardinality))
            {
                throw new ArgumentException(CodeAnalysisResources.TupleUnderlyingTypeMustBeTupleCompatible, nameof(underlyingType));
            }

            elementNames = CheckTupleElementNames(cardinality, elementNames);
            CheckTupleElementLocations(cardinality, elementLocations);
            CheckTupleElementNullableAnnotations(cardinality, elementNullableAnnotations);

            var tupleType = NamedTypeSymbol.CreateTuple(
                csharpUnderlyingTuple, elementNames, elementLocations: elementLocations!);
            if (!elementNullableAnnotations.IsDefault)
            {
                tupleType = tupleType.WithElementTypes(
                    tupleType.TupleElementTypesWithAnnotations.ZipAsArray(
                        elementNullableAnnotations,
                        (t, a) => TypeWithAnnotations.Create(t.Type, a.ToInternalAnnotation())));
            }
            return tupleType.GetPublicSymbol();
        }

        protected override INamedTypeSymbol CommonCreateAnonymousTypeSymbol(
            ImmutableArray<ITypeSymbol> memberTypes,
            ImmutableArray<string> memberNames,
            ImmutableArray<Location> memberLocations,
            ImmutableArray<bool> memberIsReadOnly,
            ImmutableArray<CodeAnalysis.NullableAnnotation> memberNullableAnnotations)
        {
            for (int i = 0, n = memberTypes.Length; i < n; i++)
            {
                memberTypes[i].EnsureCSharpSymbolOrNull($"{nameof(memberTypes)}[{i}]");
            }

            if (!memberIsReadOnly.IsDefault && memberIsReadOnly.Any(v => !v))
            {
                throw new ArgumentException($"Non-ReadOnly members are not supported in C# anonymous types.");
            }

            var fields = ArrayBuilder<AnonymousTypeField>.GetInstance();

            for (int i = 0, n = memberTypes.Length; i < n; i++)
            {
                var type = memberTypes[i].GetSymbol();
                var name = memberNames[i];
                var location = memberLocations.IsDefault ? Location.None : memberLocations[i];
                var nullableAnnotation = memberNullableAnnotations.IsDefault ? NullableAnnotation.Oblivious : memberNullableAnnotations[i].ToInternalAnnotation();
                fields.Add(new AnonymousTypeField(name, location, TypeWithAnnotations.Create(type, nullableAnnotation)));
            }

            var descriptor = new AnonymousTypeDescriptor(fields.ToImmutableAndFree(), Location.None);

            return this.AnonymousTypeManager.ConstructAnonymousTypeSymbol(descriptor).GetPublicSymbol();
        }

        protected override ITypeSymbol CommonDynamicType
        {
            get { return DynamicType.GetPublicSymbol(); }
        }

        protected override INamedTypeSymbol CommonObjectType
        {
            get { return this.ObjectType.GetPublicSymbol(); }
        }

        protected override IMethodSymbol? CommonGetEntryPoint(CancellationToken cancellationToken)
        {
            return this.GetEntryPoint(cancellationToken).GetPublicSymbol();
        }

        internal override int CompareSourceLocations(Location loc1, Location loc2)
        {
            Debug.Assert(loc1.IsInSource);
            Debug.Assert(loc2.IsInSource);

            var comparison = CompareSyntaxTreeOrdering(loc1.SourceTree!, loc2.SourceTree!);
            if (comparison != 0)
            {
                return comparison;
            }

            return loc1.SourceSpan.Start - loc2.SourceSpan.Start;
        }

        internal override int CompareSourceLocations(SyntaxReference loc1, SyntaxReference loc2)
        {
            var comparison = CompareSyntaxTreeOrdering(loc1.SyntaxTree, loc2.SyntaxTree);
            if (comparison != 0)
            {
                return comparison;
            }

            return loc1.Span.Start - loc2.Span.Start;
        }

        /// <summary>
        /// Return true if there is a source declaration symbol name that meets given predicate.
        /// </summary>
        public override bool ContainsSymbolsWithName(Func<string, bool> predicate, SymbolFilter filter = SymbolFilter.TypeAndMember, CancellationToken cancellationToken = default)
        {
            if (predicate == null)
            {
                throw new ArgumentNullException(nameof(predicate));
            }

            if (filter == SymbolFilter.None)
            {
                throw new ArgumentException(CSharpResources.NoNoneSearchCriteria, nameof(filter));
            }

            return DeclarationTable.ContainsName(this.MergedRootDeclaration, predicate, filter, cancellationToken);
        }

        /// <summary>
        /// Return source declaration symbols whose name meets given predicate.
        /// </summary>
        public override IEnumerable<ISymbol> GetSymbolsWithName(Func<string, bool> predicate, SymbolFilter filter = SymbolFilter.TypeAndMember, CancellationToken cancellationToken = default)
        {
            if (predicate == null)
            {
                throw new ArgumentNullException(nameof(predicate));
            }

            if (filter == SymbolFilter.None)
            {
                throw new ArgumentException(CSharpResources.NoNoneSearchCriteria, nameof(filter));
            }

            return new PredicateSymbolSearcher(this, filter, predicate, cancellationToken).GetSymbolsWithName().GetPublicSymbols()!;
        }

#pragma warning disable RS0026 // Do not add multiple public overloads with optional parameters
        /// <summary>
        /// Return true if there is a source declaration symbol name that matches the provided name.
        /// This will be faster than <see cref="ContainsSymbolsWithName(Func{string, bool}, SymbolFilter, CancellationToken)"/>
        /// when predicate is just a simple string check.
        /// </summary>
        public override bool ContainsSymbolsWithName(string name, SymbolFilter filter = SymbolFilter.TypeAndMember, CancellationToken cancellationToken = default)
        {
            if (name == null)
            {
                throw new ArgumentNullException(nameof(name));
            }

            if (filter == SymbolFilter.None)
            {
                throw new ArgumentException(CSharpResources.NoNoneSearchCriteria, nameof(filter));
            }

            return DeclarationTable.ContainsName(this.MergedRootDeclaration, name, filter, cancellationToken);
        }

        /// <summary>
        /// Return source declaration symbols whose name matches the provided name.  This will be
        /// faster than <see cref="GetSymbolsWithName(Func{string, bool}, SymbolFilter,
        /// CancellationToken)"/> when predicate is just a simple string check.  <paramref
        /// name="name"/> is case sensitive.
        /// </summary>
        public override IEnumerable<ISymbol> GetSymbolsWithName(string name, SymbolFilter filter = SymbolFilter.TypeAndMember, CancellationToken cancellationToken = default)
        {
            return GetSymbolsWithNameCore(name, filter, cancellationToken).GetPublicSymbols()!;
        }

        internal IEnumerable<Symbol> GetSymbolsWithNameCore(string name, SymbolFilter filter = SymbolFilter.TypeAndMember, CancellationToken cancellationToken = default)
        {
            if (name == null)
            {
                throw new ArgumentNullException(nameof(name));
            }

            if (filter == SymbolFilter.None)
            {
                throw new ArgumentException(CSharpResources.NoNoneSearchCriteria, nameof(filter));
            }

            return new NameSymbolSearcher(this, filter, name, cancellationToken).GetSymbolsWithName();
        }
#pragma warning restore RS0026 // Do not add multiple public overloads with optional parameters

        #endregion

        /// <summary>
        /// Returns if the compilation has all of the members necessary to emit metadata about
        /// dynamic types.
        /// </summary>
        /// <returns></returns>
        internal bool HasDynamicEmitAttributes(BindingDiagnosticBag diagnostics, Location location)
        {
            return Binder.GetWellKnownTypeMember(this, WellKnownMember.System_Runtime_CompilerServices_DynamicAttribute__ctor, diagnostics, location) is object &&
                   Binder.GetWellKnownTypeMember(this, WellKnownMember.System_Runtime_CompilerServices_DynamicAttribute__ctorTransformFlags, diagnostics, location) is object;
        }

        internal bool HasTupleNamesAttributes(BindingDiagnosticBag diagnostics, Location location) =>
            Binder.GetWellKnownTypeMember(this, WellKnownMember.System_Runtime_CompilerServices_TupleElementNamesAttribute__ctorTransformNames, diagnostics, location) is object;

        /// <summary>
        /// Returns whether the compilation has the Boolean type and if it's good.
        /// </summary>
        /// <returns>Returns true if Boolean is present and healthy.</returns>
        internal bool CanEmitBoolean() => CanEmitSpecialType(SpecialType.System_Boolean);

        internal bool CanEmitSpecialType(SpecialType type)
        {
            var typeSymbol = GetSpecialType(type);
            var diagnostic = typeSymbol.GetUseSiteInfo().DiagnosticInfo;
            return (diagnostic == null) || (diagnostic.Severity != DiagnosticSeverity.Error);
        }

        internal bool EmitNullablePublicOnly
        {
            get
            {
                if (!_lazyEmitNullablePublicOnly.HasValue())
                {
                    bool value = SyntaxTrees.FirstOrDefault()?.Options?.Features?.ContainsKey("nullablePublicOnly") == true;
                    _lazyEmitNullablePublicOnly = value.ToThreeState();
                }
                return _lazyEmitNullablePublicOnly.Value();
            }
        }

        internal bool ShouldEmitNullableAttributes(Symbol symbol)
        {
            RoslynDebug.Assert(symbol is object);
            Debug.Assert(symbol.IsDefinition);

            if (symbol.ContainingModule != SourceModule)
            {
                return false;
            }

            if (!EmitNullablePublicOnly)
            {
                return true;
            }

            // For symbols that do not have explicit accessibility in metadata,
            // use the accessibility of the container.
            symbol = getExplicitAccessibilitySymbol(symbol);

            if (!AccessCheck.IsEffectivelyPublicOrInternal(symbol, out bool isInternal))
            {
                return false;
            }

            return !isInternal || SourceAssembly.InternalsAreVisible;

            static Symbol getExplicitAccessibilitySymbol(Symbol symbol)
            {
                while (true)
                {
                    switch (symbol.Kind)
                    {
                        case SymbolKind.Parameter:
                        case SymbolKind.TypeParameter:
                        case SymbolKind.Property:
                        case SymbolKind.Event:
                            symbol = symbol.ContainingSymbol;
                            break;
                        default:
                            return symbol;
                    }
                }
            }
        }

        internal override AnalyzerDriver CreateAnalyzerDriver(ImmutableArray<DiagnosticAnalyzer> analyzers, AnalyzerManager analyzerManager, SeverityFilter severityFilter)
        {
            Func<SyntaxNode, SyntaxKind> getKind = node => node.Kind();
            Func<SyntaxTrivia, bool> isComment = trivia => trivia.Kind() == SyntaxKind.SingleLineCommentTrivia || trivia.Kind() == SyntaxKind.MultiLineCommentTrivia;
            return new AnalyzerDriver<SyntaxKind>(analyzers, getKind, analyzerManager, severityFilter, isComment);
        }

        internal void SymbolDeclaredEvent(Symbol symbol)
        {
            EventQueue?.TryEnqueue(new SymbolDeclaredCompilationEvent(this, symbol.GetPublicSymbol()));
        }

<<<<<<< HEAD
=======
        internal override void SerializePdbEmbeddedCompilationOptions(BlobBuilder builder)
        {
            // LanguageVersion should already be mapped to a specific version
            Debug.Assert(LanguageVersion == LanguageVersion.MapSpecifiedToEffectiveVersion());
            WriteValue(CompilationOptionNames.LanguageVersion, LanguageVersion.ToDisplayString());

            if (Options.CheckOverflow)
            {
                WriteValue(CompilationOptionNames.Checked, Options.CheckOverflow.ToString());
            }

            if (Options.NullableContextOptions != NullableContextOptions.Disable)
            {
                WriteValue(CompilationOptionNames.Nullable, Options.NullableContextOptions.ToString());
            }

            if (Options.AllowUnsafe)
            {
                WriteValue(CompilationOptionNames.Unsafe, Options.AllowUnsafe.ToString());
            }

            var preprocessorSymbols = GetPreprocessorSymbols();
            if (preprocessorSymbols.Any())
            {
                WriteValue(CompilationOptionNames.Define, string.Join(",", preprocessorSymbols));
            }

            void WriteValue(string key, string value)
            {
                builder.WriteUTF8(key);
                builder.WriteByte(0);
                builder.WriteUTF8(value);
                builder.WriteByte(0);
            }
        }

        private ImmutableArray<string> GetPreprocessorSymbols()
        {
            CSharpSyntaxTree firstTree = (CSharpSyntaxTree)SyntaxTrees.FirstOrDefault();

            if (firstTree is null)
            {
                return ImmutableArray<string>.Empty;
            }

            return firstTree.Options.PreprocessorSymbolNames.ToImmutableArray();
        }

        /// <summary>
        /// Determine if enum arrays can be initialized using block initialization.
        /// </summary>
        /// <returns>True if it's safe to use block initialization for enum arrays.</returns>
        /// <remarks>
        /// In NetFx 4.0, block array initializers do not work on all combinations of {32/64 X Debug/Retail} when array elements are enums.
        /// This is fixed in 4.5 thus enabling block array initialization for a very common case.
        /// We look for the presence of <see cref="System.Runtime.GCLatencyMode.SustainedLowLatency"/> which was introduced in .NET Framework 4.5
        /// </remarks>
        internal bool EnableEnumArrayBlockInitialization
        {
            get
            {
                var sustainedLowLatency = GetWellKnownTypeMember(WellKnownMember.System_Runtime_GCLatencyMode__SustainedLowLatency);
                return sustainedLowLatency != null && sustainedLowLatency.ContainingAssembly == Assembly.CorLibrary;
            }
        }

>>>>>>> 29542b0a
        private abstract class AbstractSymbolSearcher
        {
            private readonly PooledDictionary<Declaration, NamespaceOrTypeSymbol> _cache;
            private readonly CSharpCompilation _compilation;
            private readonly bool _includeNamespace;
            private readonly bool _includeType;
            private readonly bool _includeMember;
            private readonly CancellationToken _cancellationToken;

            protected AbstractSymbolSearcher(
                CSharpCompilation compilation, SymbolFilter filter, CancellationToken cancellationToken)
            {
                _cache = PooledDictionary<Declaration, NamespaceOrTypeSymbol>.GetInstance();

                _compilation = compilation;

                _includeNamespace = (filter & SymbolFilter.Namespace) == SymbolFilter.Namespace;
                _includeType = (filter & SymbolFilter.Type) == SymbolFilter.Type;
                _includeMember = (filter & SymbolFilter.Member) == SymbolFilter.Member;

                _cancellationToken = cancellationToken;
            }

            protected abstract bool Matches(string name);
            protected abstract bool ShouldCheckTypeForMembers(MergedTypeDeclaration current);

            public IEnumerable<Symbol> GetSymbolsWithName()
            {
                var result = new HashSet<Symbol>();
                var spine = ArrayBuilder<MergedNamespaceOrTypeDeclaration>.GetInstance();

                AppendSymbolsWithName(spine, _compilation.MergedRootDeclaration, result);

                spine.Free();
                _cache.Free();
                return result;
            }

            private void AppendSymbolsWithName(
                ArrayBuilder<MergedNamespaceOrTypeDeclaration> spine, MergedNamespaceOrTypeDeclaration current,
                HashSet<Symbol> set)
            {
                if (current.Kind == DeclarationKind.Namespace)
                {
                    if (_includeNamespace && Matches(current.Name))
                    {
                        var container = GetSpineSymbol(spine);
                        var symbol = GetSymbol(container, current);
                        if (symbol != null)
                        {
                            set.Add(symbol);
                        }
                    }
                }
                else
                {
                    if (_includeType && Matches(current.Name))
                    {
                        var container = GetSpineSymbol(spine);
                        var symbol = GetSymbol(container, current);
                        if (symbol != null)
                        {
                            set.Add(symbol);
                        }
                    }

                    if (_includeMember)
                    {
                        var typeDeclaration = (MergedTypeDeclaration)current;
                        if (ShouldCheckTypeForMembers(typeDeclaration))
                        {
                            AppendMemberSymbolsWithName(spine, typeDeclaration, set);
                        }
                    }
                }

                spine.Add(current);

                foreach (var child in current.Children)
                {
                    if (child is MergedNamespaceOrTypeDeclaration mergedNamespaceOrType)
                    {
                        if (_includeMember || _includeType || child.Kind == DeclarationKind.Namespace)
                        {
                            AppendSymbolsWithName(spine, mergedNamespaceOrType, set);
                        }
                    }
                }

                // pop last one
                spine.RemoveAt(spine.Count - 1);
            }

            private void AppendMemberSymbolsWithName(
                ArrayBuilder<MergedNamespaceOrTypeDeclaration> spine, MergedTypeDeclaration current, HashSet<Symbol> set)
            {
                _cancellationToken.ThrowIfCancellationRequested();
                spine.Add(current);

                var container = GetSpineSymbol(spine);
                if (container != null)
                {
                    foreach (var member in container.GetMembers())
                    {
                        if (!member.IsTypeOrTypeAlias() &&
                            (member.CanBeReferencedByName || member.IsExplicitInterfaceImplementation() || member.IsIndexer()) &&
                            Matches(member.Name))
                        {
                            set.Add(member);
                        }
                    }
                }

                spine.RemoveAt(spine.Count - 1);
            }

            protected NamespaceOrTypeSymbol? GetSpineSymbol(ArrayBuilder<MergedNamespaceOrTypeDeclaration> spine)
            {
                if (spine.Count == 0)
                {
                    return null;
                }

                var symbol = GetCachedSymbol(spine[spine.Count - 1]);
                if (symbol != null)
                {
                    return symbol;
                }

                NamespaceOrTypeSymbol? current = _compilation.GlobalNamespace;
                for (var i = 1; i < spine.Count; i++)
                {
                    current = GetSymbol(current, spine[i]);
                }

                return current;
            }

            private NamespaceOrTypeSymbol? GetCachedSymbol(MergedNamespaceOrTypeDeclaration declaration)
                => _cache.TryGetValue(declaration, out NamespaceOrTypeSymbol? symbol)
                        ? symbol
                        : null;

            private NamespaceOrTypeSymbol? GetSymbol(NamespaceOrTypeSymbol? container, MergedNamespaceOrTypeDeclaration declaration)
            {
                if (container == null)
                {
                    return _compilation.GlobalNamespace;
                }

                if (declaration.Kind == DeclarationKind.Namespace)
                {
                    AddCache(container.GetMembers(declaration.Name).OfType<NamespaceOrTypeSymbol>());
                }
                else
                {
                    AddCache(container.GetTypeMembers(declaration.Name));
                }

                return GetCachedSymbol(declaration);
            }

            private void AddCache(IEnumerable<NamespaceOrTypeSymbol> symbols)
            {
                foreach (var symbol in symbols)
                {
                    var mergedNamespace = symbol as MergedNamespaceSymbol;
                    if (mergedNamespace != null)
                    {
                        _cache[mergedNamespace.ConstituentNamespaces.OfType<SourceNamespaceSymbol>().First().MergedDeclaration] = symbol;
                        continue;
                    }

                    var sourceNamespace = symbol as SourceNamespaceSymbol;
                    if (sourceNamespace != null)
                    {
                        _cache[sourceNamespace.MergedDeclaration] = sourceNamespace;
                        continue;
                    }

                    var sourceType = symbol as SourceMemberContainerTypeSymbol;
                    if (sourceType is object)
                    {
                        _cache[sourceType.MergedDeclaration] = sourceType;
                    }
                }
            }
        }

        private class PredicateSymbolSearcher : AbstractSymbolSearcher
        {
            private readonly Func<string, bool> _predicate;

            public PredicateSymbolSearcher(
                CSharpCompilation compilation, SymbolFilter filter, Func<string, bool> predicate, CancellationToken cancellationToken)
                : base(compilation, filter, cancellationToken)
            {
                _predicate = predicate;
            }

            protected override bool ShouldCheckTypeForMembers(MergedTypeDeclaration current)
            {
                // Note: this preserves the behavior the compiler has always had when a predicate
                // is passed in.  We could potentially be smarter by checking the predicate
                // against the list of member names in the type declaration first.
                return true;
            }

            protected override bool Matches(string name)
                => _predicate(name);
        }

        private class NameSymbolSearcher : AbstractSymbolSearcher
        {
            private readonly string _name;

            public NameSymbolSearcher(
                CSharpCompilation compilation, SymbolFilter filter, string name, CancellationToken cancellationToken)
                : base(compilation, filter, cancellationToken)
            {
                _name = name;
            }

            protected override bool ShouldCheckTypeForMembers(MergedTypeDeclaration current)
            {
                foreach (SingleTypeDeclaration typeDecl in current.Declarations)
                {
                    if (typeDecl.MemberNames.Contains(_name))
                    {
                        return true;
                    }
                }

                return false;
            }

            protected override bool Matches(string name)
                => _name == name;
        }
    }
}<|MERGE_RESOLUTION|>--- conflicted
+++ resolved
@@ -16,11 +16,7 @@
 using System.Reflection.Metadata;
 using System.Threading;
 using System.Threading.Tasks;
-<<<<<<< HEAD
-using Microsoft.CodeAnalysis;
-=======
 using Microsoft.Cci;
->>>>>>> 29542b0a
 using Microsoft.CodeAnalysis.CodeGen;
 using Microsoft.CodeAnalysis.CSharp.Emit;
 using Microsoft.CodeAnalysis.CSharp.Symbols;
@@ -62,7 +58,9 @@
         private readonly Lazy<AliasSymbol> _globalNamespaceAlias;  // alias symbol used to resolve "global::".
         private readonly Lazy<ImplicitNamedTypeSymbol?> _scriptClass;
 
-<<<<<<< HEAD
+        // The type of host object model if available.
+        private TypeSymbol? _lazyHostObjectTypeSymbol;
+
         /// <summary>
         /// All imports (using directives and extern aliases) in syntax trees in this compilation.
         /// NOTE: We need to de-dup since the Imports objects that populate the list may be GC'd
@@ -70,15 +68,6 @@
         /// Values are the sets of dependencies for corresponding directives.
         /// </summary>
         private ConcurrentDictionary<ImportInfo, ImmutableArray<AssemblySymbol>>? _lazyImportInfos;
-=======
-        // The type of host object model if available.
-        private TypeSymbol? _lazyHostObjectTypeSymbol;
-
-        // All imports (using directives and extern aliases) in syntax trees in this compilation.
-        // NOTE: We need to de-dup since the Imports objects that populate the list may be GC'd
-        // and re-created.
-        private ConcurrentSet<ImportInfo>? _lazyImportInfos;
->>>>>>> 29542b0a
 
         // Cache the CLS diagnostics for the whole compilation so they aren't computed repeatedly.
         // NOTE: Presently, we do not cache the per-tree diagnostics.
@@ -3715,8 +3704,6 @@
             EventQueue?.TryEnqueue(new SymbolDeclaredCompilationEvent(this, symbol.GetPublicSymbol()));
         }
 
-<<<<<<< HEAD
-=======
         internal override void SerializePdbEmbeddedCompilationOptions(BlobBuilder builder)
         {
             // LanguageVersion should already be mapped to a specific version
@@ -3783,7 +3770,6 @@
             }
         }
 
->>>>>>> 29542b0a
         private abstract class AbstractSymbolSearcher
         {
             private readonly PooledDictionary<Declaration, NamespaceOrTypeSymbol> _cache;
