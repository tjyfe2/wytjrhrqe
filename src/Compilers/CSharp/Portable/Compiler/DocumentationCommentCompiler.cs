﻿// Licensed to the .NET Foundation under one or more agreements.
// The .NET Foundation licenses this file to you under the MIT license.
// See the LICENSE file in the project root for more information.

#nullable disable

using System;
using System.Collections.Generic;
using System.Collections.Immutable;
using System.Diagnostics;
using System.Globalization;
using System.IO;
using System.Reflection;
using System.Resources;
using System.Text;
using System.Threading;
using System.Xml;
using Microsoft.CodeAnalysis.Collections;
using Microsoft.CodeAnalysis.CSharp.Symbols;
using Microsoft.CodeAnalysis.CSharp.Syntax;
using Microsoft.CodeAnalysis.PooledObjects;
using Microsoft.CodeAnalysis.Text;
using Roslyn.Utilities;

namespace Microsoft.CodeAnalysis.CSharp
{
    /// <summary>
    /// Traverses the symbol table processing XML documentation comments and optionally writing them to
    /// a provided stream.
    /// </summary>
    internal partial class DocumentationCommentCompiler : CSharpSymbolVisitor
    {
        private readonly string _assemblyName;
        private readonly CSharpCompilation _compilation;
        private readonly TextWriter _writer; //never write directly - always use a helper
        private readonly SyntaxTree _filterTree; //if not null, limit analysis to types residing in this tree
        private readonly TextSpan? _filterSpanWithinTree; //if filterTree and filterSpanWithinTree is not null, limit analysis to types residing within this span in the filterTree.
        private readonly bool _processIncludes;
        private readonly bool _isForSingleSymbol; //minor differences in behavior between batch case and API case.
        private readonly BindingDiagnosticBag _diagnostics;
        private readonly CancellationToken _cancellationToken;

        private SyntaxNodeLocationComparer _lazyComparer;
        private DocumentationCommentIncludeCache _includedFileCache;

        private int _indentDepth;

        private Stack<TemporaryStringBuilder> _temporaryStringBuilders;

        private DocumentationCommentCompiler(
            string assemblyName,
            CSharpCompilation compilation,
            TextWriter writer,
            SyntaxTree filterTree,
            TextSpan? filterSpanWithinTree,
            bool processIncludes,
            bool isForSingleSymbol,
            BindingDiagnosticBag diagnostics,
            CancellationToken cancellationToken)
        {
            _assemblyName = assemblyName;

            _compilation = compilation;
            _writer = writer;
            _filterTree = filterTree;
            _filterSpanWithinTree = filterSpanWithinTree;
            _processIncludes = processIncludes;
            _isForSingleSymbol = isForSingleSymbol;
            _diagnostics = diagnostics;
            _cancellationToken = cancellationToken;
        }

        /// <summary>
        /// Traverses the symbol table processing XML documentation comments and optionally writing them to
        /// a provided stream.
        /// </summary>
        /// <param name="compilation">Compilation that owns the symbol table.</param>
        /// <param name="assemblyName">Assembly name override, if specified. Otherwise the <see cref="ISymbol.Name"/> of the source assembly is used.</param>
        /// <param name="xmlDocStream">Stream to which XML will be written, if specified.</param>
        /// <param name="diagnostics">Will be supplemented with documentation comment diagnostics.</param>
        /// <param name="cancellationToken">To stop traversing the symbol table early.</param>
        /// <param name="filterTree">Only report diagnostics from this syntax tree, if non-null.</param>
        /// <param name="filterSpanWithinTree">If <paramref name="filterTree"/> and filterSpanWithinTree is non-null, report diagnostics within this span in the <paramref name="filterTree"/>.</param>
#nullable enable
<<<<<<< HEAD
        public static void WriteDocumentationCommentXml(CSharpCompilation compilation, string? assemblyName, Stream? xmlDocStream, BindingDiagnosticBag diagnostics, CancellationToken cancellationToken, SyntaxTree? filterTree = null, TextSpan? filterSpanWithinTree = null)
#nullable restore
=======
        public static void WriteDocumentationCommentXml(CSharpCompilation compilation, string? assemblyName, Stream? xmlDocStream, DiagnosticBag diagnostics, CancellationToken cancellationToken, SyntaxTree? filterTree = null, TextSpan? filterSpanWithinTree = null)
#nullable disable
>>>>>>> 1afc0cf9
        {
            StreamWriter writer = null;
            if (xmlDocStream != null && xmlDocStream.CanWrite)
            {
                writer = new StreamWriter(
                    stream: xmlDocStream,
                    encoding: new UTF8Encoding(encoderShouldEmitUTF8Identifier: false, throwOnInvalidBytes: false),
                    bufferSize: 0x400, // Default.
                    leaveOpen: true); // Don't close caller's stream.
            }

            try
            {
                using (writer)
                {
                    var compiler = new DocumentationCommentCompiler(assemblyName ?? compilation.SourceAssembly.Name, compilation, writer, filterTree, filterSpanWithinTree,
                        processIncludes: true, isForSingleSymbol: false, diagnostics: diagnostics, cancellationToken: cancellationToken);
                    compiler.Visit(compilation.SourceAssembly.GlobalNamespace);
                    Debug.Assert(compiler._indentDepth == 0);
                    writer?.Flush();
                }
            }
            catch (Exception e)
            {
                diagnostics.Add(ErrorCode.ERR_DocFileGen, Location.None, e.Message);
            }

            if (diagnostics.DiagnosticBag is DiagnosticBag diagnosticBag)
            {
                if (filterTree != null)
                {
                    // Will respect the DocumentationMode.
                    UnprocessedDocumentationCommentFinder.ReportUnprocessed(filterTree, filterSpanWithinTree, diagnosticBag, cancellationToken);
                }
                else
                {
                    foreach (SyntaxTree tree in compilation.SyntaxTrees)
                    {
                        // Will respect the DocumentationMode.
                        UnprocessedDocumentationCommentFinder.ReportUnprocessed(tree, null, diagnosticBag, cancellationToken);
                    }
                }
            }
        }

        /// <summary>
        /// Gets the XML that would be written to the documentation comment file for this assembly.
        /// </summary>
        /// <param name="symbol">The symbol for which to retrieve documentation comments.</param>
        /// <param name="processIncludes">True to treat includes as semantically meaningful (pull in contents from other files and bind crefs, etc).</param>
        /// <param name="cancellationToken">To stop traversing the symbol table early.</param>
        internal static string GetDocumentationCommentXml(Symbol symbol, bool processIncludes, CancellationToken cancellationToken)
        {
            Debug.Assert(
                symbol.Kind == SymbolKind.Event ||
                symbol.Kind == SymbolKind.Field ||
                symbol.Kind == SymbolKind.Method ||
                symbol.Kind == SymbolKind.NamedType ||
                symbol.Kind == SymbolKind.Property);

            CSharpCompilation compilation = symbol.DeclaringCompilation;
            Debug.Assert(compilation != null);

            PooledStringBuilder pooled = PooledStringBuilder.GetInstance();
            StringWriter writer = new StringWriter(pooled.Builder);

            var compiler = new DocumentationCommentCompiler(
                assemblyName: null,
                compilation: compilation,
                writer: writer,
                filterTree: null,
                filterSpanWithinTree: null,
                processIncludes: processIncludes,
                isForSingleSymbol: true,
                diagnostics: BindingDiagnosticBag.Discarded,
                cancellationToken: cancellationToken);
            compiler.Visit(symbol);
            Debug.Assert(compiler._indentDepth == 0);

            writer.Dispose();
            return pooled.ToStringAndFree();
        }

        /// <summary>
        /// Write header, descend into members, and write footer.
        /// </summary>
        public override void VisitNamespace(NamespaceSymbol symbol)
        {
            _cancellationToken.ThrowIfCancellationRequested();

            if (symbol.IsGlobalNamespace)
            {
                Debug.Assert(_assemblyName != null);

                WriteLine("<?xml version=\"1.0\"?>");
                WriteLine("<doc>");
                Indent();

                if (!_compilation.Options.OutputKind.IsNetModule())
                {
                    WriteLine("<assembly>");
                    Indent();
                    WriteLine("<name>{0}</name>", _assemblyName);
                    Unindent();
                    WriteLine("</assembly>");
                }

                WriteLine("<members>");
                Indent();
            }

            Debug.Assert(!_isForSingleSymbol);
            foreach (var s in symbol.GetMembers())
            {
                _cancellationToken.ThrowIfCancellationRequested();
                s.Accept(this);
            }

            if (symbol.IsGlobalNamespace)
            {
                Unindent();
                WriteLine("</members>");
                Unindent();
                WriteLine("</doc>");
            }
        }

        /// <summary>
        /// Write own documentation comments and then descend into members.
        /// </summary>
        public override void VisitNamedType(NamedTypeSymbol symbol)
        {
            _cancellationToken.ThrowIfCancellationRequested();

            if (_filterTree != null && !symbol.IsDefinedInSourceTree(_filterTree, _filterSpanWithinTree))
            {
                return;
            }

            DefaultVisit(symbol);

            if (!_isForSingleSymbol)
            {
                foreach (Symbol member in symbol.GetMembers())
                {
                    _cancellationToken.ThrowIfCancellationRequested();
                    member.Accept(this);
                }
            }
        }

        /// <summary>
        /// Compile documentation comments on the symbol and write them to the stream if one is provided.
        /// </summary>
        public override void DefaultVisit(Symbol symbol)
        {
            _cancellationToken.ThrowIfCancellationRequested();

            if (ShouldSkip(symbol))
            {
                return;
            }

            if (_filterTree != null && !symbol.IsDefinedInSourceTree(_filterTree, _filterSpanWithinTree))
            {
                return;
            }

            bool isPartialMethodDefinitionPart = symbol.IsPartialDefinition(); // CONSIDER: ignore this if isForSingleSymbol?
            if (isPartialMethodDefinitionPart)
            {
                MethodSymbol implementationPart = ((MethodSymbol)symbol).PartialImplementationPart;
                if ((object)implementationPart != null)
                {
                    Visit(implementationPart);
                }
            }

            DocumentationMode maxDocumentationMode;
            ImmutableArray<DocumentationCommentTriviaSyntax> docCommentNodes;
            if (!TryGetDocumentationCommentNodes(symbol, out maxDocumentationMode, out docCommentNodes))
            {
                // If the XML in any of the doc comments is invalid, skip all further processing (for this symbol) and 
                // just write a comment saying that info was lost for this symbol.
                string message = ErrorFacts.GetMessage(MessageID.IDS_XMLIGNORED, CultureInfo.CurrentUICulture);
                WriteLine(string.Format(CultureInfo.CurrentUICulture, message, symbol.GetDocumentationCommentId()));
                return;
            }

            // If there are no doc comments, then no further work is required (other than to report a diagnostic if one is required).
            if (docCommentNodes.IsEmpty)
            {
                if (maxDocumentationMode >= DocumentationMode.Diagnose && RequiresDocumentationComment(symbol))
                {
                    // Report the error at a location in the tree that was parsing doc comments.
                    Location location = GetLocationInTreeReportingDocumentationCommentDiagnostics(symbol);
                    if (location != null)
                    {
                        _diagnostics.Add(ErrorCode.WRN_MissingXMLComment, location, symbol);
                    }
                }
                return;
            }

            _cancellationToken.ThrowIfCancellationRequested();

            bool reportParameterOrTypeParameterDiagnostics = GetLocationInTreeReportingDocumentationCommentDiagnostics(symbol) != null;

            string withUnprocessedIncludes;
            bool haveParseError;
            HashSet<TypeParameterSymbol> documentedTypeParameters;
            HashSet<ParameterSymbol> documentedParameters;
            ImmutableArray<CSharpSyntaxNode> includeElementNodes;
            if (!TryProcessDocumentationCommentTriviaNodes(
                    symbol,
                    isPartialMethodDefinitionPart,
                    docCommentNodes,
                    reportParameterOrTypeParameterDiagnostics,
                    out withUnprocessedIncludes,
                    out haveParseError,
                    out documentedTypeParameters,
                    out documentedParameters,
                    out includeElementNodes))
            {
                return;
            }

            if (haveParseError)
            {
                // If the XML in any of the doc comments is invalid, skip all further processing (for this symbol) and 
                // just write a comment saying that info was lost for this symbol.
                string message = ErrorFacts.GetMessage(MessageID.IDS_XMLIGNORED, CultureInfo.CurrentUICulture);
                WriteLine(string.Format(CultureInfo.CurrentUICulture, message, symbol.GetDocumentationCommentId()));
                return;
            }

            // If there are no include elements, then there's nothing to expand.
            if (!includeElementNodes.IsDefaultOrEmpty)
            {
                _cancellationToken.ThrowIfCancellationRequested();

                // NOTE: we are expanding include elements AFTER formatting the comment, since the included text is pure
                // XML, not XML mixed with documentation comment trivia (e.g. ///).  If we expanded them before formatting,
                // the formatting engine would have trouble determining what prefix to remove from each line.
                TextWriter expanderWriter = isPartialMethodDefinitionPart ? null : _writer; // Don't actually write partial method definition parts.
                IncludeElementExpander.ProcessIncludes(withUnprocessedIncludes, symbol, includeElementNodes,
                    _compilation, ref documentedParameters, ref documentedTypeParameters, ref _includedFileCache, expanderWriter, _diagnostics, _cancellationToken);
            }
            else if (_writer != null && !isPartialMethodDefinitionPart)
            {
                // CONSIDER: The output would look a little different if we ran the XDocument through an XmlWriter.  In particular, 
                // formatting inside tags (e.g. <__tag___attr__=__"value"__>) would be normalized.  Whitespace in elements would
                // (or should) not be affected.  If we decide that this difference matters, we can run the XDocument through an XmlWriter.
                // Otherwise, just writing out the string saves a bunch of processing and does a better job of preserving whitespace.
                Write(withUnprocessedIncludes);
            }

            if (reportParameterOrTypeParameterDiagnostics)
            {
                _cancellationToken.ThrowIfCancellationRequested();

                if (documentedParameters != null)
                {
                    foreach (ParameterSymbol parameter in GetParameters(symbol))
                    {
                        if (!documentedParameters.Contains(parameter))
                        {
                            Location location = parameter.Locations[0];
                            Debug.Assert(location.SourceTree.ReportDocumentationCommentDiagnostics()); //Should be the same tree as for the symbol.

                            // NOTE: parameter name, since the parameter would be displayed as just its type.
                            _diagnostics.Add(ErrorCode.WRN_MissingParamTag, location, parameter.Name, symbol);
                        }
                    }
                }

                if (documentedTypeParameters != null)
                {
                    foreach (TypeParameterSymbol typeParameter in GetTypeParameters(symbol))
                    {
                        if (!documentedTypeParameters.Contains(typeParameter))
                        {
                            Location location = typeParameter.Locations[0];
                            Debug.Assert(location.SourceTree.ReportDocumentationCommentDiagnostics()); //Should be the same tree as for the symbol.

                            _diagnostics.Add(ErrorCode.WRN_MissingTypeParamTag, location, typeParameter, symbol);
                        }
                    }
                }
            }
        }

        private static bool ShouldSkip(Symbol symbol)
        {
            return symbol.IsImplicitlyDeclared || symbol.IsAccessor() || symbol is SynthesizedSimpleProgramEntryPointSymbol || symbol is SimpleProgramNamedTypeSymbol;
        }

        /// <summary>
        /// Loop over the DocumentationCommentTriviaSyntaxes.  Gather
        ///   1) concatenated XML, as a string;
        ///   2) whether or not the XML is valid;
        ///   3) set of type parameters covered by &lt;typeparam&gt; elements;
        ///   4) set of parameters covered by &lt;param&gt; elements;
        ///   5) list of &lt;include&gt; elements, as SyntaxNodes.
        /// </summary>
        /// <returns>True, if at least one documentation comment was processed; false, otherwise.</returns>
        /// <remarks>This was factored out for clarity, not because it's reusable.</remarks>
        private bool TryProcessDocumentationCommentTriviaNodes(
            Symbol symbol,
            bool isPartialMethodDefinitionPart,
            ImmutableArray<DocumentationCommentTriviaSyntax> docCommentNodes,
            bool reportParameterOrTypeParameterDiagnostics,
            out string withUnprocessedIncludes,
            out bool haveParseError,
            out HashSet<TypeParameterSymbol> documentedTypeParameters,
            out HashSet<ParameterSymbol> documentedParameters,
            out ImmutableArray<CSharpSyntaxNode> includeElementNodes)
        {
            Debug.Assert(!docCommentNodes.IsDefaultOrEmpty);

            bool processedDocComment = false; // Even if there are DocumentationCommentTriviaSyntax, we may not need to process any of them.

            ArrayBuilder<CSharpSyntaxNode> includeElementNodesBuilder = null;

            documentedParameters = null;
            documentedTypeParameters = null;

            // Saw an XmlException while parsing one of the DocumentationCommentTriviaSyntax nodes.
            haveParseError = false;

            // We're doing substitution and formatting per-trivia, rather than per-symbol,
            // because a single symbol can have both single-line and multi-line style
            // doc comments.
            foreach (DocumentationCommentTriviaSyntax trivia in docCommentNodes)
            {
                _cancellationToken.ThrowIfCancellationRequested();

                bool reportDiagnosticsForCurrentTrivia = trivia.SyntaxTree.ReportDocumentationCommentDiagnostics();

                if (!processedDocComment)
                {
                    // Since we have to throw away all the parts if any part is bad, we need to write to an intermediate temp.
                    BeginTemporaryString();

                    if (_processIncludes)
                    {
                        includeElementNodesBuilder = ArrayBuilder<CSharpSyntaxNode>.GetInstance();
                    }

                    // We DO want to write out partial method definition parts if we're processing includes
                    // because we need to have XML to process.
                    if (!isPartialMethodDefinitionPart || _processIncludes)
                    {
                        WriteLine("<member name=\"{0}\">", symbol.GetDocumentationCommentId());
                        Indent();
                    }

                    processedDocComment = true;
                }

                // Will respect the DocumentationMode.
                string substitutedText = DocumentationCommentWalker.GetSubstitutedText(_compilation, _diagnostics, symbol, trivia,
                    includeElementNodesBuilder, ref documentedParameters, ref documentedTypeParameters);

                string formattedXml = FormatComment(substitutedText);

                // It would be preferable to just parse the concatenated XML at the end of the loop (we wouldn't have
                // to wrap it in a root element and we wouldn't have to reparse in the IncludeElementExpander), but
                // then we wouldn't know whether or where to report a diagnostic.
                XmlException e = XmlDocumentationCommentTextReader.ParseAndGetException(formattedXml);
                if (e != null)
                {
                    haveParseError = true;
                    if (reportDiagnosticsForCurrentTrivia)
                    {
                        Location location = new SourceLocation(trivia.SyntaxTree, new TextSpan(trivia.SpanStart, 0));
                        _diagnostics.Add(ErrorCode.WRN_XMLParseError, location, GetDescription(e));
                    }
                }

                // For partial methods, all parts are validated, but only the implementation part is written to the XML stream.
                if (!isPartialMethodDefinitionPart || _processIncludes)
                {
                    // This string already has indentation and line breaks, so don't call WriteLine - just write the text directly.
                    Write(formattedXml);
                }
            }

            if (!processedDocComment)
            {
                withUnprocessedIncludes = null;
                includeElementNodes = default(ImmutableArray<CSharpSyntaxNode>);

                return false;
            }

            if (!isPartialMethodDefinitionPart || _processIncludes)
            {
                Unindent();
                WriteLine("</member>");
            }

            // Free the temp.
            withUnprocessedIncludes = GetAndEndTemporaryString();

            // Free the builder, even if there was an error.
            includeElementNodes = _processIncludes ? includeElementNodesBuilder.ToImmutableAndFree() : default(ImmutableArray<CSharpSyntaxNode>);

            return true;
        }

        private static Location GetLocationInTreeReportingDocumentationCommentDiagnostics(Symbol symbol)
        {
            foreach (Location location in symbol.Locations)
            {
                if (location.SourceTree.ReportDocumentationCommentDiagnostics())
                {
                    return location;
                }
            }
            return null;
        }

        /// <remarks>
        /// Similar to SymbolExtensions.GetParameters, but returns empty for unsupported symbols
        /// and handles delegates.
        /// </remarks>
        private static ImmutableArray<ParameterSymbol> GetParameters(Symbol symbol)
        {
            switch (symbol.Kind)
            {
                case SymbolKind.NamedType:
                    MethodSymbol delegateInvoke = ((NamedTypeSymbol)symbol).DelegateInvokeMethod;
                    if ((object)delegateInvoke != null)
                    {
                        return delegateInvoke.Parameters;
                    }
                    break;
                case SymbolKind.Method:
                case SymbolKind.Property:
                case SymbolKind.Event:
                    return symbol.GetParameters();
            }

            return ImmutableArray<ParameterSymbol>.Empty;
        }

        /// <remarks>
        /// Similar to SymbolExtensions.GetMemberTypeParameters, but returns empty for unsupported symbols.
        /// </remarks>
        private static ImmutableArray<TypeParameterSymbol> GetTypeParameters(Symbol symbol)
        {
            switch (symbol.Kind)
            {
                case SymbolKind.Method:
                case SymbolKind.NamedType:
                case SymbolKind.ErrorType:
                    return symbol.GetMemberTypeParameters();
            }

            return ImmutableArray<TypeParameterSymbol>.Empty;
        }

        /// <summary>
        /// A symbol requires a documentation comment if it was explicitly declared and
        /// will be visible outside the current assembly (ignoring InternalsVisibleTo).
        /// Exception: accessors do not require doc comments.
        /// </summary>
        private static bool RequiresDocumentationComment(Symbol symbol)
        {
            Debug.Assert((object)symbol != null);

            if (ShouldSkip(symbol))
            {
                return false;
            }

            while ((object)symbol != null)
            {
                switch (symbol.DeclaredAccessibility)
                {
                    case Accessibility.Public:
                    case Accessibility.Protected:
                    case Accessibility.ProtectedOrInternal:
                        symbol = symbol.ContainingType;
                        break;
                    default:
                        return false;
                }
            }

            return true;
        }

        /// <summary>
        /// Get all of the DocumentationCommentTriviaSyntax associated with any declaring syntax of the
        /// given symbol (except for partial methods, which only consider the part with the body).
        /// </summary>
        /// <returns>True if the nodes are all valid XML.</returns>
        private bool TryGetDocumentationCommentNodes(Symbol symbol, out DocumentationMode maxDocumentationMode, out ImmutableArray<DocumentationCommentTriviaSyntax> nodes)
        {
            maxDocumentationMode = DocumentationMode.None;
            nodes = default(ImmutableArray<DocumentationCommentTriviaSyntax>);

            ArrayBuilder<DocumentationCommentTriviaSyntax> builder = null;
            var diagnosticBag = _diagnostics.DiagnosticBag ?? DiagnosticBag.GetInstance();

            foreach (SyntaxReference reference in symbol.DeclaringSyntaxReferences)
            {
                DocumentationMode currDocumentationMode = reference.SyntaxTree.Options.DocumentationMode;
                maxDocumentationMode = currDocumentationMode > maxDocumentationMode ? currDocumentationMode : maxDocumentationMode;

                ImmutableArray<DocumentationCommentTriviaSyntax> triviaList = SourceDocumentationCommentUtils.GetDocumentationCommentTriviaFromSyntaxNode((CSharpSyntaxNode)reference.GetSyntax(), diagnosticBag);
                foreach (var trivia in triviaList)
                {
                    if (ContainsXmlParseDiagnostic(trivia))
                    {
                        if (builder != null)
                        {
                            builder.Free();
                        }
                        return false;
                    }

                    if (builder == null)
                    {
                        builder = ArrayBuilder<DocumentationCommentTriviaSyntax>.GetInstance();
                    }
                    builder.Add(trivia);
                }
            }

            if (diagnosticBag != _diagnostics.DiagnosticBag)
            {
                diagnosticBag.Free();
            }

            if (builder == null)
            {
                nodes = ImmutableArray<DocumentationCommentTriviaSyntax>.Empty;
            }
            else
            {
                builder.Sort(Comparer);
                nodes = builder.ToImmutableAndFree();
            }

            return true;
        }

        private static bool ContainsXmlParseDiagnostic(DocumentationCommentTriviaSyntax node)
        {
            if (!node.ContainsDiagnostics)
            {
                return false;
            }

            foreach (Diagnostic diag in node.GetDiagnostics())
            {
                if ((ErrorCode)diag.Code == ErrorCode.WRN_XMLParseError)
                {
                    return true;
                }
            }

            return false;
        }

        private static readonly string[] s_newLineSequences = new[] { "\r\n", "\r", "\n" };

        /// <summary>
        /// Given the full text of a documentation comment, strip off the comment punctuation (///, /**, etc)
        /// and add appropriate indentations.
        /// </summary>
        private string FormatComment(string substitutedText)
        {
            BeginTemporaryString();

            if (TrimmedStringStartsWith(substitutedText, "///"))
            {
                //Debug.Assert(lines.Take(numLines).All(line => TrimmedStringStartsWith(line, "///")));
                WriteFormattedSingleLineComment(substitutedText);
            }
            else
            {
                string[] lines = substitutedText.Split(s_newLineSequences, StringSplitOptions.None);

                int numLines = lines.Length;
                Debug.Assert(numLines > 0);

                if (string.IsNullOrEmpty(lines[numLines - 1]))
                {
                    numLines--;
                    Debug.Assert(numLines > 0);
                }

                Debug.Assert(TrimmedStringStartsWith(lines[0], "/**"));
                WriteFormattedMultiLineComment(lines, numLines);
            }

            return GetAndEndTemporaryString();
        }

        /// <summary>
        /// Given a string, find the index of the first non-whitespace char.
        /// </summary>
        /// <param name="str">The string to search</param>
        /// <returns>The index of the first non-whitespace char in the string</returns>
        private static int GetIndexOfFirstNonWhitespaceChar(string str)
        {
            return GetIndexOfFirstNonWhitespaceChar(str, 0, str.Length);
        }

        /// <summary>
        /// Find the first non-whitespace character in a given substring.
        /// </summary>
        /// <param name="str">The string to search</param>
        /// <param name="start">The start index</param>
        /// <param name="end">The last index (non-inclusive)</param>
        /// <returns>The index of the first non-whitespace char after index start in the string up to, but not including the end index</returns>
        private static int GetIndexOfFirstNonWhitespaceChar(string str, int start, int end)
        {
            Debug.Assert(start >= 0);
            Debug.Assert(start <= str.Length);
            Debug.Assert(end >= 0);
            Debug.Assert(end <= str.Length);
            Debug.Assert(end >= start);

            for (; start < end; start++)
            {
                if (!SyntaxFacts.IsWhitespace(str[start]))
                {
                    break;
                }
            }

            return start;
        }

        /// <summary>
        /// Determine if the given string starts with the given prefix if whitespace
        /// is first trimmed from the beginning.
        /// </summary>
        /// <param name="str">The string to search</param>
        /// <param name="prefix">The prefix</param>
        /// <returns>true if str.TrimStart().StartsWith(prefix)</returns>
        private static bool TrimmedStringStartsWith(string str, string prefix)
        {
            // PERF: Avoid calling string.Trim() because that allocates a new substring
            int start = GetIndexOfFirstNonWhitespaceChar(str);
            int len = str.Length - start;
            if (len < prefix.Length)
            {
                return false;
            }

            for (int i = 0; i < prefix.Length; i++)
            {
                if (prefix[i] != str[i + start])
                {
                    return false;
                }
            }

            return true;
        }

        /// <summary>
        /// Given a string which may contain newline sequences, get the index of the first newline
        /// sequence beginning at the given starting index.
        /// </summary>
        /// <param name="str">The string to split.</param>
        /// <param name="start">The starting index within the string.</param>
        /// <param name="newLineLength">The length of the newline sequence discovered. 0 if the end of the string was reached, otherwise either 1 or 2 chars</param>
        /// <returns>The index of the start of the first newline sequence following the start index</returns>
        private static int IndexOfNewLine(string str, int start, out int newLineLength)
        {
            for (; start < str.Length; start++)
            {
                switch (str[start])
                {
                    case '\r':
                        if ((start + 1) < str.Length && str[start + 1] == '\n')
                        {
                            newLineLength = 2;
                        }
                        else
                        {
                            newLineLength = 1;
                        }
                        return start;

                    case '\n':
                        newLineLength = 1;
                        return start;
                }
            }

            newLineLength = 0;
            return start;
        }

        /// <summary>
        /// Given the full text of a single-line style documentation comment, for each line, strip off
        /// the comment punctuation (///) and add appropriate indentations.
        /// </summary>
        private void WriteFormattedSingleLineComment(string text)
        {
            // PERF: Avoid allocating intermediate strings e.g. via Split, Trim or Substring
            bool skipSpace = true;
            for (int start = 0; start < text.Length;)
            {
                int newLineLength;
                int end = IndexOfNewLine(text, start, out newLineLength);
                int trimStart = GetIndexOfFirstNonWhitespaceChar(text, start, end);
                int trimmedLength = end - trimStart;
                if (trimmedLength < 4 || !SyntaxFacts.IsWhitespace(text[trimStart + 3]))
                {
                    skipSpace = false;
                    break;
                }

                start = end + newLineLength;
            }

            int substringStart = skipSpace ? 4 : 3;

            for (int start = 0; start < text.Length;)
            {
                int newLineLength;
                int end = IndexOfNewLine(text, start, out newLineLength);
                int trimStart = GetIndexOfFirstNonWhitespaceChar(text, start, end) + substringStart;
                WriteSubStringLine(text, trimStart, end - trimStart);
                start = end + newLineLength;
            }
        }

        /// <summary>
        /// Given the full text of a multi-line style documentation comment, broken into lines, strip off
        /// the comment punctuation (/**, */, etc) and add appropriate indentations.
        /// </summary>
        private void WriteFormattedMultiLineComment(string[] lines, int numLines)
        {
            bool skipFirstLine = lines[0].Trim() == "/**";
            bool skipLastLine = lines[numLines - 1].Trim() == "*/";

            if (skipLastLine)
            {
                numLines--;
                Debug.Assert(numLines > 0);
            }

            int skipLength = 0;
            if (numLines > 1)
            {
                string pattern = FindMultiLineCommentPattern(lines[1]);

                if (pattern != null)
                {
                    bool allMatch = true;

                    for (int i = 2; i < numLines; i++)
                    {
                        string currentLinePattern = LongestCommonPrefix(pattern, lines[i]);
                        if (string.IsNullOrWhiteSpace(currentLinePattern))
                        {
                            allMatch = false;
                            break;
                        }
                        Debug.Assert(pattern.StartsWith(currentLinePattern, StringComparison.Ordinal));
                        pattern = currentLinePattern;
                    }

                    if (allMatch)
                    {
                        skipLength = pattern.Length;
                    }
                }
            }

            if (!skipFirstLine)
            {
                string trimmed = lines[0].TrimStart(null);
                if (!skipLastLine && numLines == 1)
                {
                    trimmed = TrimEndOfMultiLineComment(trimmed);
                }
                WriteLine(trimmed.Substring(SyntaxFacts.IsWhitespace(trimmed[3]) ? 4 : 3));
            }

            for (int i = 1; i < numLines; i++)
            {
                string trimmed = lines[i].Substring(skipLength);

                // If we've already skipped the last line, this can't happen.
                if (!skipLastLine && i == numLines - 1)
                {
                    trimmed = TrimEndOfMultiLineComment(trimmed);
                }

                WriteLine(trimmed);
            }
        }

        /// <summary>
        /// Remove "*/" and any following text, if it is present.
        /// </summary>
        private static string TrimEndOfMultiLineComment(string trimmed)
        {
            int index = trimmed.IndexOf("*/", StringComparison.Ordinal);
            if (index >= 0)
            {
                trimmed = trimmed.Substring(0, index);
            }
            return trimmed;
        }

        /// <summary>
        /// Return the longest prefix matching [whitespace]*[*][whitespace]*.
        /// </summary>
        private static string FindMultiLineCommentPattern(string line)
        {
            int length = 0;

            bool seenStar = false;
            foreach (char ch in line)
            {
                if (SyntaxFacts.IsWhitespace(ch))
                {
                    length++;
                }
                else if (!seenStar && ch == '*')
                {
                    length++;
                    seenStar = true;
                }
                else
                {
                    break;
                }
            }

            return seenStar ? line.Substring(0, length) : null;
        }

        /// <summary>
        /// Return the longest common prefix of two strings
        /// </summary>
        private static string LongestCommonPrefix(string str1, string str2)
        {
            int pos = 0;
            int minLength = Math.Min(str1.Length, str2.Length);

            for (; pos < minLength && str1[pos] == str2[pos]; pos++)
            {
            }

            return str1.Substring(0, pos);
        }

        /// <summary>
        /// Bind a CrefSyntax and unwrap the result if it's an alias.
        /// </summary>
        /// <remarks>
        /// Does not respect DocumentationMode, so use a temporary bag if diagnostics are not desired.
        /// </remarks>
        private static string GetDocumentationCommentId(CrefSyntax crefSyntax, Binder binder, BindingDiagnosticBag diagnostics)
        {
            if (crefSyntax.ContainsDiagnostics)
            {
                return ToBadCrefString(crefSyntax);
            }

            Symbol ambiguityWinner;
            ImmutableArray<Symbol> symbols = binder.BindCref(crefSyntax, out ambiguityWinner, diagnostics);

            Symbol symbol;
            switch (symbols.Length)
            {
                case 0:
                    return ToBadCrefString(crefSyntax);
                case 1:
                    symbol = symbols[0];
                    break;
                default:
                    symbol = ambiguityWinner;
                    Debug.Assert((object)symbol != null);
                    break;
            }

            if (symbol.Kind == SymbolKind.Alias)
            {
                symbol = ((AliasSymbol)symbol).GetAliasTarget(basesBeingResolved: null);
            }

            if (symbol is NamespaceSymbol ns)
            {
                Debug.Assert(!ns.IsGlobalNamespace);
                diagnostics.AddAssembliesUsedByNamespaceReference(ns);
            }
            else
            {
                diagnostics.AddDependencies(symbol as TypeSymbol ?? symbol.ContainingType);
            }

            return symbol.OriginalDefinition.GetDocumentationCommentId();
        }

        /// <summary>
        /// Given a cref syntax that cannot be resolved, get the string that will be written to
        /// the documentation file in place of a documentation comment ID.
        /// </summary>
        private static string ToBadCrefString(CrefSyntax cref)
        {
            using (StringWriter tmp = new StringWriter(CultureInfo.InvariantCulture))
            {
                cref.WriteTo(tmp);
                return "!:" + tmp.ToString().Replace("{", "&lt;").Replace("}", "&gt;");
            }
        }

        /// <summary>
        /// Bind an XmlNameAttributeSyntax and update the sets of documented parameters and type parameters.
        /// </summary>
        /// <remarks>
        /// Does not respect DocumentationMode, so do not call unless diagnostics are desired.
        /// </remarks>
        private static void BindName(
            XmlNameAttributeSyntax syntax,
            Binder binder,
            Symbol memberSymbol,
            ref HashSet<ParameterSymbol> documentedParameters,
            ref HashSet<TypeParameterSymbol> documentedTypeParameters,
            BindingDiagnosticBag diagnostics)
        {
            XmlNameAttributeElementKind elementKind = syntax.GetElementKind();

            // NOTE: We want the corresponding hash set to be non-null if we saw
            // any <param>/<typeparam> elements, even if they didn't bind (for
            // WRN_MissingParamTag and WRN_MissingTypeParamTag).
            if (elementKind == XmlNameAttributeElementKind.Parameter)
            {
                if (documentedParameters == null)
                {
                    documentedParameters = new HashSet<ParameterSymbol>();
                }
            }
            else if (elementKind == XmlNameAttributeElementKind.TypeParameter)
            {
                if (documentedTypeParameters == null)
                {
                    documentedTypeParameters = new HashSet<TypeParameterSymbol>();
                }
            }

            IdentifierNameSyntax identifier = syntax.Identifier;

            if (identifier.ContainsDiagnostics)
            {
                return;
            }

            CompoundUseSiteInfo<AssemblySymbol> useSiteInfo = binder.GetNewCompoundUseSiteInfo(diagnostics);
            ImmutableArray<Symbol> referencedSymbols = binder.BindXmlNameAttribute(syntax, ref useSiteInfo);
            diagnostics.Add(syntax, useSiteInfo);

            if (referencedSymbols.IsEmpty)
            {
                switch (elementKind)
                {
                    case XmlNameAttributeElementKind.Parameter:
                        diagnostics.Add(ErrorCode.WRN_UnmatchedParamTag, identifier.Location, identifier);
                        break;
                    case XmlNameAttributeElementKind.ParameterReference:
                        diagnostics.Add(ErrorCode.WRN_UnmatchedParamRefTag, identifier.Location, identifier, memberSymbol);
                        break;
                    case XmlNameAttributeElementKind.TypeParameter:
                        diagnostics.Add(ErrorCode.WRN_UnmatchedTypeParamTag, identifier.Location, identifier);
                        break;
                    case XmlNameAttributeElementKind.TypeParameterReference:
                        diagnostics.Add(ErrorCode.WRN_UnmatchedTypeParamRefTag, identifier.Location, identifier, memberSymbol);
                        break;
                    default:
                        throw ExceptionUtilities.UnexpectedValue(elementKind);
                }
            }
            else
            {
                foreach (Symbol referencedSymbol in referencedSymbols)
                {
                    if (elementKind == XmlNameAttributeElementKind.Parameter)
                    {
                        Debug.Assert(referencedSymbol.Kind == SymbolKind.Parameter);
                        Debug.Assert(documentedParameters != null);

                        // Restriction preserved from dev11: don't report this for the "value" parameter.
                        // Here, we detect that case by checking the containing symbol - only "value"
                        // parameters are contained by accessors, others are on the corresponding property/event.
                        ParameterSymbol parameter = (ParameterSymbol)referencedSymbol;
                        if (!parameter.ContainingSymbol.IsAccessor() && !documentedParameters.Add(parameter))
                        {
                            diagnostics.Add(ErrorCode.WRN_DuplicateParamTag, syntax.Location, identifier);
                        }
                    }
                    else if (elementKind == XmlNameAttributeElementKind.TypeParameter)
                    {
                        Debug.Assert(referencedSymbol.Kind == SymbolKind.TypeParameter);
                        Debug.Assert(documentedTypeParameters != null);

                        if (!documentedTypeParameters.Add((TypeParameterSymbol)referencedSymbol))
                        {
                            diagnostics.Add(ErrorCode.WRN_DuplicateTypeParamTag, syntax.Location, identifier);
                        }
                    }
                }
            }
        }

        private IComparer<CSharpSyntaxNode> Comparer
        {
            get
            {
                if (_lazyComparer == null)
                {
                    _lazyComparer = new SyntaxNodeLocationComparer(_compilation);
                }
                return _lazyComparer;
            }
        }

        private void BeginTemporaryString()
        {
            if (_temporaryStringBuilders == null)
            {
                _temporaryStringBuilders = new Stack<TemporaryStringBuilder>();
            }

            _temporaryStringBuilders.Push(new TemporaryStringBuilder(_indentDepth));
        }

        private string GetAndEndTemporaryString()
        {
            TemporaryStringBuilder t = _temporaryStringBuilders.Pop();
            Debug.Assert(_indentDepth == t.InitialIndentDepth, $"Temporary strings should be indent-neutral (was {t.InitialIndentDepth}, is {_indentDepth})");
            _indentDepth = t.InitialIndentDepth;
            return t.Pooled.ToStringAndFree();
        }

        private void Indent()
        {
            _indentDepth++;
        }

        private void Unindent()
        {
            _indentDepth--;
            Debug.Assert(_indentDepth >= 0);
        }

        private void Write(string indentedAndWrappedString)
        {
            if (_temporaryStringBuilders != null && _temporaryStringBuilders.Count > 0)
            {
                StringBuilder builder = _temporaryStringBuilders.Peek().Pooled.Builder;
                builder.Append(indentedAndWrappedString);
            }
            else if (_writer != null)
            {
                _writer.Write(indentedAndWrappedString);
            }
        }

        private void WriteLine(string message)
        {
            if (_temporaryStringBuilders?.Count > 0)
            {
                StringBuilder builder = _temporaryStringBuilders.Peek().Pooled.Builder;
                builder.Append(MakeIndent(_indentDepth));
                builder.AppendLine(message);
            }
            else if (_writer != null)
            {
                _writer.Write(MakeIndent(_indentDepth));
                _writer.WriteLine(message);
            }
        }

        private void WriteSubStringLine(string message, int start, int length)
        {
            if (_temporaryStringBuilders?.Count > 0)
            {
                StringBuilder builder = _temporaryStringBuilders.Peek().Pooled.Builder;
                builder.Append(MakeIndent(_indentDepth));
                builder.Append(message, start, length);
                builder.AppendLine();
            }
            else if (_writer != null)
            {
                _writer.Write(MakeIndent(_indentDepth));
                for (int i = 0; i < length; i++)
                {
                    _writer.Write(message[start + i]);
                }
                _writer.WriteLine();
            }
        }

        private void WriteLine(string format, params object[] args)
        {
            WriteLine(string.Format(format, args));
        }

        private static string MakeIndent(int depth)
        {
            Debug.Assert(depth >= 0);

            // Since we know a lot about the structure of the output,
            // we should be able to do this without constructing any
            // new string objects.
            switch (depth)
            {
                case 0:
                    return "";
                case 1:
                    return "    ";
                case 2:
                    return "        ";
                case 3:
                    return "            ";
                default:
                    Debug.Assert(false, "Didn't expect nesting to reach depth " + depth);
                    return new string(' ', depth * 4);
            }
        }

        /// <remarks>
        /// WORKAROUND:
        /// We're taking a dependency on the location and structure of a framework assembly resource.  This is not a robust solution.
        /// 
        /// Possible alternatives:
        /// 1) Polish our XML parser until it matches MSXML.  We don't want to reinvent the wheel.
        /// 2) Build a map that lets us go from XML string positions back to source positions.  
        /// This is what the native compiler did, and it was a lot of work.  We'd also still need to modify the message.
        /// 3) Do not report a diagnostic.  This is very unhelpful.
        /// 4) Report a vague diagnostic (i.e. there's a problem somewhere in this doc comment).  This is relatively unhelpful.
        /// 5) Always report the message in English, so that we can pull it apart without needing to consume resource files.
        /// This engenders a lot of ill will.
        /// 6) Report the exception message without modification and (optionally) include the text with respect to which the
        /// position is specified.  This would not look sufficiently polished.
        /// </remarks>
        private static string GetDescription(XmlException e)
        {
            string message = e.Message;
            try
            {
                ResourceManager manager = new ResourceManager("System.Xml", typeof(XmlException).GetTypeInfo().Assembly);
                string locationTemplate = manager.GetString("Xml_MessageWithErrorPosition");
                string locationString = string.Format(locationTemplate, "", e.LineNumber, e.LinePosition); // first arg is where the problem description goes
                int position = message.IndexOf(locationString, StringComparison.Ordinal); // Expect exact match
                return position < 0
                    ? message
                    : message.Remove(position, locationString.Length);
            }
            catch
            {
                Debug.Assert(false, "If we hit this, then we might need to think about a different workaround " +
                    "for stripping the location out the message.");

                // If anything at all goes wrong, just return the message verbatim.  It probably
                // contains an invalid position, but it's better than nothing.
                return message;
            }
        }

        private struct TemporaryStringBuilder
        {
            public readonly PooledStringBuilder Pooled;
            public readonly int InitialIndentDepth;

            public TemporaryStringBuilder(int indentDepth)
            {
                this.InitialIndentDepth = indentDepth;
                this.Pooled = PooledStringBuilder.GetInstance();
            }
        }
    }
}<|MERGE_RESOLUTION|>--- conflicted
+++ resolved
@@ -82,13 +82,8 @@
         /// <param name="filterTree">Only report diagnostics from this syntax tree, if non-null.</param>
         /// <param name="filterSpanWithinTree">If <paramref name="filterTree"/> and filterSpanWithinTree is non-null, report diagnostics within this span in the <paramref name="filterTree"/>.</param>
 #nullable enable
-<<<<<<< HEAD
         public static void WriteDocumentationCommentXml(CSharpCompilation compilation, string? assemblyName, Stream? xmlDocStream, BindingDiagnosticBag diagnostics, CancellationToken cancellationToken, SyntaxTree? filterTree = null, TextSpan? filterSpanWithinTree = null)
-#nullable restore
-=======
-        public static void WriteDocumentationCommentXml(CSharpCompilation compilation, string? assemblyName, Stream? xmlDocStream, DiagnosticBag diagnostics, CancellationToken cancellationToken, SyntaxTree? filterTree = null, TextSpan? filterSpanWithinTree = null)
 #nullable disable
->>>>>>> 1afc0cf9
         {
             StreamWriter writer = null;
             if (xmlDocStream != null && xmlDocStream.CanWrite)
