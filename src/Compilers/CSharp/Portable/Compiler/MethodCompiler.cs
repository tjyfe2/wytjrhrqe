﻿// Licensed to the .NET Foundation under one or more agreements.
// The .NET Foundation licenses this file to you under the MIT license.
// See the LICENSE file in the project root for more information.

#nullable disable

using System;
using System.Collections.Concurrent;
using System.Collections.Generic;
using System.Collections.Immutable;
using System.Diagnostics;
using System.Linq;
using System.Threading;
using System.Threading.Tasks;
using Microsoft.CodeAnalysis.CodeGen;
using Microsoft.CodeAnalysis.CSharp.Emit;
using Microsoft.CodeAnalysis.CSharp.Symbols;
using Microsoft.CodeAnalysis.CSharp.Syntax;
using Microsoft.CodeAnalysis.Debugging;
using Microsoft.CodeAnalysis.Diagnostics;
using Microsoft.CodeAnalysis.Emit;
using Microsoft.CodeAnalysis.ErrorReporting;
using Microsoft.CodeAnalysis.PooledObjects;
using Roslyn.Utilities;

namespace Microsoft.CodeAnalysis.CSharp
{
    internal sealed class MethodCompiler : CSharpSymbolVisitor<TypeCompilationState, object>
    {
        private readonly CSharpCompilation _compilation;
        private readonly bool _emittingPdb;
        private readonly bool _emitTestCoverageData;
        private readonly CancellationToken _cancellationToken;
        private readonly BindingDiagnosticBag _diagnostics;
        private readonly bool _hasDeclarationErrors;
        private readonly bool _emitMethodBodies;
        private readonly PEModuleBuilder _moduleBeingBuiltOpt; // Null if compiling for diagnostics
        private readonly Predicate<Symbol> _filterOpt;         // If not null, limit analysis to specific symbols
        private readonly DebugDocumentProvider _debugDocumentProvider;
        private readonly SynthesizedEntryPointSymbol.AsyncForwardEntryPoint _entryPointOpt;

        //
        // MethodCompiler employs concurrency by following flattened fork/join pattern.
        //
        // For every item that we want to compile in parallel a new task is forked.
        // compileTaskQueue is used to track and observe all the tasks.
        // Once compileTaskQueue is empty, we know that there are no more tasks (and no more can be created)
        // and that means we are done compiling. WaitForWorkers ensures this condition.
        //
        // Note that while tasks may fork more tasks (nested types, lambdas, whatever else that may introduce more types),
        // we do not want any child/parent relationship between spawned tasks and their creators.
        // Creator has no real dependencies on the completion of its children and should finish and release any resources
        // as soon as it can regardless of the tasks it may have spawned.
        //
        // Stack is used so that the wait would observe the most recently added task and have
        // more chances to do inlined execution.
        private ConcurrentStack<Task> _compilerTasks;

        // This field tracks whether any bound method body had hasErrors set or whether any constant field had a bad value.
        // We track it so that we can abort emission in the event that an error occurs without a corresponding diagnostic
        // (e.g. if this module depends on a bad type or constant from another module).
        // CONSIDER: instead of storing a flag, we could track the first member symbol with an error (to improve the diagnostic).

        // NOTE: once the flag is set to true, it should never go back to false!!!
        // Do not use this as a short-circuiting for stages that might produce diagnostics.
        // That would make diagnostics to depend on the random order in which methods are compiled.
        private bool _globalHasErrors;

        private void SetGlobalErrorIfTrue(bool arg)
        {
            //NOTE: this is not a volatile write
            //      for correctness we need only single threaded consistency.
            //      Within a single task - if we have got an error it may not be safe to continue with some lowerings.
            //      It is ok if other tasks will see the change after some delay or does not observe at all.
            //      Such races are unavoidable and will just result in performing some work that is safe to do
            //      but may no longer be needed.
            //      The final Join of compiling tasks cannot happen without interlocked operations and that
            //      will ensure that any write of the flag is globally visible.
            if (arg)
            {
                _globalHasErrors = true;
            }
        }

        // Internal for testing only.
        internal MethodCompiler(CSharpCompilation compilation, PEModuleBuilder moduleBeingBuiltOpt, bool emittingPdb, bool emitTestCoverageData, bool hasDeclarationErrors, bool emitMethodBodies,
            BindingDiagnosticBag diagnostics, Predicate<Symbol> filterOpt, SynthesizedEntryPointSymbol.AsyncForwardEntryPoint entryPointOpt, CancellationToken cancellationToken)
        {
            Debug.Assert(compilation != null);
            Debug.Assert(diagnostics != null);
            Debug.Assert(diagnostics.DiagnosticBag != null);
            Debug.Assert(diagnostics.DependenciesBag == null || diagnostics.DependenciesBag is ConcurrentSet<AssemblySymbol>);

            _compilation = compilation;
            _moduleBeingBuiltOpt = moduleBeingBuiltOpt;
            _emittingPdb = emittingPdb;
            _cancellationToken = cancellationToken;
            _diagnostics = diagnostics;
            _filterOpt = filterOpt;
            _entryPointOpt = entryPointOpt;

            _hasDeclarationErrors = hasDeclarationErrors;
            SetGlobalErrorIfTrue(hasDeclarationErrors);

            if (emittingPdb || emitTestCoverageData)
            {
                _debugDocumentProvider = (path, basePath) => moduleBeingBuiltOpt.DebugDocumentsBuilder.GetOrAddDebugDocument(path, basePath, CreateDebugDocumentForFile);
            }

            _emitTestCoverageData = emitTestCoverageData;
            _emitMethodBodies = emitMethodBodies;
        }

        public static void CompileMethodBodies(
            CSharpCompilation compilation,
            PEModuleBuilder moduleBeingBuiltOpt,
            bool emittingPdb,
            bool emitTestCoverageData,
            bool hasDeclarationErrors,
            bool emitMethodBodies,
            BindingDiagnosticBag diagnostics,
            Predicate<Symbol> filterOpt,
            CancellationToken cancellationToken)
        {
            Debug.Assert(compilation != null);
            Debug.Assert(diagnostics != null);
            Debug.Assert(diagnostics.DiagnosticBag != null);

            if (compilation.PreviousSubmission != null)
            {
                // In case there is a previous submission, we should ensure
                // it has already created anonymous type/delegates templates

                // NOTE: if there are any errors, we will pick up what was created anyway
                compilation.PreviousSubmission.EnsureAnonymousTypeTemplates(cancellationToken);

                // TODO: revise to use a loop instead of a recursion
            }

            MethodSymbol entryPoint = null;
            if (filterOpt is null)
            {
                entryPoint = GetEntryPoint(compilation, moduleBeingBuiltOpt, hasDeclarationErrors, emitMethodBodies, diagnostics, cancellationToken);
            }

            var methodCompiler = new MethodCompiler(
                compilation,
                moduleBeingBuiltOpt,
                emittingPdb,
                emitTestCoverageData,
                hasDeclarationErrors,
                emitMethodBodies,
                diagnostics,
                filterOpt,
                entryPoint as SynthesizedEntryPointSymbol.AsyncForwardEntryPoint,
                cancellationToken);

            if (compilation.Options.ConcurrentBuild)
            {
                methodCompiler._compilerTasks = new ConcurrentStack<Task>();
            }

            // directly traverse global namespace (no point to defer this to async)
            methodCompiler.CompileNamespace(compilation.SourceModule.GlobalNamespace);
            methodCompiler.WaitForWorkers();

            // compile additional and anonymous types if any
            if (moduleBeingBuiltOpt != null)
            {
                var additionalTypes = moduleBeingBuiltOpt.GetAdditionalTopLevelTypes();
                methodCompiler.CompileSynthesizedMethods(additionalTypes, diagnostics);

                var embeddedTypes = moduleBeingBuiltOpt.GetEmbeddedTypes(diagnostics);
                methodCompiler.CompileSynthesizedMethods(embeddedTypes, diagnostics);

                if (emitMethodBodies)
                {
                    // By this time we have processed all types reachable from module's global namespace
                    compilation.AnonymousTypeManager.AssignTemplatesNamesAndCompile(methodCompiler, moduleBeingBuiltOpt, diagnostics);
                }

                methodCompiler.WaitForWorkers();

                var privateImplClass = moduleBeingBuiltOpt.PrivateImplClass;
                if (privateImplClass != null)
                {
                    // all threads that were adding methods must be finished now, we can freeze the class:
                    privateImplClass.Freeze();

                    methodCompiler.CompileSynthesizedMethods(privateImplClass, diagnostics);
                }
            }

            // If we are trying to emit and there's an error without a corresponding diagnostic (e.g. because
            // we depend on an invalid type or constant from another module), then explicitly add a diagnostic.
            // This diagnostic is not very helpful to the user, but it will prevent us from emitting an invalid
            // module or crashing.
            if (moduleBeingBuiltOpt != null && (methodCompiler._globalHasErrors || moduleBeingBuiltOpt.SourceModule.HasBadAttributes) && !diagnostics.HasAnyErrors() && !hasDeclarationErrors)
            {
                var messageResourceName = methodCompiler._globalHasErrors ? nameof(CodeAnalysisResources.UnableToDetermineSpecificCauseOfFailure) : nameof(CodeAnalysisResources.ModuleHasInvalidAttributes);
                diagnostics.Add(ErrorCode.ERR_ModuleEmitFailure, NoLocation.Singleton, ((Cci.INamedEntity)moduleBeingBuiltOpt).Name,
                    new LocalizableResourceString(messageResourceName, CodeAnalysisResources.ResourceManager, typeof(CodeAnalysisResources)));
            }

            addCircularStructDiagnostics(compilation.SourceModule.GlobalNamespace);
            methodCompiler.WaitForWorkers();
            diagnostics.AddRange(compilation.CircularStructDiagnostics, allowMismatchInDependencyAccumulation: true);
            diagnostics.AddRange(compilation.AdditionalCodegenWarnings);

            // we can get unused field warnings only if compiling whole compilation.
            if (filterOpt == null)
            {
                WarnUnusedFields(compilation, diagnostics, cancellationToken);

                if (moduleBeingBuiltOpt != null && entryPoint != null && compilation.Options.OutputKind.IsApplication())
                {
                    moduleBeingBuiltOpt.SetPEEntryPoint(entryPoint, diagnostics.DiagnosticBag);
                }
            }

            void addCircularStructDiagnostics(NamespaceOrTypeSymbol symbol)
            {
                if (symbol is SourceMemberContainerTypeSymbol sourceMemberContainerTypeSymbol && PassesFilter(filterOpt, symbol))
                {
                    _ = sourceMemberContainerTypeSymbol.KnownCircularStruct;
                }

                foreach (var member in symbol.GetMembersUnordered())
                {
                    if (member is NamespaceOrTypeSymbol namespaceOrTypeSymbol)
                    {
                        if (compilation.Options.ConcurrentBuild)
                        {
                            Task worker = addCircularStructDiagnosticsAsAsync(namespaceOrTypeSymbol);
                            methodCompiler._compilerTasks.Push(worker);
                        }
                        else
                        {
                            addCircularStructDiagnostics(namespaceOrTypeSymbol);
                        }
                    }
                }
            }

            Task addCircularStructDiagnosticsAsAsync(NamespaceOrTypeSymbol symbol)
            {
                return Task.Run(UICultureUtilities.WithCurrentUICulture(() =>
                {
                    try
                    {
                        addCircularStructDiagnostics(symbol);
                    }
                    catch (Exception e) when (FatalError.ReportAndPropagateUnlessCanceled(e))
                    {
                        throw ExceptionUtilities.Unreachable;
                    }
                }), methodCompiler._cancellationToken);
            }
        }

        // Returns the MethodSymbol for the assembly entrypoint.  If the user has a Task returning main,
        // this function returns the synthesized Main MethodSymbol.
        private static MethodSymbol GetEntryPoint(CSharpCompilation compilation, PEModuleBuilder moduleBeingBuilt, bool hasDeclarationErrors, bool emitMethodBodies, BindingDiagnosticBag diagnostics, CancellationToken cancellationToken)
        {
            Debug.Assert(diagnostics.DiagnosticBag != null);

            var entryPointAndDiagnostics = compilation.GetEntryPointAndDiagnostics(cancellationToken);

            Debug.Assert(!entryPointAndDiagnostics.Diagnostics.Diagnostics.IsDefault);
            diagnostics.AddRange(entryPointAndDiagnostics.Diagnostics, allowMismatchInDependencyAccumulation: true);
            var entryPoint = entryPointAndDiagnostics.MethodSymbol;

            if ((object)entryPoint == null)
            {
                return null;
            }

            // entryPoint can be a SynthesizedEntryPointSymbol if a script is being compiled.
            SynthesizedEntryPointSymbol synthesizedEntryPoint = entryPoint as SynthesizedEntryPointSymbol;
            if ((object)synthesizedEntryPoint == null)
            {
                var returnType = entryPoint.ReturnType;
                if (returnType.IsGenericTaskType(compilation) || returnType.IsNonGenericTaskType(compilation))
                {
                    synthesizedEntryPoint = new SynthesizedEntryPointSymbol.AsyncForwardEntryPoint(compilation, entryPoint.ContainingType, entryPoint);
                    entryPoint = synthesizedEntryPoint;
                    if ((object)moduleBeingBuilt != null)
                    {
                        moduleBeingBuilt.AddSynthesizedDefinition(entryPoint.ContainingType, synthesizedEntryPoint.GetCciAdapter());
                    }
                }
            }

            if (((object)synthesizedEntryPoint != null) &&
                (moduleBeingBuilt != null) &&
                !hasDeclarationErrors &&
                !diagnostics.HasAnyErrors())
            {
                BoundStatement body = synthesizedEntryPoint.CreateBody(diagnostics);
                if (body.HasErrors || diagnostics.HasAnyErrors())
                {
                    return entryPoint;
                }

                var dynamicAnalysisSpans = ImmutableArray<SourceSpan>.Empty;
                VariableSlotAllocator lazyVariableSlotAllocator = null;
                var lambdaDebugInfoBuilder = ArrayBuilder<LambdaDebugInfo>.GetInstance();
                var closureDebugInfoBuilder = ArrayBuilder<ClosureDebugInfo>.GetInstance();
                var stateMachineStateDebugInfoBuilder = ArrayBuilder<StateMachineStateDebugInfo>.GetInstance();
                StateMachineTypeSymbol stateMachineTypeOpt = null;
                const int methodOrdinal = -1;

                var loweredBody = LowerBodyOrInitializer(
                    synthesizedEntryPoint,
                    methodOrdinal,
                    body,
                    null,
                    new TypeCompilationState(synthesizedEntryPoint.ContainingType, compilation, moduleBeingBuilt),
                    false,
                    null,
                    ref dynamicAnalysisSpans,
                    diagnostics,
                    ref lazyVariableSlotAllocator,
                    lambdaDebugInfoBuilder,
                    closureDebugInfoBuilder,
                    stateMachineStateDebugInfoBuilder,
                    out stateMachineTypeOpt);

                Debug.Assert((object)lazyVariableSlotAllocator == null);
                Debug.Assert((object)stateMachineTypeOpt == null);
                Debug.Assert(dynamicAnalysisSpans.IsEmpty);
                Debug.Assert(lambdaDebugInfoBuilder.IsEmpty());
                Debug.Assert(closureDebugInfoBuilder.IsEmpty());
                Debug.Assert(stateMachineStateDebugInfoBuilder.IsEmpty());

                lambdaDebugInfoBuilder.Free();
                closureDebugInfoBuilder.Free();
                stateMachineStateDebugInfoBuilder.Free();

                if (emitMethodBodies)
                {
                    var emittedBody = GenerateMethodBody(
                        moduleBeingBuilt,
                        synthesizedEntryPoint,
                        methodOrdinal,
                        loweredBody,
                        ImmutableArray<LambdaDebugInfo>.Empty,
                        ImmutableArray<ClosureDebugInfo>.Empty,
                        ImmutableArray<StateMachineStateDebugInfo>.Empty,
                        stateMachineTypeOpt: null,
                        variableSlotAllocatorOpt: null,
                        diagnostics: diagnostics,
                        debugDocumentProvider: null,
                        importChainOpt: null,
                        emittingPdb: false,
                        emitTestCoverageData: false,
                        dynamicAnalysisSpans: ImmutableArray<SourceSpan>.Empty,
                        entryPointOpt: null);
                    moduleBeingBuilt.SetMethodBody(synthesizedEntryPoint, emittedBody);
                }
            }

            return entryPoint;
        }

        private void WaitForWorkers()
        {
            var tasks = _compilerTasks;
            if (tasks == null)
            {
                return;
            }

            Task curTask;
            while (tasks.TryPop(out curTask))
            {
                curTask.GetAwaiter().GetResult();
            }
        }

        private static void WarnUnusedFields(CSharpCompilation compilation, BindingDiagnosticBag diagnostics, CancellationToken cancellationToken)
        {
            SourceAssemblySymbol assembly = (SourceAssemblySymbol)compilation.Assembly;
            diagnostics.AddRange(assembly.GetUnusedFieldWarnings(cancellationToken));
        }

        // Do not report nullable diagnostics when emitting EnC delta since they are not needed. 
        private bool ReportNullableDiagnostics
            => _moduleBeingBuiltOpt?.IsEncDelta != true;

        public override object VisitNamespace(NamespaceSymbol symbol, TypeCompilationState arg)
        {
            if (!PassesFilter(_filterOpt, symbol))
            {
                return null;
            }

            arg = null; // do not use compilation state of outer type.
            _cancellationToken.ThrowIfCancellationRequested();

            if (_compilation.Options.ConcurrentBuild)
            {
                Task worker = CompileNamespaceAsAsync(symbol);
                _compilerTasks.Push(worker);
            }
            else
            {
                CompileNamespace(symbol);
            }

            return null;
        }

        private Task CompileNamespaceAsAsync(NamespaceSymbol symbol)
        {
            return Task.Run(UICultureUtilities.WithCurrentUICulture(() =>
                {
                    try
                    {
                        CompileNamespace(symbol);
                    }
                    catch (Exception e) when (FatalError.ReportAndPropagateUnlessCanceled(e))
                    {
                        throw ExceptionUtilities.Unreachable;
                    }
                }), _cancellationToken);
        }

        private void CompileNamespace(NamespaceSymbol symbol)
        {
            foreach (var s in symbol.GetMembersUnordered())
            {
                s.Accept(this, null);
            }
        }

        public override object VisitNamedType(NamedTypeSymbol symbol, TypeCompilationState arg)
        {
            if (!PassesFilter(_filterOpt, symbol))
            {
                return null;
            }

            arg = null; // do not use compilation state of outer type.
            _cancellationToken.ThrowIfCancellationRequested();

            if (_compilation.Options.ConcurrentBuild)
            {
                Task worker = CompileNamedTypeAsync(symbol);
                _compilerTasks.Push(worker);
            }
            else
            {
                CompileNamedType(symbol);
            }

            return null;
        }

        private Task CompileNamedTypeAsync(NamedTypeSymbol symbol)
        {
            return Task.Run(UICultureUtilities.WithCurrentUICulture(() =>
                {
                    try
                    {
                        CompileNamedType(symbol);
                    }
                    catch (Exception e) when (FatalError.ReportAndPropagateUnlessCanceled(e))
                    {
                        throw ExceptionUtilities.Unreachable;
                    }
                }), _cancellationToken);
        }

        private void CompileNamedType(NamedTypeSymbol containingType)
        {
            var compilationState = new TypeCompilationState(containingType, _compilation, _moduleBeingBuiltOpt);

            _cancellationToken.ThrowIfCancellationRequested();

            // Find the constructor of a script class.
            SynthesizedInstanceConstructor scriptCtor = null;
            SynthesizedInteractiveInitializerMethod scriptInitializer = null;
            SynthesizedEntryPointSymbol scriptEntryPoint = null;
            int scriptCtorOrdinal = -1;
            if (containingType.IsScriptClass)
            {
                // The field initializers of a script class could be arbitrary statements,
                // including blocks.  Field initializers containing blocks need to
                // use a MethodBodySemanticModel to build up the appropriate tree of binders, and
                // MethodBodySemanticModel requires an "owning" method.  That's why we're digging out
                // the constructor - it will own the field initializers.
                scriptCtor = containingType.GetScriptConstructor();
                scriptInitializer = containingType.GetScriptInitializer();
                scriptEntryPoint = containingType.GetScriptEntryPoint();
                Debug.Assert((object)scriptCtor != null);
                Debug.Assert((object)scriptInitializer != null);
            }

            var synthesizedSubmissionFields = containingType.IsSubmissionClass ? new SynthesizedSubmissionFields(_compilation, containingType) : null;
            var processedStaticInitializers = new Binder.ProcessedFieldInitializers();
            var processedInstanceInitializers = new Binder.ProcessedFieldInitializers();

            var sourceTypeSymbol = containingType as SourceMemberContainerTypeSymbol;

            if ((object)sourceTypeSymbol != null)
            {
                _cancellationToken.ThrowIfCancellationRequested();
                Binder.BindFieldInitializers(_compilation, scriptInitializer, sourceTypeSymbol.StaticInitializers, _diagnostics, ref processedStaticInitializers);

                _cancellationToken.ThrowIfCancellationRequested();
                Binder.BindFieldInitializers(_compilation, scriptInitializer, sourceTypeSymbol.InstanceInitializers, _diagnostics, ref processedInstanceInitializers);

                if (compilationState.Emitting)
                {
                    CompileSynthesizedExplicitImplementations(sourceTypeSymbol, compilationState);
                }
            }

            var members = containingType.GetMembers();

            // We first compile the accessors that contain 'field' keyword to avoid extra bindings for 'field' keyword when compiling other members.
            for (int memberOrdinal = 0; memberOrdinal < members.Length; memberOrdinal++)
            {
                var member = members[memberOrdinal];

                //When a filter is supplied, limit the compilation of members passing the filter.
                if (member is not SourcePropertyAccessorSymbol { ContainsFieldIdentifier: true } accessor ||
                    !PassesFilter(_filterOpt, member))
                {
                    continue;
                }

                Debug.Assert(member.Kind == SymbolKind.Method);
                Binder.ProcessedFieldInitializers processedInitializers = default;
                CompileMethod(accessor, memberOrdinal, ref processedInitializers, synthesizedSubmissionFields, compilationState);
            }

            // After compiling accessors containing 'field' keyword, we mark the backing field of the corresponding property as calculated.
            foreach (var member in members)
            {
                if (member is SourcePropertySymbolBase property)
                {
                    // PROTOTYPE(semi-auto-props): This can be optimized by checking for field keyword syntactically first.
                    // If we don't have field keyword, we can safely ignore the filter check.
                    // This will require more tests.
                    var getMethod = property.GetMethod;
                    var setMethod = property.SetMethod;
                    if ((getMethod is null || PassesFilter(_filterOpt, getMethod)) &&
                        (setMethod is null || PassesFilter(_filterOpt, setMethod)))
                    {
                        property.MarkBackingFieldAsCalculated(_diagnostics);
                    }
                }
            }

            // Then we compile everything, excluding the accessors that contain field keyword we already compiled in the loop above.
            for (int memberOrdinal = 0; memberOrdinal < members.Length; memberOrdinal++)
            {
                var member = members[memberOrdinal];

                //When a filter is supplied, limit the compilation of members passing the filter.
                if (!PassesFilter(_filterOpt, member))
                {
                    continue;
                }

                switch (member.Kind)
                {
                    case SymbolKind.NamedType:
                        member.Accept(this, compilationState);
                        break;

                    case SymbolKind.Method:
                        {
                            MethodSymbol method = (MethodSymbol)member;
                            if (method.MethodKind is MethodKind.PropertyGet or MethodKind.PropertySet)
                            {
                                // The loop for compiling accessors was written with these valid assumptions.
                                // If this requirement has changed, the loop above may need to be modified (e.g, if partial accessors was allowed in future)
                                Debug.Assert(!method.IsScriptConstructor);
                                Debug.Assert((object)method != scriptEntryPoint);
                                Debug.Assert(!IsFieldLikeEventAccessor(method));
                                Debug.Assert(!method.IsPartialDefinition());
                            }

                            if (member is SourcePropertyAccessorSymbol { ContainsFieldIdentifier: true })
                            {
                                // We already compiled these accessors in the loop above.
                                continue;
                            }

                            if (method.IsScriptConstructor)
                            {
                                Debug.Assert(scriptCtorOrdinal == -1);
                                Debug.Assert((object)scriptCtor == method);
                                scriptCtorOrdinal = memberOrdinal;
                                continue;
                            }

                            if ((object)method == scriptEntryPoint)
                            {
                                continue;
                            }

                            if (IsFieldLikeEventAccessor(method))
                            {
                                continue;
                            }

                            if (method.IsPartialDefinition())
                            {
                                method = method.PartialImplementationPart;
                                if ((object)method == null)
                                {
                                    continue;
                                }
                            }

                            Binder.ProcessedFieldInitializers processedInitializers =
                                (method.MethodKind == MethodKind.Constructor || method.IsScriptInitializer) ? processedInstanceInitializers :
                                method.MethodKind == MethodKind.StaticConstructor ? processedStaticInitializers :
                                default(Binder.ProcessedFieldInitializers);

                            CompileMethod(method, memberOrdinal, ref processedInitializers, synthesizedSubmissionFields, compilationState);
                            break;
                        }

                    case SymbolKind.Property:
                        {
                            var sourceProperty = member as SourcePropertySymbolBase;
                            if ((object)sourceProperty != null && sourceProperty.IsSealed && compilationState.Emitting)
                            {
                                CompileSynthesizedSealedAccessors(sourceProperty, compilationState);
                            }
                            break;
                        }

                    case SymbolKind.Event:
                        {
                            SourceEventSymbol eventSymbol = member as SourceEventSymbol;
                            if ((object)eventSymbol != null && eventSymbol.HasAssociatedField && !eventSymbol.IsAbstract && compilationState.Emitting)
                            {
                                CompileFieldLikeEventAccessor(eventSymbol, isAddMethod: true);
                                CompileFieldLikeEventAccessor(eventSymbol, isAddMethod: false);
                            }
                            break;
                        }

                    case SymbolKind.Field:
                        {
                            var fieldSymbol = (FieldSymbol)member;
                            if (member is TupleErrorFieldSymbol)
                            {
                                break;
                            }

                            if (fieldSymbol.IsConst)
                            {
                                // We check specifically for constant fields with bad values because they never result
                                // in bound nodes being inserted into method bodies (in which case, they would be covered
                                // by the method-level check).
                                ConstantValue constantValue = fieldSymbol.GetConstantValue(ConstantFieldsInProgress.Empty, earlyDecodingWellKnownAttributes: false);
                                SetGlobalErrorIfTrue(constantValue == null || constantValue.IsBad);
                            }

                            if (fieldSymbol.IsFixedSizeBuffer && compilationState.Emitting)
                            {
                                // force the generation of implementation types for fixed-size buffers
                                TypeSymbol discarded = fieldSymbol.FixedImplementationType(compilationState.ModuleBuilderOpt);
                            }
                            break;
                        }
                }
            }

            Debug.Assert(containingType.IsScriptClass == (scriptCtorOrdinal >= 0));

            // process additional anonymous type members
            if (AnonymousTypeManager.IsAnonymousTypeTemplate(containingType))
            {
                var processedInitializers = default(Binder.ProcessedFieldInitializers);
                foreach (var method in AnonymousTypeManager.GetAnonymousTypeHiddenMethods(containingType))
                {
                    CompileMethod(method, -1, ref processedInitializers, synthesizedSubmissionFields, compilationState);
                }
            }

            if (containingType.StaticConstructors.IsEmpty)
            {
                // In the case there are field initializers but we haven't created an implicit static constructor (.cctor) for it,
                // (since we may not add .cctor implicitly created for decimals into the symbol table)
                // it is necessary for the compiler to generate the static constructor here if we are emitting.
                if (_moduleBeingBuiltOpt != null && !processedStaticInitializers.BoundInitializers.IsDefaultOrEmpty)
                {
                    Debug.Assert(processedStaticInitializers.BoundInitializers.All((init) =>
                        (init.Kind == BoundKind.FieldEqualsValue) && !((BoundFieldEqualsValue)init).Field.IsMetadataConstant));

                    MethodSymbol method = new SynthesizedStaticConstructor(sourceTypeSymbol);
                    if (PassesFilter(_filterOpt, method))
                    {
                        CompileMethod(method, -1, ref processedStaticInitializers, synthesizedSubmissionFields, compilationState);

                        // If this method has been successfully built, we emit it.
                        if (_moduleBeingBuiltOpt.GetMethodBody(method) != null)
                        {
                            _moduleBeingBuiltOpt.AddSynthesizedDefinition(sourceTypeSymbol, method.GetCciAdapter());
                        }
                    }
                }

                // If there is no explicit or implicit .cctor and no static initializers, then report
                // warnings for any static non-nullable fields. (If there is no .cctor, there
                // shouldn't be any initializers but for robustness, we check both.)
                if (processedStaticInitializers.BoundInitializers.IsDefaultOrEmpty &&
                    _compilation.LanguageVersion >= MessageID.IDS_FeatureNullableReferenceTypes.RequiredVersion() &&
                    containingType is { IsImplicitlyDeclared: false, TypeKind: TypeKind.Class or TypeKind.Struct or TypeKind.Interface } &&
                    ReportNullableDiagnostics)
                {
                    NullableWalker.AnalyzeIfNeeded(
                        this._compilation,
                        new SynthesizedStaticConstructor(containingType),
                        GetSynthesizedEmptyBody(containingType),
                        _diagnostics.DiagnosticBag,
                        useConstructorExitWarnings: true,
                        initialNullableState: null,
                        getFinalNullableState: false,
                        baseOrThisInitializer: null,
                        finalNullableState: out _);
                }
            }

            // compile submission constructor last so that synthesized submission fields are collected from all script methods:
            if (scriptCtor != null && compilationState.Emitting)
            {
                Debug.Assert(scriptCtorOrdinal >= 0);
                var processedInitializers = new Binder.ProcessedFieldInitializers() { BoundInitializers = ImmutableArray<BoundInitializer>.Empty };
                CompileMethod(scriptCtor, scriptCtorOrdinal, ref processedInitializers, synthesizedSubmissionFields, compilationState);
                if (synthesizedSubmissionFields != null)
                {
                    synthesizedSubmissionFields.AddToType(containingType, compilationState.ModuleBuilderOpt);
                }
            }

            // Emit synthesized methods produced during lowering if any
            if (_moduleBeingBuiltOpt != null)
            {
                CompileSynthesizedMethods(compilationState);
            }

            compilationState.Free();
        }

        private void CompileSynthesizedMethods(PrivateImplementationDetails privateImplClass, BindingDiagnosticBag diagnostics)
        {
            Debug.Assert(_moduleBeingBuiltOpt != null);

            var compilationState = new TypeCompilationState(null, _compilation, _moduleBeingBuiltOpt);
            foreach (Cci.IMethodDefinition definition in privateImplClass.GetMethods(new EmitContext(_moduleBeingBuiltOpt, null, diagnostics.DiagnosticBag, metadataOnly: false, includePrivateMembers: true)))
            {
                var method = (MethodSymbol)definition.GetInternalSymbol();
                Debug.Assert(method.SynthesizesLoweredBoundBody);
                method.GenerateMethodBody(compilationState, diagnostics);
            }

            CompileSynthesizedMethods(compilationState);
            compilationState.Free();
        }

        private void CompileSynthesizedMethods(ImmutableArray<NamedTypeSymbol> additionalTypes, BindingDiagnosticBag diagnostics)
        {
            Debug.Assert(diagnostics.DiagnosticBag != null);

            foreach (var additionalType in additionalTypes)
            {
                var compilationState = new TypeCompilationState(additionalType, _compilation, _moduleBeingBuiltOpt);
                foreach (var method in additionalType.GetMethodsToEmit())
                {
                    method.GenerateMethodBody(compilationState, diagnostics);
                }

                if (!diagnostics.HasAnyErrors())
                {
                    CompileSynthesizedMethods(compilationState);
                }

                compilationState.Free();
            }
        }

        private void CompileSynthesizedMethods(TypeCompilationState compilationState)
        {
            Debug.Assert(_moduleBeingBuiltOpt != null);
            Debug.Assert(compilationState.ModuleBuilderOpt == _moduleBeingBuiltOpt);

            var synthesizedMethods = compilationState.SynthesizedMethods;
            if (synthesizedMethods == null)
            {
                return;
            }

            var stateMachineStateDebugInfoBuilder = ArrayBuilder<StateMachineStateDebugInfo>.GetInstance();
            var oldImportChain = compilationState.CurrentImportChain;
            try
            {
                foreach (var methodWithBody in synthesizedMethods)
                {
                    var importChain = methodWithBody.ImportChain;
                    compilationState.CurrentImportChain = importChain;

                    // We make sure that an asynchronous mutation to the diagnostic bag does not
                    // confuse the method body generator by making a fresh bag and then loading
                    // any diagnostics emitted into it back into the main diagnostic bag.
                    var diagnosticsThisMethod = BindingDiagnosticBag.GetInstance(_diagnostics);

                    var method = methodWithBody.Method;
                    var lambda = method as SynthesizedClosureMethod;
                    var variableSlotAllocatorOpt = ((object)lambda != null) ?
                        _moduleBeingBuiltOpt.TryCreateVariableSlotAllocator(lambda, lambda.TopLevelMethod, diagnosticsThisMethod.DiagnosticBag) :
                        _moduleBeingBuiltOpt.TryCreateVariableSlotAllocator(method, method, diagnosticsThisMethod.DiagnosticBag);

                    // Synthesized methods have no ordinal stored in custom debug information (only user-defined methods have ordinals).
                    // In case of async lambdas, which synthesize a state machine type during the following rewrite, the containing method has already been uniquely named,
                    // so there is no need to produce a unique method ordinal for the corresponding state machine type, whose name includes the (unique) containing method name.
                    const int methodOrdinal = -1;
                    MethodBody emittedBody = null;

                    try
                    {
                        // Local functions can be iterators as well as be async (lambdas can only be async), so we need to lower both iterators and async
                        IteratorStateMachine iteratorStateMachine;
                        BoundStatement loweredBody = IteratorRewriter.Rewrite(methodWithBody.Body, method, methodOrdinal, stateMachineStateDebugInfoBuilder, variableSlotAllocatorOpt, compilationState, diagnosticsThisMethod, out iteratorStateMachine);
                        StateMachineTypeSymbol stateMachine = iteratorStateMachine;

                        if (!loweredBody.HasErrors)
                        {
                            AsyncStateMachine asyncStateMachine;
                            loweredBody = AsyncRewriter.Rewrite(loweredBody, method, methodOrdinal, stateMachineStateDebugInfoBuilder, variableSlotAllocatorOpt, compilationState, diagnosticsThisMethod, out asyncStateMachine);

                            Debug.Assert((object)iteratorStateMachine == null || (object)asyncStateMachine == null);
                            stateMachine = stateMachine ?? asyncStateMachine;
                        }

                        var factory = new SyntheticBoundNodeFactory(method, methodWithBody.Body.Syntax, compilationState, diagnosticsThisMethod);
                        SetGlobalErrorIfTrue(diagnosticsThisMethod.HasAnyErrors());

                        if (_emitMethodBodies && !diagnosticsThisMethod.HasAnyErrors() && !_globalHasErrors)
                        {
                            emittedBody = GenerateMethodBody(
                                _moduleBeingBuiltOpt,
                                method,
                                methodOrdinal,
                                loweredBody,
                                ImmutableArray<LambdaDebugInfo>.Empty,
                                ImmutableArray<ClosureDebugInfo>.Empty,
                                stateMachineStateDebugInfoBuilder.ToImmutable(),
                                stateMachine,
                                variableSlotAllocatorOpt,
                                diagnosticsThisMethod,
                                _debugDocumentProvider,
                                method.GenerateDebugInfo ? importChain : null,
                                emittingPdb: _emittingPdb,
                                emitTestCoverageData: _emitTestCoverageData,
                                dynamicAnalysisSpans: ImmutableArray<SourceSpan>.Empty,
                                _entryPointOpt);
                        }
                    }
                    catch (BoundTreeVisitor.CancelledByStackGuardException ex)
                    {
                        ex.AddAnError(_diagnostics);
                    }

                    _diagnostics.AddRange(diagnosticsThisMethod);
                    diagnosticsThisMethod.Free();

                    if (_emitMethodBodies)
                    {
                        // error while generating IL
                        if (emittedBody == null)
                        {
                            break;
                        }

                        _moduleBeingBuiltOpt.SetMethodBody(method, emittedBody);
                    }
                    else
                    {
                        Debug.Assert(emittedBody is null);
                    }

                    stateMachineStateDebugInfoBuilder.Clear();
                }
            }
            finally
            {
                compilationState.CurrentImportChain = oldImportChain;
                stateMachineStateDebugInfoBuilder.Free();
            }
        }

        private static bool IsFieldLikeEventAccessor(MethodSymbol method)
        {
            Symbol associatedPropertyOrEvent = method.AssociatedSymbol;
            return (object)associatedPropertyOrEvent != null &&
                associatedPropertyOrEvent.Kind == SymbolKind.Event &&
                ((EventSymbol)associatedPropertyOrEvent).HasAssociatedField;
        }

        /// <summary>
        /// In some circumstances (e.g. implicit implementation of an interface method by a non-virtual method in a
        /// base type from another assembly) it is necessary for the compiler to generate explicit implementations for
        /// some interface methods.  They don't go in the symbol table, but if we are emitting, then we should
        /// generate code for them.
        /// </summary>
        private void CompileSynthesizedExplicitImplementations(SourceMemberContainerTypeSymbol sourceTypeSymbol, TypeCompilationState compilationState)
        {
            // we are not generating any observable diagnostics here so it is ok to short-circuit on global errors.
            if (!_globalHasErrors)
            {
                var discardedDiagnostics = BindingDiagnosticBag.GetInstance(_diagnostics);
                foreach (var synthesizedExplicitImpl in sourceTypeSymbol.GetSynthesizedExplicitImplementations(_cancellationToken).ForwardingMethods)
                {
                    Debug.Assert(synthesizedExplicitImpl.SynthesizesLoweredBoundBody);
                    synthesizedExplicitImpl.GenerateMethodBody(compilationState, discardedDiagnostics);
                    Debug.Assert(!discardedDiagnostics.HasAnyErrors());
                    discardedDiagnostics.DiagnosticBag.Clear();
                    _moduleBeingBuiltOpt.AddSynthesizedDefinition(sourceTypeSymbol, synthesizedExplicitImpl.GetCciAdapter());
                }

                _diagnostics.AddRangeAndFree(discardedDiagnostics);
            }
        }

        private void CompileSynthesizedSealedAccessors(SourcePropertySymbolBase sourceProperty, TypeCompilationState compilationState)
        {
            SynthesizedSealedPropertyAccessor synthesizedAccessor = sourceProperty.SynthesizedSealedAccessorOpt;

            // we are not generating any observable diagnostics here so it is ok to short-circuit on global errors.
            if ((object)synthesizedAccessor != null && !_globalHasErrors)
            {
                Debug.Assert(synthesizedAccessor.SynthesizesLoweredBoundBody);
                var discardedDiagnostics = BindingDiagnosticBag.GetInstance(_diagnostics);
                synthesizedAccessor.GenerateMethodBody(compilationState, discardedDiagnostics);
                Debug.Assert(!discardedDiagnostics.HasAnyErrors());
                _diagnostics.AddDependencies(discardedDiagnostics);
                discardedDiagnostics.Free();

                _moduleBeingBuiltOpt.AddSynthesizedDefinition(sourceProperty.ContainingType, synthesizedAccessor.GetCciAdapter());
            }
        }

        private void CompileFieldLikeEventAccessor(SourceEventSymbol eventSymbol, bool isAddMethod)
        {
            MethodSymbol accessor = isAddMethod ? eventSymbol.AddMethod : eventSymbol.RemoveMethod;

            var diagnosticsThisMethod = BindingDiagnosticBag.GetInstance(_diagnostics);
            try
            {
                BoundBlock boundBody = MethodBodySynthesizer.ConstructFieldLikeEventAccessorBody(eventSymbol, isAddMethod, _compilation, diagnosticsThisMethod);
                var hasErrors = diagnosticsThisMethod.HasAnyErrors();
                SetGlobalErrorIfTrue(hasErrors);

                // we cannot rely on GlobalHasErrors since that can be changed concurrently by other methods compiling
                // we however do not want to continue with generating method body if we have errors in this particular method - generating may crash
                // or if had declaration errors - we will fail anyways, but if some types are bad enough, generating may produce duplicate errors about that.
                if (!hasErrors && !_hasDeclarationErrors && _emitMethodBodies)
                {
                    const int accessorOrdinal = -1;

                    MethodBody emittedBody = GenerateMethodBody(
                        _moduleBeingBuiltOpt,
                        accessor,
                        accessorOrdinal,
                        boundBody,
                        ImmutableArray<LambdaDebugInfo>.Empty,
                        ImmutableArray<ClosureDebugInfo>.Empty,
                        ImmutableArray<StateMachineStateDebugInfo>.Empty,
                        stateMachineTypeOpt: null,
                        variableSlotAllocatorOpt: null,
                        diagnostics: diagnosticsThisMethod,
                        debugDocumentProvider: _debugDocumentProvider,
                        importChainOpt: null,
                        emittingPdb: false,
                        emitTestCoverageData: _emitTestCoverageData,
                        dynamicAnalysisSpans: ImmutableArray<SourceSpan>.Empty,
                        entryPointOpt: null);

                    _moduleBeingBuiltOpt.SetMethodBody(accessor, emittedBody);
                    // Definition is already in the symbol table, so don't call moduleBeingBuilt.AddCompilerGeneratedDefinition
                }
            }
            finally
            {
                _diagnostics.AddRange(diagnosticsThisMethod);
                diagnosticsThisMethod.Free();
            }
        }

        public override object VisitMethod(MethodSymbol symbol, TypeCompilationState arg)
        {
            throw ExceptionUtilities.Unreachable;
        }

        public override object VisitProperty(PropertySymbol symbol, TypeCompilationState argument)
        {
            throw ExceptionUtilities.Unreachable;
        }

        public override object VisitEvent(EventSymbol symbol, TypeCompilationState argument)
        {
            throw ExceptionUtilities.Unreachable;
        }

        public override object VisitField(FieldSymbol symbol, TypeCompilationState argument)
        {
            throw ExceptionUtilities.Unreachable;
        }

        private void CompileMethod(
            MethodSymbol methodSymbol,
            int methodOrdinal,
            ref Binder.ProcessedFieldInitializers processedInitializers,
            SynthesizedSubmissionFields previousSubmissionFields,
            TypeCompilationState compilationState)
        {
            _cancellationToken.ThrowIfCancellationRequested();
            SourceMemberMethodSymbol sourceMethod = methodSymbol as SourceMemberMethodSymbol;

            if (methodSymbol.IsAbstract || methodSymbol.ContainingType?.IsDelegateType() == true)
            {
                if ((object)sourceMethod != null)
                {
                    bool diagsWritten;
                    sourceMethod.SetDiagnostics(ImmutableArray<Diagnostic>.Empty, out diagsWritten);
                    if (diagsWritten && !methodSymbol.IsImplicitlyDeclared && _compilation.EventQueue != null)
                    {
                        _compilation.SymbolDeclaredEvent(methodSymbol);
                    }
                }

                return;
            }

            // get cached diagnostics if not building and we have 'em
            if (_moduleBeingBuiltOpt == null && (object)sourceMethod != null)
            {
                var cachedDiagnostics = sourceMethod.Diagnostics;

                if (!cachedDiagnostics.IsDefault)
                {
                    _diagnostics.AddRange(cachedDiagnostics);
                    return;
                }
            }

            ImportChain oldImportChain = compilationState.CurrentImportChain;

            // In order to avoid generating code for methods with errors, we create a diagnostic bag just for this method.
            var diagsForCurrentMethod = BindingDiagnosticBag.GetInstance(_diagnostics);

            try
            {
                // if synthesized method returns its body in lowered form
                if (methodSymbol.SynthesizesLoweredBoundBody)
                {
                    if (_moduleBeingBuiltOpt != null)
                    {
                        methodSymbol.GenerateMethodBody(compilationState, diagsForCurrentMethod);
                        _diagnostics.AddRange(diagsForCurrentMethod);
                    }

                    return;
                }

                // no need to emit the default ctor, we are not emitting those
                if (methodSymbol.IsDefaultValueTypeConstructor())
                {
                    return;
                }

                bool includeNonEmptyInitializersInBody = false;
                BoundBlock body;
                bool originalBodyNested = false;

                // initializers that have been analyzed but not yet lowered.
                BoundStatementList analyzedInitializers = null;
                MethodBodySemanticModel.InitialState forSemanticModel = default;
                ImportChain importChain = null;
                var hasTrailingExpression = false;

                if (methodSymbol.IsScriptConstructor)
                {
                    Debug.Assert(methodSymbol.IsImplicitlyDeclared);
                    body = new BoundBlock(methodSymbol.GetNonNullSyntaxNode(), ImmutableArray<LocalSymbol>.Empty, ImmutableArray<BoundStatement>.Empty) { WasCompilerGenerated = true };
                }
                else if (methodSymbol.IsScriptInitializer)
                {
                    Debug.Assert(methodSymbol.IsImplicitlyDeclared);

                    // rewrite top-level statements and script variable declarations to a list of statements and assignments, respectively:
                    var initializerStatements = InitializerRewriter.RewriteScriptInitializer(processedInitializers.BoundInitializers, (SynthesizedInteractiveInitializerMethod)methodSymbol, out hasTrailingExpression);

                    // the lowered script initializers should not be treated as initializers anymore but as a method body:
                    body = BoundBlock.SynthesizedNoLocals(initializerStatements.Syntax, initializerStatements.Statements);

                    if (ReportNullableDiagnostics)
                    {
                        NullableWalker.AnalyzeIfNeeded(
                            _compilation,
                            methodSymbol,
                            initializerStatements,
                            diagsForCurrentMethod.DiagnosticBag,
                            useConstructorExitWarnings: false,
                            initialNullableState: null,
                            getFinalNullableState: true,
                            baseOrThisInitializer: null,
                            out _);
                    }

                    var unusedDiagnostics = DiagnosticBag.GetInstance();
                    DefiniteAssignmentPass.Analyze(_compilation, methodSymbol, initializerStatements, unusedDiagnostics, out _, requireOutParamsAssigned: false);
                    DiagnosticsPass.IssueDiagnostics(_compilation, initializerStatements, BindingDiagnosticBag.Discarded, methodSymbol);
                    unusedDiagnostics.Free();
                }
                else
                {
                    var includeInitializersInBody = methodSymbol.IncludeFieldInitializersInBody();
                    // Do not emit initializers if we are invoking another constructor of this class.
                    includeNonEmptyInitializersInBody = includeInitializersInBody && !processedInitializers.BoundInitializers.IsDefaultOrEmpty;

                    if (includeNonEmptyInitializersInBody && processedInitializers.LoweredInitializers == null)
                    {
                        analyzedInitializers = InitializerRewriter.RewriteConstructor(processedInitializers.BoundInitializers, methodSymbol);
                        processedInitializers.HasErrors = processedInitializers.HasErrors || analyzedInitializers.HasAnyErrors;
                    }

                    body = BindMethodBody(
                        methodSymbol,
                        compilationState,
                        diagsForCurrentMethod,
                        includeInitializersInBody,
                        analyzedInitializers,
                        ReportNullableDiagnostics,
                        out importChain,
                        out originalBodyNested,
                        out bool prependedDefaultValueTypeConstructorInitializer,
                        out forSemanticModel);

                    Debug.Assert(!prependedDefaultValueTypeConstructorInitializer || originalBodyNested);
                    Debug.Assert(!prependedDefaultValueTypeConstructorInitializer || methodSymbol.ContainingType.IsStructType());

                    if (diagsForCurrentMethod.HasAnyErrors() && body != null)
                    {
                        body = (BoundBlock)body.WithHasErrors();
                    }

                    // lower initializers just once. the lowered tree will be reused when emitting all constructors
                    // with field initializers. Once lowered, these initializers will be stashed in processedInitializers.LoweredInitializers
                    // (see later in this method). Don't bother lowering _now_ if this particular ctor won't have the initializers
                    // appended to its body.
                    if (includeNonEmptyInitializersInBody && processedInitializers.LoweredInitializers == null)
                    {
                        if (body != null && ((methodSymbol.ContainingType.IsStructType() && !methodSymbol.IsImplicitConstructor) || methodSymbol is SynthesizedRecordConstructor || _emitTestCoverageData))
                        {
                            if (_emitTestCoverageData && methodSymbol.IsImplicitConstructor)
                            {
                                // Flow analysis over the initializers is necessary in order to find assignments to fields.
                                // Bodies of implicit constructors do not get flow analysis later, so the initializers
                                // are analyzed here.
                                DefiniteAssignmentPass.Analyze(_compilation, methodSymbol, analyzedInitializers, diagsForCurrentMethod.DiagnosticBag, out _, requireOutParamsAssigned: false);
                            }

                            // In order to get correct diagnostics, we need to analyze initializers and the body together.
                            int insertAt = 0;
                            if (originalBodyNested &&
                                prependedDefaultValueTypeConstructorInitializer)
                            {
                                insertAt = 1;
                            }
                            body = body.Update(body.Locals, body.LocalFunctions, body.Statements.Insert(insertAt, analyzedInitializers));
                            includeNonEmptyInitializersInBody = false;
                            analyzedInitializers = null;
                        }
                        else
                        {
                            // These analyses check for diagnostics in lambdas.
                            // Control flow analysis and implicit return insertion are unnecessary.
                            DefiniteAssignmentPass.Analyze(_compilation, methodSymbol, analyzedInitializers, diagsForCurrentMethod.DiagnosticBag, out _, requireOutParamsAssigned: false);
                            DiagnosticsPass.IssueDiagnostics(_compilation, analyzedInitializers, diagsForCurrentMethod, methodSymbol);
                        }
                    }
                }

#if DEBUG
                // If the method is a synthesized static or instance constructor, then debugImports will be null and we will use the value
                // from the first field initializer.
                if ((methodSymbol.MethodKind == MethodKind.Constructor || methodSymbol.MethodKind == MethodKind.StaticConstructor) &&
                    methodSymbol.IsImplicitlyDeclared && body == null)
                {
                    // There was no body to bind, so we didn't get anything from BindMethodBody.
                    Debug.Assert(importChain == null);
                }

                // Either there were no field initializers or we grabbed debug imports from the first one.
                Debug.Assert(processedInitializers.BoundInitializers.IsDefaultOrEmpty || processedInitializers.FirstImportChain != null);
#endif

                importChain = importChain ?? processedInitializers.FirstImportChain;

                // Associate these debug imports with all methods generated from this one.
                compilationState.CurrentImportChain = importChain;

                if (body != null)
                {
                    DiagnosticsPass.IssueDiagnostics(_compilation, body, diagsForCurrentMethod, methodSymbol);
                }

                BoundBlock flowAnalyzedBody = null;
                if (body != null)
                {
                    flowAnalyzedBody = FlowAnalysisPass.Rewrite(methodSymbol, body, compilationState, diagsForCurrentMethod, hasTrailingExpression: hasTrailingExpression, originalBodyNested: originalBodyNested);
                }

                bool hasErrors = _hasDeclarationErrors || diagsForCurrentMethod.HasAnyErrors() || processedInitializers.HasErrors;

                // Record whether or not the bound tree for the lowered method body (including any initializers) contained any
                // errors (note: errors, not diagnostics).
                SetGlobalErrorIfTrue(hasErrors);

                bool diagsWritten = false;
                var actualDiagnostics = diagsForCurrentMethod.ToReadOnly();
                if (sourceMethod != null)
                {
                    actualDiagnostics = new ImmutableBindingDiagnostic<AssemblySymbol>(sourceMethod.SetDiagnostics(actualDiagnostics.Diagnostics, out diagsWritten), actualDiagnostics.Dependencies);
                }

                if (diagsWritten && !methodSymbol.IsImplicitlyDeclared && _compilation.EventQueue != null)
                {
                    // If compilation has a caching semantic model provider, then cache the already-computed bound tree
                    // onto the semantic model and store it on the event.
                    SyntaxTreeSemanticModel semanticModelWithCachedBoundNodes = null;
                    if (body != null &&
                        forSemanticModel.Syntax is { } semanticModelSyntax &&
                        _compilation.SemanticModelProvider is CachingSemanticModelProvider cachingSemanticModelProvider)
                    {
                        var syntax = body.Syntax;
                        semanticModelWithCachedBoundNodes = (SyntaxTreeSemanticModel)cachingSemanticModelProvider.GetSemanticModel(syntax.SyntaxTree, _compilation);
                        semanticModelWithCachedBoundNodes.GetOrAddModel(semanticModelSyntax,
                                                    (rootSyntax) =>
                                                    {
                                                        Debug.Assert(rootSyntax == forSemanticModel.Syntax);
                                                        return MethodBodySemanticModel.Create(semanticModelWithCachedBoundNodes,
                                                                                              methodSymbol,
                                                                                              forSemanticModel);
                                                    });
                    }

                    _compilation.EventQueue.TryEnqueue(new SymbolDeclaredCompilationEvent(_compilation, methodSymbol.GetPublicSymbol(), semanticModelWithCachedBoundNodes));
                }

                // Don't lower if we're not emitting or if there were errors.
                // Methods that had binding errors are considered too broken to be lowered reliably.
                if (_moduleBeingBuiltOpt == null || hasErrors)
                {
                    _diagnostics.AddRange(actualDiagnostics);
                    return;
                }

                // ############################
                // LOWERING AND EMIT
                // Any errors generated below here are considered Emit diagnostics
                // and will not be reported to callers Compilation.GetDiagnostics()

                ImmutableArray<SourceSpan> dynamicAnalysisSpans = ImmutableArray<SourceSpan>.Empty;
                bool hasBody = flowAnalyzedBody != null;
                VariableSlotAllocator lazyVariableSlotAllocator = null;
                StateMachineTypeSymbol stateMachineTypeOpt = null;
                var lambdaDebugInfoBuilder = ArrayBuilder<LambdaDebugInfo>.GetInstance();
                var closureDebugInfoBuilder = ArrayBuilder<ClosureDebugInfo>.GetInstance();
                var stateMachineStateDebugInfoBuilder = ArrayBuilder<StateMachineStateDebugInfo>.GetInstance();
                BoundStatement loweredBodyOpt = null;

                try
                {
                    if (hasBody)
                    {
                        loweredBodyOpt = LowerBodyOrInitializer(
                            methodSymbol,
                            methodOrdinal,
                            flowAnalyzedBody,
                            previousSubmissionFields,
                            compilationState,
                            _emitTestCoverageData,
                            _debugDocumentProvider,
                            ref dynamicAnalysisSpans,
                            diagsForCurrentMethod,
                            ref lazyVariableSlotAllocator,
                            lambdaDebugInfoBuilder,
                            closureDebugInfoBuilder,
                            stateMachineStateDebugInfoBuilder,
                            out stateMachineTypeOpt);

                        Debug.Assert(loweredBodyOpt != null);
                    }
                    else
                    {
                        loweredBodyOpt = null;
                    }

                    hasErrors = hasErrors || (hasBody && loweredBodyOpt.HasErrors) || diagsForCurrentMethod.HasAnyErrors();
                    SetGlobalErrorIfTrue(hasErrors);
                    CSharpSyntaxNode syntax = methodSymbol.GetNonNullSyntaxNode();
                    // don't emit if the resulting method would contain initializers with errors
                    if (!hasErrors && (hasBody || includeNonEmptyInitializersInBody))
                    {
                        Debug.Assert(!(methodSymbol.IsImplicitInstanceConstructor && methodSymbol.ParameterCount == 0) ||
                                     !methodSymbol.IsDefaultValueTypeConstructor());

                        // Fields must be initialized before constructor initializer (which is the first statement of the analyzed body, if specified),
                        // so that the initialization occurs before any method overridden by the declaring class can be invoked from the base constructor
                        // and access the fields.

                        ImmutableArray<BoundStatement> boundStatements;

                        if (methodSymbol.IsScriptConstructor)
                        {
                            boundStatements = MethodBodySynthesizer.ConstructScriptConstructorBody(loweredBodyOpt, methodSymbol, previousSubmissionFields, _compilation);
                        }
                        else
                        {
                            boundStatements = ImmutableArray<BoundStatement>.Empty;

                            if (analyzedInitializers != null)
                            {
                                // For dynamic analysis, field initializers are instrumented as part of constructors,
                                // and so are never instrumented here.
                                Debug.Assert(!_emitTestCoverageData);
                                StateMachineTypeSymbol initializerStateMachineTypeOpt;

                                BoundStatement lowered = LowerBodyOrInitializer(
                                    methodSymbol,
                                    methodOrdinal,
                                    analyzedInitializers,
                                    previousSubmissionFields,
                                    compilationState,
                                    _emitTestCoverageData,
                                    _debugDocumentProvider,
                                    ref dynamicAnalysisSpans,
                                    diagsForCurrentMethod,
                                    ref lazyVariableSlotAllocator,
                                    lambdaDebugInfoBuilder,
                                    closureDebugInfoBuilder,
                                    stateMachineStateDebugInfoBuilder,
                                    out initializerStateMachineTypeOpt);

                                processedInitializers.LoweredInitializers = lowered;

                                // initializers can't produce state machines
                                Debug.Assert((object)initializerStateMachineTypeOpt == null);
                                Debug.Assert(!hasErrors);
                                hasErrors = lowered.HasAnyErrors || diagsForCurrentMethod.HasAnyErrors();
                                SetGlobalErrorIfTrue(hasErrors);
                                if (hasErrors)
                                {
                                    _diagnostics.AddRange(diagsForCurrentMethod);
                                    return;
                                }

                                // Only do the cast if we haven't returned with some error diagnostics.
                                // Otherwise, `lowered` might have been a BoundBadStatement.
                                processedInitializers.LoweredInitializers = (BoundStatementList)lowered;
                            }

                            // initializers for global code have already been included in the body
                            if (includeNonEmptyInitializersInBody)
                            {
                                if (processedInitializers.LoweredInitializers.Kind == BoundKind.StatementList)
                                {
                                    BoundStatementList lowered = (BoundStatementList)processedInitializers.LoweredInitializers;
                                    boundStatements = boundStatements.Concat(lowered.Statements);
                                }
                                else
                                {
                                    boundStatements = boundStatements.Add(processedInitializers.LoweredInitializers);
                                }
                            }

                            if (hasBody)
                            {
                                boundStatements = boundStatements.Concat(loweredBodyOpt);
                            }

                            var factory = new SyntheticBoundNodeFactory(methodSymbol, syntax, compilationState, diagsForCurrentMethod);

                            hasErrors = diagsForCurrentMethod.HasAnyErrors();
                            SetGlobalErrorIfTrue(hasErrors);
                            if (hasErrors)
                            {
                                _diagnostics.AddRange(diagsForCurrentMethod);
                                return;
                            }
                        }
                        if (_emitMethodBodies && (!(methodSymbol is SynthesizedStaticConstructor cctor) || cctor.ShouldEmit(processedInitializers.BoundInitializers)))
                        {
                            var boundBody = BoundStatementList.Synthesized(syntax, boundStatements);

                            var emittedBody = GenerateMethodBody(
                                _moduleBeingBuiltOpt,
                                methodSymbol,
                                methodOrdinal,
                                boundBody,
                                lambdaDebugInfoBuilder.ToImmutable(),
                                closureDebugInfoBuilder.ToImmutable(),
                                stateMachineStateDebugInfoBuilder.ToImmutable(),
                                stateMachineTypeOpt,
                                lazyVariableSlotAllocator,
                                diagsForCurrentMethod,
                                _debugDocumentProvider,
                                importChain,
                                _emittingPdb,
                                _emitTestCoverageData,
                                dynamicAnalysisSpans,
                                entryPointOpt: null);

                            _moduleBeingBuiltOpt.SetMethodBody(methodSymbol.PartialDefinitionPart ?? methodSymbol, emittedBody);
                        }
                    }

                    _diagnostics.AddRange(diagsForCurrentMethod);
                }
                finally
                {
                    lambdaDebugInfoBuilder.Free();
                    closureDebugInfoBuilder.Free();
                    stateMachineStateDebugInfoBuilder.Free();
                }
            }
            finally
            {
                diagsForCurrentMethod.Free();
                compilationState.CurrentImportChain = oldImportChain;
            }
        }

        // internal for testing
        internal static BoundStatement LowerBodyOrInitializer(
            MethodSymbol method,
            int methodOrdinal,
            BoundStatement body,
            SynthesizedSubmissionFields previousSubmissionFields,
            TypeCompilationState compilationState,
            bool instrumentForDynamicAnalysis,
            DebugDocumentProvider debugDocumentProvider,
            ref ImmutableArray<SourceSpan> dynamicAnalysisSpans,
            BindingDiagnosticBag diagnostics,
            ref VariableSlotAllocator lazyVariableSlotAllocator,
            ArrayBuilder<LambdaDebugInfo> lambdaDebugInfoBuilder,
            ArrayBuilder<ClosureDebugInfo> closureDebugInfoBuilder,
            ArrayBuilder<StateMachineStateDebugInfo> stateMachineStateDebugInfoBuilder,
            out StateMachineTypeSymbol stateMachineTypeOpt)
        {
            Debug.Assert(compilationState.ModuleBuilderOpt != null);
            stateMachineTypeOpt = null;

            if (body.HasErrors)
            {
                return body;
            }

            try
            {
                var loweredBody = LocalRewriter.Rewrite(
                    method.DeclaringCompilation,
                    method,
                    methodOrdinal,
                    method.ContainingType,
                    body,
                    compilationState,
                    previousSubmissionFields: previousSubmissionFields,
                    allowOmissionOfConditionalCalls: true,
                    instrumentForDynamicAnalysis: instrumentForDynamicAnalysis,
                    debugDocumentProvider: debugDocumentProvider,
                    dynamicAnalysisSpans: ref dynamicAnalysisSpans,
                    diagnostics: diagnostics,
                    sawLambdas: out bool sawLambdas,
                    sawLocalFunctions: out bool sawLocalFunctions,
                    sawAwaitInExceptionHandler: out bool sawAwaitInExceptionHandler);

                if (loweredBody.HasErrors)
                {
                    return loweredBody;
                }

                if (sawAwaitInExceptionHandler)
                {
                    // If we have awaits in handlers, we need to
                    // replace handlers with synthetic ones which can be consumed by async rewriter.
                    // The reason why this rewrite happens before the lambda rewrite
                    // is that we may need access to exception locals and it would be fairly hard to do
                    // if these locals are captured into closures (possibly nested ones).
                    loweredBody = AsyncExceptionHandlerRewriter.Rewrite(
                        method,
                        method.ContainingType,
                        loweredBody,
                        compilationState,
                        diagnostics);
                }

                if (loweredBody.HasErrors)
                {
                    return loweredBody;
                }

                lazyVariableSlotAllocator ??= compilationState.ModuleBuilderOpt.TryCreateVariableSlotAllocator(method, method, diagnostics.DiagnosticBag);

                BoundStatement bodyWithoutLambdas = loweredBody;
                if (sawLambdas || sawLocalFunctions)
                {
                    bodyWithoutLambdas = ClosureConversion.Rewrite(
                        loweredBody,
                        method.ContainingType,
                        method.ThisParameter,
                        method,
                        methodOrdinal,
                        null,
                        lambdaDebugInfoBuilder,
                        closureDebugInfoBuilder,
                        lazyVariableSlotAllocator,
                        compilationState,
                        diagnostics,
                        assignLocals: null);
                }

                if (bodyWithoutLambdas.HasErrors)
                {
                    return bodyWithoutLambdas;
                }

                BoundStatement bodyWithoutIterators = IteratorRewriter.Rewrite(bodyWithoutLambdas, method, methodOrdinal, stateMachineStateDebugInfoBuilder, lazyVariableSlotAllocator, compilationState, diagnostics,
                    out IteratorStateMachine iteratorStateMachine);

                if (bodyWithoutIterators.HasErrors)
                {
                    return bodyWithoutIterators;
                }

                BoundStatement bodyWithoutAsync = AsyncRewriter.Rewrite(bodyWithoutIterators, method, methodOrdinal, stateMachineStateDebugInfoBuilder, lazyVariableSlotAllocator, compilationState, diagnostics,
                    out AsyncStateMachine asyncStateMachine);

                Debug.Assert((object)iteratorStateMachine == null || (object)asyncStateMachine == null);
                stateMachineTypeOpt = (StateMachineTypeSymbol)iteratorStateMachine ?? asyncStateMachine;

                return bodyWithoutAsync;
            }
            catch (BoundTreeVisitor.CancelledByStackGuardException ex)
            {
                ex.AddAnError(diagnostics);
                return new BoundBadStatement(body.Syntax, ImmutableArray.Create<BoundNode>(body), hasErrors: true);
            }
        }

        /// <summary>
        /// entryPointOpt is only considered for synthesized methods (to recognize the synthesized MoveNext method for async Main)
        /// </summary>
        private static MethodBody GenerateMethodBody(
            PEModuleBuilder moduleBuilder,
            MethodSymbol method,
            int methodOrdinal,
            BoundStatement block,
            ImmutableArray<LambdaDebugInfo> lambdaDebugInfo,
            ImmutableArray<ClosureDebugInfo> closureDebugInfo,
            ImmutableArray<StateMachineStateDebugInfo> stateMachineStateDebugInfos,
            StateMachineTypeSymbol stateMachineTypeOpt,
            VariableSlotAllocator variableSlotAllocatorOpt,
            BindingDiagnosticBag diagnostics,
            DebugDocumentProvider debugDocumentProvider,
            ImportChain importChainOpt,
            bool emittingPdb,
            bool emitTestCoverageData,
            ImmutableArray<SourceSpan> dynamicAnalysisSpans,
            SynthesizedEntryPointSymbol.AsyncForwardEntryPoint entryPointOpt)
        {
            // Note: don't call diagnostics.HasAnyErrors() in release; could be expensive if compilation has many warnings.
            Debug.Assert(!diagnostics.HasAnyErrors(), "Running code generator when errors exist might be dangerous; code generator not expecting errors");

            var compilation = moduleBuilder.Compilation;
            var localSlotManager = new LocalSlotManager(variableSlotAllocatorOpt);
            var optimizations = compilation.Options.OptimizationLevel;

            ILBuilder builder = new ILBuilder(moduleBuilder, localSlotManager, optimizations, method.AreLocalsZeroed);
            bool hasStackalloc;
            var diagnosticsForThisMethod = BindingDiagnosticBag.GetInstance(withDiagnostics: true, diagnostics.AccumulatesDependencies);
            try
            {
                StateMachineMoveNextBodyDebugInfo moveNextBodyDebugInfoOpt = null;

                var codeGen = new CodeGen.CodeGenerator(method, block, builder, moduleBuilder, diagnosticsForThisMethod.DiagnosticBag, optimizations, emittingPdb);

                if (diagnosticsForThisMethod.HasAnyErrors())
                {
                    // we are done here. Since there were errors we should not emit anything.
                    return null;
                }

                bool isAsyncStateMachine;
                MethodSymbol kickoffMethod;

                if (method is SynthesizedStateMachineMethod stateMachineMethod &&
                    method.Name == WellKnownMemberNames.MoveNextMethodName)
                {
                    kickoffMethod = stateMachineMethod.StateMachineType.KickoffMethod;
                    Debug.Assert(kickoffMethod != null);

                    isAsyncStateMachine = kickoffMethod.IsAsync;

                    // Async void method may be partial. Debug info needs to be associated with the emitted definition,
                    // but the kickoff method is the method implementation (the part with body).
                    kickoffMethod = kickoffMethod.PartialDefinitionPart ?? kickoffMethod;
                }
                else
                {
                    kickoffMethod = null;
                    isAsyncStateMachine = false;
                }

                if (isAsyncStateMachine)
                {
                    codeGen.Generate(out int asyncCatchHandlerOffset, out var asyncYieldPoints, out var asyncResumePoints, out hasStackalloc);

                    // The exception handler IL offset is used by the debugger to treat exceptions caught by the marked catch block as "user unhandled".
                    // This is important for async void because async void exceptions generally result in the process being terminated,
                    // but without anything useful on the call stack. Async Task methods on the other hand return exceptions as the result of the Task.
                    // So it is undesirable to consider these exceptions "user unhandled" since there may well be user code that is awaiting the task.
                    // This is a heuristic since it's possible that there is no user code awaiting the task.

                    // We do the same for async Main methods, since it is unlikely that user code will be awaiting the Task:
                    // AsyncForwardEntryPoint <Main> -> kick-off method Main -> MoveNext.

                    bool isAsyncMainMoveNext = entryPointOpt?.UserMain.Equals(kickoffMethod) == true;

                    moveNextBodyDebugInfoOpt = new AsyncMoveNextBodyDebugInfo(
                        kickoffMethod.GetCciAdapter(),
                        catchHandlerOffset: (kickoffMethod.ReturnsVoid || isAsyncMainMoveNext) ? asyncCatchHandlerOffset : -1,
                        asyncYieldPoints,
                        asyncResumePoints);
                }
                else
                {
                    codeGen.Generate(out hasStackalloc);

                    if ((object)kickoffMethod != null)
                    {
                        moveNextBodyDebugInfoOpt = new IteratorMoveNextBodyDebugInfo(kickoffMethod.GetCciAdapter());
                    }
                }

                // Compiler-generated MoveNext methods have hoisted local scopes.
                // These are built by call to CodeGen.Generate.
                var stateMachineHoistedLocalScopes = ((object)kickoffMethod != null) ?
                    builder.GetHoistedLocalScopes() : default(ImmutableArray<StateMachineHoistedLocalScope>);

                // Translate the imports even if we are not writing PDBs. The translation has an impact on generated metadata
                // and we don't want to emit different metadata depending on whether or we emit with PDB stream.
                // TODO (https://github.com/dotnet/roslyn/issues/2846): This will need to change for member initializers in partial class.
                var importScopeOpt = importChainOpt?.Translate(moduleBuilder, diagnosticsForThisMethod.DiagnosticBag);

                var localVariables = builder.LocalSlotManager.LocalsInOrder();

                if (localVariables.Length > 0xFFFE)
                {
                    diagnosticsForThisMethod.Add(ErrorCode.ERR_TooManyLocals, method.Locations.First());
                }

                if (diagnosticsForThisMethod.HasAnyErrors())
                {
                    // we are done here. Since there were errors we should not emit anything.
                    return null;
                }

                // We will only save the IL builders when running tests.
                if (moduleBuilder.SaveTestData)
                {
                    moduleBuilder.SetMethodTestData(method, builder.GetSnapshot());
                }

                var stateMachineHoistedLocalSlots = default(ImmutableArray<EncHoistedLocalInfo>);
                var stateMachineAwaiterSlots = default(ImmutableArray<Cci.ITypeReference>);
                if (optimizations == OptimizationLevel.Debug && (object)stateMachineTypeOpt != null)
                {
                    Debug.Assert(method.IsAsync || method.IsIterator);
                    GetStateMachineSlotDebugInfo(moduleBuilder, moduleBuilder.GetSynthesizedFields(stateMachineTypeOpt), variableSlotAllocatorOpt, diagnosticsForThisMethod, out stateMachineHoistedLocalSlots, out stateMachineAwaiterSlots);
                    Debug.Assert(!diagnostics.HasAnyErrors());
                }

                DynamicAnalysisMethodBodyData dynamicAnalysisDataOpt = null;
                if (emitTestCoverageData)
                {
                    Debug.Assert(debugDocumentProvider != null);
                    dynamicAnalysisDataOpt = new DynamicAnalysisMethodBodyData(dynamicAnalysisSpans);
                }

                return new MethodBody(
                    builder.RealizedIL,
                    builder.MaxStack,
                    (method.PartialDefinitionPart ?? method).GetCciAdapter(),
                    variableSlotAllocatorOpt?.MethodId ?? new DebugId(methodOrdinal, moduleBuilder.CurrentGenerationOrdinal),
                    localVariables,
                    builder.RealizedSequencePoints,
                    debugDocumentProvider,
                    builder.RealizedExceptionHandlers,
                    builder.AreLocalsZeroed,
                    hasStackalloc,
                    builder.GetAllScopes(),
                    builder.HasDynamicLocal,
                    importScopeOpt,
                    lambdaDebugInfo,
                    closureDebugInfo,
                    stateMachineTypeOpt?.Name,
                    stateMachineHoistedLocalScopes,
                    stateMachineHoistedLocalSlots,
                    stateMachineAwaiterSlots,
                    StateMachineStatesDebugInfo.Create(variableSlotAllocatorOpt, stateMachineStateDebugInfos),
                    moveNextBodyDebugInfoOpt,
                    dynamicAnalysisDataOpt);
            }
            finally
            {
                // Basic blocks contain poolable builders for IL and sequence points. Free those back
                // to their pools.
                builder.FreeBasicBlocks();

                // Remember diagnostics.
                diagnostics.AddRange(diagnosticsForThisMethod);
                diagnosticsForThisMethod.Free();
            }
        }

        private static void GetStateMachineSlotDebugInfo(
            PEModuleBuilder moduleBuilder,
            IEnumerable<Cci.IFieldDefinition> fieldDefs,
            VariableSlotAllocator variableSlotAllocatorOpt,
            BindingDiagnosticBag diagnostics,
            out ImmutableArray<EncHoistedLocalInfo> hoistedVariableSlots,
            out ImmutableArray<Cci.ITypeReference> awaiterSlots)
        {
            var hoistedVariables = ArrayBuilder<EncHoistedLocalInfo>.GetInstance();
            var awaiters = ArrayBuilder<Cci.ITypeReference>.GetInstance();

            foreach (StateMachineFieldSymbol field in
                     fieldDefs
#if DEBUG
                     .Select(f => ((FieldSymbolAdapter)f).AdaptedFieldSymbol)
#endif
                     )
            {
                int index = field.SlotIndex;

                if (field.SlotDebugInfo.SynthesizedKind == SynthesizedLocalKind.AwaiterField)
                {
                    Debug.Assert(index >= 0);

                    while (index >= awaiters.Count)
                    {
                        awaiters.Add(null);
                    }

                    awaiters[index] = moduleBuilder.EncTranslateLocalVariableType(field.Type, diagnostics.DiagnosticBag);
                }
                else if (!field.SlotDebugInfo.Id.IsNone)
                {
                    Debug.Assert(index >= 0 && field.SlotDebugInfo.SynthesizedKind.IsLongLived());

                    while (index >= hoistedVariables.Count)
                    {
                        // Empty slots may be present if variables were deleted during EnC.
                        hoistedVariables.Add(new EncHoistedLocalInfo(true));
                    }

                    hoistedVariables[index] = new EncHoistedLocalInfo(field.SlotDebugInfo, moduleBuilder.EncTranslateLocalVariableType(field.Type, diagnostics.DiagnosticBag));
                }
            }

            // Fill in empty slots for variables deleted during EnC that are not followed by an existing variable:
            if (variableSlotAllocatorOpt != null)
            {
                int previousAwaiterCount = variableSlotAllocatorOpt.PreviousAwaiterSlotCount;
                while (awaiters.Count < previousAwaiterCount)
                {
                    awaiters.Add(null);
                }

                int previousAwaiterSlotCount = variableSlotAllocatorOpt.PreviousHoistedLocalSlotCount;
                while (hoistedVariables.Count < previousAwaiterSlotCount)
                {
                    hoistedVariables.Add(new EncHoistedLocalInfo(true));
                }
            }

            hoistedVariableSlots = hoistedVariables.ToImmutableAndFree();
            awaiterSlots = awaiters.ToImmutableAndFree();
        }

        // NOTE: can return null if the method has no body.
#nullable enable
        internal static BoundBlock? BindMethodBody(MethodSymbol method, TypeCompilationState compilationState, BindingDiagnosticBag diagnostics)
        {
            return BindMethodBody(
                method,
                compilationState,
                diagnostics,
                includeInitializersInBody: false,
                initializersBody: null,
                reportNullableDiagnostics: true,
                importChain: out _,
                originalBodyNested: out _,
                prependedDefaultValueTypeConstructorInitializer: out _,
                forSemanticModel: out _);
        }

        // NOTE: can return null if the method has no body.
        private static BoundBlock? BindMethodBody(
            MethodSymbol method,
            TypeCompilationState compilationState,
            BindingDiagnosticBag diagnostics,
            bool includeInitializersInBody,
            BoundNode? initializersBody,
            bool reportNullableDiagnostics,
            out ImportChain? importChain,
            out bool originalBodyNested,
            out bool prependedDefaultValueTypeConstructorInitializer,
            out MethodBodySemanticModel.InitialState forSemanticModel)
        {
            originalBodyNested = false;
            prependedDefaultValueTypeConstructorInitializer = false;
            importChain = null;
            forSemanticModel = default;

            BoundBlock? body;
            NullableWalker.VariableState? nullableInitialState = null;

            initializersBody ??= GetSynthesizedEmptyBody(method);

            if (method is SynthesizedRecordConstructor recordStructPrimaryCtor && method.ContainingType.IsRecordStruct)
            {
                body = BoundBlock.SynthesizedNoLocals(recordStructPrimaryCtor.GetSyntax());
                nullableInitialState = getInitializerState(body);
            }
            else if (method is SourceMemberMethodSymbol sourceMethod)
            {
                CSharpSyntaxNode syntaxNode = sourceMethod.SyntaxNode;

                // Static constructor can't have any this/base call
                if (method.MethodKind == MethodKind.StaticConstructor &&
                    syntaxNode is ConstructorDeclarationSyntax constructorSyntax &&
                    constructorSyntax.Initializer != null)
                {
                    diagnostics.Add(
                        ErrorCode.ERR_StaticConstructorWithExplicitConstructorCall,
                        constructorSyntax.Initializer.ThisOrBaseKeyword.GetLocation(),
                        constructorSyntax.Identifier.ValueText);
                }

                Debug.Assert(!sourceMethod.IsDefaultValueTypeConstructor());
                if (sourceMethod.IsExtern)
                {
                    return null;
                }

                Binder bodyBinder = sourceMethod.TryGetBodyBinder();
                if (bodyBinder != null)
                {
                    importChain = bodyBinder.ImportChain;
                    BoundNode methodBody = bodyBinder.BindMethodBody(syntaxNode, diagnostics);
                    BoundNode methodBodyForSemanticModel = methodBody;
                    NullableWalker.SnapshotManager? snapshotManager = null;
                    ImmutableDictionary<Symbol, Symbol>? remappedSymbols = null;
                    var compilation = bodyBinder.Compilation;

                    nullableInitialState = getInitializerState(methodBody);

                    if (reportNullableDiagnostics)
                    {
                        Debug.Assert(diagnostics.DiagnosticBag != null);
                        if (compilation.IsNullableAnalysisEnabledIn(method))
                        {
                            var isSufficientLangVersion = compilation.LanguageVersion >= MessageID.IDS_FeatureNullableReferenceTypes.RequiredVersion();

                            methodBodyForSemanticModel = NullableWalker.AnalyzeAndRewrite(
                                compilation,
                                method,
                                methodBody,
                                bodyBinder,
                                nullableInitialState,
                                // if language version is insufficient, we do not want to surface nullability diagnostics,
                                // but we should still provide nullability information through the semantic model.
                                isSufficientLangVersion ? diagnostics.DiagnosticBag : new DiagnosticBag(),
                                createSnapshots: true,
                                out snapshotManager,
                                ref remappedSymbols);
                        }
                        else
                        {
                            NullableWalker.AnalyzeIfNeeded(
                                compilation,
                                method,
                                methodBody,
                                diagnostics.DiagnosticBag,
                                useConstructorExitWarnings: true,
                                nullableInitialState,
                                getFinalNullableState: false,
                                baseOrThisInitializer: null,
                                finalNullableState: out _);
                        }
                    }
                    forSemanticModel = new MethodBodySemanticModel.InitialState(syntaxNode, methodBodyForSemanticModel, bodyBinder, snapshotManager, remappedSymbols);

                    switch (methodBody.Kind)
                    {
                        case BoundKind.ConstructorMethodBody:
                            var constructor = (BoundConstructorMethodBody)methodBody;
                            body = constructor.BlockBody ?? constructor.ExpressionBody!;

                            if (constructor.Initializer is BoundExpressionStatement expressionStatement)
                            {
                                ReportCtorInitializerCycles(method, expressionStatement.Expression, compilationState, diagnostics);

                                if (body == null)
                                {
                                    body = new BoundBlock(constructor.Syntax, constructor.Locals, ImmutableArray.Create<BoundStatement>(constructor.Initializer));
                                }
                                else
                                {
                                    body = new BoundBlock(constructor.Syntax, constructor.Locals, ImmutableArray.Create<BoundStatement>(constructor.Initializer, body));
                                    originalBodyNested = true;
                                    prependedDefaultValueTypeConstructorInitializer =
                                        expressionStatement.Expression is BoundCall { Method: var initMethod } && initMethod.IsDefaultValueTypeConstructor();
                                }

                                return body;
                            }
                            else
                            {
                                Debug.Assert(constructor.Initializer is null);
                                Debug.Assert(constructor.Locals.IsEmpty);
                            }
                            break;

                        case BoundKind.NonConstructorMethodBody:
                            var nonConstructor = (BoundNonConstructorMethodBody)methodBody;
                            body = nonConstructor.BlockBody ?? nonConstructor.ExpressionBody!;
                            Debug.Assert(body != null);
                            break;

                        case BoundKind.Block:
                            body = (BoundBlock)methodBody;
                            break;
                        default:
                            throw ExceptionUtilities.UnexpectedValue(methodBody.Kind);
                    }
                }
                else
                {
<<<<<<< HEAD
                    if (sourceMethod is SourcePropertyAccessorSymbol { BodyShouldBeSynthesized: true })
=======
                    var property = sourceMethod.AssociatedSymbol as SourcePropertySymbolBase;
                    if (property is not null && property.IsAutoPropertyWithGetAccessor)
>>>>>>> e53ba9ae
                    {
                        return MethodBodySynthesizer.ConstructAutoPropertyAccessorBody(sourceMethod);
                    }

                    return null;
                }
            }
            else if (method is SynthesizedInstanceConstructor ctor)
            {
                // Synthesized instance constructors may partially synthesize
                // their body
                var node = ctor.GetNonNullSyntaxNode();
                var factory = new SyntheticBoundNodeFactory(ctor, node, compilationState, diagnostics);
                var stmts = ArrayBuilder<BoundStatement>.GetInstance();
                ctor.GenerateMethodBodyStatements(factory, stmts, diagnostics);
                body = BoundBlock.SynthesizedNoLocals(node, stmts.ToImmutableAndFree());
                nullableInitialState = getInitializerState(body);
            }
            else
            {
                // synthesized methods should return their bound bodies
                body = null;
                nullableInitialState = getInitializerState(null);
            }

            if (reportNullableDiagnostics && method.IsConstructor() && method.IsImplicitlyDeclared && nullableInitialState is object)
            {
                Debug.Assert(diagnostics.AccumulatesDiagnostics);
                NullableWalker.AnalyzeIfNeeded(
                    compilationState.Compilation,
                    method,
                    body ?? GetSynthesizedEmptyBody(method),
                    diagnostics.DiagnosticBag,
                    useConstructorExitWarnings: true,
                    nullableInitialState,
                    getFinalNullableState: false,
                    baseOrThisInitializer: null,
                    finalNullableState: out _);
            }

            if (method.MethodKind == MethodKind.Destructor && body != null)
            {
                return MethodBodySynthesizer.ConstructDestructorBody(method, body);
            }

            var constructorInitializer = BindImplicitConstructorInitializerIfAny(method, compilationState, diagnostics);
            ImmutableArray<BoundStatement> statements;

            if (constructorInitializer == null)
            {
                if (body != null)
                {
                    return body;
                }

                statements = ImmutableArray<BoundStatement>.Empty;
            }
            else if (body == null)
            {
                statements = ImmutableArray.Create(constructorInitializer);
            }
            else
            {
                statements = ImmutableArray.Create(constructorInitializer, body);
                originalBodyNested = true;
            }

            return BoundBlock.SynthesizedNoLocals(method.GetNonNullSyntaxNode(), statements);

            NullableWalker.VariableState? getInitializerState(BoundNode? body)
            {
                if (reportNullableDiagnostics && includeInitializersInBody)
                {
                    return NullableWalker.GetAfterInitializersState(compilationState.Compilation, method, initializersBody, body, diagnostics);
                }

                return null;
            }
        }
#nullable disable

        private static BoundBlock GetSynthesizedEmptyBody(Symbol symbol)
        {
            return BoundBlock.SynthesizedNoLocals(symbol.GetNonNullSyntaxNode());
        }

        private static BoundStatement BindImplicitConstructorInitializerIfAny(MethodSymbol method, TypeCompilationState compilationState, BindingDiagnosticBag diagnostics)
        {
            Debug.Assert(!method.ContainingType.IsDelegateType());

            // delegates have constructors but not constructor initializers
            if (method.MethodKind == MethodKind.Constructor && !method.IsExtern)
            {
                var compilation = method.DeclaringCompilation;
                var initializerInvocation = BindImplicitConstructorInitializer(method, diagnostics, compilation);

                if (initializerInvocation != null)
                {
                    ReportCtorInitializerCycles(method, initializerInvocation, compilationState, diagnostics);

                    //  Base WasCompilerGenerated state off of whether constructor is implicitly declared, this will ensure proper instrumentation.
                    var constructorInitializer = new BoundExpressionStatement(initializerInvocation.Syntax, initializerInvocation) { WasCompilerGenerated = method.IsImplicitlyDeclared };
                    Debug.Assert(initializerInvocation.HasAnyErrors || constructorInitializer.IsConstructorInitializer(), "Please keep this bound node in sync with BoundNodeExtensions.IsConstructorInitializer.");
                    return constructorInitializer;
                }
            }

            return null;
        }

        private static void ReportCtorInitializerCycles(MethodSymbol method, BoundExpression initializerInvocation, TypeCompilationState compilationState, BindingDiagnosticBag diagnostics)
        {
            var ctorCall = initializerInvocation as BoundCall;
            if (ctorCall != null && !ctorCall.HasAnyErrors && ctorCall.Method != method && TypeSymbol.Equals(ctorCall.Method.ContainingType, method.ContainingType, TypeCompareKind.ConsiderEverything2))
            {
                // Detect and report indirect cycles in the ctor-initializer call graph.
                compilationState.ReportCtorInitializerCycles(method, ctorCall.Method, ctorCall.Syntax, diagnostics);
            }
        }

        /// <summary>
        /// Bind the implicit constructor initializer of a constructor symbol.
        /// </summary>
        /// <param name="constructor">Constructor method.</param>
        /// <param name="diagnostics">Accumulates errors (e.g. access "this" in constructor initializer).</param>
        /// <param name="compilation">Used to retrieve binder.</param>
        /// <returns>A bound expression for the constructor initializer call.</returns>
        internal static BoundExpression BindImplicitConstructorInitializer(
            MethodSymbol constructor, BindingDiagnosticBag diagnostics, CSharpCompilation compilation)
        {
            // Note that the base type can be null if we're compiling System.Object in source.
            NamedTypeSymbol containingType = constructor.ContainingType;
            NamedTypeSymbol baseType = containingType.BaseTypeNoUseSiteDiagnostics;

            SourceMemberMethodSymbol sourceConstructor = constructor as SourceMemberMethodSymbol;
            Debug.Assert(sourceConstructor?.SyntaxNode is RecordDeclarationSyntax
                || ((ConstructorDeclarationSyntax)sourceConstructor?.SyntaxNode)?.Initializer == null);

            // The common case is that the type inherits directly from object.
            // Also, we might be trying to generate a constructor for an entirely compiler-generated class such
            // as a closure class; in that case it is vexing to try to find a suitable binder for the non-existing
            // constructor syntax so that we can do unnecessary overload resolution on the non-existing initializer!
            // Simply take the early out: bind directly to the parameterless object ctor rather than attempting
            // overload resolution.
            if ((object)baseType != null)
            {
                if (baseType.SpecialType == SpecialType.System_Object)
                {
                    return GenerateBaseParameterlessConstructorInitializer(constructor, diagnostics);
                }
                else if (baseType.IsErrorType() || baseType.IsStatic)
                {
                    // If the base type is bad and there is no initializer then we can just bail.
                    // We have no expressions we need to analyze to report errors on.
                    return null;
                }
            }

            if (containingType.IsStructType() || containingType.IsEnumType())
            {
                return null;
            }
            else if (constructor is SynthesizedRecordCopyCtor copyCtor)
            {
                return GenerateBaseCopyConstructorInitializer(copyCtor, diagnostics);
            }

            // Now, in order to do overload resolution, we're going to need a binder. There are
            // two possible situations:
            //
            // class D1 : B { }
            // class D2 : B { D2(int x) { } }
            //
            // In the first case the binder needs to be the binder associated with
            // the *body* of D1 because if the base class ctor is protected, we need
            // to be inside the body of a derived class in order for it to be in the
            // accessibility domain of the protected base class ctor.
            //
            // In the second case the binder could be the binder associated with
            // the body of D2; since the implicit call to base() will have no arguments
            // there is no need to look up "x".
            Binder outerBinder;

            if ((object)sourceConstructor == null)
            {
                // The constructor is implicit. We need to get the binder for the body
                // of the enclosing class.
                CSharpSyntaxNode containerNode = constructor.GetNonNullSyntaxNode();
                BinderFactory binderFactory = compilation.GetBinderFactory(containerNode.SyntaxTree);

                if (containerNode is RecordDeclarationSyntax recordDecl)
                {
                    outerBinder = binderFactory.GetInRecordBodyBinder(recordDecl);
                }
                else
                {
                    SyntaxToken bodyToken = GetImplicitConstructorBodyToken(containerNode);
                    outerBinder = binderFactory.GetBinder(containerNode, bodyToken.Position);
                }
            }
            else
            {
                BinderFactory binderFactory = compilation.GetBinderFactory(sourceConstructor.SyntaxTree);

                switch (sourceConstructor.SyntaxNode)
                {
                    case ConstructorDeclarationSyntax ctorDecl:
                        // We have a ctor in source but no explicit constructor initializer.  We can't just use the binder for the
                        // type containing the ctor because the ctor might be marked unsafe.  Use the binder for the parameter list
                        // as an approximation - the extra symbols won't matter because there are no identifiers to bind.

                        outerBinder = binderFactory.GetBinder(ctorDecl.ParameterList);
                        break;

                    case RecordDeclarationSyntax recordDecl:
                        outerBinder = binderFactory.GetInRecordBodyBinder(recordDecl);
                        break;

                    default:
                        throw ExceptionUtilities.Unreachable;
                }
            }

            // wrap in ConstructorInitializerBinder for appropriate errors
            // Handle scoping for possible pattern variables declared in the initializer
            Binder initializerBinder = outerBinder.WithAdditionalFlagsAndContainingMemberOrLambda(BinderFlags.ConstructorInitializer, constructor);

            return initializerBinder.BindConstructorInitializer(null, constructor, diagnostics);
        }

        private static SyntaxToken GetImplicitConstructorBodyToken(CSharpSyntaxNode containerNode)
        {
            return ((BaseTypeDeclarationSyntax)containerNode).OpenBraceToken;
        }

        internal static BoundCall GenerateBaseParameterlessConstructorInitializer(MethodSymbol constructor, BindingDiagnosticBag diagnostics)
        {
            NamedTypeSymbol baseType = constructor.ContainingType.BaseTypeNoUseSiteDiagnostics;
            MethodSymbol baseConstructor = null;
            LookupResultKind resultKind = LookupResultKind.Viable;
            Location diagnosticsLocation = constructor.Locations.IsEmpty ? NoLocation.Singleton : constructor.Locations[0];

            foreach (MethodSymbol ctor in baseType.InstanceConstructors)
            {
                if (ctor.ParameterCount == 0)
                {
                    baseConstructor = ctor;
                    break;
                }
            }

            // UNDONE: If this happens then something is deeply wrong. Should we give a better error?
            if ((object)baseConstructor == null)
            {
                diagnostics.Add(ErrorCode.ERR_BadCtorArgCount, diagnosticsLocation, baseType, /*desired param count*/ 0);
                return null;
            }

            if (Binder.ReportUseSite(baseConstructor, diagnostics, diagnosticsLocation))
            {
                return null;
            }

            // UNDONE: If this happens then something is deeply wrong. Should we give a better error?
            bool hasErrors = false;
            var useSiteInfo = new CompoundUseSiteInfo<AssemblySymbol>(diagnostics, constructor.ContainingAssembly);
            if (!AccessCheck.IsSymbolAccessible(baseConstructor, constructor.ContainingType, ref useSiteInfo))
            {
                diagnostics.Add(ErrorCode.ERR_BadAccess, diagnosticsLocation, baseConstructor);
                resultKind = LookupResultKind.Inaccessible;
                hasErrors = true;
            }

            diagnostics.Add(diagnosticsLocation, useSiteInfo);

            CSharpSyntaxNode syntax = constructor.GetNonNullSyntaxNode();

            BoundExpression receiver = new BoundThisReference(syntax, constructor.ContainingType) { WasCompilerGenerated = true };
            return new BoundCall(
                syntax: syntax,
                receiverOpt: receiver,
                method: baseConstructor,
                arguments: ImmutableArray<BoundExpression>.Empty,
                argumentNamesOpt: ImmutableArray<string>.Empty,
                argumentRefKindsOpt: ImmutableArray<RefKind>.Empty,
                isDelegateCall: false,
                expanded: false,
                invokedAsExtensionMethod: false,
                argsToParamsOpt: ImmutableArray<int>.Empty,
                defaultArguments: BitVector.Empty,
                resultKind: resultKind,
                type: baseConstructor.ReturnType,
                hasErrors: hasErrors)
            { WasCompilerGenerated = true };
        }

        private static BoundCall GenerateBaseCopyConstructorInitializer(SynthesizedRecordCopyCtor constructor, BindingDiagnosticBag diagnostics)
        {
            NamedTypeSymbol containingType = constructor.ContainingType;
            NamedTypeSymbol baseType = containingType.BaseTypeNoUseSiteDiagnostics;
            Location diagnosticsLocation = constructor.Locations.FirstOrNone();

            var useSiteInfo = new CompoundUseSiteInfo<AssemblySymbol>(diagnostics, containingType.ContainingAssembly);
            MethodSymbol baseConstructor = SynthesizedRecordCopyCtor.FindCopyConstructor(baseType, containingType, ref useSiteInfo);

            if (baseConstructor is null)
            {
                diagnostics.Add(ErrorCode.ERR_NoCopyConstructorInBaseType, diagnosticsLocation, baseType);
                return null;
            }

            var constructorUseSiteInfo = new CompoundUseSiteInfo<AssemblySymbol>(diagnostics, constructor.ContainingAssembly);
            constructorUseSiteInfo.Add(baseConstructor.GetUseSiteInfo());
            if (Binder.ReportConstructorUseSiteDiagnostics(diagnosticsLocation, diagnostics, suppressUnsupportedRequiredMembersError: constructor.HasSetsRequiredMembers, constructorUseSiteInfo))
            {
                return null;
            }

            diagnostics.Add(diagnosticsLocation, useSiteInfo);

            CSharpSyntaxNode syntax = constructor.GetNonNullSyntaxNode();
            BoundExpression receiver = new BoundThisReference(syntax, constructor.ContainingType) { WasCompilerGenerated = true };
            BoundExpression argument = new BoundParameter(syntax, constructor.Parameters[0]);

            return new BoundCall(
                syntax: syntax,
                receiverOpt: receiver,
                method: baseConstructor,
                arguments: ImmutableArray.Create(argument),
                argumentNamesOpt: default,
                argumentRefKindsOpt: default,
                isDelegateCall: false,
                expanded: false,
                invokedAsExtensionMethod: false,
                argsToParamsOpt: default,
                defaultArguments: default,
                resultKind: LookupResultKind.Viable,
                type: baseConstructor.ReturnType,
                hasErrors: false)
            { WasCompilerGenerated = true };
        }

        private static Cci.DebugSourceDocument CreateDebugDocumentForFile(string normalizedPath)
        {
            return new Cci.DebugSourceDocument(normalizedPath, Cci.DebugSourceDocument.CorSymLanguageTypeCSharp);
        }

        private static bool PassesFilter(Predicate<Symbol> filterOpt, Symbol symbol)
        {
            return (filterOpt == null) || filterOpt(symbol);
        }
    }
}<|MERGE_RESOLUTION|>--- conflicted
+++ resolved
@@ -1960,12 +1960,7 @@
                 }
                 else
                 {
-<<<<<<< HEAD
                     if (sourceMethod is SourcePropertyAccessorSymbol { BodyShouldBeSynthesized: true })
-=======
-                    var property = sourceMethod.AssociatedSymbol as SourcePropertySymbolBase;
-                    if (property is not null && property.IsAutoPropertyWithGetAccessor)
->>>>>>> e53ba9ae
                     {
                         return MethodBodySynthesizer.ConstructAutoPropertyAccessorBody(sourceMethod);
                     }
