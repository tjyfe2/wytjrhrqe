﻿// Copyright (c) Microsoft.  All Rights Reserved.  Licensed under the Apache License, Version 2.0.  See License.txt in the project root for license information.

using System;
using System.Collections.Concurrent;
using System.Collections.Generic;
using System.Collections.Immutable;
using System.Diagnostics;
using System.Linq;
using System.Threading;
using System.Threading.Tasks;
using Microsoft.CodeAnalysis.CodeGen;
using Microsoft.CodeAnalysis.CSharp.Emit;
using Microsoft.CodeAnalysis.CSharp.Symbols;
using Microsoft.CodeAnalysis.CSharp.Syntax;
using Microsoft.CodeAnalysis.Debugging;
using Microsoft.CodeAnalysis.Diagnostics;
using Microsoft.CodeAnalysis.Emit;
using Microsoft.CodeAnalysis.PooledObjects;
using Roslyn.Utilities;

namespace Microsoft.CodeAnalysis.CSharp
{
    internal sealed class MethodCompiler : CSharpSymbolVisitor<TypeCompilationState, object>
    {
        private readonly CSharpCompilation _compilation;
        private readonly bool _emittingPdb;
        private readonly bool _emitTestCoverageData;
        private readonly CancellationToken _cancellationToken;
        private readonly DiagnosticBag _diagnostics;
        private readonly bool _hasDeclarationErrors;
        private readonly PEModuleBuilder _moduleBeingBuiltOpt; // Null if compiling for diagnostics
        private readonly Predicate<Symbol> _filterOpt;         // If not null, limit analysis to specific symbols
        private readonly DebugDocumentProvider _debugDocumentProvider;

        //
        // MethodCompiler employs concurrency by following flattened fork/join pattern.
        //
        // For every item that we want to compile in parallel a new task is forked.
        // compileTaskQueue is used to track and observe all the tasks. 
        // Once compileTaskQueue is empty, we know that there are no more tasks (and no more can be created)
        // and that means we are done compiling. WaitForWorkers ensures this condition.
        //
        // Note that while tasks may fork more tasks (nested types, lambdas, whatever else that may introduce more types),
        // we do not want any child/parent relationship between spawned tasks and their creators. 
        // Creator has no real dependencies on the completion of its children and should finish and release any resources
        // as soon as it can regardless of the tasks it may have spawned.
        //
        // Stack is used so that the wait would observe the most recently added task and have 
        // more chances to do inlined execution.
        private ConcurrentStack<Task> _compilerTasks;

        // This field tracks whether any bound method body had hasErrors set or whether any constant field had a bad value.
        // We track it so that we can abort emission in the event that an error occurs without a corresponding diagnostic
        // (e.g. if this module depends on a bad type or constant from another module).
        // CONSIDER: instead of storing a flag, we could track the first member symbol with an error (to improve the diagnostic).

        // NOTE: once the flag is set to true, it should never go back to false!!!
        // Do not use this as a short-circuiting for stages that might produce diagnostics.
        // That would make diagnostics to depend on the random order in which methods are compiled.
        private bool _globalHasErrors;

        private void SetGlobalErrorIfTrue(bool arg)
        {
            //NOTE: this is not a volatile write
            //      for correctness we need only single threaded consistency.
            //      Within a single task - if we have got an error it may not be safe to continue with some lowerings.
            //      It is ok if other tasks will see the change after some delay or does not observe at all.
            //      Such races are unavoidable and will just result in performing some work that is safe to do
            //      but may no longer be needed.
            //      The final Join of compiling tasks cannot happen without interlocked operations and that 
            //      will ensure that any write of the flag is globally visible.
            if (arg)
            {
                _globalHasErrors = true;
            }
        }

        // Internal for testing only.
        internal MethodCompiler(CSharpCompilation compilation, PEModuleBuilder moduleBeingBuiltOpt, bool emittingPdb, bool emitTestCoverageData, bool hasDeclarationErrors,
            DiagnosticBag diagnostics, Predicate<Symbol> filterOpt, CancellationToken cancellationToken)
        {
            Debug.Assert(compilation != null);
            Debug.Assert(diagnostics != null);

            _compilation = compilation;
            _moduleBeingBuiltOpt = moduleBeingBuiltOpt;
            _emittingPdb = emittingPdb;
            _cancellationToken = cancellationToken;
            _diagnostics = diagnostics;
            _filterOpt = filterOpt;

            _hasDeclarationErrors = hasDeclarationErrors;
            SetGlobalErrorIfTrue(hasDeclarationErrors);

            if (emittingPdb || emitTestCoverageData)
            {
                _debugDocumentProvider = (path, basePath) => moduleBeingBuiltOpt.DebugDocumentsBuilder.GetOrAddDebugDocument(path, basePath, CreateDebugDocumentForFile);
            }

            _emitTestCoverageData = emitTestCoverageData;
        }

        public static void CompileMethodBodies(
            CSharpCompilation compilation,
            PEModuleBuilder moduleBeingBuiltOpt,
            bool emittingPdb,
            bool emitTestCoverageData,
            bool hasDeclarationErrors,
            DiagnosticBag diagnostics,
            Predicate<Symbol> filterOpt,
            CancellationToken cancellationToken)
        {
            Debug.Assert(compilation != null);
            Debug.Assert(diagnostics != null);

            if (compilation.PreviousSubmission != null)
            {
                // In case there is a previous submission, we should ensure 
                // it has already created anonymous type/delegates templates

                // NOTE: if there are any errors, we will pick up what was created anyway
                compilation.PreviousSubmission.EnsureAnonymousTypeTemplates(cancellationToken);

                // TODO: revise to use a loop instead of a recursion
            }

            MethodCompiler methodCompiler = new MethodCompiler(
                compilation,
                moduleBeingBuiltOpt,
                emittingPdb,
                emitTestCoverageData,
                hasDeclarationErrors,
                diagnostics,
                filterOpt,
                cancellationToken);

            if (compilation.Options.ConcurrentBuild)
            {
                methodCompiler._compilerTasks = new ConcurrentStack<Task>();
            }

            // directly traverse global namespace (no point to defer this to async)
            methodCompiler.CompileNamespace(compilation.SourceModule.GlobalNamespace);
            methodCompiler.WaitForWorkers();

            // compile additional and anonymous types if any
            if (moduleBeingBuiltOpt != null)
            {
                var additionalTypes = moduleBeingBuiltOpt.GetAdditionalTopLevelTypes(diagnostics);
                methodCompiler.CompileSynthesizedMethods(additionalTypes, diagnostics);

                var embeddedTypes = moduleBeingBuiltOpt.GetEmbeddedTypes(diagnostics);
                methodCompiler.CompileSynthesizedMethods(embeddedTypes, diagnostics);

                // By this time we have processed all types reachable from module's global namespace
                compilation.AnonymousTypeManager.AssignTemplatesNamesAndCompile(methodCompiler, moduleBeingBuiltOpt, diagnostics);
                methodCompiler.WaitForWorkers();

                var privateImplClass = moduleBeingBuiltOpt.PrivateImplClass;
                if (privateImplClass != null)
                {
                    // all threads that were adding methods must be finished now, we can freeze the class:
                    privateImplClass.Freeze();

                    methodCompiler.CompileSynthesizedMethods(privateImplClass, diagnostics);
                }
            }

            // If we are trying to emit and there's an error without a corresponding diagnostic (e.g. because
            // we depend on an invalid type or constant from another module), then explicitly add a diagnostic.
            // This diagnostic is not very helpful to the user, but it will prevent us from emitting an invalid
            // module or crashing.
            if (moduleBeingBuiltOpt != null && (methodCompiler._globalHasErrors || moduleBeingBuiltOpt.SourceModule.HasBadAttributes) && !diagnostics.HasAnyErrors() && !hasDeclarationErrors)
            {
                diagnostics.Add(ErrorCode.ERR_ModuleEmitFailure, NoLocation.Singleton, ((Cci.INamedEntity)moduleBeingBuiltOpt).Name);
            }

            diagnostics.AddRange(compilation.AdditionalCodegenWarnings);

            // we can get unused field warnings only if compiling whole compilation.
            if (filterOpt == null)
            {
                WarnUnusedFields(compilation, diagnostics, cancellationToken);

                MethodSymbol entryPoint = GetEntryPoint(compilation, moduleBeingBuiltOpt, hasDeclarationErrors, diagnostics, cancellationToken);
                if (moduleBeingBuiltOpt != null && entryPoint != null && compilation.Options.OutputKind.IsApplication())
                {
                    moduleBeingBuiltOpt.SetPEEntryPoint(entryPoint, diagnostics);
                }
            }
        }

        // Returns the MethodSymbol for the assembly entrypoint.  If the user has a Task returning main,
        // this function returns the synthesized Main MethodSymbol.
        private static MethodSymbol GetEntryPoint(CSharpCompilation compilation, PEModuleBuilder moduleBeingBuilt, bool hasDeclarationErrors, DiagnosticBag diagnostics, CancellationToken cancellationToken)
        {
            var entryPointAndDiagnostics = compilation.GetEntryPointAndDiagnostics(cancellationToken);
            if (entryPointAndDiagnostics == null)
            {
                return null;
            }

            Debug.Assert(!entryPointAndDiagnostics.Diagnostics.IsDefault);
            diagnostics.AddRange(entryPointAndDiagnostics.Diagnostics);
            var entryPoint = entryPointAndDiagnostics.MethodSymbol;

            if ((object)entryPoint == null)
            {
                Debug.Assert(entryPointAndDiagnostics.Diagnostics.HasAnyErrors() || !compilation.Options.Errors.IsDefaultOrEmpty);
                return null;
            }

            // entryPoint can be a SynthesizedEntryPointSymbol if a script is being compiled.
            SynthesizedEntryPointSymbol synthesizedEntryPoint = entryPoint as SynthesizedEntryPointSymbol;
            if ((object)synthesizedEntryPoint == null)
            {
                var returnType = entryPoint.ReturnType.TypeSymbol;
                if (returnType.IsGenericTaskType(compilation) || returnType.IsNonGenericTaskType(compilation))
                {
                    synthesizedEntryPoint = new SynthesizedEntryPointSymbol.AsyncForwardEntryPoint(compilation, entryPoint.ContainingType, entryPoint);
                    entryPoint = synthesizedEntryPoint;
                    if ((object)moduleBeingBuilt != null)
                    {
                        moduleBeingBuilt.AddSynthesizedDefinition(entryPoint.ContainingType, synthesizedEntryPoint);
                    }
                }
            }

            if (((object)synthesizedEntryPoint != null) &&
                (moduleBeingBuilt != null) &&
                !hasDeclarationErrors &&
                !diagnostics.HasAnyErrors())
            {
                BoundStatement body = synthesizedEntryPoint.CreateBody(diagnostics);
                if (body.HasErrors || diagnostics.HasAnyErrors())
                {
                    return entryPoint;
                }

                var dynamicAnalysisSpans = ImmutableArray<SourceSpan>.Empty;
                VariableSlotAllocator lazyVariableSlotAllocator = null;
                var lambdaDebugInfoBuilder = ArrayBuilder<LambdaDebugInfo>.GetInstance();
                var closureDebugInfoBuilder = ArrayBuilder<ClosureDebugInfo>.GetInstance();
                StateMachineTypeSymbol stateMachineTypeOpt = null;
                const int methodOrdinal = -1;

                var loweredBody = LowerBodyOrInitializer(
                    synthesizedEntryPoint,
                    methodOrdinal,
                    body,
                    null,
                    new TypeCompilationState(synthesizedEntryPoint.ContainingType, compilation, moduleBeingBuilt),
                    false,
                    null,
                    ref dynamicAnalysisSpans,
                    diagnostics,
                    ref lazyVariableSlotAllocator,
                    lambdaDebugInfoBuilder,
                    closureDebugInfoBuilder,
                    out stateMachineTypeOpt);

                Debug.Assert((object)lazyVariableSlotAllocator == null);
                Debug.Assert((object)stateMachineTypeOpt == null);
                Debug.Assert(dynamicAnalysisSpans.IsEmpty);
                Debug.Assert(lambdaDebugInfoBuilder.IsEmpty());
                Debug.Assert(closureDebugInfoBuilder.IsEmpty());

                lambdaDebugInfoBuilder.Free();
                closureDebugInfoBuilder.Free();

                var emittedBody = GenerateMethodBody(
                    moduleBeingBuilt,
                    synthesizedEntryPoint,
                    methodOrdinal,
                    loweredBody,
                    ImmutableArray<LambdaDebugInfo>.Empty,
                    ImmutableArray<ClosureDebugInfo>.Empty,
                    stateMachineTypeOpt: null,
                    variableSlotAllocatorOpt: null,
                    diagnostics: diagnostics,
                    debugDocumentProvider: null,
                    importChainOpt: null,
                    emittingPdb: false,
                    emitTestCoverageData: false,
                    dynamicAnalysisSpans: ImmutableArray<SourceSpan>.Empty);
                moduleBeingBuilt.SetMethodBody(synthesizedEntryPoint, emittedBody);
            }

            return entryPoint;
        }

        private void WaitForWorkers()
        {
            var tasks = _compilerTasks;
            if (tasks == null)
            {
                return;
            }

            Task curTask;
            while (tasks.TryPop(out curTask))
            {
                curTask.GetAwaiter().GetResult();
            }
        }

        private static void WarnUnusedFields(CSharpCompilation compilation, DiagnosticBag diagnostics, CancellationToken cancellationToken)
        {
            SourceAssemblySymbol assembly = (SourceAssemblySymbol)compilation.Assembly;
            diagnostics.AddRange(assembly.GetUnusedFieldWarnings(cancellationToken));
        }

        public override object VisitNamespace(NamespaceSymbol symbol, TypeCompilationState arg)
        {
            if (!PassesFilter(_filterOpt, symbol))
            {
                return null;
            }

            arg = null; // do not use compilation state of outer type.
            _cancellationToken.ThrowIfCancellationRequested();

            if (_compilation.Options.ConcurrentBuild)
            {
                Task worker = CompileNamespaceAsTask(symbol);
                _compilerTasks.Push(worker);
            }
            else
            {
                CompileNamespace(symbol);
            }

            return null;
        }

        private Task CompileNamespaceAsTask(NamespaceSymbol symbol)
        {
            return Task.Run(UICultureUtilities.WithCurrentUICulture(() =>
                {
                    try
                    {
                        CompileNamespace(symbol);
                    }
                    catch (Exception e) when (FatalError.ReportUnlessCanceled(e))
                    {
                        throw ExceptionUtilities.Unreachable;
                    }
                }), _cancellationToken);
        }

        private void CompileNamespace(NamespaceSymbol symbol)
        {
            foreach (var s in symbol.GetMembersUnordered())
            {
                s.Accept(this, null);
            }
        }

        public override object VisitNamedType(NamedTypeSymbol symbol, TypeCompilationState arg)
        {
            if (!PassesFilter(_filterOpt, symbol))
            {
                return null;
            }

            arg = null; // do not use compilation state of outer type.
            _cancellationToken.ThrowIfCancellationRequested();

            if (_compilation.Options.ConcurrentBuild)
            {
                Task worker = CompileNamedTypeAsTask(symbol);
                _compilerTasks.Push(worker);
            }
            else
            {
                CompileNamedType(symbol);
            }

            return null;
        }

        private Task CompileNamedTypeAsTask(NamedTypeSymbol symbol)
        {
            return Task.Run(UICultureUtilities.WithCurrentUICulture(() =>
                {
                    try
                    {
                        CompileNamedType(symbol);
                    }
                    catch (Exception e) when (FatalError.ReportUnlessCanceled(e))
                    {
                        throw ExceptionUtilities.Unreachable;
                    }
                }), _cancellationToken);
        }

        private void CompileNamedType(NamedTypeSymbol containingType)
        {
            var compilationState = new TypeCompilationState(containingType, _compilation, _moduleBeingBuiltOpt);

            _cancellationToken.ThrowIfCancellationRequested();

            // Find the constructor of a script class.
            SynthesizedInstanceConstructor scriptCtor = null;
            SynthesizedInteractiveInitializerMethod scriptInitializer = null;
            SynthesizedEntryPointSymbol scriptEntryPoint = null;
            int scriptCtorOrdinal = -1;
            if (containingType.IsScriptClass)
            {
                // The field initializers of a script class could be arbitrary statements,
                // including blocks.  Field initializers containing blocks need to
                // use a MethodBodySemanticModel to build up the appropriate tree of binders, and
                // MethodBodySemanticModel requires an "owning" method.  That's why we're digging out
                // the constructor - it will own the field initializers.
                scriptCtor = containingType.GetScriptConstructor();
                scriptInitializer = containingType.GetScriptInitializer();
                scriptEntryPoint = containingType.GetScriptEntryPoint();
                Debug.Assert((object)scriptCtor != null);
                Debug.Assert((object)scriptInitializer != null);
            }

            var synthesizedSubmissionFields = containingType.IsSubmissionClass ? new SynthesizedSubmissionFields(_compilation, containingType) : null;
            var processedStaticInitializers = new Binder.ProcessedFieldInitializers();
            var processedInstanceInitializers = new Binder.ProcessedFieldInitializers();

            var sourceTypeSymbol = containingType as SourceMemberContainerTypeSymbol;

            if ((object)sourceTypeSymbol != null)
            {
                _cancellationToken.ThrowIfCancellationRequested();
                Binder.BindFieldInitializers(_compilation, scriptInitializer, sourceTypeSymbol.StaticInitializers, _diagnostics, ref processedStaticInitializers);

                _cancellationToken.ThrowIfCancellationRequested();
                Binder.BindFieldInitializers(_compilation, scriptInitializer, sourceTypeSymbol.InstanceInitializers, _diagnostics, ref processedInstanceInitializers);

                if (compilationState.Emitting)
                {
                    CompileSynthesizedExplicitImplementations(sourceTypeSymbol, compilationState);
                }
            }

            // Indicates if a static constructor is in the member,
            // so we can decide to synthesize a static constructor.
            bool hasStaticConstructor = false;

            var members = containingType.GetMembers();
            for (int memberOrdinal = 0; memberOrdinal < members.Length; memberOrdinal++)
            {
                var member = members[memberOrdinal];

                //When a filter is supplied, limit the compilation of members passing the filter.
                if (!PassesFilter(_filterOpt, member))
                {
                    continue;
                }

                switch (member.Kind)
                {
                    case SymbolKind.NamedType:
                        member.Accept(this, compilationState);
                        break;

                    case SymbolKind.Method:
                        {
                            MethodSymbol method = (MethodSymbol)member;
                            if (method.IsScriptConstructor)
                            {
                                Debug.Assert(scriptCtorOrdinal == -1);
                                Debug.Assert((object)scriptCtor == method);
                                scriptCtorOrdinal = memberOrdinal;
                                continue;
                            }

                            if ((object)method == scriptEntryPoint)
                            {
                                continue;
                            }

                            if (IsFieldLikeEventAccessor(method))
                            {
                                continue;
                            }

                            if (method.IsPartialDefinition())
                            {
                                method = method.PartialImplementationPart;
                                if ((object)method == null)
                                {
                                    continue;
                                }
                            }

                            Binder.ProcessedFieldInitializers processedInitializers =
                                (method.MethodKind == MethodKind.Constructor || method.IsScriptInitializer) ? processedInstanceInitializers :
                                method.MethodKind == MethodKind.StaticConstructor ? processedStaticInitializers :
                                default(Binder.ProcessedFieldInitializers);

                            CompileMethod(method, memberOrdinal, ref processedInitializers, synthesizedSubmissionFields, compilationState);

                            // Set a flag to indicate that a static constructor is created.
                            if (method.MethodKind == MethodKind.StaticConstructor)
                            {
                                hasStaticConstructor = true;
                            }
                            break;
                        }

                    case SymbolKind.Property:
                        {
                            SourcePropertySymbol sourceProperty = member as SourcePropertySymbol;
                            if ((object)sourceProperty != null && sourceProperty.IsSealed && compilationState.Emitting)
                            {
                                CompileSynthesizedSealedAccessors(sourceProperty, compilationState);
                            }
                            break;
                        }

                    case SymbolKind.Event:
                        {
                            SourceEventSymbol eventSymbol = member as SourceEventSymbol;
                            if ((object)eventSymbol != null && eventSymbol.HasAssociatedField && !eventSymbol.IsAbstract && compilationState.Emitting)
                            {
                                CompileFieldLikeEventAccessor(eventSymbol, isAddMethod: true);
                                CompileFieldLikeEventAccessor(eventSymbol, isAddMethod: false);
                            }
                            break;
                        }

                    case SymbolKind.Field:
                        {
                            SourceMemberFieldSymbol fieldSymbol = member as SourceMemberFieldSymbol;
                            if ((object)fieldSymbol != null)
                            {
                                if (fieldSymbol.IsConst)
                                {
                                    // We check specifically for constant fields with bad values because they never result
                                    // in bound nodes being inserted into method bodies (in which case, they would be covered
                                    // by the method-level check).
                                    ConstantValue constantValue = fieldSymbol.GetConstantValue(ConstantFieldsInProgress.Empty, earlyDecodingWellKnownAttributes: false);
                                    SetGlobalErrorIfTrue(constantValue == null || constantValue.IsBad);
                                }

                                if (fieldSymbol.IsFixedSizeBuffer && compilationState.Emitting)
                                {
                                    // force the generation of implementation types for fixed-size buffers
                                    TypeSymbol discarded = fieldSymbol.FixedImplementationType(compilationState.ModuleBuilderOpt);
                                }
                            }
                            break;
                        }
                }
            }

            Debug.Assert(containingType.IsScriptClass == (scriptCtorOrdinal >= 0));

            // process additional anonymous type members
            if (AnonymousTypeManager.IsAnonymousTypeTemplate(containingType))
            {
                var processedInitializers = default(Binder.ProcessedFieldInitializers);
                foreach (var method in AnonymousTypeManager.GetAnonymousTypeHiddenMethods(containingType))
                {
                    CompileMethod(method, -1, ref processedInitializers, synthesizedSubmissionFields, compilationState);
                }
            }

            // In the case there are field initializers but we haven't created an implicit static constructor (.cctor) for it,
            // (since we may not add .cctor implicitly created for decimals into the symbol table)
            // it is necessary for the compiler to generate the static constructor here if we are emitting.
            if (_moduleBeingBuiltOpt != null && !hasStaticConstructor && !processedStaticInitializers.BoundInitializers.IsDefaultOrEmpty)
            {
                Debug.Assert(processedStaticInitializers.BoundInitializers.All((init) =>
                    (init.Kind == BoundKind.FieldEqualsValue) && !((BoundFieldEqualsValue)init).Field.IsMetadataConstant));

                MethodSymbol method = new SynthesizedStaticConstructor(sourceTypeSymbol);
                if (PassesFilter(_filterOpt, method))
                {
                    CompileMethod(method, -1, ref processedStaticInitializers, synthesizedSubmissionFields, compilationState);

                    // If this method has been successfully built, we emit it.
                    if (_moduleBeingBuiltOpt.GetMethodBody(method) != null)
                    {
                        _moduleBeingBuiltOpt.AddSynthesizedDefinition(sourceTypeSymbol, method);
                    }
                }
            }

            // compile submission constructor last so that synthesized submission fields are collected from all script methods:
            if (scriptCtor != null && compilationState.Emitting)
            {
                Debug.Assert(scriptCtorOrdinal >= 0);
                var processedInitializers = new Binder.ProcessedFieldInitializers() { BoundInitializers = ImmutableArray<BoundInitializer>.Empty };
                CompileMethod(scriptCtor, scriptCtorOrdinal, ref processedInitializers, synthesizedSubmissionFields, compilationState);
                if (synthesizedSubmissionFields != null)
                {
                    synthesizedSubmissionFields.AddToType(containingType, compilationState.ModuleBuilderOpt);
                }
            }

            // Emit synthesized methods produced during lowering if any
            if (_moduleBeingBuiltOpt != null)
            {
                CompileSynthesizedMethods(compilationState);
            }

            compilationState.Free();
        }

        private void CompileSynthesizedMethods(PrivateImplementationDetails privateImplClass, DiagnosticBag diagnostics)
        {
            Debug.Assert(_moduleBeingBuiltOpt != null);

            var compilationState = new TypeCompilationState(null, _compilation, _moduleBeingBuiltOpt);
            foreach (MethodSymbol method in privateImplClass.GetMethods(new EmitContext(_moduleBeingBuiltOpt, null, diagnostics, metadataOnly: false, includePrivateMembers: true)))
            {
                Debug.Assert(method.SynthesizesLoweredBoundBody);
                method.GenerateMethodBody(compilationState, diagnostics);
            }

            CompileSynthesizedMethods(compilationState);
            compilationState.Free();
        }

        private void CompileSynthesizedMethods(ImmutableArray<NamedTypeSymbol> additionalTypes, DiagnosticBag diagnostics)
        {
            foreach (var additionalType in additionalTypes)
            {
                var compilationState = new TypeCompilationState(additionalType, _compilation, _moduleBeingBuiltOpt);
                foreach (var method in additionalType.GetMethodsToEmit())
                {
                    method.GenerateMethodBody(compilationState, diagnostics);
                }

                if (!diagnostics.HasAnyErrors())
                {
                    CompileSynthesizedMethods(compilationState);
                }

                compilationState.Free();
            }
        }

        private void CompileSynthesizedMethods(TypeCompilationState compilationState)
        {
            Debug.Assert(_moduleBeingBuiltOpt != null);
            Debug.Assert(compilationState.ModuleBuilderOpt == _moduleBeingBuiltOpt);

            var synthesizedMethods = compilationState.SynthesizedMethods;
            if (synthesizedMethods == null)
            {
                return;
            }

            var oldImportChain = compilationState.CurrentImportChain;
            try
            {
                foreach (var methodWithBody in synthesizedMethods)
                {
                    var importChain = methodWithBody.ImportChainOpt;
                    compilationState.CurrentImportChain = importChain;

                    // We make sure that an asynchronous mutation to the diagnostic bag does not 
                    // confuse the method body generator by making a fresh bag and then loading
                    // any diagnostics emitted into it back into the main diagnostic bag.
                    var diagnosticsThisMethod = DiagnosticBag.GetInstance();

                    var method = methodWithBody.Method;
                    var lambda = method as SynthesizedClosureMethod;
                    var variableSlotAllocatorOpt = ((object)lambda != null) ?
                        _moduleBeingBuiltOpt.TryCreateVariableSlotAllocator(lambda, lambda.TopLevelMethod, diagnosticsThisMethod) :
                        _moduleBeingBuiltOpt.TryCreateVariableSlotAllocator(method, method, diagnosticsThisMethod);

                    // Synthesized methods have no ordinal stored in custom debug information (only user-defined methods have ordinals).
                    // In case of async lambdas, which synthesize a state machine type during the following rewrite, the containing method has already been uniquely named, 
                    // so there is no need to produce a unique method ordinal for the corresponding state machine type, whose name includes the (unique) containing method name.
                    const int methodOrdinal = -1;
                    MethodBody emittedBody = null;

                    try
                    {
                        // Local functions can be iterators as well as be async (lambdas can only be async), so we need to lower both iterators and async
                        IteratorStateMachine iteratorStateMachine;
                        BoundStatement loweredBody = IteratorRewriter.Rewrite(methodWithBody.Body, method, methodOrdinal, variableSlotAllocatorOpt, compilationState, diagnosticsThisMethod, out iteratorStateMachine);
                        StateMachineTypeSymbol stateMachine = iteratorStateMachine;

                        if (!loweredBody.HasErrors)
                        {
                            AsyncStateMachine asyncStateMachine;
                            loweredBody = AsyncRewriter.Rewrite(loweredBody, method, methodOrdinal, variableSlotAllocatorOpt, compilationState, diagnosticsThisMethod, out asyncStateMachine);

                            Debug.Assert((object)iteratorStateMachine == null || (object)asyncStateMachine == null);
                            stateMachine = stateMachine ?? asyncStateMachine;
                        }

                        if (!diagnosticsThisMethod.HasAnyErrors() && !_globalHasErrors)
                        {
                            emittedBody = GenerateMethodBody(
                                _moduleBeingBuiltOpt,
                                method,
                                methodOrdinal,
                                loweredBody,
                                ImmutableArray<LambdaDebugInfo>.Empty,
                                ImmutableArray<ClosureDebugInfo>.Empty,
                                stateMachine,
                                variableSlotAllocatorOpt,
                                diagnosticsThisMethod,
                                _debugDocumentProvider,
                                method.GenerateDebugInfo ? importChain : null,
                                emittingPdb: _emittingPdb,
                                emitTestCoverageData: _emitTestCoverageData,
                                dynamicAnalysisSpans: ImmutableArray<SourceSpan>.Empty);
                        }
                    }
                    catch (BoundTreeVisitor.CancelledByStackGuardException ex)
                    {
                        ex.AddAnError(_diagnostics);
                    }

                    _diagnostics.AddRange(diagnosticsThisMethod);
                    diagnosticsThisMethod.Free();

                    // error while generating IL
                    if (emittedBody == null)
                    {
                        break;
                    }

                    _moduleBeingBuiltOpt.SetMethodBody(method, emittedBody);
                }
            }
            finally
            {
                compilationState.CurrentImportChain = oldImportChain;
            }
        }

        private static bool IsFieldLikeEventAccessor(MethodSymbol method)
        {
            Symbol associatedPropertyOrEvent = method.AssociatedSymbol;
            return (object)associatedPropertyOrEvent != null &&
                associatedPropertyOrEvent.Kind == SymbolKind.Event &&
                ((EventSymbol)associatedPropertyOrEvent).HasAssociatedField;
        }

        /// <summary>
        /// In some circumstances (e.g. implicit implementation of an interface method by a non-virtual method in a 
        /// base type from another assembly) it is necessary for the compiler to generate explicit implementations for
        /// some interface methods.  They don't go in the symbol table, but if we are emitting, then we should
        /// generate code for them.
        /// </summary>
        private void CompileSynthesizedExplicitImplementations(SourceMemberContainerTypeSymbol sourceTypeSymbol, TypeCompilationState compilationState)
        {
            // we are not generating any observable diagnostics here so it is ok to short-circuit on global errors.
            if (!_globalHasErrors)
            {
                foreach (var synthesizedExplicitImpl in sourceTypeSymbol.GetSynthesizedExplicitImplementations(_cancellationToken))
                {
                    Debug.Assert(synthesizedExplicitImpl.SynthesizesLoweredBoundBody);
                    var discardedDiagnostics = DiagnosticBag.GetInstance();
                    synthesizedExplicitImpl.GenerateMethodBody(compilationState, discardedDiagnostics);
                    Debug.Assert(!discardedDiagnostics.HasAnyErrors());
                    discardedDiagnostics.Free();
                    _moduleBeingBuiltOpt.AddSynthesizedDefinition(sourceTypeSymbol, synthesizedExplicitImpl);
                }
            }
        }

        private void CompileSynthesizedSealedAccessors(SourcePropertySymbol sourceProperty, TypeCompilationState compilationState)
        {
            SynthesizedSealedPropertyAccessor synthesizedAccessor = sourceProperty.SynthesizedSealedAccessorOpt;

            // we are not generating any observable diagnostics here so it is ok to short-circuit on global errors.
            if ((object)synthesizedAccessor != null && !_globalHasErrors)
            {
                Debug.Assert(synthesizedAccessor.SynthesizesLoweredBoundBody);
                var discardedDiagnostics = DiagnosticBag.GetInstance();
                synthesizedAccessor.GenerateMethodBody(compilationState, discardedDiagnostics);
                Debug.Assert(!discardedDiagnostics.HasAnyErrors());
                discardedDiagnostics.Free();

                _moduleBeingBuiltOpt.AddSynthesizedDefinition(sourceProperty.ContainingType, synthesizedAccessor);
            }
        }

        private void CompileFieldLikeEventAccessor(SourceEventSymbol eventSymbol, bool isAddMethod)
        {
            MethodSymbol accessor = isAddMethod ? eventSymbol.AddMethod : eventSymbol.RemoveMethod;

            var diagnosticsThisMethod = DiagnosticBag.GetInstance();
            try
            {
                BoundBlock boundBody = MethodBodySynthesizer.ConstructFieldLikeEventAccessorBody(eventSymbol, isAddMethod, _compilation, diagnosticsThisMethod);
                var hasErrors = diagnosticsThisMethod.HasAnyErrors();
                SetGlobalErrorIfTrue(hasErrors);

                // we cannot rely on GlobalHasErrors since that can be changed concurrently by other methods compiling
                // we however do not want to continue with generating method body if we have errors in this particular method - generating may crash
                // or if had declaration errors - we will fail anyways, but if some types are bad enough, generating may produce duplicate errors about that.
                if (!hasErrors && !_hasDeclarationErrors)
                {
                    const int accessorOrdinal = -1;

                    MethodBody emittedBody = GenerateMethodBody(
                        _moduleBeingBuiltOpt,
                        accessor,
                        accessorOrdinal,
                        boundBody,
                        ImmutableArray<LambdaDebugInfo>.Empty,
                        ImmutableArray<ClosureDebugInfo>.Empty,
                        stateMachineTypeOpt: null,
                        variableSlotAllocatorOpt: null,
                        diagnostics: diagnosticsThisMethod,
                        debugDocumentProvider: _debugDocumentProvider,
                        importChainOpt: null,
                        emittingPdb: false,
                        emitTestCoverageData: _emitTestCoverageData,
                        dynamicAnalysisSpans: ImmutableArray<SourceSpan>.Empty);

                    _moduleBeingBuiltOpt.SetMethodBody(accessor, emittedBody);
                    // Definition is already in the symbol table, so don't call moduleBeingBuilt.AddCompilerGeneratedDefinition
                }
            }
            finally
            {
                _diagnostics.AddRange(diagnosticsThisMethod);
                diagnosticsThisMethod.Free();
            }
        }

        public override object VisitMethod(MethodSymbol symbol, TypeCompilationState arg)
        {
            throw ExceptionUtilities.Unreachable;
        }

        public override object VisitProperty(PropertySymbol symbol, TypeCompilationState argument)
        {
            throw ExceptionUtilities.Unreachable;
        }

        public override object VisitEvent(EventSymbol symbol, TypeCompilationState argument)
        {
            throw ExceptionUtilities.Unreachable;
        }

        public override object VisitField(FieldSymbol symbol, TypeCompilationState argument)
        {
            throw ExceptionUtilities.Unreachable;
        }

        private void CompileMethod(
            MethodSymbol methodSymbol,
            int methodOrdinal,
            ref Binder.ProcessedFieldInitializers processedInitializers,
            SynthesizedSubmissionFields previousSubmissionFields,
            TypeCompilationState compilationState)
        {
            _cancellationToken.ThrowIfCancellationRequested();
            SourceMemberMethodSymbol sourceMethod = methodSymbol as SourceMemberMethodSymbol;

            if (methodSymbol.IsAbstract)
            {
                if ((object)sourceMethod != null)
                {
                    bool diagsWritten;
                    sourceMethod.SetDiagnostics(ImmutableArray<Diagnostic>.Empty, out diagsWritten);
                    if (diagsWritten && !methodSymbol.IsImplicitlyDeclared && _compilation.EventQueue != null)
                    {
                        _compilation.SymbolDeclaredEvent(methodSymbol);
                    }
                }

                return;
            }

            // get cached diagnostics if not building and we have 'em
            if (_moduleBeingBuiltOpt == null && (object)sourceMethod != null)
            {
                var cachedDiagnostics = sourceMethod.Diagnostics;

                if (!cachedDiagnostics.IsDefault)
                {
                    _diagnostics.AddRange(cachedDiagnostics);
                    return;
                }
            }

            ImportChain oldImportChain = compilationState.CurrentImportChain;

            // In order to avoid generating code for methods with errors, we create a diagnostic bag just for this method.
            DiagnosticBag diagsForCurrentMethod = DiagnosticBag.GetInstance();

            try
            {
                // if synthesized method returns its body in lowered form
                if (methodSymbol.SynthesizesLoweredBoundBody)
                {
                    if (_moduleBeingBuiltOpt != null)
                    {
                        methodSymbol.GenerateMethodBody(compilationState, diagsForCurrentMethod);
                        _diagnostics.AddRange(diagsForCurrentMethod);
                    }

                    return;
                }

                // no need to emit the default ctor, we are not emitting those
                if (methodSymbol.IsDefaultValueTypeConstructor())
                {
                    return;
                }

                bool includeInitializersInBody = false;
                BoundBlock body;
                bool originalBodyNested = false;

                // initializers that have been analyzed but not yet lowered.
                BoundStatementList analyzedInitializers = null;
                (SyntaxNode Syntax, BoundNode Body, ExecutableCodeBinder Binder) forSemanticModel = default;
                ImportChain importChain = null;
                var hasTrailingExpression = false;

                if (methodSymbol.IsScriptConstructor)
                {
                    Debug.Assert(methodSymbol.IsImplicitlyDeclared);
                    body = new BoundBlock(methodSymbol.GetNonNullSyntaxNode(), ImmutableArray<LocalSymbol>.Empty, ImmutableArray<BoundStatement>.Empty) { WasCompilerGenerated = true };
                }
                else if (methodSymbol.IsScriptInitializer)
                {
                    Debug.Assert(methodSymbol.IsImplicitlyDeclared);

                    // rewrite top-level statements and script variable declarations to a list of statements and assignments, respectively:
                    var initializerStatements = InitializerRewriter.RewriteScriptInitializer(processedInitializers.BoundInitializers, (SynthesizedInteractiveInitializerMethod)methodSymbol, out hasTrailingExpression);

                    // the lowered script initializers should not be treated as initializers anymore but as a method body:
                    body = BoundBlock.SynthesizedNoLocals(initializerStatements.Syntax, initializerStatements.Statements);

                    var unusedDiagnostics = DiagnosticBag.GetInstance();
                    DefiniteAssignmentPass.Analyze(_compilation, methodSymbol, initializerStatements, unusedDiagnostics, requireOutParamsAssigned: false);
                    DiagnosticsPass.IssueDiagnostics(_compilation, initializerStatements, unusedDiagnostics, methodSymbol);
                    unusedDiagnostics.Free();
                }
                else
                {
                    // Do not emit initializers if we are invoking another constructor of this class.
                    includeInitializersInBody = !processedInitializers.BoundInitializers.IsDefaultOrEmpty &&
                                                !HasThisConstructorInitializer(methodSymbol);

                    body = BindMethodBody(methodSymbol, compilationState, diagsForCurrentMethod, out importChain, out originalBodyNested, out forSemanticModel);

                    if (body != null && methodSymbol.MethodKind == MethodKind.Constructor)
                    {
                        UnassignedFieldsWalker.Analyze(_compilation, methodSymbol, body, diagsForCurrentMethod);
                    }

                    // lower initializers just once. the lowered tree will be reused when emitting all constructors 
                    // with field initializers. Once lowered, these initializers will be stashed in processedInitializers.LoweredInitializers
                    // (see later in this method). Don't bother lowering _now_ if this particular ctor won't have the initializers 
                    // appended to its body.
                    if (includeInitializersInBody && processedInitializers.LoweredInitializers == null)
                    {
                        analyzedInitializers = InitializerRewriter.RewriteConstructor(processedInitializers.BoundInitializers, methodSymbol);
                        processedInitializers.HasErrors = processedInitializers.HasErrors || analyzedInitializers.HasAnyErrors;

                        if (body != null && ((methodSymbol.ContainingType.IsStructType() && !methodSymbol.IsImplicitConstructor) || _emitTestCoverageData))
                        {
                            if (_emitTestCoverageData && methodSymbol.IsImplicitConstructor)
                            {
                                // Flow analysis over the initializers is necessary in order to find assignments to fields.
                                // Bodies of implicit constructors do not get flow analysis later, so the initializers
                                // are analyzed here.
                                DefiniteAssignmentPass.Analyze(_compilation, methodSymbol, analyzedInitializers, diagsForCurrentMethod, requireOutParamsAssigned: false);
                            }

                            // In order to get correct diagnostics, we need to analyze initializers and the body together.
                            body = body.Update(body.Locals, body.LocalFunctions, body.Statements.Insert(0, analyzedInitializers));
                            includeInitializersInBody = false;
                            analyzedInitializers = null;
                        }
                        else
                        {
                            // These analyses check for diagnostics in lambdas.
                            // Control flow analysis and implicit return insertion are unnecessary.
                            DefiniteAssignmentPass.Analyze(_compilation, methodSymbol, analyzedInitializers, diagsForCurrentMethod, requireOutParamsAssigned: false);
                            DiagnosticsPass.IssueDiagnostics(_compilation, analyzedInitializers, diagsForCurrentMethod, methodSymbol);
                        }
                    }
                }

#if DEBUG
                // If the method is a synthesized static or instance constructor, then debugImports will be null and we will use the value
                // from the first field initializer.
                if ((methodSymbol.MethodKind == MethodKind.Constructor || methodSymbol.MethodKind == MethodKind.StaticConstructor) &&
                    methodSymbol.IsImplicitlyDeclared && body == null)
                {
                    // There was no body to bind, so we didn't get anything from BindMethodBody.
                    Debug.Assert(importChain == null);
                }

                // Either there were no field initializers or we grabbed debug imports from the first one.
                Debug.Assert(processedInitializers.BoundInitializers.IsDefaultOrEmpty || processedInitializers.FirstImportChain != null);
#endif

                importChain = importChain ?? processedInitializers.FirstImportChain;

                // Associate these debug imports with all methods generated from this one.
                compilationState.CurrentImportChain = importChain;

                if (body != null)
                {
                    DiagnosticsPass.IssueDiagnostics(_compilation, body, diagsForCurrentMethod, methodSymbol);
                }

                BoundBlock flowAnalyzedBody = null;
                if (body != null)
                {
                    flowAnalyzedBody = FlowAnalysisPass.Rewrite(methodSymbol, body, diagsForCurrentMethod, hasTrailingExpression: hasTrailingExpression, originalBodyNested: originalBodyNested);
                }

                bool hasErrors = _hasDeclarationErrors || diagsForCurrentMethod.HasAnyErrors() || processedInitializers.HasErrors;

                // Record whether or not the bound tree for the lowered method body (including any initializers) contained any
                // errors (note: errors, not diagnostics).
                SetGlobalErrorIfTrue(hasErrors);

                bool diagsWritten = false;
                var actualDiagnostics = diagsForCurrentMethod.ToReadOnly();
                if (sourceMethod != null)
                {
                    actualDiagnostics = sourceMethod.SetDiagnostics(actualDiagnostics, out diagsWritten);
                }

                if (diagsWritten && !methodSymbol.IsImplicitlyDeclared && _compilation.EventQueue != null)
                {
                    Lazy<SemanticModel> lazySemanticModel = null;

                    if (body != null)
                    {
                        (SyntaxNode Syntax, BoundNode Body, ExecutableCodeBinder Binder) forSemanticModelToUseInLambda = forSemanticModel;

                        lazySemanticModel = new Lazy<SemanticModel>(() =>
                        {
                            var syntax = body.Syntax;
                            var semanticModel = (SyntaxTreeSemanticModel)_compilation.GetSemanticModel(syntax.SyntaxTree);

                            if (forSemanticModelToUseInLambda.Syntax != null)
                            {
                                semanticModel.GetOrAddModel((CSharpSyntaxNode)forSemanticModelToUseInLambda.Syntax,
                                                            (rootSyntax) =>
                                                            {
                                                                Debug.Assert(rootSyntax == forSemanticModelToUseInLambda.Syntax);
                                                                return MethodBodySemanticModel.Create(semanticModel, methodSymbol,
                                                                                                      forSemanticModelToUseInLambda.Binder, rootSyntax,
                                                                                                      forSemanticModelToUseInLambda.Body);
                                                            });
                            }

                            return semanticModel;
                        });
                    }

                    _compilation.EventQueue.TryEnqueue(new SymbolDeclaredCompilationEvent(_compilation, methodSymbol, lazySemanticModel));
                }

                // Don't lower if we're not emitting or if there were errors. 
                // Methods that had binding errors are considered too broken to be lowered reliably.
                if (_moduleBeingBuiltOpt == null || hasErrors)
                {
                    _diagnostics.AddRange(actualDiagnostics);
                    return;
                }

                // ############################
                // LOWERING AND EMIT
                // Any errors generated below here are considered Emit diagnostics 
                // and will not be reported to callers Compilation.GetDiagnostics()

                ImmutableArray<SourceSpan> dynamicAnalysisSpans = ImmutableArray<SourceSpan>.Empty;
                bool hasBody = flowAnalyzedBody != null;
                VariableSlotAllocator lazyVariableSlotAllocator = null;
                StateMachineTypeSymbol stateMachineTypeOpt = null;
                var lambdaDebugInfoBuilder = ArrayBuilder<LambdaDebugInfo>.GetInstance();
                var closureDebugInfoBuilder = ArrayBuilder<ClosureDebugInfo>.GetInstance();
                BoundStatement loweredBodyOpt = null;

                try
                {
                    if (hasBody)
                    {
                        loweredBodyOpt = LowerBodyOrInitializer(
                            methodSymbol,
                            methodOrdinal,
                            flowAnalyzedBody,
                            previousSubmissionFields,
                            compilationState,
                            _emitTestCoverageData,
                            _debugDocumentProvider,
                            ref dynamicAnalysisSpans,
                            diagsForCurrentMethod,
                            ref lazyVariableSlotAllocator,
                            lambdaDebugInfoBuilder,
                            closureDebugInfoBuilder,
                            out stateMachineTypeOpt);

                        Debug.Assert(loweredBodyOpt != null);
                    }
                    else
                    {
                        loweredBodyOpt = null;
                    }

                    hasErrors = hasErrors || (hasBody && loweredBodyOpt.HasErrors) || diagsForCurrentMethod.HasAnyErrors();
                    SetGlobalErrorIfTrue(hasErrors);

                    // don't emit if the resulting method would contain initializers with errors
                    if (!hasErrors && (hasBody || includeInitializersInBody))
                    {
                        Debug.Assert(!methodSymbol.IsImplicitInstanceConstructor || !methodSymbol.ContainingType.IsStructType());

                        // Fields must be initialized before constructor initializer (which is the first statement of the analyzed body, if specified),
                        // so that the initialization occurs before any method overridden by the declaring class can be invoked from the base constructor
                        // and access the fields.

                        ImmutableArray<BoundStatement> boundStatements;

                        if (methodSymbol.IsScriptConstructor)
                        {
                            boundStatements = MethodBodySynthesizer.ConstructScriptConstructorBody(loweredBodyOpt, methodSymbol, previousSubmissionFields, _compilation);
                        }
                        else
                        {
                            boundStatements = ImmutableArray<BoundStatement>.Empty;

                            if (analyzedInitializers != null)
                            {
                                // For dynamic analysis, field initializers are instrumented as part of constructors,
                                // and so are never instrumented here.
                                Debug.Assert(!_emitTestCoverageData);
                                StateMachineTypeSymbol initializerStateMachineTypeOpt;

                                BoundStatement lowered = LowerBodyOrInitializer(
                                    methodSymbol,
                                    methodOrdinal,
                                    analyzedInitializers,
                                    previousSubmissionFields,
                                    compilationState,
                                    _emitTestCoverageData,
                                    _debugDocumentProvider,
                                    ref dynamicAnalysisSpans,
                                    diagsForCurrentMethod,
                                    ref lazyVariableSlotAllocator,
                                    lambdaDebugInfoBuilder,
                                    closureDebugInfoBuilder,
                                    out initializerStateMachineTypeOpt);

                                processedInitializers.LoweredInitializers = lowered;

                                // initializers can't produce state machines
                                Debug.Assert((object)initializerStateMachineTypeOpt == null);
                                Debug.Assert(!hasErrors);
                                hasErrors = lowered.HasAnyErrors || diagsForCurrentMethod.HasAnyErrors();
                                SetGlobalErrorIfTrue(hasErrors);
                                if (hasErrors)
                                {
                                    _diagnostics.AddRange(diagsForCurrentMethod);
                                    return;
                                }

                                // Only do the cast if we haven't returned with some error diagnostics.
                                // Otherwise, `lowered` might have been a BoundBadStatement.
                                processedInitializers.LoweredInitializers = (BoundStatementList)lowered;
                            }

                            // initializers for global code have already been included in the body
                            if (includeInitializersInBody)
                            {
                                if (processedInitializers.LoweredInitializers.Kind == BoundKind.StatementList)
                                {
                                    BoundStatementList lowered = (BoundStatementList)processedInitializers.LoweredInitializers;
                                    boundStatements = boundStatements.Concat(lowered.Statements);
                                }
                                else
                                {
                                    boundStatements = boundStatements.Add(processedInitializers.LoweredInitializers);
                                }
                            }

                            if (hasBody)
                            {
                                boundStatements = boundStatements.Concat(ImmutableArray.Create(loweredBodyOpt));
                            }
                        }

                        CSharpSyntaxNode syntax = methodSymbol.GetNonNullSyntaxNode();

                        var boundBody = BoundStatementList.Synthesized(syntax, boundStatements);

                        var emittedBody = GenerateMethodBody(
                            _moduleBeingBuiltOpt,
                            methodSymbol,
                            methodOrdinal,
                            boundBody,
                            lambdaDebugInfoBuilder.ToImmutable(),
                            closureDebugInfoBuilder.ToImmutable(),
                            stateMachineTypeOpt,
                            lazyVariableSlotAllocator,
                            diagsForCurrentMethod,
                            _debugDocumentProvider,
                            importChain,
                            _emittingPdb,
                            _emitTestCoverageData,
                            dynamicAnalysisSpans);

                        _moduleBeingBuiltOpt.SetMethodBody(methodSymbol.PartialDefinitionPart ?? methodSymbol, emittedBody);
                    }

                    _diagnostics.AddRange(diagsForCurrentMethod);
                }
                finally
                {
                    lambdaDebugInfoBuilder.Free();
                    closureDebugInfoBuilder.Free();
                }
            }
            finally
            {
                diagsForCurrentMethod.Free();
                compilationState.CurrentImportChain = oldImportChain;
            }
        }

        // internal for testing
        internal static BoundStatement LowerBodyOrInitializer(
            MethodSymbol method,
            int methodOrdinal,
            BoundStatement body,
            SynthesizedSubmissionFields previousSubmissionFields,
            TypeCompilationState compilationState,
            bool instrumentForDynamicAnalysis,
            DebugDocumentProvider debugDocumentProvider,
            ref ImmutableArray<SourceSpan> dynamicAnalysisSpans,
            DiagnosticBag diagnostics,
            ref VariableSlotAllocator lazyVariableSlotAllocator,
            ArrayBuilder<LambdaDebugInfo> lambdaDebugInfoBuilder,
            ArrayBuilder<ClosureDebugInfo> closureDebugInfoBuilder,
            out StateMachineTypeSymbol stateMachineTypeOpt)
        {
            Debug.Assert(compilationState.ModuleBuilderOpt != null);
            stateMachineTypeOpt = null;

            if (body.HasErrors)
            {
                return body;
            }

            try
            {
                var loweredBody = LocalRewriter.Rewrite(
                    method.DeclaringCompilation,
                    method,
                    methodOrdinal,
                    method.ContainingType,
                    body,
                    compilationState,
                    previousSubmissionFields: previousSubmissionFields,
                    allowOmissionOfConditionalCalls: true,
                    instrumentForDynamicAnalysis: instrumentForDynamicAnalysis,
                    debugDocumentProvider: debugDocumentProvider,
                    dynamicAnalysisSpans: ref dynamicAnalysisSpans,
                    diagnostics: diagnostics,
                    sawLambdas: out bool sawLambdas,
                    sawLocalFunctions: out bool sawLocalFunctions,
                    sawAwaitInExceptionHandler: out bool sawAwaitInExceptionHandler);

                if (loweredBody.HasErrors)
                {
                    return loweredBody;
                }

                if (sawAwaitInExceptionHandler)
                {
                    // If we have awaits in handlers, we need to 
                    // replace handlers with synthetic ones which can be consumed by async rewriter.
                    // The reason why this rewrite happens before the lambda rewrite 
                    // is that we may need access to exception locals and it would be fairly hard to do
                    // if these locals are captured into closures (possibly nested ones).
                    loweredBody = AsyncExceptionHandlerRewriter.Rewrite(
                        method,
                        method.ContainingType,
                        loweredBody,
                        compilationState,
                        diagnostics);
                }

                if (loweredBody.HasErrors)
                {
                    return loweredBody;
                }

                if (lazyVariableSlotAllocator == null)
                {
                    lazyVariableSlotAllocator = compilationState.ModuleBuilderOpt.TryCreateVariableSlotAllocator(method, method, diagnostics);
                }

                BoundStatement bodyWithoutLambdas = loweredBody;
                if (sawLambdas || sawLocalFunctions)
                {
                    bodyWithoutLambdas = LambdaRewriter.Rewrite(
                        loweredBody,
                        method.ContainingType,
                        method.ThisParameter,
                        method,
                        methodOrdinal,
                        null,
                        lambdaDebugInfoBuilder,
                        closureDebugInfoBuilder,
                        lazyVariableSlotAllocator,
                        compilationState,
                        diagnostics,
                        assignLocals: null);
                }

                if (bodyWithoutLambdas.HasErrors)
                {
                    return bodyWithoutLambdas;
                }

                BoundStatement bodyWithoutIterators = IteratorRewriter.Rewrite(bodyWithoutLambdas, method, methodOrdinal, lazyVariableSlotAllocator, compilationState, diagnostics,
                    out IteratorStateMachine iteratorStateMachine);

                if (bodyWithoutIterators.HasErrors)
                {
                    return bodyWithoutIterators;
                }

<<<<<<< HEAD
                BoundStatement bodyWithoutAsync = AsyncRewriter.Rewrite(bodyWithoutIterators, method, methodOrdinal, lazyVariableSlotAllocator, compilationState, diagnostics,
                    out AsyncStateMachine asyncStateMachine);
=======
                // Rewrite async and async-iterator methods
                AsyncStateMachine asyncStateMachine;
                BoundStatement bodyWithoutAsync = AsyncRewriter.Rewrite(bodyWithoutIterators, method, methodOrdinal, lazyVariableSlotAllocator, compilationState, diagnostics, out asyncStateMachine);
>>>>>>> e2c6c425

                Debug.Assert((object)iteratorStateMachine == null || (object)asyncStateMachine == null);
                stateMachineTypeOpt = (StateMachineTypeSymbol)iteratorStateMachine ?? asyncStateMachine;

                return bodyWithoutAsync;
            }
            catch (BoundTreeVisitor.CancelledByStackGuardException ex)
            {
                ex.AddAnError(diagnostics);
                return new BoundBadStatement(body.Syntax, ImmutableArray.Create<BoundNode>(body), hasErrors: true);
            }
        }

        private static MethodBody GenerateMethodBody(
            PEModuleBuilder moduleBuilder,
            MethodSymbol method,
            int methodOrdinal,
            BoundStatement block,
            ImmutableArray<LambdaDebugInfo> lambdaDebugInfo,
            ImmutableArray<ClosureDebugInfo> closureDebugInfo,
            StateMachineTypeSymbol stateMachineTypeOpt,
            VariableSlotAllocator variableSlotAllocatorOpt,
            DiagnosticBag diagnostics,
            DebugDocumentProvider debugDocumentProvider,
            ImportChain importChainOpt,
            bool emittingPdb,
            bool emitTestCoverageData,
            ImmutableArray<SourceSpan> dynamicAnalysisSpans)
        {
            // Note: don't call diagnostics.HasAnyErrors() in release; could be expensive if compilation has many warnings.
            Debug.Assert(!diagnostics.HasAnyErrors(), "Running code generator when errors exist might be dangerous; code generator not expecting errors");

            var compilation = moduleBuilder.Compilation;
            var localSlotManager = new LocalSlotManager(variableSlotAllocatorOpt);
            var optimizations = compilation.Options.OptimizationLevel;

            ILBuilder builder = new ILBuilder(moduleBuilder, localSlotManager, optimizations);
            DiagnosticBag diagnosticsForThisMethod = DiagnosticBag.GetInstance();
            try
            {
                StateMachineMoveNextBodyDebugInfo moveNextBodyDebugInfoOpt = null;

                var codeGen = new CodeGen.CodeGenerator(method, block, builder, moduleBuilder, diagnosticsForThisMethod, optimizations, emittingPdb);

                if (diagnosticsForThisMethod.HasAnyErrors())
                {
                    // we are done here. Since there were errors we should not emit anything.
                    return null;
                }

                bool isAsyncStateMachine;
                MethodSymbol kickoffMethod;

                if (method is SynthesizedStateMachineMethod stateMachineMethod &&
                    method.Name == WellKnownMemberNames.MoveNextMethodName)
                {
                    kickoffMethod = stateMachineMethod.StateMachineType.KickoffMethod;
                    Debug.Assert(kickoffMethod != null);

                    isAsyncStateMachine = kickoffMethod.IsAsync;

                    // Async void method may be partial. Debug info needs to be associated with the emitted definition, 
                    // but the kickoff method is the method implementation (the part with body).
                    kickoffMethod = kickoffMethod.PartialDefinitionPart ?? kickoffMethod;
                }
                else
                {
                    kickoffMethod = null;
                    isAsyncStateMachine = false;
                }

                if (isAsyncStateMachine)
                {
                    codeGen.Generate(out int asyncCatchHandlerOffset, out var asyncYieldPoints, out var asyncResumePoints);

                    // The exception handler IL offset is used by the debugger to treat exceptions caught by the marked catch block as "user unhandled".
                    // This is important for async void because async void exceptions generally result in the process being terminated,
                    // but without anything useful on the call stack. Async Task methods on the other hand return exceptions as the result of the Task.
                    // So it is undesirable to consider these exceptions "user unhandled" since there may well be user code that is awaiting the task.
                    // This is a heuristic since it's possible that there is no user code awaiting the task.
                    moveNextBodyDebugInfoOpt = new AsyncMoveNextBodyDebugInfo(
                        kickoffMethod,
                        catchHandlerOffset: kickoffMethod.ReturnsVoid ? asyncCatchHandlerOffset : -1,
                        asyncYieldPoints,
                        asyncResumePoints);
                }
                else
                {
                    codeGen.Generate();

                    if ((object)kickoffMethod != null)
                    {
                        moveNextBodyDebugInfoOpt = new IteratorMoveNextBodyDebugInfo(kickoffMethod);
                    }
                }

                // Compiler-generated MoveNext methods have hoisted local scopes.
                // These are built by call to CodeGen.Generate.
                var stateMachineHoistedLocalScopes = ((object)kickoffMethod != null) ?
                    builder.GetHoistedLocalScopes() : default(ImmutableArray<StateMachineHoistedLocalScope>);

                // Translate the imports even if we are not writing PDBs. The translation has an impact on generated metadata 
                // and we don't want to emit different metadata depending on whether or we emit with PDB stream.
                // TODO (https://github.com/dotnet/roslyn/issues/2846): This will need to change for member initializers in partial class.
                var importScopeOpt = importChainOpt?.Translate(moduleBuilder, diagnosticsForThisMethod);

                var localVariables = builder.LocalSlotManager.LocalsInOrder();

                if (localVariables.Length > 0xFFFE)
                {
                    diagnosticsForThisMethod.Add(ErrorCode.ERR_TooManyLocals, method.Locations.First());
                }

                if (diagnosticsForThisMethod.HasAnyErrors())
                {
                    // we are done here. Since there were errors we should not emit anything.
                    return null;
                }

                // We will only save the IL builders when running tests.
                if (moduleBuilder.SaveTestData)
                {
                    moduleBuilder.SetMethodTestData(method, builder.GetSnapshot());
                }

                var stateMachineHoistedLocalSlots = default(ImmutableArray<EncHoistedLocalInfo>);
                var stateMachineAwaiterSlots = default(ImmutableArray<Cci.ITypeReference>);
                if (optimizations == OptimizationLevel.Debug && (object)stateMachineTypeOpt != null)
                {
                    Debug.Assert(method.IsAsync || method.IsIterator);
                    GetStateMachineSlotDebugInfo(moduleBuilder, moduleBuilder.GetSynthesizedFields(stateMachineTypeOpt), variableSlotAllocatorOpt, diagnosticsForThisMethod, out stateMachineHoistedLocalSlots, out stateMachineAwaiterSlots);
                    Debug.Assert(!diagnostics.HasAnyErrors());
                }

                DynamicAnalysisMethodBodyData dynamicAnalysisDataOpt = null;
                if (emitTestCoverageData)
                {
                    Debug.Assert(debugDocumentProvider != null);
                    dynamicAnalysisDataOpt = new DynamicAnalysisMethodBodyData(dynamicAnalysisSpans);
                }

                return new MethodBody(
                    builder.RealizedIL,
                    builder.MaxStack,
                    method.PartialDefinitionPart ?? method,
                    variableSlotAllocatorOpt?.MethodId ?? new DebugId(methodOrdinal, moduleBuilder.CurrentGenerationOrdinal),
                    localVariables,
                    builder.RealizedSequencePoints,
                    debugDocumentProvider,
                    builder.RealizedExceptionHandlers,
                    builder.GetAllScopes(),
                    builder.HasDynamicLocal,
                    importScopeOpt,
                    lambdaDebugInfo,
                    closureDebugInfo,
                    stateMachineTypeOpt?.Name,
                    stateMachineHoistedLocalScopes,
                    stateMachineHoistedLocalSlots,
                    stateMachineAwaiterSlots,
                    moveNextBodyDebugInfoOpt,
                    dynamicAnalysisDataOpt);
            }
            finally
            {
                // Basic blocks contain poolable builders for IL and sequence points. Free those back
                // to their pools.
                builder.FreeBasicBlocks();

                // Remember diagnostics.
                diagnostics.AddRange(diagnosticsForThisMethod);
                diagnosticsForThisMethod.Free();
            }
        }

        private static void GetStateMachineSlotDebugInfo(
            PEModuleBuilder moduleBuilder,
            IEnumerable<Cci.IFieldDefinition> fieldDefs,
            VariableSlotAllocator variableSlotAllocatorOpt,
            DiagnosticBag diagnostics,
            out ImmutableArray<EncHoistedLocalInfo> hoistedVariableSlots,
            out ImmutableArray<Cci.ITypeReference> awaiterSlots)
        {
            var hoistedVariables = ArrayBuilder<EncHoistedLocalInfo>.GetInstance();
            var awaiters = ArrayBuilder<Cci.ITypeReference>.GetInstance();

            foreach (StateMachineFieldSymbol field in fieldDefs)
            {
                int index = field.SlotIndex;

                if (field.SlotDebugInfo.SynthesizedKind == SynthesizedLocalKind.AwaiterField)
                {
                    Debug.Assert(index >= 0);

                    while (index >= awaiters.Count)
                    {
                        awaiters.Add(null);
                    }

                    awaiters[index] = moduleBuilder.EncTranslateLocalVariableType(field.Type.TypeSymbol, diagnostics);
                }
                else if (!field.SlotDebugInfo.Id.IsNone)
                {
                    Debug.Assert(index >= 0 && field.SlotDebugInfo.SynthesizedKind.IsLongLived());

                    while (index >= hoistedVariables.Count)
                    {
                        // Empty slots may be present if variables were deleted during EnC.
                        hoistedVariables.Add(new EncHoistedLocalInfo(true));
                    }

                    hoistedVariables[index] = new EncHoistedLocalInfo(field.SlotDebugInfo, moduleBuilder.EncTranslateLocalVariableType(field.Type.TypeSymbol, diagnostics));
                }
            }

            // Fill in empty slots for variables deleted during EnC that are not followed by an existing variable:
            if (variableSlotAllocatorOpt != null)
            {
                int previousAwaiterCount = variableSlotAllocatorOpt.PreviousAwaiterSlotCount;
                while (awaiters.Count < previousAwaiterCount)
                {
                    awaiters.Add(null);
                }

                int previousAwaiterSlotCount = variableSlotAllocatorOpt.PreviousHoistedLocalSlotCount;
                while (hoistedVariables.Count < previousAwaiterSlotCount)
                {
                    hoistedVariables.Add(new EncHoistedLocalInfo(true));
                }
            }

            hoistedVariableSlots = hoistedVariables.ToImmutableAndFree();
            awaiterSlots = awaiters.ToImmutableAndFree();
        }

        // NOTE: can return null if the method has no body.
        internal static BoundBlock BindMethodBody(MethodSymbol method, TypeCompilationState compilationState, DiagnosticBag diagnostics)
        {
            return BindMethodBody(method, compilationState, diagnostics, out _, out _, out _);
        }

        // NOTE: can return null if the method has no body.
        private static BoundBlock BindMethodBody(MethodSymbol method, TypeCompilationState compilationState, DiagnosticBag diagnostics,
                                                 out ImportChain importChain, out bool originalBodyNested,
                                                 out (SyntaxNode Syntax, BoundNode Body, ExecutableCodeBinder Binder) forSemanticModel)
        {
            originalBodyNested = false;
            importChain = null;
            forSemanticModel = default;

            BoundBlock body;

            var sourceMethod = method as SourceMemberMethodSymbol;
            if ((object)sourceMethod != null)
            {
                CSharpSyntaxNode syntaxNode = sourceMethod.SyntaxNode;
                var constructorSyntax = syntaxNode as ConstructorDeclarationSyntax;

                // Static constructor can't have any this/base call
                if (method.MethodKind == MethodKind.StaticConstructor &&
                    constructorSyntax?.Initializer != null)
                {
                    diagnostics.Add(
                        ErrorCode.ERR_StaticConstructorWithExplicitConstructorCall,
                        constructorSyntax.Initializer.ThisOrBaseKeyword.GetLocation(),
                        constructorSyntax.Identifier.ValueText);
                }

                ExecutableCodeBinder bodyBinder = sourceMethod.TryGetBodyBinder();

                if (sourceMethod.IsExtern)
                {
                    if (bodyBinder == null)
                    {
                        // Generate warnings only if we are not generating ERR_ExternHasBody or ERR_ExternHasConstructorInitializer errors
                        GenerateExternalMethodWarnings(sourceMethod, diagnostics);
                    }

                    return null;
                }

                if (sourceMethod.IsDefaultValueTypeConstructor())
                {
                    // No body for default struct constructor.
                    return null;
                }

                if (bodyBinder != null)
                {
                    importChain = bodyBinder.ImportChain;
                    bodyBinder.ValidateIteratorMethods(diagnostics);

                    BoundNode methodBody = bodyBinder.BindMethodBody(syntaxNode, diagnostics);
                    forSemanticModel = (syntaxNode, methodBody, bodyBinder);

                    switch (methodBody.Kind)
                    {
                        case BoundKind.ConstructorMethodBody:
                            var constructor = (BoundConstructorMethodBody)methodBody;
                            body = constructor.BlockBody ?? constructor.ExpressionBody;

                            if (constructor.Initializer != null)
                            {
                                ReportCtorInitializerCycles(method, constructor.Initializer.Expression, compilationState, diagnostics);

                                if (body == null)
                                {
                                    body = new BoundBlock(constructor.Syntax, constructor.Locals, ImmutableArray.Create<BoundStatement>(constructor.Initializer));
                                }
                                else
                                {
                                    body = new BoundBlock(constructor.Syntax, constructor.Locals, ImmutableArray.Create<BoundStatement>(constructor.Initializer, body));
                                    originalBodyNested = true;
                                }

                                return body;
                            }
                            else
                            {
                                Debug.Assert(constructor.Locals.IsEmpty);
                            }
                            break;

                        case BoundKind.NonConstructorMethodBody:
                            var nonConstructor = (BoundNonConstructorMethodBody)methodBody;
                            body = nonConstructor.BlockBody ?? nonConstructor.ExpressionBody;
                            break;

                        case BoundKind.Block:
                            body = (BoundBlock)methodBody;
                            break;
                        default:
                            throw ExceptionUtilities.UnexpectedValue(methodBody.Kind);
                    }
                }
                else
                {
                    var property = sourceMethod.AssociatedSymbol as SourcePropertySymbol;
                    if ((object)property != null && property.IsAutoProperty)
                    {
                        return MethodBodySynthesizer.ConstructAutoPropertyAccessorBody(sourceMethod);
                    }

                    return null;
                }
            }
            else
            {
                // synthesized methods should return their bound bodies
                body = null;
            }

            if (method.MethodKind == MethodKind.Destructor && body != null)
            {
                return MethodBodySynthesizer.ConstructDestructorBody(method, body);
            }

            var constructorInitializer = BindImplicitConstructorInitializerIfAny(method, compilationState, diagnostics);
            ImmutableArray<BoundStatement> statements;

            if (constructorInitializer == null)
            {
                if (body != null)
                {
                    return body;
                }

                statements = ImmutableArray<BoundStatement>.Empty;
            }
            else if (body == null)
            {
                statements = ImmutableArray.Create(constructorInitializer);
            }
            else
            {
                statements = ImmutableArray.Create(constructorInitializer, body);
                originalBodyNested = true;
            }

            return BoundBlock.SynthesizedNoLocals(method.GetNonNullSyntaxNode(), statements);
        }

        private static BoundStatement BindImplicitConstructorInitializerIfAny(MethodSymbol method, TypeCompilationState compilationState, DiagnosticBag diagnostics)
        {
            // delegates have constructors but not constructor initializers
            if (method.MethodKind == MethodKind.Constructor && !method.ContainingType.IsDelegateType() && !method.IsExtern)
            {
                var compilation = method.DeclaringCompilation;
                var initializerInvocation = BindImplicitConstructorInitializer(method, diagnostics, compilation);

                if (initializerInvocation != null)
                {
                    ReportCtorInitializerCycles(method, initializerInvocation, compilationState, diagnostics);

                    //  Base WasCompilerGenerated state off of whether constructor is implicitly declared, this will ensure proper instrumentation.
                    var constructorInitializer = new BoundExpressionStatement(initializerInvocation.Syntax, initializerInvocation) { WasCompilerGenerated = method.IsImplicitlyDeclared };
                    Debug.Assert(initializerInvocation.HasAnyErrors || constructorInitializer.IsConstructorInitializer(), "Please keep this bound node in sync with BoundNodeExtensions.IsConstructorInitializer.");
                    return constructorInitializer;
                }
            }

            return null;
        }

        private static void ReportCtorInitializerCycles(MethodSymbol method, BoundExpression initializerInvocation, TypeCompilationState compilationState, DiagnosticBag diagnostics)
        {
            var ctorCall = initializerInvocation as BoundCall;
            if (ctorCall != null && !ctorCall.HasAnyErrors && ctorCall.Method != method && TypeSymbol.Equals(ctorCall.Method.ContainingType, method.ContainingType, TypeCompareKind.ConsiderEverything2))
            {
                // Detect and report indirect cycles in the ctor-initializer call graph.
                compilationState.ReportCtorInitializerCycles(method, ctorCall.Method, ctorCall.Syntax, diagnostics);
            }
        }

        /// <summary>
        /// Bind the implicit constructor initializer of a constructor symbol.
        /// </summary>
        /// <param name="constructor">Constructor method.</param>
        /// <param name="diagnostics">Accumulates errors (e.g. access "this" in constructor initializer).</param>
        /// <param name="compilation">Used to retrieve binder.</param>
        /// <returns>A bound expression for the constructor initializer call.</returns>
        internal static BoundExpression BindImplicitConstructorInitializer(
            MethodSymbol constructor, DiagnosticBag diagnostics, CSharpCompilation compilation)
        {
            // Note that the base type can be null if we're compiling System.Object in source.
            NamedTypeSymbol baseType = constructor.ContainingType.BaseTypeNoUseSiteDiagnostics;

            SourceMemberMethodSymbol sourceConstructor = constructor as SourceMemberMethodSymbol;
            Debug.Assert(((ConstructorDeclarationSyntax)sourceConstructor?.SyntaxNode)?.Initializer == null);

            // The common case is that the type inherits directly from object.
            // Also, we might be trying to generate a constructor for an entirely compiler-generated class such
            // as a closure class; in that case it is vexing to try to find a suitable binder for the non-existing
            // constructor syntax so that we can do unnecessary overload resolution on the non-existing initializer!
            // Simply take the early out: bind directly to the parameterless object ctor rather than attempting
            // overload resolution.
            if ((object)baseType != null)
            {
                if (baseType.SpecialType == SpecialType.System_Object)
                {
                    return GenerateBaseParameterlessConstructorInitializer(constructor, diagnostics);
                }
                else if (baseType.IsErrorType() || baseType.IsStatic)
                {
                    // If the base type is bad and there is no initializer then we can just bail.
                    // We have no expressions we need to analyze to report errors on.
                    return null;
                }
            }

            // Now, in order to do overload resolution, we're going to need a binder. There are
            // two possible situations:
            //
            // class D1 : B { }
            // class D2 : B { D2(int x) { } }
            //
            // In the first case the binder needs to be the binder associated with
            // the *body* of D1 because if the base class ctor is protected, we need
            // to be inside the body of a derived class in order for it to be in the
            // accessibility domain of the protected base class ctor.
            //
            // In the second case the binder could be the binder associated with 
            // the body of D2; since the implicit call to base() will have no arguments
            // there is no need to look up "x".
            Binder outerBinder;

            if ((object)sourceConstructor == null)
            {
                // The constructor is implicit. We need to get the binder for the body
                // of the enclosing class. 
                CSharpSyntaxNode containerNode = constructor.GetNonNullSyntaxNode();
                SyntaxToken bodyToken = GetImplicitConstructorBodyToken(containerNode);
                outerBinder = compilation.GetBinderFactory(containerNode.SyntaxTree).GetBinder(containerNode, bodyToken.Position);
            }
            else
            {
                // We have a ctor in source but no explicit constructor initializer.  We can't just use the binder for the
                // type containing the ctor because the ctor might be marked unsafe.  Use the binder for the parameter list
                // as an approximation - the extra symbols won't matter because there are no identifiers to bind.

                outerBinder = compilation.GetBinderFactory(sourceConstructor.SyntaxTree).GetBinder(((ConstructorDeclarationSyntax)sourceConstructor.SyntaxNode).ParameterList);
            }

            // wrap in ConstructorInitializerBinder for appropriate errors
            // Handle scoping for possible pattern variables declared in the initializer
            Binder initializerBinder = outerBinder.WithAdditionalFlagsAndContainingMemberOrLambda(BinderFlags.ConstructorInitializer, constructor);

            return initializerBinder.BindConstructorInitializer(null, constructor, diagnostics);
        }

        private static SyntaxToken GetImplicitConstructorBodyToken(CSharpSyntaxNode containerNode)
        {
            var kind = containerNode.Kind();
            switch (kind)
            {
                case SyntaxKind.ClassDeclaration:
                    return ((ClassDeclarationSyntax)containerNode).OpenBraceToken;
                case SyntaxKind.StructDeclaration:
                    return ((StructDeclarationSyntax)containerNode).OpenBraceToken;
                case SyntaxKind.EnumDeclaration:
                    // We're not going to find any non-default ctors, but we'll look anyway.
                    return ((EnumDeclarationSyntax)containerNode).OpenBraceToken;
                default:
                    throw ExceptionUtilities.UnexpectedValue(kind);
            }
        }

        internal static BoundCall GenerateBaseParameterlessConstructorInitializer(MethodSymbol constructor, DiagnosticBag diagnostics)
        {
            NamedTypeSymbol baseType = constructor.ContainingType.BaseTypeNoUseSiteDiagnostics;
            MethodSymbol baseConstructor = null;
            LookupResultKind resultKind = LookupResultKind.Viable;
            Location diagnosticsLocation = constructor.Locations.IsEmpty ? NoLocation.Singleton : constructor.Locations[0];

            foreach (MethodSymbol ctor in baseType.InstanceConstructors)
            {
                if (ctor.ParameterCount == 0)
                {
                    baseConstructor = ctor;
                    break;
                }
            }

            // UNDONE: If this happens then something is deeply wrong. Should we give a better error?
            if ((object)baseConstructor == null)
            {
                diagnostics.Add(ErrorCode.ERR_BadCtorArgCount, diagnosticsLocation, baseType, /*desired param count*/ 0);
                return null;
            }

            if (Binder.ReportUseSiteDiagnostics(baseConstructor, diagnostics, diagnosticsLocation))
            {
                return null;
            }

            // UNDONE: If this happens then something is deeply wrong. Should we give a better error?
            bool hasErrors = false;
            HashSet<DiagnosticInfo> useSiteDiagnostics = null;
            if (!AccessCheck.IsSymbolAccessible(baseConstructor, constructor.ContainingType, ref useSiteDiagnostics))
            {
                diagnostics.Add(ErrorCode.ERR_BadAccess, diagnosticsLocation, baseConstructor);
                resultKind = LookupResultKind.Inaccessible;
                hasErrors = true;
            }

            if (!useSiteDiagnostics.IsNullOrEmpty())
            {
                diagnostics.Add(diagnosticsLocation, useSiteDiagnostics);
            }

            CSharpSyntaxNode syntax = constructor.GetNonNullSyntaxNode();

            BoundExpression receiver = new BoundThisReference(syntax, constructor.ContainingType) { WasCompilerGenerated = true };
            return new BoundCall(
                syntax: syntax,
                receiverOpt: receiver,
                method: baseConstructor,
                arguments: ImmutableArray<BoundExpression>.Empty,
                argumentNamesOpt: ImmutableArray<string>.Empty,
                argumentRefKindsOpt: ImmutableArray<RefKind>.Empty,
                isDelegateCall: false,
                expanded: false,
                invokedAsExtensionMethod: false,
                argsToParamsOpt: ImmutableArray<int>.Empty,
                resultKind: resultKind,
                binderOpt: null,
                type: baseConstructor.ReturnType.TypeSymbol,
                hasErrors: hasErrors)
            { WasCompilerGenerated = true };
        }

        private static void GenerateExternalMethodWarnings(SourceMemberMethodSymbol methodSymbol, DiagnosticBag diagnostics)
        {
            if (methodSymbol.GetAttributes().IsEmpty && !methodSymbol.ContainingType.IsComImport)
            {
                // external method with no attributes
                var errorCode = (methodSymbol.MethodKind == MethodKind.Constructor || methodSymbol.MethodKind == MethodKind.StaticConstructor) ?
                    ErrorCode.WRN_ExternCtorNoImplementation :
                    ErrorCode.WRN_ExternMethodNoImplementation;
                diagnostics.Add(errorCode, methodSymbol.Locations[0], methodSymbol);
            }
        }

        /// <summary>
        /// Returns true if the method is a constructor and has a this() constructor initializer.
        /// </summary>
        private static bool HasThisConstructorInitializer(MethodSymbol method)
        {
            if ((object)method != null && method.MethodKind == MethodKind.Constructor)
            {
                SourceMemberMethodSymbol sourceMethod = method as SourceMemberMethodSymbol;
                if ((object)sourceMethod != null)
                {
                    ConstructorDeclarationSyntax constructorSyntax = sourceMethod.SyntaxNode as ConstructorDeclarationSyntax;
                    if (constructorSyntax != null)
                    {
                        ConstructorInitializerSyntax initializerSyntax = constructorSyntax.Initializer;
                        if (initializerSyntax != null)
                        {
                            return initializerSyntax.Kind() == SyntaxKind.ThisConstructorInitializer;
                        }
                    }
                }
            }

            return false;
        }

        private static Cci.DebugSourceDocument CreateDebugDocumentForFile(string normalizedPath)
        {
            return new Cci.DebugSourceDocument(normalizedPath, Cci.DebugSourceDocument.CorSymLanguageTypeCSharp);
        }

        private static bool PassesFilter(Predicate<Symbol> filterOpt, Symbol symbol)
        {
            return (filterOpt == null) || filterOpt(symbol);
        }
    }
}<|MERGE_RESOLUTION|>--- conflicted
+++ resolved
@@ -1331,14 +1331,8 @@
                     return bodyWithoutIterators;
                 }
 
-<<<<<<< HEAD
                 BoundStatement bodyWithoutAsync = AsyncRewriter.Rewrite(bodyWithoutIterators, method, methodOrdinal, lazyVariableSlotAllocator, compilationState, diagnostics,
                     out AsyncStateMachine asyncStateMachine);
-=======
-                // Rewrite async and async-iterator methods
-                AsyncStateMachine asyncStateMachine;
-                BoundStatement bodyWithoutAsync = AsyncRewriter.Rewrite(bodyWithoutIterators, method, methodOrdinal, lazyVariableSlotAllocator, compilationState, diagnostics, out asyncStateMachine);
->>>>>>> e2c6c425
 
                 Debug.Assert((object)iteratorStateMachine == null || (object)asyncStateMachine == null);
                 stateMachineTypeOpt = (StateMachineTypeSymbol)iteratorStateMachine ?? asyncStateMachine;
