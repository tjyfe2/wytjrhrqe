﻿// Copyright (c) Microsoft.  All Rights Reserved.  Licensed under the Apache License, Version 2.0.  See License.txt in the project root for license information.

using System;
using System.Collections.Generic;
using System.Reflection.Metadata;
using Microsoft.CodeAnalysis.CSharp.Emit;
using Roslyn.Utilities;
using System.Diagnostics;
using Microsoft.CodeAnalysis.Emit;
using System.Collections.Immutable;

namespace Microsoft.CodeAnalysis.CSharp.Symbols
{
    internal partial class TypeParameterSymbol :
        Cci.IGenericParameterReference,
        Cci.IGenericMethodParameterReference,
        Cci.IGenericTypeParameterReference,
        Cci.IGenericParameter,
        Cci.IGenericMethodParameter,
        Cci.IGenericTypeParameter
    {
        bool Cci.ITypeReference.IsEnum
        {
            get { return false; }
        }

        bool Cci.ITypeReference.IsValueType
        {
            get { return false; }
        }

        Cci.ITypeDefinition Cci.ITypeReference.GetResolvedType(EmitContext context)
        {
            return null;
        }

        Cci.PrimitiveTypeCode Cci.ITypeReference.TypeCode
        {
            get { return Cci.PrimitiveTypeCode.NotPrimitive; }
        }

        TypeDefinitionHandle Cci.ITypeReference.TypeDef
        {
            get { return default(TypeDefinitionHandle); }
        }

        Cci.IGenericMethodParameter Cci.IGenericParameter.AsGenericMethodParameter
        {
            get
            {
                CheckDefinitionInvariant();

                if (this.ContainingSymbol.Kind == SymbolKind.Method)
                {
                    return this;
                }

                return null;
            }
        }

        Cci.IGenericMethodParameterReference Cci.ITypeReference.AsGenericMethodParameterReference
        {
            get
            {
                Debug.Assert(this.IsDefinition);

                if (this.ContainingSymbol.Kind == SymbolKind.Method)
                {
                    return this;
                }

                return null;
            }
        }

        Cci.IGenericTypeInstanceReference Cci.ITypeReference.AsGenericTypeInstanceReference
        {
            get { return null; }
        }

        Cci.IGenericTypeParameter Cci.IGenericParameter.AsGenericTypeParameter
        {
            get
            {
                CheckDefinitionInvariant();

                if (this.ContainingSymbol.Kind == SymbolKind.NamedType)
                {
                    return this;
                }

                return null;
            }
        }

        Cci.IGenericTypeParameterReference Cci.ITypeReference.AsGenericTypeParameterReference
        {
            get
            {
                Debug.Assert(this.IsDefinition);

                if (this.ContainingSymbol.Kind == SymbolKind.NamedType)
                {
                    return this;
                }

                return null;
            }
        }

        Cci.INamespaceTypeDefinition Cci.ITypeReference.AsNamespaceTypeDefinition(EmitContext context)
        {
            return null;
        }

        Cci.INamespaceTypeReference Cci.ITypeReference.AsNamespaceTypeReference
        {
            get { return null; }
        }

        Cci.INestedTypeDefinition Cci.ITypeReference.AsNestedTypeDefinition(EmitContext context)
        {
            return null;
        }

        Cci.INestedTypeReference Cci.ITypeReference.AsNestedTypeReference
        {
            get { return null; }
        }

        Cci.ISpecializedNestedTypeReference Cci.ITypeReference.AsSpecializedNestedTypeReference
        {
            get { return null; }
        }

        Cci.ITypeDefinition Cci.ITypeReference.AsTypeDefinition(EmitContext context)
        {
            return null;
        }

        void Cci.IReference.Dispatch(Cci.MetadataVisitor visitor)
        {
            throw ExceptionUtilities.Unreachable;
            //We've not yet discovered a scenario in which we need this.
            //If you're hitting this exception, uncomment the code below
            //and add a unit test.
#if false
            Debug.Assert(this.IsDefinition);

            SymbolKind kind = this.ContainingSymbol.Kind;

            if (((Module)visitor.Context).SourceModule == this.ContainingModule)
            {
                if (kind == SymbolKind.NamedType)
                {
                    visitor.Visit((IGenericTypeParameter)this);
                }
                else if (kind == SymbolKind.Method)
                {
                    visitor.Visit((IGenericMethodParameter)this);
                }
                else
                {
                    throw new NotSupportedException();
                }
            }
            else
            {
                if (kind == SymbolKind.NamedType)
                {
                    visitor.Visit((IGenericTypeParameterReference)this);
                }
                else if (kind == SymbolKind.Method)
                {
                    visitor.Visit((IGenericMethodParameterReference)this);
                }
                else
                {
                    throw new NotSupportedException();
                }
            }
#endif
        }

        Cci.IDefinition Cci.IReference.AsDefinition(EmitContext context)
        {
            Debug.Assert(this.IsDefinition);
            return null;
        }

        string Cci.INamedEntity.Name
        {
            get { return this.MetadataName; }
        }

        ushort Cci.IParameterListEntry.Index
        {
            get
            {
                return (ushort)this.Ordinal;
            }
        }

        Cci.IMethodReference Cci.IGenericMethodParameterReference.DefiningMethod
        {
            get
            {
                Debug.Assert(this.IsDefinition);
                return (MethodSymbol)this.ContainingSymbol;
            }
        }

        Cci.ITypeReference Cci.IGenericTypeParameterReference.DefiningType
        {
            get
            {
                Debug.Assert(this.IsDefinition);
                return (NamedTypeSymbol)this.ContainingSymbol;
            }
        }

        IEnumerable<Cci.TypeReferenceWithAttributes> Cci.IGenericParameter.GetConstraints(EmitContext context)
        {
            var moduleBeingBuilt = (PEModuleBuilder)context.Module;

            var seenValueType = false;
            if (this.HasUnmanagedTypeConstraint)
            {
                var typeRef = moduleBeingBuilt.GetSpecialType(
                    SpecialType.System_ValueType,                  
                    syntaxNodeOpt: (CSharpSyntaxNode)context.SyntaxNodeOpt,
                    diagnostics: context.Diagnostics);

                var modifier = CSharpCustomModifier.CreateRequired(
                    moduleBeingBuilt.Compilation.GetWellKnownType(WellKnownType.System_Runtime_InteropServices_UnmanagedType));

                // emit "(class [mscorlib]System.ValueType modreq([mscorlib]System.Runtime.InteropServices.UnmanagedType" pattern as "unmanaged"
                yield return new Cci.TypeReferenceWithAttributes(new Cci.ModifiedTypeReference(typeRef, ImmutableArray.Create<Cci.ICustomModifier>(modifier)));

                // do not emit another one for Dev11 similarities
                seenValueType = true;
            }

            foreach (var type in this.ConstraintTypesNoUseSiteDiagnostics)
            {
                switch (type.SpecialType)
                {
                    case SpecialType.System_Object:
                        // Avoid emitting unnecessary object constraint.
                        continue;
                    case SpecialType.System_ValueType:
                        seenValueType = true;
                        break;
                }
<<<<<<< HEAD
                var typeRef = moduleBeingBuilt.Translate(type.TypeSymbol,
                                                         syntaxNodeOpt: (CSharpSyntaxNode)context.SyntaxNodeOpt,
                                                         diagnostics: context.Diagnostics);

                yield return type.TypeSymbol.GetTypeRefWithAttributes(this.DeclaringCompilation,
                                                           typeRef);
=======
                var typeRef = moduleBeingBuilt.Translate(type,
                                                            syntaxNodeOpt: (CSharpSyntaxNode)context.SyntaxNodeOpt,
                                                            diagnostics: context.Diagnostics);

                yield return type.GetTypeRefWithAttributes(this.DeclaringCompilation,
                                                            typeRef);
>>>>>>> 79ae6bcf
            }

            if (this.HasValueTypeConstraint && !seenValueType)
            {
                // Add System.ValueType constraint to comply with Dev11 output
                var typeRef = moduleBeingBuilt.GetSpecialType(SpecialType.System_ValueType,
                                                                syntaxNodeOpt: (CSharpSyntaxNode)context.SyntaxNodeOpt,
                                                                diagnostics: context.Diagnostics);

                yield return new Cci.TypeReferenceWithAttributes(typeRef);
            }
        }

        bool Cci.IGenericParameter.MustBeReferenceType
        {
            get
            {
                return this.HasReferenceTypeConstraint;
            }
        }

        bool Cci.IGenericParameter.MustBeValueType
        {
            get
            {
                return this.HasValueTypeConstraint || this.HasUnmanagedTypeConstraint;
            }
        }

        bool Cci.IGenericParameter.MustHaveDefaultConstructor
        {
            get
            {
                //  add constructor constraint for value type constrained 
                //  type parameters to comply with Dev11 output
                //  do this for "unmanaged" constraint too
                return this.HasConstructorConstraint || this.HasValueTypeConstraint || this.HasUnmanagedTypeConstraint;
            }
        }

        Cci.TypeParameterVariance Cci.IGenericParameter.Variance
        {
            get
            {
                switch (this.Variance)
                {
                    case VarianceKind.None:
                        return Cci.TypeParameterVariance.NonVariant;
                    case VarianceKind.In:
                        return Cci.TypeParameterVariance.Contravariant;
                    case VarianceKind.Out:
                        return Cci.TypeParameterVariance.Covariant;
                    default:
                        throw ExceptionUtilities.UnexpectedValue(this.Variance);
                }
            }
        }

        Cci.IMethodDefinition Cci.IGenericMethodParameter.DefiningMethod
        {
            get
            {
                CheckDefinitionInvariant();
                return (MethodSymbol)this.ContainingSymbol;
            }
        }

        Cci.ITypeDefinition Cci.IGenericTypeParameter.DefiningType
        {
            get
            {
                CheckDefinitionInvariant();
                return (NamedTypeSymbol)this.ContainingSymbol;
            }
        }
    }
}<|MERGE_RESOLUTION|>--- conflicted
+++ resolved
@@ -253,21 +253,12 @@
                         seenValueType = true;
                         break;
                 }
-<<<<<<< HEAD
                 var typeRef = moduleBeingBuilt.Translate(type.TypeSymbol,
-                                                         syntaxNodeOpt: (CSharpSyntaxNode)context.SyntaxNodeOpt,
-                                                         diagnostics: context.Diagnostics);
-
-                yield return type.TypeSymbol.GetTypeRefWithAttributes(this.DeclaringCompilation,
-                                                           typeRef);
-=======
-                var typeRef = moduleBeingBuilt.Translate(type,
                                                             syntaxNodeOpt: (CSharpSyntaxNode)context.SyntaxNodeOpt,
                                                             diagnostics: context.Diagnostics);
 
-                yield return type.GetTypeRefWithAttributes(this.DeclaringCompilation,
+                yield return type.TypeSymbol.GetTypeRefWithAttributes(this.DeclaringCompilation,
                                                             typeRef);
->>>>>>> 79ae6bcf
             }
 
             if (this.HasValueTypeConstraint && !seenValueType)
