--- conflicted
+++ resolved
@@ -2273,13 +2273,10 @@
                 case ErrorCode.WRN_RefAssignValEscapeWider:
                 case ErrorCode.WRN_OptionalParamValueMismatch:
                 case ErrorCode.WRN_ParamsArrayInLambdaOnly:
-<<<<<<< HEAD
+                case ErrorCode.ERR_UnscopedRefAttributeUnsupportedMemberTarget:
+                case ErrorCode.ERR_UnscopedRefAttributeInterfaceImplementation:
                 case ErrorCode.ERR_InvalidPrimaryConstructorParameterReference:
                 case ErrorCode.ERR_AmbiguousPrimaryConstructorParameterAsColorColorReceiver:
-=======
-                case ErrorCode.ERR_UnscopedRefAttributeUnsupportedMemberTarget:
-                case ErrorCode.ERR_UnscopedRefAttributeInterfaceImplementation:
->>>>>>> 19c08a87
                     return false;
                 default:
                     // NOTE: All error codes must be explicitly handled in this switch statement
