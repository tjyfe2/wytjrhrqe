--- conflicted
+++ resolved
@@ -229,16 +229,12 @@
         IDS_FeatureStaticAbstractMembersInInterfaces = MessageBase + 12803,
         IDS_FeatureLambdaReturnType = MessageBase + 12804,
         IDS_AsyncMethodBuilderOverride = MessageBase + 12805,
-<<<<<<< HEAD
-        IDS_FeatureImplicitImplementationOfNonPublicMemebers = MessageBase + 12806,
-        IDS_FeatureParameterlessStructConstructors = MessageBase + 12807,
-        IDS_FeatureStructFieldInitializers = MessageBase + 12808,
-=======
         IDS_FeatureImplicitImplementationOfNonPublicMembers = MessageBase + 12806,
         IDS_FeatureLineSpanDirective = MessageBase + 12807,
         IDS_FeatureImprovedInterpolatedStrings = MessageBase + 12808,
         IDS_FeatureFileScopedNamespace = MessageBase + 12809,
->>>>>>> 3345d9cd
+        IDS_FeatureParameterlessStructConstructors = MessageBase + 12810,
+        IDS_FeatureStructFieldInitializers = MessageBase + 12811,
     }
 
     // Message IDs may refer to strings that need to be localized.
@@ -364,15 +360,11 @@
                 case MessageID.IDS_FeatureLambdaReturnType: // semantic check
                 case MessageID.IDS_AsyncMethodBuilderOverride: // semantic check
                 case MessageID.IDS_FeatureConstantInterpolatedStrings: // semantic check
-<<<<<<< HEAD
-                case MessageID.IDS_FeatureImplicitImplementationOfNonPublicMemebers: // semantic check
-                case MessageID.IDS_FeatureParameterlessStructConstructors: // semantic check
-                case MessageID.IDS_FeatureStructFieldInitializers: // semantic check
-=======
                 case MessageID.IDS_FeatureImplicitImplementationOfNonPublicMembers: // semantic check
                 case MessageID.IDS_FeatureLineSpanDirective:
                 case MessageID.IDS_FeatureFileScopedNamespace: // syntax check
->>>>>>> 3345d9cd
+                case MessageID.IDS_FeatureParameterlessStructConstructors: // semantic check
+                case MessageID.IDS_FeatureStructFieldInitializers: // semantic check
                     return LanguageVersion.CSharp10;
 
                 // C# 9.0 features.
