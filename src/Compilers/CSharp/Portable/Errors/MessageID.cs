﻿// Copyright (c) Microsoft.  All Rights Reserved.  Licensed under the Apache License, Version 2.0.  See License.txt in the project root for license information.

using System;
using System.Diagnostics;
using Roslyn.Utilities;

namespace Microsoft.CodeAnalysis.CSharp
{
    internal enum MessageID
    {
        None = 0,
        MessageBase = 1200,

        IDS_SK_METHOD = MessageBase + 2000,
        IDS_SK_TYPE = MessageBase + 2001,
        IDS_SK_NAMESPACE = MessageBase + 2002,
        IDS_SK_FIELD = MessageBase + 2003,
        IDS_SK_PROPERTY = MessageBase + 2004,
        IDS_SK_UNKNOWN = MessageBase + 2005,
        IDS_SK_VARIABLE = MessageBase + 2006,
        IDS_SK_EVENT = MessageBase + 2007,
        IDS_SK_TYVAR = MessageBase + 2008,
        //IDS_SK_GCLASS = MessageBase + 2009,
        IDS_SK_ALIAS = MessageBase + 2010,
        //IDS_SK_EXTERNALIAS = MessageBase + 2011,
        IDS_SK_LABEL = MessageBase + 2012,
        IDS_SK_CONSTRUCTOR = MessageBase + 2013,

        IDS_NULL = MessageBase + 10001,
        //IDS_RELATEDERROR = MessageBase + 10002,
        //IDS_RELATEDWARNING = MessageBase + 10003,
        IDS_XMLIGNORED = MessageBase + 10004,
        IDS_XMLIGNORED2 = MessageBase + 10005,
        IDS_XMLFAILEDINCLUDE = MessageBase + 10006,
        IDS_XMLBADINCLUDE = MessageBase + 10007,
        IDS_XMLNOINCLUDE = MessageBase + 10008,
        IDS_XMLMISSINGINCLUDEFILE = MessageBase + 10009,
        IDS_XMLMISSINGINCLUDEPATH = MessageBase + 10010,
        IDS_GlobalNamespace = MessageBase + 10011,
        IDS_FeatureGenerics = MessageBase + 12500,
        IDS_FeatureAnonDelegates = MessageBase + 12501,
        IDS_FeatureModuleAttrLoc = MessageBase + 12502,
        IDS_FeatureGlobalNamespace = MessageBase + 12503,
        IDS_FeatureFixedBuffer = MessageBase + 12504,
        IDS_FeaturePragma = MessageBase + 12505,
        IDS_FOREACHLOCAL = MessageBase + 12506,
        IDS_USINGLOCAL = MessageBase + 12507,
        IDS_FIXEDLOCAL = MessageBase + 12508,
        IDS_FeatureStaticClasses = MessageBase + 12511,
        IDS_FeaturePartialTypes = MessageBase + 12512,
        IDS_MethodGroup = MessageBase + 12513,
        IDS_AnonMethod = MessageBase + 12514,
        IDS_FeatureSwitchOnBool = MessageBase + 12517,
        //IDS_WarnAsError = MessageBase + 12518,
        IDS_Collection = MessageBase + 12520,
        IDS_FeaturePropertyAccessorMods = MessageBase + 12522,
        IDS_FeatureExternAlias = MessageBase + 12523,
        IDS_FeatureIterators = MessageBase + 12524,
        IDS_FeatureDefault = MessageBase + 12525,
        IDS_FeatureNullable = MessageBase + 12528,
        IDS_Lambda = MessageBase + 12531,
        IDS_FeaturePatternMatching = MessageBase + 12532,
        IDS_FeatureThrowExpression = MessageBase + 12533,

        IDS_FeatureImplicitArray = MessageBase + 12557,
        IDS_FeatureImplicitLocal = MessageBase + 12558,
        IDS_FeatureAnonymousTypes = MessageBase + 12559,
        IDS_FeatureAutoImplementedProperties = MessageBase + 12560,
        IDS_FeatureObjectInitializer = MessageBase + 12561,
        IDS_FeatureCollectionInitializer = MessageBase + 12562,
        IDS_FeatureLambda = MessageBase + 12563,
        IDS_FeatureQueryExpression = MessageBase + 12564,
        IDS_FeatureExtensionMethod = MessageBase + 12565,
        IDS_FeaturePartialMethod = MessageBase + 12566,
        IDS_FeatureDynamic = MessageBase + 12644,
        IDS_FeatureTypeVariance = MessageBase + 12645,
        IDS_FeatureNamedArgument = MessageBase + 12646,
        IDS_FeatureOptionalParameter = MessageBase + 12647,
        IDS_FeatureExceptionFilter = MessageBase + 12648,
        IDS_FeatureAutoPropertyInitializer = MessageBase + 12649,

        IDS_SK_TYPE_OR_NAMESPACE = MessageBase + 12652,
        IDS_Contravariant = MessageBase + 12659,
        IDS_Contravariantly = MessageBase + 12660,
        IDS_Covariant = MessageBase + 12661,
        IDS_Covariantly = MessageBase + 12662,
        IDS_Invariantly = MessageBase + 12663,

        IDS_FeatureAsync = MessageBase + 12668,

        IDS_LIB_ENV = MessageBase + 12680,
        IDS_LIB_OPTION = MessageBase + 12681,
        IDS_REFERENCEPATH_OPTION = MessageBase + 12682,
        IDS_DirectoryDoesNotExist = MessageBase + 12683,
        IDS_DirectoryHasInvalidPath = MessageBase + 12684,

        IDS_Namespace1 = MessageBase + 12685,
        IDS_PathList = MessageBase + 12686,
        IDS_Text = MessageBase + 12687,

        // available

        IDS_FeatureNullPropagatingOperator = MessageBase + 12690,
        IDS_FeatureExpressionBodiedMethod = MessageBase + 12691,
        IDS_FeatureExpressionBodiedProperty = MessageBase + 12692,
        IDS_FeatureExpressionBodiedIndexer = MessageBase + 12693,
        // IDS_VersionExperimental = MessageBase + 12694,
        IDS_FeatureNameof = MessageBase + 12695,
        IDS_FeatureDictionaryInitializer = MessageBase + 12696,

        IDS_ToolName = MessageBase + 12697,
        IDS_LogoLine1 = MessageBase + 12698,
        IDS_LogoLine2 = MessageBase + 12699,
        IDS_CSCHelp = MessageBase + 12700,

        IDS_FeatureUsingStatic = MessageBase + 12701,
        IDS_FeatureInterpolatedStrings = MessageBase + 12702,
        IDS_OperationCausedStackOverflow = MessageBase + 12703,
        IDS_AwaitInCatchAndFinally = MessageBase + 12704,
        IDS_FeatureReadonlyAutoImplementedProperties = MessageBase + 12705,
        IDS_FeatureBinaryLiteral = MessageBase + 12706,
        IDS_FeatureDigitSeparator = MessageBase + 12707,
        IDS_FeatureLocalFunctions = MessageBase + 12708,

        IDS_FeatureRefLocalsReturns = MessageBase + 12710,
        IDS_FeatureTuples = MessageBase + 12711,
        IDS_FeatureOutVar = MessageBase + 12713,

        // IDS_FeatureIOperation = MessageBase + 12714,
        IDS_FeatureExpressionBodiedAccessor = MessageBase + 12715,
        IDS_FeatureExpressionBodiedDeOrConstructor = MessageBase + 12716,
        IDS_ThrowExpression = MessageBase + 12717,
        IDS_FeatureDefaultLiteral = MessageBase + 12718,
        IDS_FeatureInferredTupleNames = MessageBase + 12719,
        IDS_FeatureGenericPatternMatching = MessageBase + 12720,
        IDS_FeatureAsyncMain = MessageBase + 12721,
        IDS_LangVersions = MessageBase +  12722,

<<<<<<< HEAD
        IDS_DefaultInterfaceImplementation = MessageBase + 12723,
=======
        IDS_FeatureLeadingDigitSeparator = MessageBase + 12723,
        IDS_FeatureNonTrailingNamedArguments = MessageBase + 12724,

        IDS_FeatureReadOnlyReferences = MessageBase + 12725,
        IDS_FeatureRefStructs = MessageBase + 12726,
        IDS_FeatureReadOnlyStructs = MessageBase + 12727,
        IDS_FeatureRefExtensionMethods = MessageBase + 12728,
        IDS_StackAllocExpression = MessageBase + 12729,
        IDS_FeaturePrivateProtected = MessageBase + 12730,
        IDS_FeatureRefConditional = MessageBase + 12731,
>>>>>>> 33561d0f
    }

    // Message IDs may refer to strings that need to be localized.
    // This struct makes an IFormattable wrapper around a MessageID
    internal struct LocalizableErrorArgument : IFormattable, IMessageSerializable
    {
        private readonly MessageID _id;

        internal LocalizableErrorArgument(MessageID id)
        {
            _id = id;
        }

        public override string ToString()
        {
            return ToString(null, null);
        }

        public string ToString(string format, IFormatProvider formatProvider)
        {
            return ErrorFacts.GetMessage(_id, formatProvider as System.Globalization.CultureInfo);
        }
    }

    // And this extension method makes it easy to localize MessageIDs:

    internal static partial class MessageIDExtensions
    {
        public static LocalizableErrorArgument Localize(this MessageID id)
        {
            return new LocalizableErrorArgument(id);
        }

        internal static LanguageVersion RequiredVersion(this MessageID feature)
        {
            // Based on CSourceParser::GetFeatureUsage from SourceParser.cpp.
            // Checks are in the LanguageParser unless otherwise noted.
            switch (feature)
            {
                // C# 7.2 features.
                case MessageID.IDS_FeatureNonTrailingNamedArguments: // semantic check
                case MessageID.IDS_FeatureLeadingDigitSeparator:
                case MessageID.IDS_FeaturePrivateProtected:
                case MessageID.IDS_FeatureReadOnlyReferences:
                case MessageID.IDS_FeatureRefStructs:
                case MessageID.IDS_FeatureReadOnlyStructs:
                case MessageID.IDS_FeatureRefExtensionMethods:
                case MessageID.IDS_FeatureRefConditional:
                    return LanguageVersion.CSharp7_2;

                // C# 7.1 features.
                case MessageID.IDS_FeatureAsyncMain:
                case MessageID.IDS_FeatureDefaultLiteral:
                case MessageID.IDS_FeatureInferredTupleNames:
                case MessageID.IDS_FeatureGenericPatternMatching:
                case MessageID.IDS_DefaultInterfaceImplementation:
                    return LanguageVersion.CSharp7_1;

                // C# 7 features.
                case MessageID.IDS_FeatureBinaryLiteral:
                case MessageID.IDS_FeatureDigitSeparator:
                case MessageID.IDS_FeatureLocalFunctions:
                case MessageID.IDS_FeatureRefLocalsReturns:
                case MessageID.IDS_FeaturePatternMatching:
                case MessageID.IDS_FeatureThrowExpression:
                case MessageID.IDS_FeatureTuples:
                case MessageID.IDS_FeatureOutVar:
                case MessageID.IDS_FeatureExpressionBodiedAccessor:
                case MessageID.IDS_FeatureExpressionBodiedDeOrConstructor:
                    return LanguageVersion.CSharp7;

                // C# 6 features.
                case MessageID.IDS_FeatureExceptionFilter:
                case MessageID.IDS_FeatureAutoPropertyInitializer:
                case MessageID.IDS_FeatureNullPropagatingOperator:
                case MessageID.IDS_FeatureExpressionBodiedMethod:
                case MessageID.IDS_FeatureExpressionBodiedProperty:
                case MessageID.IDS_FeatureExpressionBodiedIndexer:
                case MessageID.IDS_FeatureNameof:
                case MessageID.IDS_FeatureDictionaryInitializer:
                case MessageID.IDS_FeatureUsingStatic:
                case MessageID.IDS_FeatureInterpolatedStrings:
                case MessageID.IDS_AwaitInCatchAndFinally:
                case MessageID.IDS_FeatureReadonlyAutoImplementedProperties:
                    return LanguageVersion.CSharp6;

                // C# 5 features.
                case MessageID.IDS_FeatureAsync:
                    return LanguageVersion.CSharp5;

                // C# 4 features.
                case MessageID.IDS_FeatureDynamic: // Checked in the binder.
                case MessageID.IDS_FeatureTypeVariance:
                case MessageID.IDS_FeatureNamedArgument:
                case MessageID.IDS_FeatureOptionalParameter:
                    return LanguageVersion.CSharp4;

                // C# 3 features.
                case MessageID.IDS_FeatureImplicitArray:
                case MessageID.IDS_FeatureAnonymousTypes:
                case MessageID.IDS_FeatureObjectInitializer:
                case MessageID.IDS_FeatureCollectionInitializer:
                case MessageID.IDS_FeatureLambda:
                case MessageID.IDS_FeatureQueryExpression:
                case MessageID.IDS_FeatureExtensionMethod:
                case MessageID.IDS_FeaturePartialMethod:
                case MessageID.IDS_FeatureImplicitLocal: // Checked in the binder.
                case MessageID.IDS_FeatureAutoImplementedProperties:
                    return LanguageVersion.CSharp3;

                // C# 2 features.
                case MessageID.IDS_FeatureGenerics: // Also affects crefs.
                case MessageID.IDS_FeatureAnonDelegates:
                case MessageID.IDS_FeatureGlobalNamespace: // Also affects crefs.
                case MessageID.IDS_FeatureFixedBuffer:
                case MessageID.IDS_FeatureStaticClasses:
                case MessageID.IDS_FeaturePartialTypes:
                case MessageID.IDS_FeaturePropertyAccessorMods:
                case MessageID.IDS_FeatureExternAlias:
                case MessageID.IDS_FeatureIterators:
                case MessageID.IDS_FeatureDefault:
                case MessageID.IDS_FeatureNullable:
                case MessageID.IDS_FeaturePragma: // Checked in the directive parser.
                case MessageID.IDS_FeatureSwitchOnBool: // Checked in the binder.
                    return LanguageVersion.CSharp2;

                // Special C# 2 feature: only a warning in C# 1.
                case MessageID.IDS_FeatureModuleAttrLoc:
                    Debug.Assert(false, "Should be handled specially");
                    return LanguageVersion.CSharp1;

                default:
                    throw ExceptionUtilities.UnexpectedValue(feature);
            }
        }
    }
}<|MERGE_RESOLUTION|>--- conflicted
+++ resolved
@@ -136,9 +136,6 @@
         IDS_FeatureAsyncMain = MessageBase + 12721,
         IDS_LangVersions = MessageBase +  12722,
 
-<<<<<<< HEAD
-        IDS_DefaultInterfaceImplementation = MessageBase + 12723,
-=======
         IDS_FeatureLeadingDigitSeparator = MessageBase + 12723,
         IDS_FeatureNonTrailingNamedArguments = MessageBase + 12724,
 
@@ -149,7 +146,8 @@
         IDS_StackAllocExpression = MessageBase + 12729,
         IDS_FeaturePrivateProtected = MessageBase + 12730,
         IDS_FeatureRefConditional = MessageBase + 12731,
->>>>>>> 33561d0f
+
+        IDS_DefaultInterfaceImplementation = MessageBase + 12732,
     }
 
     // Message IDs may refer to strings that need to be localized.
