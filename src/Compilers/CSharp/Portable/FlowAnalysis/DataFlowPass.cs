--- conflicted
+++ resolved
@@ -1617,43 +1617,8 @@
         /// </remarks>
         public override BoundNode VisitUsingStatement(BoundUsingStatement node)
         {
-<<<<<<< HEAD
-            ImmutableArray<LocalSymbol> localsOpt = node.Locals;
-
-            if (localsOpt.IsDefaultOrEmpty)
-            {
-                return base.VisitUsingStatement(node);
-            }
-
-            foreach (LocalSymbol local in localsOpt)
-            {
-                switch (local.DeclarationKind)
-                {
-                    case LocalDeclarationKind.RegularVariable:
-                    case LocalDeclarationKind.PatternVariable:
-                    DeclareVariable(local);
-                        break;
-
-                    default:
-                    Debug.Assert(local.DeclarationKind == LocalDeclarationKind.UsingVariable);
-                    int slot = GetOrCreateSlot(local);
-                    if (slot >= 0)
-                    {
-                        SetSlotAssigned(slot);
-                        NoteWrite(local, value: null, read: true);
-                    }
-                    else
-                    {
-                        Debug.Assert(_emptyStructTypeCache.IsEmptyStructType(local.Type.TypeSymbol));
-                    }
-                        break;
-                }
-            }
-
-=======
             var localsOpt = node.Locals;
             DeclareVariables(localsOpt);
->>>>>>> 2355a7be
             var result = base.VisitUsingStatement(node);
             if (!localsOpt.IsDefaultOrEmpty)
             {
