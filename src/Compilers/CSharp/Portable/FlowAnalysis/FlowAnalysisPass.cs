--- conflicted
+++ resolved
@@ -54,15 +54,10 @@
                     if (!implicitlyInitializedFields.IsDefault)
                     {
                         Debug.Assert(!implicitlyInitializedFields.IsEmpty);
-<<<<<<< HEAD
-                        // The following assert is disabled due to https://github.com/dotnet/roslyn/issues/66046.
-                        // Debug.Assert(!originalBodyNested);
-=======
 
                         // It's not expected to have implicitly initialized fields when a constructor initializer is present, except in error scenarios.
                         Debug.Assert(method is not SourceMemberMethodSymbol { SyntaxNode: ConstructorDeclarationSyntax { Initializer: not null } } || block.HasErrors);
 
->>>>>>> 19c08a87
                         block = PrependImplicitInitializations(block, method, implicitlyInitializedFields, compilationState, diagnostics);
                     }
                     if (needsImplicitReturn)
