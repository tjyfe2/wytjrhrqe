﻿// Licensed to the .NET Foundation under one or more agreements.
// The .NET Foundation licenses this file to you under the MIT license.
// See the LICENSE file in the project root for more information.

#nullable enable

#if DEBUG
// See comment in DefiniteAssignment.
#define REFERENCE_STATE
#endif

using System;
using System.Collections.Generic;
using System.Collections.Immutable;
using System.Diagnostics;
using System.Diagnostics.CodeAnalysis;
using System.Linq;
using System.Runtime.CompilerServices;
using Microsoft.CodeAnalysis.CSharp.Symbols;
using Microsoft.CodeAnalysis.CSharp.Syntax;
using Microsoft.CodeAnalysis.PooledObjects;
using Roslyn.Utilities;

namespace Microsoft.CodeAnalysis.CSharp
{
    /// <summary>
    /// Nullability flow analysis.
    /// </summary>
    [DebuggerDisplay("{GetDebuggerDisplay(), nq}")]
    internal sealed partial class NullableWalker
        : LocalDataFlowPass<NullableWalker.LocalState, NullableWalker.LocalFunctionState>
    {
        /// <summary>
        /// Used to copy variable slots and types from the NullableWalker for the containing method
        /// or lambda to the NullableWalker created for a nested lambda or local function.
        /// </summary>
        internal sealed class VariableState
        {
            // Consider referencing the collections directly from the original NullableWalker
            // rather than copying the collections. (Items are added to the collections
            // but never replaced so the collections are lazily populated but otherwise immutable.)
            internal readonly ImmutableDictionary<VariableIdentifier, int> VariableSlot;
            internal readonly ImmutableArray<VariableIdentifier> VariableBySlot;
            internal readonly ImmutableDictionary<Symbol, TypeWithAnnotations> VariableTypes;

            // The nullable state of all variables captured at the point where the function or lambda appeared.
            internal readonly LocalState VariableNullableStates;

            internal VariableState(
                ImmutableDictionary<VariableIdentifier, int> variableSlot,
                ImmutableArray<VariableIdentifier> variableBySlot,
                ImmutableDictionary<Symbol, TypeWithAnnotations> variableTypes,
                LocalState variableNullableStates)
            {
                VariableSlot = variableSlot;
                VariableBySlot = variableBySlot;
                VariableTypes = variableTypes;
                VariableNullableStates = variableNullableStates;
            }

            internal VariableState Clone()
            {
                return new VariableState(VariableSlot, VariableBySlot, VariableTypes, VariableNullableStates.Clone());
            }
        }

        /// <summary>
        /// Represents the result of visiting an expression.
        /// Contains a result type which tells us whether the expression may be null,
        /// and an l-value type which tells us whether we can assign null to the expression.
        /// </summary>
        [DebuggerDisplay("{GetDebuggerDisplay(), nq}")]
        private readonly struct VisitResult
        {
            public readonly TypeWithState RValueType;
            public readonly TypeWithAnnotations LValueType;

            public VisitResult(TypeWithState rValueType, TypeWithAnnotations lValueType)
            {
                RValueType = rValueType;
                LValueType = lValueType;
                // https://github.com/dotnet/roslyn/issues/34993: Doesn't hold true for Tuple_Assignment_10. See if we can make it hold true
                //Debug.Assert((RValueType.Type is null && LValueType.TypeSymbol is null) ||
                //             RValueType.Type.Equals(LValueType.TypeSymbol, TypeCompareKind.ConsiderEverything | TypeCompareKind.AllIgnoreOptions));
            }

            public VisitResult(TypeSymbol? type, NullableAnnotation annotation, NullableFlowState state)
            {
                RValueType = TypeWithState.Create(type, state);
                LValueType = TypeWithAnnotations.Create(type, annotation);
                Debug.Assert(TypeSymbol.Equals(RValueType.Type, LValueType.Type, TypeCompareKind.ConsiderEverything));
            }

            internal string GetDebuggerDisplay() => $"{{LValue: {LValueType.GetDebuggerDisplay()}, RValue: {RValueType.GetDebuggerDisplay()}}}";
        }

        /// <summary>
        /// Represents the result of visiting an argument expression.
        /// In addition to storing the <see cref="VisitResult"/>, also stores the <see cref="LocalState"/>
        /// for reanalyzing a lambda.
        /// </summary>
        [DebuggerDisplay("{VisitResult.GetDebuggerDisplay(), nq}")]
        private readonly struct VisitArgumentResult
        {
            public readonly VisitResult VisitResult;
            public readonly Optional<LocalState> StateForLambda;

            public TypeWithState RValueType => VisitResult.RValueType;
            public TypeWithAnnotations LValueType => VisitResult.LValueType;

            public VisitArgumentResult(VisitResult visitResult, Optional<LocalState> stateForLambda)
            {
                VisitResult = visitResult;
                StateForLambda = stateForLambda;
            }
        }

        /// <summary>
        /// The inferred type at the point of declaration of var locals and parameters.
        /// </summary>
        private readonly PooledDictionary<Symbol, TypeWithAnnotations> _variableTypes = SpecializedSymbolCollections.GetPooledSymbolDictionaryInstance<Symbol, TypeWithAnnotations>();

        /// <summary>
        /// Binder for symbol being analyzed.
        /// Must be non-null except from BestTypeForLambdaReturns which does not rely on this field.
        /// </summary>
        private readonly Binder? _binder;

        /// <summary>
        /// Conversions with nullability and unknown matching any.
        /// </summary>
        private readonly Conversions _conversions;

        /// <summary>
        /// 'true' if non-nullable member warnings should be issued at return points.
        /// One situation where this is 'false' is when we are analyzing field initializers and there is a constructor symbol in the type.
        /// </summary>
        private readonly bool _useConstructorExitWarnings;

        /// <summary>
        /// If true, the parameter types and nullability from _delegateInvokeMethod is used for
        /// initial parameter state. If false, the signature of CurrentSymbol is used instead.
        /// </summary>
        private bool _useDelegateInvokeParameterTypes;

        /// <summary>
        /// Method signature used for return or parameter types. Distinct from CurrentSymbol signature
        /// when CurrentSymbol is a lambda and type is inferred from MethodTypeInferrer.
        /// </summary>
        private MethodSymbol? _delegateInvokeMethod;

        /// <summary>
        /// Return statements and the result types from analyzing the returned expressions. Used when inferring lambda return type in MethodTypeInferrer.
        /// </summary>
        private ArrayBuilder<(BoundReturnStatement, TypeWithAnnotations)>? _returnTypesOpt;

        /// <summary>
        /// Invalid type, used only to catch Visit methods that do not set
        /// _result.Type. See VisitExpressionWithoutStackGuard.
        /// </summary>
        private static readonly TypeWithState _invalidType = TypeWithState.Create(ErrorTypeSymbol.UnknownResultType, NullableFlowState.NotNull);

        /// <summary>
        /// Contains the map of expressions to inferred nullabilities and types used by the optional rewriter phase of the
        /// compiler.
        /// </summary>
        private readonly ImmutableDictionary<BoundExpression, (NullabilityInfo Info, TypeSymbol? Type)>.Builder? _analyzedNullabilityMapOpt;

        /// <summary>
        /// Manages creating snapshots of the walker as appropriate. Null if we're not taking snapshots of
        /// this walker.
        /// </summary>
        private readonly SnapshotManager.Builder? _snapshotBuilderOpt;

        // https://github.com/dotnet/roslyn/issues/35043: remove this when all expression are supported
        private bool _disableNullabilityAnalysis;

        /// <summary>
        /// State of method group receivers, used later when analyzing the conversion to a delegate.
        /// (Could be replaced by _analyzedNullabilityMapOpt if that map is always available.)
        /// </summary>
        private PooledDictionary<BoundExpression, TypeWithState>? _methodGroupReceiverMapOpt;

        /// <summary>
        /// State of awaitable expressions, for substitution in placeholders within GetAwaiter calls.
        /// </summary>
        private PooledDictionary<BoundAwaitableValuePlaceholder, (BoundExpression AwaitableExpression, VisitResult Result)>? _awaitablePlaceholdersOpt;

        /// <summary>
        /// True if we're analyzing speculative code. This turns off some initialization steps
        /// that would otherwise be taken.
        /// </summary>
        private readonly bool _isSpeculative;

        /// <summary>
        /// True if this walker was created using an initial state.
        /// </summary>
        private readonly bool _hasInitialState;

#if DEBUG
        /// <summary>
        /// Contains the expressions that should not be inserted into <see cref="_analyzedNullabilityMapOpt"/>.
        /// </summary>
        private static readonly ImmutableArray<BoundKind> s_skippedExpressions = ImmutableArray.Create(BoundKind.ArrayInitialization,
            BoundKind.ObjectInitializerExpression,
            BoundKind.CollectionInitializerExpression,
            BoundKind.DynamicCollectionElementInitializer);
#endif

        /// <summary>
        /// The result and l-value type of the last visited expression.
        /// </summary>
        private VisitResult _visitResult;

        /// <summary>
        /// The visit result of the receiver for the current conditional access.
        ///
        /// For example: A conditional invocation uses a placeholder as a receiver. By storing the
        /// visit result from the actual receiver ahead of time, we can give this placeholder a correct result.
        /// </summary>
        private VisitResult _currentConditionalReceiverVisitResult;

        /// <summary>
        /// Gets the synthesized default argument expression for the given syntax node and parameter.
        /// Upon re-analysis, the bound nodes that get visited must have the same identity as the previous analysis pass
        /// so that the analysis does not believe that new variables were found each time and repeat indefinitely.
        ///
        /// Each call which implicitly passes a default value needs its own synthesized BoundExpression
        /// because the location of the call can affect the default parameter value.
        /// Therefore the dictionary key must be (SyntaxNode, ParameterSymbol) instead of just ParameterSymbol.
        /// </summary>
        private PooledDictionary<(SyntaxNode, ParameterSymbol), BoundExpression>? _defaultValuesOpt;

        /// <summary>
        /// The result type represents the state of the last visited expression.
        /// </summary>
        private TypeWithState ResultType
        {
            get => _visitResult.RValueType;
        }

        private void SetResultType(BoundExpression? expression, TypeWithState type, bool updateAnalyzedNullability = true)
        {
            SetResult(expression, resultType: type, lvalueType: type.ToTypeWithAnnotations(compilation), updateAnalyzedNullability: updateAnalyzedNullability);
        }

        /// <summary>
        /// Force the inference of the LValueResultType from ResultType.
        /// </summary>
        private void UseRvalueOnly(BoundExpression? expression)
        {
            SetResult(expression, ResultType, ResultType.ToTypeWithAnnotations(compilation), isLvalue: false);
        }

        private TypeWithAnnotations LvalueResultType
        {
            get => _visitResult.LValueType;
        }

        private void SetLvalueResultType(BoundExpression? expression, TypeWithAnnotations type)
        {
            SetResult(expression, resultType: type.ToTypeWithState(), lvalueType: type);
        }

        /// <summary>
        /// Force the inference of the ResultType from LValueResultType.
        /// </summary>
        private void UseLvalueOnly(BoundExpression? expression)
        {
            SetResult(expression, LvalueResultType.ToTypeWithState(), LvalueResultType, isLvalue: true);
        }

        private void SetInvalidResult() => SetResult(expression: null, _invalidType, _invalidType.ToTypeWithAnnotations(compilation), updateAnalyzedNullability: false);

        private void SetResult(BoundExpression? expression, TypeWithState resultType, TypeWithAnnotations lvalueType, bool updateAnalyzedNullability = true, bool? isLvalue = null)
        {
            _visitResult = new VisitResult(resultType, lvalueType);
            if (updateAnalyzedNullability)
            {
                SetAnalyzedNullability(expression, _visitResult, isLvalue);
            }
        }

        private bool ShouldMakeNotNullRvalue(BoundExpression node) => node.IsSuppressed || node.HasAnyErrors || !IsReachable();

        /// <summary>
        /// Sets the analyzed nullability of the expression to be the given result.
        /// </summary>
        private void SetAnalyzedNullability(BoundExpression? expr, VisitResult result, bool? isLvalue = null)
        {
            if (expr == null || _disableNullabilityAnalysis) return;

#if DEBUG
            // https://github.com/dotnet/roslyn/issues/34993: This assert is essential for ensuring that we aren't
            // changing the observable results of GetTypeInfo beyond nullability information.
            //Debug.Assert(AreCloseEnough(expr.Type, result.RValueType.Type),
            //             $"Cannot change the type of {expr} from {expr.Type} to {result.RValueType.Type}");
#endif

            if (_analyzedNullabilityMapOpt != null)
            {
                // https://github.com/dotnet/roslyn/issues/34993: enable and verify these assertions
#if false
                if (_analyzedNullabilityMapOpt.TryGetValue(expr, out var existing))
                {
                    if (!(result.RValueType.State == NullableFlowState.NotNull && ShouldMakeNotNullRvalue(expr, State.Reachable)))
                    {
                        switch (isLvalue)
                        {
                            case true:
                                Debug.Assert(existing.Info.Annotation == result.LValueType.NullableAnnotation.ToPublicAnnotation(),
                                    $"Tried to update the nullability of {expr} from {existing.Info.Annotation} to {result.LValueType.NullableAnnotation}");
                                break;

                            case false:
                                Debug.Assert(existing.Info.FlowState == result.RValueType.State,
                                    $"Tried to update the nullability of {expr} from {existing.Info.FlowState} to {result.RValueType.State}");
                                break;

                            case null:
                                Debug.Assert(existing.Info.Equals((NullabilityInfo)result),
                                    $"Tried to update the nullability of {expr} from ({existing.Info.Annotation}, {existing.Info.FlowState}) to ({result.LValueType.NullableAnnotation}, {result.RValueType.State})");
                                break;
                        }
                    }
                }
#endif
                _analyzedNullabilityMapOpt[expr] = (new NullabilityInfo(result.LValueType.ToPublicAnnotation(), result.RValueType.State.ToPublicFlowState()),
                                                    // https://github.com/dotnet/roslyn/issues/35046 We're dropping the result if the type doesn't match up completely
                                                    // with the existing type
                                                    expr.Type?.Equals(result.RValueType.Type, TypeCompareKind.AllIgnoreOptions) == true ? result.RValueType.Type : expr.Type);
            }
        }

        /// <summary>
        /// Placeholder locals, e.g. for objects being constructed.
        /// </summary>
        private PooledDictionary<object, PlaceholderLocal>? _placeholderLocalsOpt;

        /// <summary>
        /// For methods with annotations, we'll need to visit the arguments twice.
        /// Once for diagnostics and once for result state (but disabling diagnostics).
        /// </summary>
        private bool _disableDiagnostics = false;

        /// <summary>
        /// Whether we are going to read the currently visited expression.
        /// </summary>
        private bool _expressionIsRead = true;

        /// <summary>
        /// Used to allow <see cref="MakeSlot(BoundExpression)"/> to substitute the correct slot for a <see cref="BoundConditionalReceiver"/> when
        /// it's encountered.
        /// </summary>
        private int _lastConditionalAccessSlot = -1;

        private bool IsAnalyzingAttribute => methodMainNode.Kind == BoundKind.Attribute;

        protected override void Free()
        {
            _awaitablePlaceholdersOpt?.Free();
            _methodGroupReceiverMapOpt?.Free();
            _variableTypes.Free();
            _placeholderLocalsOpt?.Free();
            _defaultValuesOpt?.Free();
            base.Free();
        }

        private NullableWalker(
            CSharpCompilation compilation,
            Symbol? symbol,
            bool useConstructorExitWarnings,
            bool useDelegateInvokeParameterTypes,
            MethodSymbol? delegateInvokeMethodOpt,
            BoundNode node,
            Binder? binder,
            Conversions conversions,
            VariableState? initialState,
            ArrayBuilder<(BoundReturnStatement, TypeWithAnnotations)>? returnTypesOpt,
            ImmutableDictionary<BoundExpression, (NullabilityInfo, TypeSymbol?)>.Builder? analyzedNullabilityMapOpt,
            SnapshotManager.Builder? snapshotBuilderOpt,
            bool isSpeculative = false)
            // Members of variables are tracked up to a fixed depth, to avoid cycles. The
            // maxSlotDepth value is arbitrary but large enough to allow most scenarios.
            : base(compilation, symbol, node, EmptyStructTypeCache.CreatePrecise(), trackUnassignments: true, maxSlotDepth: 5)
        {
            Debug.Assert(!useDelegateInvokeParameterTypes || delegateInvokeMethodOpt is object);
            _binder = binder;
            _conversions = (Conversions)conversions.WithNullability(true);
            _useConstructorExitWarnings = useConstructorExitWarnings;
            _useDelegateInvokeParameterTypes = useDelegateInvokeParameterTypes;
            _delegateInvokeMethod = delegateInvokeMethodOpt;
            _analyzedNullabilityMapOpt = analyzedNullabilityMapOpt;
            _returnTypesOpt = returnTypesOpt;
            _snapshotBuilderOpt = snapshotBuilderOpt;
            _isSpeculative = isSpeculative;

            if (initialState != null)
            {
                _hasInitialState = true;
                var variableBySlot = initialState.VariableBySlot;
                nextVariableSlot = variableBySlot.Length;
                foreach (var (variable, slot) in initialState.VariableSlot)
                {
                    Debug.Assert(slot < nextVariableSlot);
                    _variableSlot.Add(variable, slot);
                }
                this.variableBySlot = variableBySlot.ToArray();
                foreach (var (key, value) in initialState.VariableTypes)
                {
                    _variableTypes.Add(key, value);
                }
                this.State = initialState.VariableNullableStates.Clone();
            }
            else
            {
                _hasInitialState = false;
            }
        }

        public string GetDebuggerDisplay()
        {
            if (this.IsConditionalState)
            {
                return $"{{{GetType().Name} WhenTrue:{Dump(StateWhenTrue)} WhenFalse:{Dump(StateWhenFalse)}{"}"}";
            }
            else
            {
                return $"{{{GetType().Name} {Dump(State)}{"}"}";
            }
        }

        // For purpose of nullability analysis, awaits create pending branches, so async usings and foreachs do too
        public sealed override bool AwaitUsingAndForeachAddsPendingBranch => true;

        protected override bool ConvertInsufficientExecutionStackExceptionToCancelledByStackGuardException()
        {
            return true;
        }

        protected override ImmutableArray<PendingBranch> Scan(ref bool badRegion)
        {
            if (_returnTypesOpt != null)
            {
                _returnTypesOpt.Clear();
            }
            this.Diagnostics.Clear();
            this.regionPlace = RegionPlace.Before;
            makeNotNullMembersMaybeNull();
            if (!_isSpeculative)
            {
                ParameterSymbol methodThisParameter = MethodThisParameter;
                EnterParameters(); // assign parameters
                if (methodThisParameter is object)
                {
                    EnterParameter(methodThisParameter, methodThisParameter.TypeWithAnnotations);
                }

                // We need to create a snapshot even of the first node, because we want to have the state of the initial parameters.
                _snapshotBuilderOpt?.TakeIncrementalSnapshot(methodMainNode, State);
            }

            ImmutableArray<PendingBranch> pendingReturns = base.Scan(ref badRegion);
            if ((_symbol as MethodSymbol)?.IsConstructor() != true || _useConstructorExitWarnings)
            {
                EnforceDoesNotReturn(syntaxOpt: null);
                enforceMemberNotNull(syntaxOpt: null, this.State);
                enforceNotNull(null, this.State);

                foreach (var pendingReturn in pendingReturns)
                {
                    enforceMemberNotNull(syntaxOpt: pendingReturn.Branch.Syntax, pendingReturn.State);

                    if (pendingReturn.Branch is BoundReturnStatement returnStatement)
                    {
                        enforceNotNull(returnStatement.Syntax, pendingReturn.State);
                        enforceNotNullWhenForPendingReturn(pendingReturn, returnStatement);
                        enforceMemberNotNullWhenForPendingReturn(pendingReturn, returnStatement);
                    }
                }
            }

            return pendingReturns;

            void enforceMemberNotNull(SyntaxNode? syntaxOpt, LocalState state)
            {
                if (!state.Reachable)
                {
                    return;
                }

                var method = _symbol as MethodSymbol;
                if (method is object)
                {
                    if (method.IsConstructor())
                    {
                        Debug.Assert(_useConstructorExitWarnings);
                        var thisSlot = 0;
                        if (method.RequiresInstanceReceiver)
                        {
                            method.TryGetThisParameter(out var thisParameter);
                            Debug.Assert(thisParameter is object);
                            thisSlot = GetOrCreateSlot(thisParameter);
                        }
                        // https://github.com/dotnet/roslyn/issues/46718: give diagnostics on return points, not constructor signature
                        var exitLocation = method.DeclaringSyntaxReferences.IsEmpty ? null : method.Locations.FirstOrDefault();
                        foreach (var member in method.ContainingType.GetMembersUnordered())
                        {
                            checkMemberStateOnConstructorExit(method, member, state, thisSlot, exitLocation);
                        }
                    }
                    else
                    {
                        do
                        {
                            foreach (var memberName in method.NotNullMembers)
                            {
                                enforceMemberNotNullOnMember(syntaxOpt, state, method, memberName);
                            }

                            method = method.OverriddenMethod;
                        }
                        while (method != null);
                    }
                }
            }

            void checkMemberStateOnConstructorExit(MethodSymbol constructor, Symbol member, LocalState state, int thisSlot, Location? exitLocation)
            {
                var isStatic = !constructor.RequiresInstanceReceiver();
                if (member.IsStatic != isStatic)
                {
                    return;
                }

                // This is not required for correctness, but in the case where the member has
                // an initializer, we know we've assigned to the member and
                // have given any applicable warnings about a bad value going in.
                // Therefore we skip this check when the member has an initializer to reduce noise.
                if (HasInitializer(member))
                {
                    return;
                }

                TypeWithAnnotations fieldType;
                FieldSymbol? field;
                Symbol symbol;
                switch (member)
                {
                    case FieldSymbol f:
                        fieldType = f.TypeWithAnnotations;
                        field = f;
                        symbol = (Symbol?)(f.AssociatedSymbol as PropertySymbol) ?? f;
                        break;
                    case EventSymbol e:
                        fieldType = e.TypeWithAnnotations;
                        field = e.AssociatedField;
                        symbol = e;
                        if (field is null)
                        {
                            return;
                        }
                        break;
                    default:
                        return;
                }
                if (field.IsConst)
                {
                    return;
                }
                if (fieldType.Type.IsValueType || fieldType.Type.IsErrorType())
                {
                    return;
                }
                if (!fieldType.NullableAnnotation.IsNotAnnotated())
                {
                    return;
                }
                var annotations = symbol.GetFlowAnalysisAnnotations();
                if ((annotations & (FlowAnalysisAnnotations.MaybeNull | FlowAnalysisAnnotations.AllowNull)) != 0)
                {
                    // We assume that if a member has MaybeNull or AllowNull then the user
                    // does not care that we exit at a point where the member might be null.
                    return;
                }
                var slot = GetOrCreateSlot(symbol, thisSlot);
                if (slot < 0)
                {
                    return;
                }

                var memberState = state[slot];
                var badState = fieldType.Type.IsPossiblyNullableReferenceTypeTypeParameter() ? NullableFlowState.MaybeDefault : NullableFlowState.MaybeNull;
                if (memberState == badState)
                {
                    Diagnostics.Add(ErrorCode.WRN_UninitializedNonNullableField, exitLocation ?? symbol.Locations.FirstOrNone(), symbol.Kind.Localize(), symbol.Name);
                }
            }

            void enforceMemberNotNullOnMember(SyntaxNode? syntaxOpt, LocalState state, MethodSymbol method, string memberName)
            {
                foreach (var member in method.ContainingType.GetMembers(memberName))
                {
                    if (memberHasBadState(member, state))
                    {
                        // Member '{name}' must have a non-null value when exiting.
                        Diagnostics.Add(ErrorCode.WRN_MemberNotNull, syntaxOpt?.GetLocation() ?? methodMainNode.Syntax.GetLastToken().GetLocation(), member.Name);
                    }
                }
            }

            void enforceMemberNotNullWhenForPendingReturn(PendingBranch pendingReturn, BoundReturnStatement returnStatement)
            {
                if (pendingReturn.IsConditionalState)
                {
                    enforceMemberNotNullWhen(returnStatement.Syntax, sense: true, pendingReturn.StateWhenTrue);
                    enforceMemberNotNullWhen(returnStatement.Syntax, sense: false, pendingReturn.StateWhenFalse);
                }
            }

            void enforceMemberNotNullWhen(SyntaxNode? syntaxOpt, bool sense, LocalState state)
            {
                if (!state.Reachable)
                {
                    return;
                }

                if (_symbol is MethodSymbol method)
                {
                    var notNullMembers = sense ? method.NotNullWhenTrueMembers : method.NotNullWhenFalseMembers;
                    foreach (var memberName in notNullMembers)
                    {
                        foreach (var member in method.ContainingType.GetMembers(memberName))
                        {
                            if (memberHasBadState(member, state))
                            {
                                // Member '{name}' must have a non-null value when exiting with '{sense}'.
                                Diagnostics.Add(ErrorCode.WRN_MemberNotNullWhen, syntaxOpt?.GetLocation() ?? methodMainNode.Syntax.GetLastToken().GetLocation(), member.Name, sense ? "true" : "false");
                            }
                        }
                    }
                }
            }

            bool memberHasBadState(Symbol member, LocalState state)
            {
                switch (member.Kind)
                {
                    case SymbolKind.Field:
                    case SymbolKind.Property:
                        if (getSlotForFieldOrPropertyOrEvent(member) is int memberSlot &&
                            memberSlot > 0)
                        {
                            var parameterState = state[memberSlot];
                            return !parameterState.IsNotNull();
                        }
                        else
                        {
                            return false;
                        }

                    case SymbolKind.Event:
                    case SymbolKind.Method:
                        break;
                }

                return false;
            }

            void makeNotNullMembersMaybeNull()
            {
                if (_symbol is MethodSymbol method)
                {
                    if (method.IsConstructor())
                    {
                        if (needsDefaultInitialStateForMembers())
                        {
                            foreach (var member in method.ContainingType.GetMembersUnordered())
                            {
                                if (member.IsStatic != method.IsStatic)
                                {
                                    continue;
                                }

                                var memberToInitialize = member;
                                switch (member)
                                {
                                    case PropertySymbol:
                                        // skip any manually implemented properties.
                                        continue;
                                    case FieldSymbol { IsConst: true }:
                                        continue;
                                    case FieldSymbol { AssociatedSymbol: PropertySymbol prop }:
                                        // We want to initialize auto-property state to the default state, but not computed properties.
                                        memberToInitialize = prop;
                                        break;
                                    default:
                                        break;
                                }
                                var memberSlot = getSlotForFieldOrPropertyOrEvent(memberToInitialize);
                                if (memberSlot > 0)
                                {
                                    var type = memberToInitialize.GetTypeOrReturnType();
                                    if (!type.NullableAnnotation.IsOblivious())
                                    {
                                        this.State[memberSlot] = type.Type.IsPossiblyNullableReferenceTypeTypeParameter() ? NullableFlowState.MaybeDefault : NullableFlowState.MaybeNull;
                                    }
                                }
                            }
                        }
                    }
                    else
                    {
                        do
                        {
                            makeMembersMaybeNull(method, method.NotNullMembers);
                            makeMembersMaybeNull(method, method.NotNullWhenTrueMembers);
                            makeMembersMaybeNull(method, method.NotNullWhenFalseMembers);
                            method = method.OverriddenMethod;
                        }
                        while (method != null);
                    }
                }

                bool needsDefaultInitialStateForMembers()
                {
                    if (_hasInitialState)
                    {
                        return false;
                    }

                    if (!method.HasThisConstructorInitializer() && (!method.ContainingType.IsValueType || method.IsStatic))
                    {
                        return true;
                    }

                    return methodMainNode is BoundConstructorMethodBody ctorBody
                        && ctorBody.Initializer?.Expression.ExpressionSymbol is MethodSymbol delegatedCtor
                        && delegatedCtor.IsDefaultValueTypeConstructor();
                }
            }

            void makeMembersMaybeNull(MethodSymbol method, ImmutableArray<string> members)
            {
                foreach (var memberName in members)
                {
                    makeMemberMaybeNull(method, memberName);
                }
            }

            void makeMemberMaybeNull(MethodSymbol method, string memberName)
            {
                var type = method.ContainingType;
                foreach (var member in type.GetMembers(memberName))
                {
                    if (getSlotForFieldOrPropertyOrEvent(member) is int memberSlot &&
                        memberSlot > 0)
                    {
                        this.State[memberSlot] = NullableFlowState.MaybeNull;
                    }
                }
            }

            void enforceNotNullWhenForPendingReturn(PendingBranch pendingReturn, BoundReturnStatement returnStatement)
            {
                var parameters = this.MethodParameters;

                if (!parameters.IsEmpty)
                {
                    if (pendingReturn.IsConditionalState)
                    {
                        enforceParameterNotNullWhen(returnStatement.Syntax, parameters, sense: true, stateWhen: pendingReturn.StateWhenTrue);
                        enforceParameterNotNullWhen(returnStatement.Syntax, parameters, sense: false, stateWhen: pendingReturn.StateWhenFalse);
                    }
                }
            }

            void enforceNotNull(SyntaxNode? syntaxOpt, LocalState state)
            {
                if (!state.Reachable)
                {
                    return;
                }

                foreach (var parameter in this.MethodParameters)
                {
                    var slot = GetOrCreateSlot(parameter);
                    if (slot <= 0)
                    {
                        continue;
                    }

                    var annotations = parameter.FlowAnalysisAnnotations;
                    var hasNotNull = (annotations & FlowAnalysisAnnotations.NotNull) == FlowAnalysisAnnotations.NotNull;
                    var parameterState = state[slot];
                    if (hasNotNull && parameterState.MayBeNull())
                    {
                        // Parameter '{name}' must have a non-null value when exiting.
                        Diagnostics.Add(ErrorCode.WRN_ParameterDisallowsNull, syntaxOpt?.GetLocation() ?? methodMainNode.Syntax.GetLastToken().GetLocation(), parameter.Name);
                    }
                    else
                    {
                        EnforceNotNullIfNotNull(syntaxOpt, state, this.MethodParameters, parameter.NotNullIfParameterNotNull, parameterState, parameter);
                    }
                }
            }

            void enforceParameterNotNullWhen(SyntaxNode syntax, ImmutableArray<ParameterSymbol> parameters, bool sense, LocalState stateWhen)
            {
                if (!stateWhen.Reachable)
                {
                    return;
                }

                foreach (var parameter in parameters)
                {
                    if (parameterHasBadConditionalState(parameter, sense, stateWhen))
                    {
                        // Parameter '{name}' must have a non-null value when exiting with '{sense}'.
                        Diagnostics.Add(ErrorCode.WRN_ParameterConditionallyDisallowsNull, syntax.Location, parameter.Name, sense ? "true" : "false");
                    }
                }
            }

            bool parameterHasBadConditionalState(ParameterSymbol parameter, bool sense, LocalState stateWhen)
            {
                var refKind = parameter.RefKind;
                if (refKind != RefKind.Out && refKind != RefKind.Ref)
                {
                    return false;
                }

                var slot = GetOrCreateSlot(parameter);
                if (slot > 0)
                {
                    var parameterState = stateWhen[slot];

                    // On a parameter marked with MaybeNullWhen, we would have not reported an assignment warning.
                    // We should only check if an assignment warning would have been warranted ignoring the MaybeNullWhen.
                    FlowAnalysisAnnotations annotations = parameter.FlowAnalysisAnnotations;
                    if (sense)
                    {
                        bool hasNotNullWhenTrue = (annotations & FlowAnalysisAnnotations.NotNull) == FlowAnalysisAnnotations.NotNullWhenTrue;
                        bool hasMaybeNullWhenFalse = (annotations & FlowAnalysisAnnotations.MaybeNull) == FlowAnalysisAnnotations.MaybeNullWhenFalse;

                        return (hasNotNullWhenTrue && parameterState.MayBeNull()) ||
                            (hasMaybeNullWhenFalse && ShouldReportNullableAssignment(parameter.TypeWithAnnotations, parameterState));
                    }
                    else
                    {
                        bool hasNotNullWhenFalse = (annotations & FlowAnalysisAnnotations.NotNull) == FlowAnalysisAnnotations.NotNullWhenFalse;
                        bool hasMaybeNullWhenTrue = (annotations & FlowAnalysisAnnotations.MaybeNull) == FlowAnalysisAnnotations.MaybeNullWhenTrue;

                        return (hasNotNullWhenFalse && parameterState.MayBeNull()) ||
                            (hasMaybeNullWhenTrue && ShouldReportNullableAssignment(parameter.TypeWithAnnotations, parameterState));
                    }
                }

                return false;
            }

            int getSlotForFieldOrPropertyOrEvent(Symbol member)
            {
                if (member.Kind != SymbolKind.Field &&
                    member.Kind != SymbolKind.Property &&
                    member.Kind != SymbolKind.Event)
                {
                    return -1;
                }

                int containingSlot = 0;
                if (!member.IsStatic)
                {
                    if (MethodThisParameter is null)
                    {
                        return -1;
                    }
                    containingSlot = GetOrCreateSlot(MethodThisParameter);
                    if (containingSlot < 0)
                    {
                        return -1;
                    }
                    Debug.Assert(containingSlot > 0);
                }

                return GetOrCreateSlot(member, containingSlot);
            }
        }

        private void EnforceNotNullIfNotNull(SyntaxNode? syntaxOpt, LocalState state, ImmutableArray<ParameterSymbol> parameters, ImmutableHashSet<string> inputParamNames, NullableFlowState outputState, ParameterSymbol? outputParam)
        {
            if (inputParamNames.IsEmpty || outputState.IsNotNull())
            {
                return;
            }

            foreach (var inputParam in parameters)
            {
                if (inputParamNames.Contains(inputParam.Name)
                    && GetOrCreateSlot(inputParam) is > 0 and int inputSlot
                    && state[inputSlot].IsNotNull())
                {
                    var location = syntaxOpt?.GetLocation() ?? methodMainNode.Syntax.GetLastToken().GetLocation();
                    if (outputParam is object)
                    {
                        // Parameter '{0}' must have a non-null value when exiting because parameter '{1}' is non-null.
                        Diagnostics.Add(ErrorCode.WRN_ParameterNotNullIfNotNull, location, outputParam.Name, inputParam.Name);
                    }
                    else
                    {
                        // Return value must be non-null because parameter '{0}' is non-null.
                        Diagnostics.Add(ErrorCode.WRN_ReturnNotNullIfNotNull, location, inputParam.Name);
                    }
                    break;
                }
            }
        }

        private void EnforceDoesNotReturn(SyntaxNode? syntaxOpt)
        {
            // DoesNotReturn is only supported in member methods
            if (CurrentSymbol is MethodSymbol { ContainingSymbol: TypeSymbol _ } method &&
                ((method.FlowAnalysisAnnotations & FlowAnalysisAnnotations.DoesNotReturn) == FlowAnalysisAnnotations.DoesNotReturn) &&
                this.IsReachable())
            {
                // A method marked [DoesNotReturn] should not return.
                ReportDiagnostic(ErrorCode.WRN_ShouldNotReturn, syntaxOpt?.GetLocation() ?? methodMainNode.Syntax.GetLastToken().GetLocation());
            }
        }

        /// <summary>
        /// Analyzes a method body if settings indicate we should, discarding the final nullable state.
        /// </summary>
        internal static void AnalyzeIfNeeded(
            CSharpCompilation compilation,
            MethodSymbol method,
            BoundNode node,
            DiagnosticBag diagnostics,
            bool useConstructorExitWarnings,
            VariableState? initialNullableState)
        {
            AnalyzeIfNeeded(compilation, method, node, diagnostics, useConstructorExitWarnings, initialNullableState, getFinalNullableState: false, out _);
        }

        internal static void AnalyzeIfNeeded(
            CSharpCompilation compilation,
            MethodSymbol method,
            BoundNode node,
            DiagnosticBag diagnostics,
            bool useConstructorExitWarnings,
            VariableState? initialNullableState,
            bool getFinalNullableState,
            out VariableState? finalNullableState)
        {
            if (compilation.LanguageVersion < MessageID.IDS_FeatureNullableReferenceTypes.RequiredVersion() || !compilation.ShouldRunNullableWalker)
            {
#if DEBUG
                // Always run analysis in debug builds so that we can more reliably catch
                // nullable regressions e.g. https://github.com/dotnet/roslyn/issues/40136
                // Once we address https://github.com/dotnet/roslyn/issues/46579 we should also always pass `getFinalNullableState: true` in debug mode.
                // We will likely always need to write a 'null' out for the out parameter in this code path, though, because
                // we don't want to introduce behavior differences between debug and release builds
                Analyze(compilation, method, node, new DiagnosticBag(), useConstructorExitWarnings: false, initialNullableState: null, getFinalNullableState: false, out _);
#endif
                finalNullableState = null;
                return;
            }

            Analyze(compilation, method, node, diagnostics, useConstructorExitWarnings, initialNullableState, getFinalNullableState, out finalNullableState);
        }

        internal static void Analyze(
            CSharpCompilation compilation,
            MethodSymbol method,
            BoundNode node,
            DiagnosticBag diagnostics,
            bool useConstructorExitWarnings,
            VariableState? initialNullableState,
            bool getFinalNullableState,
            out VariableState? finalNullableState)
        {
            if (method.IsImplicitlyDeclared && !method.IsImplicitConstructor && !method.IsScriptInitializer)
            {
                finalNullableState = null;
                return;
            }
            Debug.Assert(node.SyntaxTree is object);
            var binder = method is SynthesizedSimpleProgramEntryPointSymbol entryPoint ?
                             entryPoint.GetBodyBinder(ignoreAccessibility: false) :
                             compilation.GetBinderFactory(node.SyntaxTree).GetBinder(node.Syntax);
            var conversions = binder.Conversions;
            Analyze(compilation,
                method,
                node,
                binder,
                conversions,
                diagnostics,
                useConstructorExitWarnings,
                useDelegateInvokeParameterTypes: false,
                delegateInvokeMethodOpt: null,
                initialState: initialNullableState,
                analyzedNullabilityMapOpt: null,
                snapshotBuilderOpt: null,
                returnTypesOpt: null,
                getFinalNullableState,
                finalNullableState: out finalNullableState);
        }

        /// <summary>
        /// Gets the "after initializers state" which should be used at the beginning of nullable analysis
        /// of certain constructors. Only used for semantic model and debug verification.
        /// </summary>
        internal static VariableState? GetAfterInitializersState(CSharpCompilation compilation, Symbol? symbol)
        {
            if (symbol is MethodSymbol method
                && method.IncludeFieldInitializersInBody()
                && method.ContainingType is SourceMemberContainerTypeSymbol containingType)
            {
                var unusedDiagnostics = DiagnosticBag.GetInstance();

                Binder.ProcessedFieldInitializers initializers = default;
                Binder.BindFieldInitializers(compilation, null, method.IsStatic ? containingType.StaticInitializers : containingType.InstanceInitializers, unusedDiagnostics, ref initializers);
                NullableWalker.AnalyzeIfNeeded(
                    compilation,
                    method,
                    InitializerRewriter.RewriteConstructor(initializers.BoundInitializers, method),
                    unusedDiagnostics,
                    useConstructorExitWarnings: false,
                    initialNullableState: null,
                    getFinalNullableState: true,
                    out var afterInitializersState);

                unusedDiagnostics.Free();

                return afterInitializersState;
            }

            return null;
        }

#if DEBUG
        /// <summary>
        /// Analyzes a set of bound nodes, recording updated nullability information. This method is only
        /// used during debug runs when nullability is disabled to verify that correct semantic information
        /// is being recorded for all bound nodes. The results are thrown away.
        /// </summary>
        internal static void AnalyzeWithoutRewrite(
            CSharpCompilation compilation,
            Symbol symbol,
            BoundNode node,
            Binder binder,
            DiagnosticBag diagnostics,
            bool createSnapshots)
        {
            _ = AnalyzeWithSemanticInfo(compilation, symbol, node, binder, initialState: GetAfterInitializersState(compilation, symbol), diagnostics, createSnapshots);
        }
#endif

        /// <summary>
        /// Analyzes a set of bound nodes, recording updated nullability information, and returns an
        /// updated BoundNode with the information populated..
        /// </summary>
        internal static BoundNode AnalyzeAndRewrite(
            CSharpCompilation compilation,
            Symbol symbol,
            BoundNode node,
            Binder binder,
            VariableState? initialState,
            DiagnosticBag diagnostics,
            bool createSnapshots,
            out SnapshotManager? snapshotManager,
            ref ImmutableDictionary<Symbol, Symbol>? remappedSymbols)
        {
            ImmutableDictionary<BoundExpression, (NullabilityInfo, TypeSymbol?)> analyzedNullabilitiesMap;
            (snapshotManager, analyzedNullabilitiesMap) = AnalyzeWithSemanticInfo(compilation, symbol, node, binder, initialState, diagnostics, createSnapshots);
            return Rewrite(analyzedNullabilitiesMap, snapshotManager, node, ref remappedSymbols);
        }

        private static (SnapshotManager?, ImmutableDictionary<BoundExpression, (NullabilityInfo, TypeSymbol?)>) AnalyzeWithSemanticInfo(
            CSharpCompilation compilation,
            Symbol symbol,
            BoundNode node,
            Binder binder,
            VariableState? initialState,
            DiagnosticBag diagnostics,
            bool createSnapshots)
        {
            var analyzedNullabilities = ImmutableDictionary.CreateBuilder<BoundExpression, (NullabilityInfo, TypeSymbol?)>(EqualityComparer<BoundExpression>.Default, NullabilityInfoTypeComparer.Instance);

            // Attributes don't have a symbol, which is what SnapshotBuilder uses as an index for maintaining global state.
            // Until we have a workaround for this, disable snapshots for null symbols.
            // https://github.com/dotnet/roslyn/issues/36066
            var snapshotBuilder = createSnapshots && symbol != null ? new SnapshotManager.Builder() : null;
            Analyze(
                compilation,
                symbol,
                node,
                binder,
                binder.Conversions,
                diagnostics,
                useConstructorExitWarnings: true,
                useDelegateInvokeParameterTypes: false,
                delegateInvokeMethodOpt: null,
                initialState,
                analyzedNullabilities,
                snapshotBuilder,
                returnTypesOpt: null,
                getFinalNullableState: false,
                out _);

            var analyzedNullabilitiesMap = analyzedNullabilities.ToImmutable();
            var snapshotManager = snapshotBuilder?.ToManagerAndFree();

#if DEBUG
            // https://github.com/dotnet/roslyn/issues/34993 Enable for all calls
            if (compilation.NullableSemanticAnalysisEnabled)
            {
                DebugVerifier.Verify(analyzedNullabilitiesMap, snapshotManager, node);
            }
#endif

            return (snapshotManager, analyzedNullabilitiesMap);
        }

        internal static BoundNode AnalyzeAndRewriteSpeculation(
            int position,
            BoundNode node,
            Binder binder,
            SnapshotManager originalSnapshots,
            out SnapshotManager newSnapshots,
            ref ImmutableDictionary<Symbol, Symbol>? remappedSymbols)
        {
            var analyzedNullabilities = ImmutableDictionary.CreateBuilder<BoundExpression, (NullabilityInfo, TypeSymbol?)>(EqualityComparer<BoundExpression>.Default, NullabilityInfoTypeComparer.Instance);
            var newSnapshotBuilder = new SnapshotManager.Builder();
            var (walker, initialState, symbol) = originalSnapshots.RestoreWalkerToAnalyzeNewNode(position, node, binder, analyzedNullabilities, newSnapshotBuilder);
            try
            {
                Analyze(walker, symbol, diagnostics: null, initialState, snapshotBuilderOpt: newSnapshotBuilder);
            }
            finally
            {
                walker.Free();
            }

            var analyzedNullabilitiesMap = analyzedNullabilities.ToImmutable();
            newSnapshots = newSnapshotBuilder.ToManagerAndFree();

#if DEBUG
            if (binder.Compilation.NullableSemanticAnalysisEnabled)
            {
                DebugVerifier.Verify(analyzedNullabilitiesMap, newSnapshots, node);
            }
#endif

            return Rewrite(analyzedNullabilitiesMap, newSnapshots, node, ref remappedSymbols);
        }

        private static BoundNode Rewrite(ImmutableDictionary<BoundExpression, (NullabilityInfo, TypeSymbol?)> updatedNullabilities, SnapshotManager? snapshotManager, BoundNode node, ref ImmutableDictionary<Symbol, Symbol>? remappedSymbols)
        {
            var remappedSymbolsBuilder = ImmutableDictionary.CreateBuilder<Symbol, Symbol>(Symbols.SymbolEqualityComparer.ConsiderEverything, Symbols.SymbolEqualityComparer.ConsiderEverything);
            if (remappedSymbols is object)
            {
                // When we're rewriting for the speculative model, there will be a set of originally-mapped symbols, and we need to
                // use them in addition to any symbols found during this pass of the walker.
                remappedSymbolsBuilder.AddRange(remappedSymbols);
            }
            var rewriter = new NullabilityRewriter(updatedNullabilities, snapshotManager, remappedSymbolsBuilder);
            var rewrittenNode = rewriter.Visit(node);
            remappedSymbols = remappedSymbolsBuilder.ToImmutable();
            return rewrittenNode;
        }

        internal static void AnalyzeIfNeeded(
            Binder binder,
            BoundAttribute attribute,
            DiagnosticBag diagnostics)
        {
            var compilation = binder.Compilation;
            if (compilation.LanguageVersion < MessageID.IDS_FeatureNullableReferenceTypes.RequiredVersion() || !compilation.ShouldRunNullableWalker)
            {
#if DEBUG
                // Always run analysis in debug builds so that we can more reliably catch
                // nullable regressions e.g. https://github.com/dotnet/roslyn/issues/40136
                diagnostics = new DiagnosticBag();
#else
                return;
#endif
            }

            Analyze(
                compilation,
                symbol: null,
                attribute,
                binder,
                binder.Conversions,
                diagnostics,
                useConstructorExitWarnings: false,
                useDelegateInvokeParameterTypes: false,
                delegateInvokeMethodOpt: null,
                initialState: null,
                analyzedNullabilityMapOpt: null,
                snapshotBuilderOpt: null,
                returnTypesOpt: null,
                getFinalNullableState: false,
                out _);
        }

        internal static void Analyze(
            CSharpCompilation compilation,
            BoundLambda lambda,
            Conversions conversions,
            DiagnosticBag diagnostics,
            MethodSymbol? delegateInvokeMethodOpt,
            VariableState? initialState,
            ImmutableDictionary<BoundExpression, (NullabilityInfo, TypeSymbol?)>.Builder? analyzedNullabilityMapOpt,
            SnapshotManager.Builder? snapshotBuilderOpt,
            ArrayBuilder<(BoundReturnStatement, TypeWithAnnotations)>? returnTypesOpt)
        {
            Analyze(
                compilation,
                lambda.Symbol,
                lambda.Body,
                lambda.Binder,
                conversions,
                diagnostics,
                useConstructorExitWarnings: false,
                useDelegateInvokeParameterTypes: UseDelegateInvokeParameterTypes(lambda, delegateInvokeMethodOpt),
                delegateInvokeMethodOpt: delegateInvokeMethodOpt,
                initialState,
                analyzedNullabilityMapOpt,
                snapshotBuilderOpt,
                returnTypesOpt,
                getFinalNullableState: false,
                out _);
        }

        private static void Analyze(
            CSharpCompilation compilation,
            Symbol? symbol,
            BoundNode node,
            Binder binder,
            Conversions conversions,
            DiagnosticBag diagnostics,
            bool useConstructorExitWarnings,
            bool useDelegateInvokeParameterTypes,
            MethodSymbol? delegateInvokeMethodOpt,
            VariableState? initialState,
            ImmutableDictionary<BoundExpression, (NullabilityInfo, TypeSymbol?)>.Builder? analyzedNullabilityMapOpt,
            SnapshotManager.Builder? snapshotBuilderOpt,
            ArrayBuilder<(BoundReturnStatement, TypeWithAnnotations)>? returnTypesOpt,
            bool getFinalNullableState,
            out VariableState? finalNullableState)
        {
            Debug.Assert(diagnostics != null);
            var walker = new NullableWalker(compilation,
                                            symbol,
                                            useConstructorExitWarnings,
                                            useDelegateInvokeParameterTypes,
                                            delegateInvokeMethodOpt,
                                            node,
                                            binder,
                                            conversions,
                                            initialState,
                                            returnTypesOpt,
                                            analyzedNullabilityMapOpt,
                                            snapshotBuilderOpt);

            finalNullableState = null;
            try
            {
                Analyze(walker, symbol, diagnostics, initialState, snapshotBuilderOpt);
                if (getFinalNullableState)
                {
                    Debug.Assert(!walker.IsConditionalState);
                    finalNullableState = walker.GetVariableState(walker.State);
                }
            }
            finally
            {
                walker.Free();
            }
        }

        private static void Analyze(
            NullableWalker walker,
            Symbol? symbol,
            DiagnosticBag? diagnostics,
            VariableState? initialState,
            SnapshotManager.Builder? snapshotBuilderOpt)
        {
            Debug.Assert(snapshotBuilderOpt is null || symbol is object);
            try
            {
                bool badRegion = false;
                Optional<LocalState> initialLocalState = initialState is null ? default : new Optional<LocalState>(initialState.VariableNullableStates);
                var previousSlot = snapshotBuilderOpt?.EnterNewWalker(symbol!) ?? -1;
                ImmutableArray<PendingBranch> returns = walker.Analyze(ref badRegion, initialLocalState);
                snapshotBuilderOpt?.ExitWalker(walker.SaveSharedState(), previousSlot);
                diagnostics?.AddRange(walker.Diagnostics);
                Debug.Assert(!badRegion);
            }
            catch (CancelledByStackGuardException ex) when (diagnostics != null)
            {
                ex.AddAnError(diagnostics);
            }
        }

        private SharedWalkerState SaveSharedState() =>
            new SharedWalkerState(
                _variableSlot.ToImmutableDictionary(),
                ImmutableArray.Create(variableBySlot, start: 0, length: nextVariableSlot),
                _variableTypes.ToImmutableDictionary(),
                CurrentSymbol);

        private void TakeIncrementalSnapshot(BoundNode? node)
        {
            Debug.Assert(!IsConditionalState);
            _snapshotBuilderOpt?.TakeIncrementalSnapshot(node, State);
        }

        private void SetUpdatedSymbol(BoundNode node, Symbol originalSymbol, Symbol updatedSymbol)
        {
            if (_snapshotBuilderOpt is null)
            {
                return;
            }

            var lambdaIsExactMatch = false;
            if (node is BoundLambda boundLambda && originalSymbol is LambdaSymbol l && updatedSymbol is NamedTypeSymbol n)
            {
                if (!AreLambdaAndNewDelegateSimilar(l, n))
                {
                    return;
                }

                lambdaIsExactMatch = updatedSymbol.Equals(boundLambda.Type!.GetDelegateType(), TypeCompareKind.ConsiderEverything);
            }

#if DEBUG
            Debug.Assert(node is object);
            Debug.Assert(AreCloseEnough(originalSymbol, updatedSymbol), $"Attempting to set {node.Syntax} from {originalSymbol.ToDisplayString()} to {updatedSymbol.ToDisplayString()}");
#endif

            if (lambdaIsExactMatch || Symbol.Equals(originalSymbol, updatedSymbol, TypeCompareKind.ConsiderEverything))
            {
                // If the symbol is reset, remove the updated symbol so we don't needlessly update the
                // bound node later on. We do this unconditionally, as Remove will just return false
                // if the key wasn't in the dictionary.
                _snapshotBuilderOpt.RemoveSymbolIfPresent(node, originalSymbol);
            }
            else
            {
                _snapshotBuilderOpt.SetUpdatedSymbol(node, originalSymbol, updatedSymbol);
            }
        }

        protected override void Normalize(ref LocalState state)
        {
            if (!state.Reachable)
                return;

            int oldNext = state.Capacity;
            state.EnsureCapacity(nextVariableSlot);
            Populate(ref state, oldNext);
        }

        private void Populate(ref LocalState state, int start)
        {
            int capacity = state.Capacity;
            for (int slot = start; slot < capacity; slot++)
            {
                PopulateOneSlot(ref state, slot);
            }
        }

        private void PopulateOneSlot(ref LocalState state, int slot)
        {
            state[slot] = GetDefaultState(ref state, slot);
        }

        private NullableFlowState GetDefaultState(ref LocalState state, int slot)
        {
            Debug.Assert(slot > 0);

            if (!state.Reachable)
                return NullableFlowState.NotNull;

            var variable = variableBySlot[slot];
            var symbol = variable.Symbol;

            switch (symbol.Kind)
            {
                case SymbolKind.Local:
                    {
                        var local = (LocalSymbol)symbol;
                        if (!_variableTypes.TryGetValue(local, out TypeWithAnnotations localType))
                        {
                            localType = local.TypeWithAnnotations;
                        }
                        return localType.ToTypeWithState().State;
                    }
                case SymbolKind.Parameter:
                    {
                        var parameter = (ParameterSymbol)symbol;
                        if (!_variableTypes.TryGetValue(parameter, out TypeWithAnnotations parameterType))
                        {
                            parameterType = parameter.TypeWithAnnotations;
                        }
                        return GetParameterState(parameterType, parameter.FlowAnalysisAnnotations).State;
                    }
                case SymbolKind.Field:
                case SymbolKind.Property:
                case SymbolKind.Event:
                    return GetDefaultState(symbol);
                case SymbolKind.ErrorType:
                    return NullableFlowState.NotNull;
                default:
                    throw ExceptionUtilities.UnexpectedValue(symbol.Kind);
            }
        }

        protected override bool TryGetReceiverAndMember(BoundExpression expr, out BoundExpression? receiver, [NotNullWhen(true)] out Symbol? member)
        {
            receiver = null;
            member = null;

            switch (expr.Kind)
            {
                case BoundKind.FieldAccess:
                    {
                        var fieldAccess = (BoundFieldAccess)expr;
                        var fieldSymbol = fieldAccess.FieldSymbol;
                        member = fieldSymbol;
                        if (fieldSymbol.IsFixedSizeBuffer)
                        {
                            return false;
                        }
                        if (fieldSymbol.IsStatic)
                        {
                            return true;
                        }
                        receiver = fieldAccess.ReceiverOpt;
                        break;
                    }
                case BoundKind.EventAccess:
                    {
                        var eventAccess = (BoundEventAccess)expr;
                        var eventSymbol = eventAccess.EventSymbol;
                        // https://github.com/dotnet/roslyn/issues/29901 Use AssociatedField for field-like events?
                        member = eventSymbol;
                        if (eventSymbol.IsStatic)
                        {
                            return true;
                        }
                        receiver = eventAccess.ReceiverOpt;
                        break;
                    }
                case BoundKind.PropertyAccess:
                    {
                        var propAccess = (BoundPropertyAccess)expr;
                        var propSymbol = propAccess.PropertySymbol;
                        member = propSymbol;
                        if (propSymbol.IsStatic)
                        {
                            return true;
                        }
                        receiver = propAccess.ReceiverOpt;
                        break;
                    }
            }

            Debug.Assert(member?.RequiresInstanceReceiver() ?? true);

            return member is object &&
                receiver is object &&
                receiver.Kind != BoundKind.TypeExpression &&
                receiver.Type is object;
        }

        protected override int MakeSlot(BoundExpression node)
        {
            int result = makeSlot(node);
#if DEBUG
            if (result != -1)
            {
                // Check that the slot represents a value of an equivalent type to the node
                TypeSymbol slotType = NominalSlotType(result);
<<<<<<< HEAD
                TypeSymbol nodeType = node.Type;
                var discardedUseSiteInfo = CompoundUseSiteInfo<AssemblySymbol>.Discarded;
                var conversionsWithoutNullability = this.compilation.Conversions;
                Debug.Assert(node.HasErrors || nodeType.IsErrorType() ||
                       conversionsWithoutNullability.HasIdentityOrImplicitReferenceConversion(slotType, nodeType, ref discardedUseSiteInfo) ||
                       conversionsWithoutNullability.HasBoxingConversion(slotType, nodeType, ref discardedUseSiteInfo));
=======
                TypeSymbol? nodeType = node.Type;
                HashSet<DiagnosticInfo>? discardedUseSiteDiagnostics = null;
                var conversionsWithoutNullability = this.compilation.Conversions;
                Debug.Assert(node.HasErrors || nodeType!.IsErrorType() ||
                       conversionsWithoutNullability.HasIdentityOrImplicitReferenceConversion(slotType, nodeType, ref discardedUseSiteDiagnostics) ||
                       conversionsWithoutNullability.HasBoxingConversion(slotType, nodeType, ref discardedUseSiteDiagnostics));
>>>>>>> cdb59565
            }
#endif
            return result;

            int makeSlot(BoundExpression node)
            {
                switch (node.Kind)
                {
                    case BoundKind.ThisReference:
                    case BoundKind.BaseReference:
                        {
                            var method = getTopLevelMethod(_symbol as MethodSymbol);
                            var thisParameter = method?.ThisParameter;
                            return thisParameter is object ? GetOrCreateSlot(thisParameter) : -1;
                        }
                    case BoundKind.Conversion:
                        {
                            int slot = getPlaceholderSlot(node);
                            if (slot > 0)
                            {
                                return slot;
                            }
                            var conv = (BoundConversion)node;
                            switch (conv.Conversion.Kind)
                            {
                                case ConversionKind.ExplicitNullable:
                                    {
                                        var operand = conv.Operand;
                                        var operandType = operand.Type;
                                        var convertedType = conv.Type;
                                        if (AreNullableAndUnderlyingTypes(operandType, convertedType, out _))
                                        {
                                            // Explicit conversion of Nullable<T> to T is equivalent to Nullable<T>.Value.
                                            // For instance, in the following, when evaluating `((A)a).B` we need to recognize
                                            // the nullability of `(A)a` (not nullable) and the slot (the slot for `a.Value`).
                                            //   struct A { B? B; }
                                            //   struct B { }
                                            //   if (a?.B != null) _ = ((A)a).B.Value; // no warning
                                            int containingSlot = MakeSlot(operand);
                                            return containingSlot < 0 ? -1 : GetNullableOfTValueSlot(operandType, containingSlot, out _);
                                        }
                                    }
                                    break;
                                case ConversionKind.Identity:
                                case ConversionKind.DefaultLiteral:
                                case ConversionKind.ImplicitReference:
                                case ConversionKind.ImplicitTupleLiteral:
                                case ConversionKind.Boxing:
                                    // No need to create a slot for the boxed value (in the Boxing case) since assignment already
                                    // clones slots and there is not another scenario where creating a slot is observable.
                                    return MakeSlot(conv.Operand);
                            }
                        }
                        break;
                    case BoundKind.DefaultLiteral:
                    case BoundKind.DefaultExpression:
                    case BoundKind.ObjectCreationExpression:
                    case BoundKind.DynamicObjectCreationExpression:
                    case BoundKind.AnonymousObjectCreationExpression:
                    case BoundKind.NewT:
                    case BoundKind.TupleLiteral:
                    case BoundKind.ConvertedTupleLiteral:
                        return getPlaceholderSlot(node);
                    case BoundKind.ConditionalAccess:
                        return getPlaceholderSlot(node);
                    case BoundKind.ConditionalReceiver:
                        return _lastConditionalAccessSlot;
                    default:
                        {
                            int slot = getPlaceholderSlot(node);
                            return (slot > 0) ? slot : base.MakeSlot(node);
                        }
                }

                return -1;
            }

            int getPlaceholderSlot(BoundExpression expr)
            {
                if (_placeholderLocalsOpt != null && _placeholderLocalsOpt.TryGetValue(expr, out var placeholder))
                {
                    return GetOrCreateSlot(placeholder);
                }
                return -1;
            }

            static MethodSymbol? getTopLevelMethod(MethodSymbol? method)
            {
                while (method is object)
                {
                    var container = method.ContainingSymbol;
                    if (container.Kind == SymbolKind.NamedType)
                    {
                        return method;
                    }
                    method = container as MethodSymbol;
                }
                return null;
            }
        }

        protected override int GetOrCreateSlot(Symbol symbol, int containingSlot = 0, bool forceSlotEvenIfEmpty = false)
        {
            if (containingSlot > 0 && !IsSlotMember(containingSlot, symbol))
                return -1;

            return base.GetOrCreateSlot(symbol, containingSlot, forceSlotEvenIfEmpty);
        }

        private void VisitAndUnsplitAll<T>(ImmutableArray<T> nodes) where T : BoundNode
        {
            if (nodes.IsDefault)
            {
                return;
            }

            foreach (var node in nodes)
            {
                Visit(node);
                Unsplit();
            }
        }

        private void VisitWithoutDiagnostics(BoundNode? node)
        {
            var previousDiagnostics = _disableDiagnostics;
            _disableDiagnostics = true;
            Visit(node);
            _disableDiagnostics = previousDiagnostics;
        }

        protected override void VisitRvalue(BoundExpression? node, bool isKnownToBeAnLvalue = false)
        {
            Visit(node);
            VisitRvalueEpilogue(node);
        }

        /// <summary>
        /// The contents of this method, particularly <see cref="UseRvalueOnly"/>, are problematic when
        /// inlined. The methods themselves are small but they end up allocating significantly larger
        /// frames due to the use of biggish value types within them. The <see cref="VisitRvalue"/> method
        /// is used on a hot path for fluent calls and this size change is enough that it causes us
        /// to exceed our thresholds in EndToEndTests.OverflowOnFluentCall.
        /// </summary>
        [MethodImpl(MethodImplOptions.NoInlining)]
        private void VisitRvalueEpilogue(BoundExpression? node)
        {
            Unsplit();
            UseRvalueOnly(node); // drop lvalue part
        }

        private TypeWithState VisitRvalueWithState(BoundExpression? node)
        {
            VisitRvalue(node);
            return ResultType;
        }

        private TypeWithAnnotations VisitLvalueWithAnnotations(BoundExpression node)
        {
            VisitLValue(node);
            Unsplit();
            return LvalueResultType;
        }

        private static object GetTypeAsDiagnosticArgument(TypeSymbol? typeOpt)
        {
            return typeOpt ?? (object)"<null>";
        }

        private static object GetParameterAsDiagnosticArgument(ParameterSymbol? parameterOpt)
        {
            return parameterOpt is null ?
                (object)"" :
                new FormattedSymbol(parameterOpt, SymbolDisplayFormat.ShortFormat);
        }

        private static object GetContainingSymbolAsDiagnosticArgument(ParameterSymbol? parameterOpt)
        {
            var containingSymbol = parameterOpt?.ContainingSymbol;
            return containingSymbol is null ?
                (object)"" :
                new FormattedSymbol(containingSymbol, SymbolDisplayFormat.MinimallyQualifiedFormat);
        }

        private enum AssignmentKind
        {
            Assignment,
            Return,
            Argument,
            ForEachIterationVariable
        }

        /// <summary>
        /// Should we warn for assigning this state into this type?
        ///
        /// This should often be checked together with <seealso cref="IsDisallowedNullAssignment(TypeWithState, FlowAnalysisAnnotations)"/>
        /// It catches putting a `null` into a `[DisallowNull]int?` for example, which cannot simply be represented as a non-nullable target type.
        /// </summary>
        private static bool ShouldReportNullableAssignment(TypeWithAnnotations type, NullableFlowState state)
        {
            if (!type.HasType ||
                type.Type.IsValueType)
            {
                return false;
            }

            switch (type.NullableAnnotation)
            {
                case NullableAnnotation.Oblivious:
                case NullableAnnotation.Annotated:
                    return false;
            }

            switch (state)
            {
                case NullableFlowState.NotNull:
                    return false;
                case NullableFlowState.MaybeNull:
                    // https://github.com/dotnet/roslyn/issues/46044: Skip the following check if /langversion > 8?
                    if (type.Type.IsTypeParameterDisallowingAnnotationInCSharp8() && !(type.Type is TypeParameterSymbol { IsNotNullable: true }))
                    {
                        return false;
                    }
                    break;
            }

            return true;
        }

        /// <summary>
        /// Reports top-level nullability problem in assignment.
        /// Any conversion of the value should have been applied.
        /// </summary>
        private void ReportNullableAssignmentIfNecessary(
            BoundExpression? value,
            TypeWithAnnotations targetType,
            TypeWithState valueType,
            bool useLegacyWarnings,
            AssignmentKind assignmentKind = AssignmentKind.Assignment,
            ParameterSymbol? parameterOpt = null,
            Location? location = null)
        {
            // Callers should apply any conversions before calling this method
            // (see https://github.com/dotnet/roslyn/issues/39867).
            if (targetType.HasType &&
                !targetType.Type.Equals(valueType.Type, TypeCompareKind.AllIgnoreOptions))
            {
                return;
            }

            if (value == null ||
                // This prevents us from giving undesired warnings for synthesized arguments for optional parameters,
                // but allows us to give warnings for synthesized assignments to record properties and for parameter default values at the declaration site.
                (value.WasCompilerGenerated && assignmentKind == AssignmentKind.Argument) ||
                !ShouldReportNullableAssignment(targetType, valueType.State))
            {
                return;
            }

            location ??= value.Syntax.GetLocation();
            var unwrappedValue = SkipReferenceConversions(value);
            if (unwrappedValue.IsSuppressed)
            {
                return;
            }

            if (value.ConstantValue?.IsNull == true && !useLegacyWarnings)
            {
                // Report warning converting null literal to non-nullable reference type.
                // target (e.g.: `object x = null;` or calling `void F(object y)` with `F(null)`).
                ReportDiagnostic(assignmentKind == AssignmentKind.Return ? ErrorCode.WRN_NullReferenceReturn : ErrorCode.WRN_NullAsNonNullable, location);
            }
            else if (assignmentKind == AssignmentKind.Argument)
            {
                ReportDiagnostic(ErrorCode.WRN_NullReferenceArgument, location,
                    GetParameterAsDiagnosticArgument(parameterOpt),
                    GetContainingSymbolAsDiagnosticArgument(parameterOpt));
            }
            else if (useLegacyWarnings)
            {
                // https://github.com/dotnet/roslyn/issues/46044: Skip the following check if /langversion > 8?
                if (isMaybeDefaultValue(valueType))
                {
                    // No W warning reported assigning or casting [MaybeNull]T value to T
                    // because there is no syntax for declaring the target type as [MaybeNull]T.
                    return;
                }
                ReportNonSafetyDiagnostic(location);
            }
            else
            {
                ReportDiagnostic(assignmentKind == AssignmentKind.Return ? ErrorCode.WRN_NullReferenceReturn : ErrorCode.WRN_NullReferenceAssignment, location);
            }

            static bool isMaybeDefaultValue(TypeWithState valueType)
            {
                return valueType.Type?.TypeKind == TypeKind.TypeParameter &&
                    valueType.State == NullableFlowState.MaybeDefault;
            }
        }

        internal static bool AreParameterAnnotationsCompatible(
                RefKind refKind,
                TypeWithAnnotations overriddenType,
                FlowAnalysisAnnotations overriddenAnnotations,
                TypeWithAnnotations overridingType,
                FlowAnalysisAnnotations overridingAnnotations,
                bool forRef = false)
        {
            // We've already checked types and annotations, let's check nullability attributes as well
            // Return value is treated as an `out` parameter (or `ref` if it is a `ref` return)

            if (refKind == RefKind.Ref)
            {
                // ref variables are invariant
                return AreParameterAnnotationsCompatible(RefKind.None, overriddenType, overriddenAnnotations, overridingType, overridingAnnotations, forRef: true) &&
                    AreParameterAnnotationsCompatible(RefKind.Out, overriddenType, overriddenAnnotations, overridingType, overridingAnnotations);
            }

            if (refKind == RefKind.None || refKind == RefKind.In)
            {
                // pre-condition attributes
                // Check whether we can assign a value from overridden parameter to overriding
                var valueState = GetParameterState(overriddenType, overriddenAnnotations);
                if (isBadAssignment(valueState, overridingType, overridingAnnotations))
                {
                    return false;
                }

                // unconditional post-condition attributes on inputs
                bool overridingHasNotNull = (overridingAnnotations & FlowAnalysisAnnotations.NotNull) == FlowAnalysisAnnotations.NotNull;
                bool overriddenHasNotNull = (overriddenAnnotations & FlowAnalysisAnnotations.NotNull) == FlowAnalysisAnnotations.NotNull;
                if (overriddenHasNotNull && !overridingHasNotNull && !forRef)
                {
                    // Overriding doesn't conform to contract of overridden (ie. promise not to return if parameter is null)
                    return false;
                }

                bool overridingHasMaybeNull = (overridingAnnotations & FlowAnalysisAnnotations.MaybeNull) == FlowAnalysisAnnotations.MaybeNull;
                bool overriddenHasMaybeNull = (overriddenAnnotations & FlowAnalysisAnnotations.MaybeNull) == FlowAnalysisAnnotations.MaybeNull;
                if (overriddenHasMaybeNull && !overridingHasMaybeNull && !forRef)
                {
                    // Overriding doesn't conform to contract of overridden (ie. promise to only return if parameter is null)
                    return false;
                }
            }

            if (refKind == RefKind.Out)
            {
                // post-condition attributes (`Maybe/NotNull` and `Maybe/NotNullWhen`)
                if (!canAssignOutputValueWhen(true) || !canAssignOutputValueWhen(false))
                {
                    return false;
                }
            }

            return true;

            bool canAssignOutputValueWhen(bool sense)
            {
                var valueWhen = ApplyUnconditionalAnnotations(
                    overridingType.ToTypeWithState(),
                    makeUnconditionalAnnotation(overridingAnnotations, sense));

                var destAnnotationsWhen = ToInwardAnnotations(makeUnconditionalAnnotation(overriddenAnnotations, sense));
                if (isBadAssignment(valueWhen, overriddenType, destAnnotationsWhen))
                {
                    // Can't assign value from overriding to overridden in 'sense' case
                    return false;
                }

                return true;
            }

            static bool isBadAssignment(TypeWithState valueState, TypeWithAnnotations destinationType, FlowAnalysisAnnotations destinationAnnotations)
            {
                if (ShouldReportNullableAssignment(
                    ApplyLValueAnnotations(destinationType, destinationAnnotations),
                    valueState.State))
                {
                    return true;
                }

                if (IsDisallowedNullAssignment(valueState, destinationAnnotations))
                {
                    return true;
                }

                return false;
            }

            // Convert both conditional annotations to unconditional ones or nothing
            static FlowAnalysisAnnotations makeUnconditionalAnnotation(FlowAnalysisAnnotations annotations, bool sense)
            {
                if (sense)
                {
                    var unconditionalAnnotationWhenTrue = makeUnconditionalAnnotationCore(annotations, FlowAnalysisAnnotations.NotNullWhenTrue, FlowAnalysisAnnotations.NotNull);
                    return makeUnconditionalAnnotationCore(unconditionalAnnotationWhenTrue, FlowAnalysisAnnotations.MaybeNullWhenTrue, FlowAnalysisAnnotations.MaybeNull);
                }

                var unconditionalAnnotationWhenFalse = makeUnconditionalAnnotationCore(annotations, FlowAnalysisAnnotations.NotNullWhenFalse, FlowAnalysisAnnotations.NotNull);
                return makeUnconditionalAnnotationCore(unconditionalAnnotationWhenFalse, FlowAnalysisAnnotations.MaybeNullWhenFalse, FlowAnalysisAnnotations.MaybeNull);
            }

            // Convert Maybe/NotNullWhen into Maybe/NotNull or nothing
            static FlowAnalysisAnnotations makeUnconditionalAnnotationCore(FlowAnalysisAnnotations annotations, FlowAnalysisAnnotations conditionalAnnotation, FlowAnalysisAnnotations replacementAnnotation)
            {
                if ((annotations & conditionalAnnotation) != 0)
                {
                    return annotations | replacementAnnotation;
                }

                return annotations & ~replacementAnnotation;
            }
        }

        private static bool IsDefaultValue(BoundExpression expr)
        {
            switch (expr.Kind)
            {
                case BoundKind.Conversion:
                    {
                        var conversion = (BoundConversion)expr;
                        var conversionKind = conversion.Conversion.Kind;
                        return (conversionKind == ConversionKind.DefaultLiteral || conversionKind == ConversionKind.NullLiteral) &&
                            IsDefaultValue(conversion.Operand);
                    }
                case BoundKind.DefaultLiteral:
                case BoundKind.DefaultExpression:
                    return true;
                default:
                    return false;
            }
        }

        private void ReportNullabilityMismatchInAssignment(SyntaxNode syntaxNode, object sourceType, object destinationType)
        {
            ReportDiagnostic(ErrorCode.WRN_NullabilityMismatchInAssignment, syntaxNode, sourceType, destinationType);
        }

        private void ReportNullabilityMismatchInAssignment(Location location, object sourceType, object destinationType)
        {
            ReportDiagnostic(ErrorCode.WRN_NullabilityMismatchInAssignment, location, sourceType, destinationType);
        }

        /// <summary>
        /// Update tracked value on assignment.
        /// </summary>
        private void TrackNullableStateForAssignment(
            BoundExpression? valueOpt,
            TypeWithAnnotations targetType,
            int targetSlot,
            TypeWithState valueType,
            int valueSlot = -1)
        {
            Debug.Assert(!IsConditionalState);

            if (this.State.Reachable)
            {
                if (!targetType.HasType)
                {
                    return;
                }

                if (targetSlot <= 0 || targetSlot == valueSlot)
                {
                    return;
                }

                if (targetSlot >= this.State.Capacity) Normalize(ref this.State);

                var newState = valueType.State;
                SetStateAndTrackForFinally(ref this.State, targetSlot, newState);
                InheritDefaultState(targetType.Type, targetSlot);

                // https://github.com/dotnet/roslyn/issues/33428: Can the areEquivalentTypes check be removed
                // if InheritNullableStateOfMember asserts the member is valid for target and value?
                if (areEquivalentTypes(targetType, valueType))
                {
                    if (targetType.Type.IsReferenceType ||
                        targetType.TypeKind == TypeKind.TypeParameter ||
                        targetType.IsNullableType())
                    {
                        if (valueSlot > 0)
                        {
                            InheritNullableStateOfTrackableType(targetSlot, valueSlot, skipSlot: targetSlot);
                        }
                    }
                    else if (EmptyStructTypeCache.IsTrackableStructType(targetType.Type))
                    {
                        InheritNullableStateOfTrackableStruct(targetType.Type, targetSlot, valueSlot, isDefaultValue: !(valueOpt is null) && IsDefaultValue(valueOpt), skipSlot: targetSlot);
                    }
                }
            }

            static bool areEquivalentTypes(TypeWithAnnotations target, TypeWithState assignedValue) =>
                target.Type.Equals(assignedValue.Type, TypeCompareKind.AllIgnoreOptions);
        }

        private void ReportNonSafetyDiagnostic(Location location)
        {
            ReportDiagnostic(ErrorCode.WRN_ConvertingNullableToNonNullable, location);
        }

        private void ReportDiagnostic(ErrorCode errorCode, SyntaxNode syntaxNode, params object[] arguments)
        {
            ReportDiagnostic(errorCode, syntaxNode.GetLocation(), arguments);
        }

        private void ReportDiagnostic(ErrorCode errorCode, Location location, params object[] arguments)
        {
            Debug.Assert(ErrorFacts.NullableWarnings.Contains(MessageProvider.Instance.GetIdForErrorCode((int)errorCode)));
            if (IsReachable() && !_disableDiagnostics)
            {
                Diagnostics.Add(errorCode, location, arguments);
            }
        }

        private void InheritNullableStateOfTrackableStruct(TypeSymbol targetType, int targetSlot, int valueSlot, bool isDefaultValue, int skipSlot = -1)
        {
            Debug.Assert(targetSlot > 0);
            Debug.Assert(EmptyStructTypeCache.IsTrackableStructType(targetType));

            if (skipSlot < 0)
            {
                skipSlot = targetSlot;
            }

            if (!isDefaultValue && valueSlot > 0)
            {
                InheritNullableStateOfTrackableType(targetSlot, valueSlot, skipSlot);
            }
            else
            {
                foreach (var field in _emptyStructTypeCache.GetStructInstanceFields(targetType))
                {
                    InheritNullableStateOfMember(targetSlot, valueSlot, field, isDefaultValue: isDefaultValue, skipSlot);
                }
            }
        }

        private bool IsSlotMember(int slot, Symbol possibleMember)
        {
            TypeSymbol possibleBase = possibleMember.ContainingType;
            TypeSymbol possibleDerived = NominalSlotType(slot);
<<<<<<< HEAD
            var discardedUseSiteInfo = CompoundUseSiteInfo<AssemblySymbol>.Discarded;
=======
            HashSet<DiagnosticInfo>? discardedUseSiteDiagnostics = null;
>>>>>>> cdb59565
            var conversionsWithoutNullability = _conversions.WithNullability(false);
            return
                conversionsWithoutNullability.HasIdentityOrImplicitReferenceConversion(possibleDerived, possibleBase, ref discardedUseSiteInfo) ||
                conversionsWithoutNullability.HasBoxingConversion(possibleDerived, possibleBase, ref discardedUseSiteInfo);
        }

        // 'skipSlot' is the original target slot that should be skipped in case of cycles.
        private void InheritNullableStateOfMember(int targetContainerSlot, int valueContainerSlot, Symbol member, bool isDefaultValue, int skipSlot)
        {
            Debug.Assert(targetContainerSlot > 0);
            Debug.Assert(skipSlot > 0);

            // Ensure member is valid for target and value.
            if (!IsSlotMember(targetContainerSlot, member))
                return;

            TypeWithAnnotations fieldOrPropertyType = member.GetTypeOrReturnType();

            if (fieldOrPropertyType.Type.IsReferenceType ||
                fieldOrPropertyType.TypeKind == TypeKind.TypeParameter ||
                fieldOrPropertyType.IsNullableType())
            {
                int targetMemberSlot = GetOrCreateSlot(member, targetContainerSlot);
                if (targetMemberSlot > 0)
                {
                    NullableFlowState value = isDefaultValue ? NullableFlowState.MaybeNull : fieldOrPropertyType.ToTypeWithState().State;
                    int valueMemberSlot = -1;

                    if (valueContainerSlot > 0)
                    {
                        valueMemberSlot = VariableSlot(member, valueContainerSlot);
                        if (valueMemberSlot == skipSlot)
                        {
                            return;
                        }
                        value = valueMemberSlot > 0 && valueMemberSlot < this.State.Capacity ?
                            this.State[valueMemberSlot] :
                            NullableFlowState.NotNull;
                    }

                    SetStateAndTrackForFinally(ref this.State, targetMemberSlot, value);
                    if (valueMemberSlot > 0)
                    {
                        InheritNullableStateOfTrackableType(targetMemberSlot, valueMemberSlot, skipSlot);
                    }
                }
            }
            else if (EmptyStructTypeCache.IsTrackableStructType(fieldOrPropertyType.Type))
            {
                int targetMemberSlot = GetOrCreateSlot(member, targetContainerSlot);
                if (targetMemberSlot > 0)
                {
                    int valueMemberSlot = (valueContainerSlot > 0) ? GetOrCreateSlot(member, valueContainerSlot) : -1;
                    if (valueMemberSlot == skipSlot)
                    {
                        return;
                    }
                    InheritNullableStateOfTrackableStruct(fieldOrPropertyType.Type, targetMemberSlot, valueMemberSlot, isDefaultValue: isDefaultValue, skipSlot);
                }
            }
        }

        private TypeSymbol NominalSlotType(int slot)
        {
            return variableBySlot[slot].Symbol.GetTypeOrReturnType().Type;
        }

        /// <summary>
        /// Whenever assigning a variable, and that variable is not declared at the point the state is being set,
        /// and the new state is not <see cref="NullableFlowState.NotNull"/>, this method should be called to perform the
        /// state setting and to ensure the mutation is visible outside the finally block when the mutation occurs in a
        /// finally block.
        /// </summary>
        private void SetStateAndTrackForFinally(ref LocalState state, int slot, NullableFlowState newState)
        {
            state[slot] = newState;
            if (newState != NullableFlowState.NotNull && NonMonotonicState.HasValue)
            {
                var tryState = NonMonotonicState.Value;
                tryState[slot] = newState.Join(tryState[slot]);
                NonMonotonicState = tryState;
            }
        }

        private void InheritDefaultState(TypeSymbol targetType, int targetSlot)
        {
            Debug.Assert(targetSlot > 0);

            // Reset the state of any members of the target.
            for (int slot = targetSlot + 1; slot < nextVariableSlot; slot++)
            {
                var variable = variableBySlot[slot];
                if (variable.ContainingSlot != targetSlot)
                    continue;

                var symbol = AsMemberOfType(targetType, variable.Symbol);
                SetStateAndTrackForFinally(ref this.State, slot, GetDefaultState(symbol));
                InheritDefaultState(symbol.GetTypeOrReturnType().Type, slot);
            }
        }

        private NullableFlowState GetDefaultState(Symbol symbol)
            => ApplyUnconditionalAnnotations(symbol.GetTypeOrReturnType().ToTypeWithState(), GetRValueAnnotations(symbol)).State;

        private void InheritNullableStateOfTrackableType(int targetSlot, int valueSlot, int skipSlot)
        {
            Debug.Assert(targetSlot > 0);
            Debug.Assert(valueSlot > 0);

            // Clone the state for members that have been set on the value.
            for (int slot = valueSlot + 1; slot < nextVariableSlot; slot++)
            {
                var variable = variableBySlot[slot];
                if (variable.ContainingSlot != valueSlot)
                {
                    continue;
                }
                var member = variable.Symbol;
                Debug.Assert(member.Kind == SymbolKind.Field || member.Kind == SymbolKind.Property || member.Kind == SymbolKind.Event);
                InheritNullableStateOfMember(targetSlot, valueSlot, member, isDefaultValue: false, skipSlot);
            }
        }

        protected override LocalState TopState()
        {
            var state = LocalState.ReachableState(capacity: nextVariableSlot);
            Populate(ref state, start: 1);
            return state;
        }

        protected override LocalState UnreachableState()
        {
            return LocalState.UnreachableState;
        }

        protected override LocalState ReachableBottomState()
        {
            // Create a reachable state in which all variables are known to be non-null.
            return LocalState.ReachableState(capacity: nextVariableSlot);
        }

        private void EnterParameters()
        {
            if (!(CurrentSymbol is MethodSymbol methodSymbol))
            {
                return;
            }

            if (methodSymbol is SynthesizedRecordConstructor)
            {
                if (_hasInitialState)
                {
                    // A record primary constructor's parameters are entered before analyzing initializers.
                    // On the second pass, the correct parameter states (potentially modified by initializers)
                    // are contained in the initial state.
                    return;
                }
            }
            else if (methodSymbol.IsConstructor())
            {
                if (!_hasInitialState)
                {
                    // For most constructors, we only enter parameters after analyzing initializers.
                    return;
                }
            }

            // The partial definition part may include optional parameters whose default values we want to simulate assigning at the beginning of the method
            methodSymbol = methodSymbol.PartialDefinitionPart ?? methodSymbol;

            var methodParameters = methodSymbol.Parameters;
            var signatureParameters = (_useDelegateInvokeParameterTypes ? _delegateInvokeMethod! : methodSymbol).Parameters;

            // save a state representing the possibility that parameter default values were not assigned to the parameters.
            var parameterDefaultsNotAssignedState = State.Clone();
            for (int i = 0; i < methodParameters.Length; i++)
            {
                var parameter = methodParameters[i];
                // In error scenarios, the method can potentially have more parameters than the signature. If so, use the parameter type for those
                // errored parameters
                var parameterType = i >= signatureParameters.Length ? parameter.TypeWithAnnotations : signatureParameters[i].TypeWithAnnotations;
                EnterParameter(parameter, parameterType);
            }
            Join(ref State, ref parameterDefaultsNotAssignedState);
        }

        private void EnterParameter(ParameterSymbol parameter, TypeWithAnnotations parameterType)
        {
            _variableTypes[parameter] = parameterType;
            int slot = GetOrCreateSlot(parameter);

            Debug.Assert(!IsConditionalState);
            if (slot > 0)
            {
                var state = GetParameterState(parameterType, parameter.FlowAnalysisAnnotations).State;
                this.State[slot] = state;
                if (EmptyStructTypeCache.IsTrackableStructType(parameterType.Type))
                {
                    InheritNullableStateOfTrackableStruct(
                        parameterType.Type,
                        slot,
                        valueSlot: -1,
                        isDefaultValue: parameter.ExplicitDefaultConstantValue?.IsNull == true);
                }

                if (parameter.IsOptional)
                {
                    // When a parameter has a default value, we initialize its flow state by simulating an assignment of the default value to the parameter.
                    var syntax = parameter.GetNonNullSyntaxNode();
                    var rightSyntax = syntax is ParameterSyntax { Default: { Value: { } value } } ? value : syntax;
                    var right = GetDefaultParameterValue(rightSyntax, parameter);

                    var parameterAnnotations = GetParameterAnnotations(parameter);
                    var parameterLValueType = ApplyLValueAnnotations(parameterType, parameterAnnotations);

                    var previous = _disableNullabilityAnalysis;
                    _disableNullabilityAnalysis = true;
                    VisitOptionalImplicitConversion(right, parameterLValueType, useLegacyWarnings: true, trackMembers: true, assignmentKind: AssignmentKind.Assignment);
                    _disableNullabilityAnalysis = previous;

                    // If the LHS has annotations, we perform an additional check for nullable value types
                    CheckDisallowedNullAssignment(ResultType, parameterAnnotations, right.Syntax.Location);
                    TrackNullableStateForAssignment(right, parameterType, slot, ResultType, MakeSlot(right));
                }
            }
        }

        private static TypeWithState GetParameterState(TypeWithAnnotations parameterType, FlowAnalysisAnnotations parameterAnnotations)
        {
            if ((parameterAnnotations & FlowAnalysisAnnotations.AllowNull) != 0)
            {
                return TypeWithState.Create(parameterType.Type, NullableFlowState.MaybeDefault);
            }

            if ((parameterAnnotations & FlowAnalysisAnnotations.DisallowNull) != 0)
            {
                return TypeWithState.Create(parameterType.Type, NullableFlowState.NotNull);
            }

            return parameterType.ToTypeWithState();
        }

        public sealed override BoundNode? VisitReturnStatement(BoundReturnStatement node)
        {
            Debug.Assert(!IsConditionalState);

            var expr = node.ExpressionOpt;
            if (expr == null)
            {
                EnforceDoesNotReturn(node.Syntax);
                PendingBranches.Add(new PendingBranch(node, this.State, label: null));
                SetUnreachable();
                return null;
            }

            // Should not convert to method return type when inferring return type (when _returnTypesOpt != null).
            if (_returnTypesOpt == null &&
                TryGetReturnType(out TypeWithAnnotations returnType, out FlowAnalysisAnnotations returnAnnotations))
            {
                if (node.RefKind == RefKind.None &&
                    returnType.Type.SpecialType == SpecialType.System_Boolean)
                {
                    // visit the expression without unsplitting, then check parameters marked with flow analysis attributes
                    Visit(expr);
                }
                else
                {
                    TypeWithState returnState;
                    if (node.RefKind == RefKind.None)
                    {
                        returnState = VisitOptionalImplicitConversion(expr, returnType, useLegacyWarnings: false, trackMembers: false, AssignmentKind.Return);
                    }
                    else
                    {
                        // return ref expr;
                        returnState = VisitRefExpression(expr, returnType);
                    }

                    // If the return has annotations, we perform an additional check for nullable value types
                    CheckDisallowedNullAssignment(returnState, ToInwardAnnotations(returnAnnotations), node.Syntax.Location, boundValueOpt: expr);
                }
            }
            else
            {
                var result = VisitRvalueWithState(expr);
                if (_returnTypesOpt != null)
                {
                    _returnTypesOpt.Add((node, result.ToTypeWithAnnotations(compilation)));
                }
            }

            EnforceDoesNotReturn(node.Syntax);

            if (IsConditionalState)
            {
                var joinedState = this.StateWhenTrue.Clone();
                Join(ref joinedState, ref this.StateWhenFalse);
                PendingBranches.Add(new PendingBranch(node, joinedState, label: null, this.IsConditionalState, this.StateWhenTrue, this.StateWhenFalse));
            }
            else
            {
                PendingBranches.Add(new PendingBranch(node, this.State, label: null));
            }

            Unsplit();
            if (CurrentSymbol is MethodSymbol method)
            {
                EnforceNotNullIfNotNull(node.Syntax, this.State, method.Parameters, method.ReturnNotNullIfParameterNotNull, ResultType.State, outputParam: null);
            }

            SetUnreachable();

            return null;
        }

        private TypeWithState VisitRefExpression(BoundExpression expr, TypeWithAnnotations destinationType)
        {
            Visit(expr);
            TypeWithState resultType = ResultType;
            if (!expr.IsSuppressed && RemoveConversion(expr, includeExplicitConversions: false).expression.Kind != BoundKind.ThrowExpression)
            {
                var lvalueResultType = LvalueResultType;
                if (IsNullabilityMismatch(lvalueResultType, destinationType))
                {
                    // declared types must match
                    ReportNullabilityMismatchInAssignment(expr.Syntax, lvalueResultType, destinationType);
                }
                else
                {
                    // types match, but state would let a null in
                    ReportNullableAssignmentIfNecessary(expr, destinationType, resultType, useLegacyWarnings: false);
                }
            }

            return resultType;
        }

        private bool TryGetReturnType(out TypeWithAnnotations type, out FlowAnalysisAnnotations annotations)
        {
            var method = CurrentSymbol as MethodSymbol;
            if (method is null)
            {
                type = default;
                annotations = FlowAnalysisAnnotations.None;
                return false;
            }

            var delegateOrMethod = _delegateInvokeMethod ?? method;
            var returnType = delegateOrMethod.ReturnTypeWithAnnotations;
            Debug.Assert((object)returnType != LambdaSymbol.ReturnTypeIsBeingInferred);

            if (returnType.IsVoidType())
            {
                type = default;
                annotations = FlowAnalysisAnnotations.None;
                return false;
            }

            if (!method.IsAsync)
            {
                annotations = delegateOrMethod.ReturnTypeFlowAnalysisAnnotations;
                type = ApplyUnconditionalAnnotations(returnType, annotations);
                return true;
            }

            if (returnType.Type.IsGenericTaskType(compilation))
            {
                type = ((NamedTypeSymbol)returnType.Type).TypeArgumentsWithAnnotationsNoUseSiteDiagnostics.Single();
                annotations = FlowAnalysisAnnotations.None;
                return true;
            }

            type = default;
            annotations = FlowAnalysisAnnotations.None;
            return false;
        }

        public override BoundNode? VisitLocal(BoundLocal node)
        {
            var local = node.LocalSymbol;
            int slot = GetOrCreateSlot(local);
            var type = GetDeclaredLocalResult(local);

            if (!node.Type.Equals(type.Type, TypeCompareKind.ConsiderEverything | TypeCompareKind.IgnoreNullableModifiersForReferenceTypes | TypeCompareKind.IgnoreDynamicAndTupleNames))
            {
                // When the local is used before or during initialization, there can potentially be a mismatch between node.LocalSymbol.Type and node.Type. We
                // need to prefer node.Type as we shouldn't be changing the type of the BoundLocal node during rewrite.
                // https://github.com/dotnet/roslyn/issues/34158
                Debug.Assert(node.Type.IsErrorType() || type.Type.IsErrorType());
                type = TypeWithAnnotations.Create(node.Type, type.NullableAnnotation);
            }

            SetResult(node, GetAdjustedResult(type.ToTypeWithState(), slot), type);
            return null;
        }

        public override BoundNode? VisitBlock(BoundBlock node)
        {
            DeclareLocals(node.Locals);
            VisitStatementsWithLocalFunctions(node);

            return null;
        }

        private void VisitStatementsWithLocalFunctions(BoundBlock block)
        {
            // Since the nullable flow state affects type information, and types can be queried by
            // the semantic model, there needs to be a single flow state input to a local function
            // that cannot be path-dependent. To decide the local starting state we Meet the state
            // of captured variables from all the uses of the local function, computing the
            // conservative combination of all potential starting states.
            //
            // For performance we split the analysis into two phases: the first phase where we
            // analyze everything except the local functions, hoping to visit all of the uses of the
            // local function, and then a pass where we visit the local functions. If there's no
            // recursion or calls between the local functions, the starting state of the local
            // function should be stable and we don't need a second pass.
            if (!TrackingRegions && !block.LocalFunctions.IsDefaultOrEmpty)
            {
                // First visit everything else
                foreach (var stmt in block.Statements)
                {
                    if (stmt.Kind != BoundKind.LocalFunctionStatement)
                    {
                        VisitStatement(stmt);
                    }
                }

                // Now visit the local function bodies
                foreach (var stmt in block.Statements)
                {
                    if (stmt is BoundLocalFunctionStatement localFunc)
                    {
                        VisitLocalFunctionStatement(localFunc);
                    }
                }
            }
            else
            {
                foreach (var stmt in block.Statements)
                {
                    VisitStatement(stmt);
                }
            }
        }

        public override BoundNode? VisitLocalFunctionStatement(BoundLocalFunctionStatement node)
        {
            var localFunc = node.Symbol;
            var localFunctionState = GetOrCreateLocalFuncUsages(localFunc);
            // The starting state is the top state, but with captured
            // variables set according to Joining the state at all the
            // local function use sites
            var state = TopState();
            for (int slot = 1; slot < localFunctionState.StartingState.Capacity; slot++)
            {
                var symbol = variableBySlot[RootSlot(slot)].Symbol;
                if (Symbol.IsCaptured(symbol, localFunc))
                {
                    state[slot] = localFunctionState.StartingState[slot];
                }
            }
            localFunctionState.Visited = true;

            AnalyzeLocalFunctionOrLambda(
                node,
                localFunc,
                state,
                delegateInvokeMethod: null,
                useDelegateInvokeParameterTypes: false);

            SetInvalidResult();

            return null;
        }

        private void AnalyzeLocalFunctionOrLambda(
            IBoundLambdaOrFunction lambdaOrFunction,
            MethodSymbol lambdaOrFunctionSymbol,
            LocalState state,
            MethodSymbol? delegateInvokeMethod,
            bool useDelegateInvokeParameterTypes)
        {
            var oldSymbol = this.CurrentSymbol;
            this.CurrentSymbol = lambdaOrFunctionSymbol;

            Debug.Assert(!useDelegateInvokeParameterTypes || delegateInvokeMethod is object);
            var oldDelegateInvokeMethod = _delegateInvokeMethod;
            _delegateInvokeMethod = delegateInvokeMethod;
            var oldUseDelegateInvokeParameterTypes = _useDelegateInvokeParameterTypes;
            _useDelegateInvokeParameterTypes = useDelegateInvokeParameterTypes;

            var oldReturnTypes = _returnTypesOpt;
            _returnTypesOpt = null;

            var oldState = this.State;
            this.State = state;

            var previousSlot = _snapshotBuilderOpt?.EnterNewWalker(lambdaOrFunctionSymbol) ?? -1;

            var oldPending = SavePending();

            EnterParameters();

            var oldPending2 = SavePending();

            // If this is an iterator, there's an implicit branch before the first statement
            // of the function where the enumerable is returned.
            if (lambdaOrFunctionSymbol.IsIterator)
            {
                PendingBranches.Add(new PendingBranch(null, this.State, null));
            }

            VisitAlways(lambdaOrFunction.Body);
            RestorePending(oldPending2); // process any forward branches within the lambda body
            ImmutableArray<PendingBranch> pendingReturns = RemoveReturns();
            RestorePending(oldPending);

            var location = lambdaOrFunctionSymbol.Locations.FirstOrNone();
            LeaveParameters(lambdaOrFunctionSymbol.Parameters, lambdaOrFunction.Syntax, location);

            // Intersect the state of all branches out of the local function
            var stateAtReturn = this.State;
            foreach (PendingBranch pending in pendingReturns)
            {
                this.State = pending.State;
                BoundNode branch = pending.Branch;

                // Pass the local function identifier as a location if the branch
                // is null or compiler generated.
                LeaveParameters(lambdaOrFunctionSymbol.Parameters,
                  branch?.Syntax,
                  branch?.WasCompilerGenerated == false ? null : location);

                Join(ref stateAtReturn, ref this.State);
            }

            _snapshotBuilderOpt?.ExitWalker(this.SaveSharedState(), previousSlot);

            this.State = oldState;
            _returnTypesOpt = oldReturnTypes;
            _useDelegateInvokeParameterTypes = oldUseDelegateInvokeParameterTypes;
            _delegateInvokeMethod = oldDelegateInvokeMethod;
            this.CurrentSymbol = oldSymbol;
        }

        protected override void VisitLocalFunctionUse(
            LocalFunctionSymbol symbol,
            LocalFunctionState localFunctionState,
            SyntaxNode syntax,
            bool isCall)
        {
            // Do not use this overload in NullableWalker. Use the overload below instead.
            throw ExceptionUtilities.Unreachable;
        }

        private void VisitLocalFunctionUse(LocalFunctionSymbol symbol)
        {
            Debug.Assert(!IsConditionalState);
            var localFunctionState = GetOrCreateLocalFuncUsages(symbol);
            if (Join(ref localFunctionState.StartingState, ref State) &&
                localFunctionState.Visited)
            {
                // If the starting state of the local function has changed and we've already visited
                // the local function, we need another pass
                stateChangedAfterUse = true;
            }
        }

        public override BoundNode? VisitDoStatement(BoundDoStatement node)
        {
            DeclareLocals(node.Locals);
            return base.VisitDoStatement(node);
        }

        public override BoundNode? VisitWhileStatement(BoundWhileStatement node)
        {
            DeclareLocals(node.Locals);
            return base.VisitWhileStatement(node);
        }

        public override BoundNode? VisitWithExpression(BoundWithExpression withExpr)
        {
            Debug.Assert(!IsConditionalState);

            var receiver = withExpr.Receiver;
            VisitRvalue(receiver);
            _ = CheckPossibleNullReceiver(receiver);

            var resultType = withExpr.CloneMethod?.ReturnTypeWithAnnotations ?? ResultType.ToTypeWithAnnotations(compilation);
            var resultState = ApplyUnconditionalAnnotations(resultType.ToTypeWithState(), GetRValueAnnotations(withExpr.CloneMethod));
            var resultSlot = GetOrCreatePlaceholderSlot(withExpr);
            // carry over the null state of members of 'receiver' to the result of the with-expression.
            TrackNullableStateForAssignment(receiver, resultType, resultSlot, resultState, MakeSlot(receiver));
            // use the declared nullability of Clone() for the top-level nullability of the result of the with-expression.
            SetResult(withExpr, resultState, resultType);
            VisitObjectCreationInitializer(containingSymbol: null, resultSlot, withExpr.InitializerExpression, FlowAnalysisAnnotations.None);

            // Note: this does not account for the scenario where `Clone()` returns maybe-null and the with-expression has no initializers.
            // Tracking in https://github.com/dotnet/roslyn/issues/44759
            return null;
        }

        public override BoundNode? VisitForStatement(BoundForStatement node)
        {
            DeclareLocals(node.OuterLocals);
            DeclareLocals(node.InnerLocals);
            return base.VisitForStatement(node);
        }

        public override BoundNode? VisitForEachStatement(BoundForEachStatement node)
        {
            DeclareLocals(node.IterationVariables);
            Visit(node.AwaitOpt);
            return base.VisitForEachStatement(node);
        }

        public override BoundNode? VisitUsingStatement(BoundUsingStatement node)
        {
            DeclareLocals(node.Locals);
            Visit(node.AwaitOpt);
            return base.VisitUsingStatement(node);
        }

        public override BoundNode? VisitUsingLocalDeclarations(BoundUsingLocalDeclarations node)
        {
            Visit(node.AwaitOpt);
            return base.VisitUsingLocalDeclarations(node);
        }

        public override BoundNode? VisitFixedStatement(BoundFixedStatement node)
        {
            DeclareLocals(node.Locals);
            return base.VisitFixedStatement(node);
        }

        public override BoundNode? VisitConstructorMethodBody(BoundConstructorMethodBody node)
        {
            DeclareLocals(node.Locals);
            return base.VisitConstructorMethodBody(node);
        }

        private void DeclareLocal(LocalSymbol local)
        {
            if (local.DeclarationKind != LocalDeclarationKind.None)
            {
                int slot = GetOrCreateSlot(local);
                if (slot > 0)
                {
                    PopulateOneSlot(ref this.State, slot);
                    InheritDefaultState(GetDeclaredLocalResult(local).Type, slot);
                }
            }
        }

        private void DeclareLocals(ImmutableArray<LocalSymbol> locals)
        {
            foreach (var local in locals)
            {
                DeclareLocal(local);
            }
        }

        public override BoundNode? VisitLocalDeclaration(BoundLocalDeclaration node)
        {
            var local = node.LocalSymbol;
            int slot = GetOrCreateSlot(local);

            // We need visit the optional arguments so that we can return nullability information
            // about them, but we don't want to communicate any information about anything underneath.
            // Additionally, tests like Scope_DeclaratorArguments_06 can have conditional expressions
            // in the optional arguments that can leave us in a split state, so we want to make sure
            // we are not in a conditional state after.
            Debug.Assert(!IsConditionalState);
            var oldDisable = _disableDiagnostics;
            _disableDiagnostics = true;
            var currentState = State;
            VisitAndUnsplitAll(node.ArgumentsOpt);
            _disableDiagnostics = oldDisable;
            SetState(currentState);
            if (node.DeclaredTypeOpt != null)
            {
                VisitTypeExpression(node.DeclaredTypeOpt);
            }

            var initializer = node.InitializerOpt;
            if (initializer is null)
            {
                return null;
            }

            TypeWithAnnotations type = local.TypeWithAnnotations;
            TypeWithState valueType;
            bool inferredType = node.InferredType;
            if (local.IsRef)
            {
                valueType = VisitRefExpression(initializer, type);
            }
            else
            {
                valueType = VisitOptionalImplicitConversion(initializer, targetTypeOpt: inferredType ? default : type, useLegacyWarnings: true, trackMembers: true, AssignmentKind.Assignment);
            }

            if (inferredType)
            {
                if (valueType.HasNullType)
                {
                    Debug.Assert(type.Type.IsErrorType());
                    valueType = type.ToTypeWithState();
                }

                type = valueType.ToAnnotatedTypeWithAnnotations(compilation);
                _variableTypes[local] = type;

                if (node.DeclaredTypeOpt != null)
                {
                    SetAnalyzedNullability(node.DeclaredTypeOpt, new VisitResult(type.ToTypeWithState(), type), true);
                }
            }

            TrackNullableStateForAssignment(initializer, type, slot, valueType, MakeSlot(initializer));
            return null;
        }

        protected override BoundExpression? VisitExpressionWithoutStackGuard(BoundExpression node)
        {
            Debug.Assert(!IsConditionalState);
            SetInvalidResult();
            _ = base.VisitExpressionWithoutStackGuard(node);
            TypeWithState resultType = ResultType;

#if DEBUG
            // Verify Visit method set _result.
            Debug.Assert((object?)resultType.Type != _invalidType.Type);
            Debug.Assert(AreCloseEnough(resultType.Type, node.Type));
#endif

            if (ShouldMakeNotNullRvalue(node))
            {
                var result = resultType.WithNotNullState();
                SetResult(node, result, LvalueResultType);
            }
            return null;
        }

#if DEBUG
        // For asserts only.
        private static bool AreCloseEnough(TypeSymbol? typeA, TypeSymbol? typeB)
        {
            // https://github.com/dotnet/roslyn/issues/34993: We should be able to tighten this to ensure that we're actually always returning the same type,
            // not error if one is null or ignoring certain types
            if ((object?)typeA == typeB)
            {
                return true;
            }
            if (typeA is null || typeB is null)
            {
                return typeA?.IsErrorType() != false && typeB?.IsErrorType() != false;
            }
            return canIgnoreAnyType(typeA) ||
                canIgnoreAnyType(typeB) ||
                typeA.Equals(typeB, TypeCompareKind.IgnoreCustomModifiersAndArraySizesAndLowerBounds | TypeCompareKind.IgnoreNullableModifiersForReferenceTypes | TypeCompareKind.IgnoreDynamicAndTupleNames); // Ignore TupleElementNames (see https://github.com/dotnet/roslyn/issues/23651).

            bool canIgnoreAnyType(TypeSymbol type)
            {
                return type.VisitType((t, unused1, unused2) => canIgnoreType(t), (object?)null) is object;
            }
            bool canIgnoreType(TypeSymbol type)
            {
                return type.IsErrorType() || type.IsDynamic() || type.HasUseSiteError || (type.IsAnonymousType && canIgnoreAnonymousType((NamedTypeSymbol)type));
            }
            bool canIgnoreAnonymousType(NamedTypeSymbol type)
            {
                return AnonymousTypeManager.GetAnonymousTypePropertyTypesWithAnnotations(type).Any(t => canIgnoreAnyType(t.Type));
            }
        }

        private static bool AreCloseEnough(Symbol original, Symbol updated)
        {
            // When https://github.com/dotnet/roslyn/issues/38195 is fixed, this workaround needs to be removed
            if (original is ConstructedMethodSymbol || updated is ConstructedMethodSymbol)
            {
                return AreCloseEnough(original.OriginalDefinition, updated.OriginalDefinition);
            }

            return (original, updated) switch
            {
                (LambdaSymbol l, NamedTypeSymbol n) _ when n.IsDelegateType() => AreLambdaAndNewDelegateSimilar(l, n),
                (FieldSymbol { ContainingType: { IsTupleType: true }, TupleElementIndex: var oi } originalField, FieldSymbol { ContainingType: { IsTupleType: true }, TupleElementIndex: var ui } updatedField) =>
                    originalField.Type.Equals(updatedField.Type, TypeCompareKind.AllNullableIgnoreOptions | TypeCompareKind.IgnoreTupleNames) && oi == ui,
                _ => original.Equals(updated, TypeCompareKind.AllNullableIgnoreOptions | TypeCompareKind.IgnoreTupleNames)
            };
        }
#endif

        private static bool AreLambdaAndNewDelegateSimilar(LambdaSymbol l, NamedTypeSymbol n)
        {
            var invokeMethod = n.DelegateInvokeMethod;
            return invokeMethod.Parameters.SequenceEqual(l.Parameters,
                        (p1, p2) => p1.Type.Equals(p2.Type, TypeCompareKind.AllNullableIgnoreOptions | TypeCompareKind.IgnoreTupleNames)) &&
                   invokeMethod.ReturnType.Equals(l.ReturnType, TypeCompareKind.AllNullableIgnoreOptions | TypeCompareKind.IgnoreTupleNames);
        }

        public override BoundNode? Visit(BoundNode? node)
        {
            return Visit(node, expressionIsRead: true);
        }

        private BoundNode VisitLValue(BoundNode node)
        {
            return Visit(node, expressionIsRead: false);
        }

        private BoundNode Visit(BoundNode? node, bool expressionIsRead)
        {
            bool originalExpressionIsRead = _expressionIsRead;
            _expressionIsRead = expressionIsRead;

            TakeIncrementalSnapshot(node);
            var result = base.Visit(node);

            _expressionIsRead = originalExpressionIsRead;
            return result;
        }

        protected override void VisitStatement(BoundStatement statement)
        {
            SetInvalidResult();
            base.VisitStatement(statement);
            SetInvalidResult();
        }

        public override BoundNode? VisitObjectCreationExpression(BoundObjectCreationExpression node)
        {
            Debug.Assert(!IsConditionalState);
            var arguments = node.Arguments;
            var argumentResults = VisitArguments(node, arguments, node.ArgumentRefKindsOpt, node.Constructor, node.ArgsToParamsOpt, node.Expanded, invokedAsExtensionMethod: false).results;
            VisitObjectOrDynamicObjectCreation(node, arguments, argumentResults, node.InitializerExpressionOpt);
            return null;
        }

        public override BoundNode? VisitUnconvertedObjectCreationExpression(BoundUnconvertedObjectCreationExpression node)
        {
<<<<<<< HEAD
            var expr = _binder.BindObjectCreationForErrorRecovery(node, BindingDiagnosticBag.Discarded);
            Visit(expr);
            SetResultType(node, TypeWithState.Create(expr.Type, NullableFlowState.NotNull));
=======
            // This method is only involved in method inference with unbound lambdas.
            // The diagnostics on arguments are reported by VisitObjectCreationExpression.
            SetResultType(node, TypeWithState.Create(null, NullableFlowState.NotNull));
>>>>>>> cdb59565
            return null;
        }

        private void VisitObjectOrDynamicObjectCreation(
            BoundExpression node,
            ImmutableArray<BoundExpression> arguments,
            ImmutableArray<VisitArgumentResult> argumentResults,
            BoundExpression? initializerOpt)
        {
            Debug.Assert(node.Kind == BoundKind.ObjectCreationExpression ||
                node.Kind == BoundKind.DynamicObjectCreationExpression ||
                node.Kind == BoundKind.NewT);
            var argumentTypes = argumentResults.SelectAsArray(ar => ar.RValueType);

            int slot = -1;
            var type = node.Type;
            var resultState = NullableFlowState.NotNull;
            if (type is object)
            {
                slot = GetOrCreatePlaceholderSlot(node);
                if (slot > 0)
                {
                    var boundObjectCreationExpression = node as BoundObjectCreationExpression;
                    var constructor = boundObjectCreationExpression?.Constructor;
                    bool isDefaultValueTypeConstructor = constructor?.IsDefaultValueTypeConstructor() == true;

                    if (EmptyStructTypeCache.IsTrackableStructType(type))
                    {
                        var containingType = constructor?.ContainingType;
                        if (containingType?.IsTupleType == true && !isDefaultValueTypeConstructor)
                        {
                            // new System.ValueTuple<T1, ..., TN>(e1, ..., eN)
                            TrackNullableStateOfTupleElements(slot, containingType, arguments, argumentTypes, boundObjectCreationExpression!.ArgsToParamsOpt, useRestField: true);
                        }
                        else
                        {
                            InheritNullableStateOfTrackableStruct(
                                type,
                                slot,
                                valueSlot: -1,
                                isDefaultValue: isDefaultValueTypeConstructor);
                        }
                    }
                    else if (type.IsNullableType())
                    {
                        if (isDefaultValueTypeConstructor)
                        {
                            // a nullable value type created with its default constructor is by definition null
                            resultState = NullableFlowState.MaybeNull;
                        }
                        else if (constructor?.ParameterCount == 1)
                        {
                            // if we deal with one-parameter ctor that takes underlying, then Value state is inferred from the argument.
                            var parameterType = constructor.ParameterTypesWithAnnotations[0];
                            if (AreNullableAndUnderlyingTypes(type, parameterType.Type, out TypeWithAnnotations underlyingType))
                            {
                                var operand = arguments[0];
                                int valueSlot = MakeSlot(operand);
                                if (valueSlot > 0)
                                {
                                    TrackNullableStateOfNullableValue(slot, type, operand, underlyingType.ToTypeWithState(), valueSlot);
                                }
                            }
                        }
                    }

                    this.State[slot] = resultState;
                }
            }

            if (initializerOpt != null)
            {
                VisitObjectCreationInitializer(containingSymbol: null, slot, initializerOpt, leftAnnotations: FlowAnalysisAnnotations.None);
            }

            SetResultType(node, TypeWithState.Create(type, resultState));
        }

        private void VisitObjectCreationInitializer(Symbol? containingSymbol, int containingSlot, BoundExpression node, FlowAnalysisAnnotations leftAnnotations)
        {
            TakeIncrementalSnapshot(node);
            switch (node)
            {
                case BoundObjectInitializerExpression objectInitializer:
                    checkImplicitReceiver(objectInitializer);
                    foreach (var initializer in objectInitializer.Initializers)
                    {
                        switch (initializer.Kind)
                        {
                            case BoundKind.AssignmentOperator:
                                VisitObjectElementInitializer(containingSlot, (BoundAssignmentOperator)initializer);
                                break;
                            default:
                                VisitRvalue(initializer);
                                break;
                        }
                    }
                    SetNotNullResult(objectInitializer.Placeholder);
                    break;
                case BoundCollectionInitializerExpression collectionInitializer:
                    checkImplicitReceiver(collectionInitializer);
                    foreach (var initializer in collectionInitializer.Initializers)
                    {
                        switch (initializer.Kind)
                        {
                            case BoundKind.CollectionElementInitializer:
                                VisitCollectionElementInitializer((BoundCollectionElementInitializer)initializer);
                                break;
                            default:
                                VisitRvalue(initializer);
                                break;
                        }
                    }
                    SetNotNullResult(collectionInitializer.Placeholder);
                    break;
                default:
                    Debug.Assert(containingSymbol is object);
                    if (containingSymbol is object)
                    {
                        var type = ApplyLValueAnnotations(containingSymbol.GetTypeOrReturnType(), leftAnnotations);
                        TypeWithState resultType = VisitOptionalImplicitConversion(node, type, useLegacyWarnings: false, trackMembers: true, AssignmentKind.Assignment);
                        TrackNullableStateForAssignment(node, type, containingSlot, resultType, MakeSlot(node));
                    }
                    break;
            }

            void checkImplicitReceiver(BoundObjectInitializerExpressionBase node)
            {
                if (containingSlot >= 0 && !node.Initializers.IsEmpty)
                {
                    if (!node.Type.IsValueType && State[containingSlot].MayBeNull())
                    {
                        if (containingSymbol is null)
                        {
                            ReportDiagnostic(ErrorCode.WRN_NullReferenceReceiver, node.Syntax);
                        }
                        else
                        {
                            ReportDiagnostic(ErrorCode.WRN_NullReferenceInitializer, node.Syntax, containingSymbol);
                        }
                    }
                }
            }
        }

        private void VisitObjectElementInitializer(int containingSlot, BoundAssignmentOperator node)
        {
            TakeIncrementalSnapshot(node);
            var left = node.Left;
            switch (left.Kind)
            {
                case BoundKind.ObjectInitializerMember:
                    {
                        var objectInitializer = (BoundObjectInitializerMember)left;
                        TakeIncrementalSnapshot(left);
                        var symbol = objectInitializer.MemberSymbol;
                        if (!objectInitializer.Arguments.IsDefaultOrEmpty)
                        {
                            VisitArguments(objectInitializer, objectInitializer.Arguments, objectInitializer.ArgumentRefKindsOpt, (PropertySymbol?)symbol, objectInitializer.ArgsToParamsOpt, objectInitializer.Expanded);
                        }

                        if (symbol is object)
                        {
                            int slot = (containingSlot < 0 || !IsSlotMember(containingSlot, symbol)) ? -1 : GetOrCreateSlot(symbol, containingSlot);
                            VisitObjectCreationInitializer(symbol, slot, node.Right, GetLValueAnnotations(node.Left));
                            // https://github.com/dotnet/roslyn/issues/35040: Should likely be setting _resultType in VisitObjectCreationInitializer
                            // and using that value instead of reconstructing here
                        }

                        var result = new VisitResult(objectInitializer.Type, NullableAnnotation.NotAnnotated, NullableFlowState.NotNull);
                        SetAnalyzedNullability(objectInitializer, result);
                        SetAnalyzedNullability(node, result);
                    }
                    break;
                default:
                    Visit(node);
                    break;
            }
        }

        private new void VisitCollectionElementInitializer(BoundCollectionElementInitializer node)
        {
            // Note: we analyze even omitted calls
            (var reinferredMethod, _, _) = VisitArguments(node, node.Arguments, refKindsOpt: default, node.AddMethod, node.ArgsToParamsOpt, node.Expanded, node.InvokedAsExtensionMethod);
            Debug.Assert(reinferredMethod is object);
            if (node.ImplicitReceiverOpt != null)
            {
                Debug.Assert(node.ImplicitReceiverOpt.Kind == BoundKind.ObjectOrCollectionValuePlaceholder);
                SetAnalyzedNullability(node.ImplicitReceiverOpt, new VisitResult(node.ImplicitReceiverOpt.Type, NullableAnnotation.NotAnnotated, NullableFlowState.NotNull));
            }
            SetUnknownResultNullability(node);
            SetUpdatedSymbol(node, node.AddMethod, reinferredMethod);
        }

        private void SetNotNullResult(BoundExpression node)
        {
            SetResultType(node, TypeWithState.Create(node.Type, NullableFlowState.NotNull));
        }

        /// <summary>
        /// Returns true if the type is a struct with no fields or properties.
        /// </summary>
        protected override bool IsEmptyStructType(TypeSymbol type)
        {
            if (type.TypeKind != TypeKind.Struct)
            {
                return false;
            }

            // EmptyStructTypeCache.IsEmptyStructType() returns false
            // if there are non-cyclic fields.
            if (!_emptyStructTypeCache.IsEmptyStructType(type))
            {
                return false;
            }

            if (type.SpecialType != SpecialType.None)
            {
                return true;
            }

            var members = ((NamedTypeSymbol)type).GetMembersUnordered();

            // EmptyStructTypeCache.IsEmptyStructType() returned true. If there are fields,
            // at least one of those fields must be cyclic, so treat the type as empty.
            if (members.Any(m => m.Kind == SymbolKind.Field))
            {
                return true;
            }

            // If there are properties, the type is not empty.
            if (members.Any(m => m.Kind == SymbolKind.Property))
            {
                return false;
            }

            return true;
        }

        private int GetOrCreatePlaceholderSlot(BoundExpression node)
        {
            Debug.Assert(node.Type is object);
            if (IsEmptyStructType(node.Type))
            {
                return -1;
            }

            return GetOrCreatePlaceholderSlot(node, TypeWithAnnotations.Create(node.Type, NullableAnnotation.NotAnnotated));
        }

        private int GetOrCreatePlaceholderSlot(object identifier, TypeWithAnnotations type)
        {
            _placeholderLocalsOpt ??= PooledDictionary<object, PlaceholderLocal>.GetInstance();
            if (!_placeholderLocalsOpt.TryGetValue(identifier, out var placeholder))
            {
                placeholder = new PlaceholderLocal(CurrentSymbol, identifier, type);
                _placeholderLocalsOpt.Add(identifier, placeholder);
            }

            Debug.Assert((object)placeholder != null);
            return GetOrCreateSlot(placeholder, forceSlotEvenIfEmpty: true);
        }

        public override BoundNode? VisitAnonymousObjectCreationExpression(BoundAnonymousObjectCreationExpression node)
        {
            Debug.Assert(!IsConditionalState);
            Debug.Assert(node.Type.IsAnonymousType);

            var anonymousType = (NamedTypeSymbol)node.Type;
            var arguments = node.Arguments;
            var argumentTypes = arguments.SelectAsArray((arg, self) =>
                self.VisitRvalueWithState(arg), this);
            var argumentsWithAnnotations = argumentTypes.SelectAsArray(arg =>
                arg.ToTypeWithAnnotations(compilation));

            if (argumentsWithAnnotations.All(argType => argType.HasType))
            {
                anonymousType = AnonymousTypeManager.ConstructAnonymousTypeSymbol(anonymousType, argumentsWithAnnotations);
                int receiverSlot = GetOrCreatePlaceholderSlot(node);
                int currentDeclarationIndex = 0;
                for (int i = 0; i < arguments.Length; i++)
                {
                    var argument = arguments[i];
                    var argumentType = argumentTypes[i];
                    var property = AnonymousTypeManager.GetAnonymousTypeProperty(anonymousType, i);
                    if (property.Type.SpecialType != SpecialType.System_Void)
                    {
                        // A void element results in an error type in the anonymous type but not in the property's container!
                        // To avoid failing an assertion later, we skip them.
                        var slot = GetOrCreateSlot(property, receiverSlot);
                        TrackNullableStateForAssignment(argument, property.TypeWithAnnotations, slot, argumentType, MakeSlot(argument));

                        var currentDeclaration = getDeclaration(node, property, ref currentDeclarationIndex);
                        if (currentDeclaration is object)
                        {
                            TakeIncrementalSnapshot(currentDeclaration);
                            SetAnalyzedNullability(currentDeclaration, new VisitResult(argumentType, property.TypeWithAnnotations));
                        }
                    }
                }
            }

            SetResultType(node, TypeWithState.Create(anonymousType, NullableFlowState.NotNull));
            return null;

            static BoundAnonymousPropertyDeclaration? getDeclaration(BoundAnonymousObjectCreationExpression node, PropertySymbol currentProperty, ref int currentDeclarationIndex)
            {
                if (currentDeclarationIndex >= node.Declarations.Length)
                {
                    return null;
                }

                var currentDeclaration = node.Declarations[currentDeclarationIndex];

                if (currentDeclaration.Property.MemberIndexOpt == currentProperty.MemberIndexOpt)
                {
                    currentDeclarationIndex++;
                    return currentDeclaration;
                }

                return null;
            }
        }

        public override BoundNode? VisitArrayCreation(BoundArrayCreation node)
        {
            foreach (var expr in node.Bounds)
            {
                VisitRvalue(expr);
            }

            var initialization = node.InitializerOpt;
            if (initialization is null)
            {
                SetResultType(node, TypeWithState.Create(node.Type, NullableFlowState.NotNull));
                return null;
            }

            TakeIncrementalSnapshot(initialization);
            var expressions = ArrayBuilder<BoundExpression>.GetInstance(initialization.Initializers.Length);
            GetArrayElements(initialization, expressions);
            int n = expressions.Count;

            // Consider recording in the BoundArrayCreation
            // whether the array was implicitly typed, rather than relying on syntax.
            bool isInferred = node.Syntax.Kind() == SyntaxKind.ImplicitArrayCreationExpression;
            var arrayType = (ArrayTypeSymbol)node.Type;
            var elementType = arrayType.ElementTypeWithAnnotations;
            if (!isInferred)
            {
                foreach (var expr in expressions)
                {
                    _ = VisitOptionalImplicitConversion(expr, elementType, useLegacyWarnings: false, trackMembers: false, AssignmentKind.Assignment);
                }
            }
            else
            {
                var expressionsNoConversions = ArrayBuilder<BoundExpression>.GetInstance(n);
                var conversions = ArrayBuilder<Conversion>.GetInstance(n);
                var resultTypes = ArrayBuilder<TypeWithState>.GetInstance(n);
                var placeholderBuilder = ArrayBuilder<BoundExpression>.GetInstance(n);
                foreach (var expression in expressions)
                {
                    // collect expressions, conversions and result types
                    (BoundExpression expressionNoConversion, Conversion conversion) = RemoveConversion(expression, includeExplicitConversions: false);
                    expressionsNoConversions.Add(expressionNoConversion);
                    conversions.Add(conversion);
                    SnapshotWalkerThroughConversionGroup(expression, expressionNoConversion);
                    var resultType = VisitRvalueWithState(expressionNoConversion);
                    resultTypes.Add(resultType);
                    placeholderBuilder.Add(CreatePlaceholderIfNecessary(expressionNoConversion, resultType.ToTypeWithAnnotations(compilation)));
                }

                var placeholders = placeholderBuilder.ToImmutableAndFree();

                TypeSymbol? bestType = null;
                if (!node.HasErrors)
                {
<<<<<<< HEAD
                    var discardedUseSiteInfo = CompoundUseSiteInfo<AssemblySymbol>.Discarded;
                    bestType = BestTypeInferrer.InferBestType(placeholders, _conversions, ref discardedUseSiteInfo);
=======
                    HashSet<DiagnosticInfo>? useSiteDiagnostics = null;
                    bestType = BestTypeInferrer.InferBestType(placeholders, _conversions, ref useSiteDiagnostics);
>>>>>>> cdb59565
                }

                TypeWithAnnotations inferredType = (bestType is null)
                    ? elementType.SetUnknownNullabilityForReferenceTypes()
                    : TypeWithAnnotations.Create(bestType);

                if (bestType is object)
                {
                    // Convert elements to best type to determine element top-level nullability and to report nested nullability warnings
                    for (int i = 0; i < n; i++)
                    {
                        var expressionNoConversion = expressionsNoConversions[i];
                        var expression = GetConversionIfApplicable(expressions[i], expressionNoConversion);
                        resultTypes[i] = VisitConversion(expression, expressionNoConversion, conversions[i], inferredType, resultTypes[i], checkConversion: true,
                            fromExplicitCast: false, useLegacyWarnings: false, AssignmentKind.Assignment, reportRemainingWarnings: true, reportTopLevelWarnings: false);
                    }

                    // Set top-level nullability on inferred element type
                    var elementState = BestTypeInferrer.GetNullableState(resultTypes);
                    inferredType = TypeWithState.Create(inferredType.Type, elementState).ToTypeWithAnnotations(compilation);

                    for (int i = 0; i < n; i++)
                    {
                        // Report top-level warnings
                        _ = VisitConversion(conversionOpt: null, conversionOperand: expressionsNoConversions[i], Conversion.Identity, targetTypeWithNullability: inferredType, operandType: resultTypes[i],
                            checkConversion: true, fromExplicitCast: false, useLegacyWarnings: false, AssignmentKind.Assignment, reportRemainingWarnings: false);
                    }
                }
                else
                {
                    // We need to ensure that we're tracking the inferred type with nullability of any conversions that
                    // were stripped off.
                    for (int i = 0; i < n; i++)
                    {
                        TrackAnalyzedNullabilityThroughConversionGroup(inferredType.ToTypeWithState(), expressions[i] as BoundConversion, expressionsNoConversions[i]);
                    }
                }

                expressionsNoConversions.Free();
                conversions.Free();
                resultTypes.Free();

                arrayType = arrayType.WithElementType(inferredType);
            }

            expressions.Free();
            SetResultType(node, TypeWithState.Create(arrayType, NullableFlowState.NotNull));
            return null;
        }

        /// <summary>
        /// Applies analysis similar to <see cref="VisitArrayCreation"/>.
        /// The expressions returned from a lambda are not converted though, so we'll have to classify fresh conversions.
        /// Note: even if some conversions fail, we'll proceed to infer top-level nullability. That is reasonable in common cases.
        /// </summary>
        internal static TypeWithAnnotations BestTypeForLambdaReturns(
            ArrayBuilder<(BoundExpression, TypeWithAnnotations)> returns,
            CSharpCompilation compilation,
            BoundNode node,
            Conversions conversions)
        {
            var walker = new NullableWalker(compilation,
                                            symbol: null,
                                            useConstructorExitWarnings: false,
                                            useDelegateInvokeParameterTypes: false,
                                            delegateInvokeMethodOpt: null,
                                            node,
                                            binder: null, // Never used
                                            conversions: conversions,
                                            initialState: null,
                                            returnTypesOpt: null,
                                            analyzedNullabilityMapOpt: null,
                                            snapshotBuilderOpt: null);

            int n = returns.Count;
            var resultTypes = ArrayBuilder<TypeWithAnnotations>.GetInstance(n);
            var placeholdersBuilder = ArrayBuilder<BoundExpression>.GetInstance(n);
            for (int i = 0; i < n; i++)
            {
                var (returnExpr, resultType) = returns[i];
                resultTypes.Add(resultType);
                placeholdersBuilder.Add(CreatePlaceholderIfNecessary(returnExpr, resultType));
            }

<<<<<<< HEAD
            var discardedUseSiteInfo = CompoundUseSiteInfo<AssemblySymbol>.Discarded;
=======
            HashSet<DiagnosticInfo>? useSiteDiagnostics = null;
>>>>>>> cdb59565
            var placeholders = placeholdersBuilder.ToImmutableAndFree();
            TypeSymbol bestType = BestTypeInferrer.InferBestType(placeholders, walker._conversions, ref discardedUseSiteInfo);

            TypeWithAnnotations inferredType;
            if ((object)bestType != null)
            {
                // Note: so long as we have a best type, we can proceed.
                var bestTypeWithObliviousAnnotation = TypeWithAnnotations.Create(bestType);
                ConversionsBase conversionsWithoutNullability = walker._conversions.WithNullability(false);
                for (int i = 0; i < n; i++)
                {
                    BoundExpression placeholder = placeholders[i];
                    Conversion conversion = conversionsWithoutNullability.ClassifyConversionFromExpression(placeholder, bestType, ref discardedUseSiteInfo);
                    resultTypes[i] = walker.VisitConversion(conversionOpt: null, placeholder, conversion, bestTypeWithObliviousAnnotation, resultTypes[i].ToTypeWithState(),
                        checkConversion: false, fromExplicitCast: false, useLegacyWarnings: false, AssignmentKind.Return,
                        reportRemainingWarnings: false, reportTopLevelWarnings: false).ToTypeWithAnnotations(compilation);
                }

                // Set top-level nullability on inferred type
                inferredType = TypeWithAnnotations.Create(bestType, BestTypeInferrer.GetNullableAnnotation(resultTypes));
            }
            else
            {
                inferredType = default;
            }

            resultTypes.Free();
            walker.Free();

            return inferredType;
        }

        private static void GetArrayElements(BoundArrayInitialization node, ArrayBuilder<BoundExpression> builder)
        {
            foreach (var child in node.Initializers)
            {
                if (child.Kind == BoundKind.ArrayInitialization)
                {
                    GetArrayElements((BoundArrayInitialization)child, builder);
                }
                else
                {
                    builder.Add(child);
                }
            }
        }

        public override BoundNode? VisitArrayAccess(BoundArrayAccess node)
        {
            Debug.Assert(!IsConditionalState);

            Visit(node.Expression);

            Debug.Assert(!IsConditionalState);
            Debug.Assert(!node.Expression.Type!.IsValueType);
            // https://github.com/dotnet/roslyn/issues/30598: Mark receiver as not null
            // after indices have been visited, and only if the receiver has not changed.
            _ = CheckPossibleNullReceiver(node.Expression);

            var type = ResultType.Type as ArrayTypeSymbol;

            foreach (var i in node.Indices)
            {
                VisitRvalue(i);
            }

            TypeWithAnnotations result;
            if (node.Indices.Length == 1 &&
                TypeSymbol.Equals(node.Indices[0].Type, compilation.GetWellKnownType(WellKnownType.System_Range), TypeCompareKind.ConsiderEverything2))
            {
                result = TypeWithAnnotations.Create(type);
            }
            else
            {
                result = type?.ElementTypeWithAnnotations ?? default;
            }
            SetLvalueResultType(node, result);

            return null;
        }

        private TypeWithState InferResultNullability(BinaryOperatorKind operatorKind, MethodSymbol? methodOpt, TypeSymbol resultType, TypeWithState leftType, TypeWithState rightType)
        {
            NullableFlowState resultState = NullableFlowState.NotNull;
            if (operatorKind.IsUserDefined())
            {
                if (methodOpt?.ParameterCount == 2)
                {
                    return operatorKind.IsLifted() && !operatorKind.IsComparison()
                        ? GetLiftedReturnType(methodOpt.ReturnTypeWithAnnotations, leftType.State.Join(rightType.State))
                        : GetReturnTypeWithState(methodOpt);
                }
            }
            else if (!operatorKind.IsDynamic() && !resultType.IsValueType)
            {
                switch (operatorKind.Operator() | operatorKind.OperandTypes())
                {
                    case BinaryOperatorKind.DelegateCombination:
                        resultState = leftType.State.Meet(rightType.State);
                        break;
                    case BinaryOperatorKind.DelegateRemoval:
                        resultState = NullableFlowState.MaybeNull; // Delegate removal can produce null.
                        break;
                    default:
                        resultState = NullableFlowState.NotNull;
                        break;
                }
            }

            if (operatorKind.IsLifted() && !operatorKind.IsComparison())
            {
                resultState = leftType.State.Join(rightType.State);
            }

            return TypeWithState.Create(resultType, resultState);
        }

        protected override void VisitBinaryOperatorChildren(ArrayBuilder<BoundBinaryOperator> stack)
        {
            var binary = stack.Pop();

            var (leftOperand, leftConversion) = RemoveConversion(binary.Left, includeExplicitConversions: false);
            Visit(leftOperand);

            while (true)
            {
                if (!learnFromBooleanConstantTest())
                {
                    Unsplit(); // VisitRvalue does this
                    UseRvalueOnly(leftOperand); // drop lvalue part

                    AfterLeftChildHasBeenVisited(leftOperand, leftConversion, binary);
                }

                if (stack.Count == 0)
                {
                    break;
                }

                leftOperand = binary;
                leftConversion = Conversion.Identity;
                binary = stack.Pop();
            }

            // learn from true/false constant
            bool learnFromBooleanConstantTest()
            {
                if (!IsConditionalState)
                {
                    return false;
                }

                if (!leftConversion.IsIdentity)
                {
                    return false;
                }

                BinaryOperatorKind op = binary.OperatorKind.Operator();
                if (op != BinaryOperatorKind.Equal && op != BinaryOperatorKind.NotEqual)
                {
                    return false;
                }

                bool isSense;
                if (binary.Right.ConstantValue?.IsBoolean == true)
                {
                    UseRvalueOnly(leftOperand); // record result for the left

                    var stateWhenTrue = this.StateWhenTrue.Clone();
                    var stateWhenFalse = this.StateWhenFalse.Clone();

                    Unsplit();
                    Visit(binary.Right);
                    UseRvalueOnly(binary.Right); // record result for the right

                    SetConditionalState(stateWhenTrue, stateWhenFalse);
                    isSense = (op == BinaryOperatorKind.Equal) == binary.Right.ConstantValue.BooleanValue;
                }
                else if (binary.Left.ConstantValue?.IsBoolean == true)
                {
                    Unsplit();
                    UseRvalueOnly(leftOperand); // record result for the left

                    Visit(binary.Right);
                    UseRvalueOnly(binary.Right); // record result for the right
                    isSense = (op == BinaryOperatorKind.Equal) == binary.Left.ConstantValue.BooleanValue;
                }
                else
                {
                    return false;
                }

                if (!isSense && IsConditionalState)
                {
                    SetConditionalState(StateWhenFalse, StateWhenTrue);
                }

                // record result for the binary
                Debug.Assert(binary.Type.SpecialType == SpecialType.System_Boolean);
                SetResult(binary, TypeWithState.ForType(binary.Type), TypeWithAnnotations.Create(binary.Type));
                return true;
            }
        }

        private void AfterLeftChildHasBeenVisited(BoundExpression leftOperand, Conversion leftConversion, BoundBinaryOperator binary)
        {
            Debug.Assert(!IsConditionalState);
            TypeWithState leftType = ResultType;

            var (rightOperand, rightConversion) = RemoveConversion(binary.Right, includeExplicitConversions: false);
            var rightType = VisitRvalueWithState(rightOperand);

            Debug.Assert(!IsConditionalState);
            // At this point, State.Reachable may be false for
            // invalid code such as `s + throw new Exception()`.

            var method = binary.MethodOpt;

            if (binary.OperatorKind.IsUserDefined() &&
                method?.ParameterCount == 2)
            {
                // Update method based on inferred operand type.
                TypeSymbol methodContainer = method.ContainingType;
                bool isLifted = binary.OperatorKind.IsLifted();
                TypeWithState leftUnderlyingType = GetNullableUnderlyingTypeIfNecessary(isLifted, leftType);
                TypeWithState rightUnderlyingType = GetNullableUnderlyingTypeIfNecessary(isLifted, rightType);
                TypeSymbol? asMemberOfType = getTypeIfContainingType(methodContainer, leftUnderlyingType.Type) ??
                    getTypeIfContainingType(methodContainer, rightUnderlyingType.Type);
                if (asMemberOfType is object)
                {
                    method = (MethodSymbol)AsMemberOfType(asMemberOfType, method);
                }

                // Analyze operator call properly (honoring [Disallow|Allow|Maybe|NotNull] attribute annotations) https://github.com/dotnet/roslyn/issues/32671
                var parameters = method.Parameters;
                visitOperandConversion(binary.Left, leftOperand, leftConversion, parameters[0], leftUnderlyingType);
                visitOperandConversion(binary.Right, rightOperand, rightConversion, parameters[1], rightUnderlyingType);
                SetUpdatedSymbol(binary, binary.MethodOpt!, method);

                void visitOperandConversion(
                    BoundExpression expr,
                    BoundExpression operand,
                    Conversion conversion,
                    ParameterSymbol parameter,
                    TypeWithState operandType)
                {
                    TypeWithAnnotations targetTypeWithNullability = parameter.TypeWithAnnotations;

                    if (isLifted && targetTypeWithNullability.Type.IsNonNullableValueType())
                    {
                        targetTypeWithNullability = TypeWithAnnotations.Create(MakeNullableOf(targetTypeWithNullability));
                    }

                    _ = VisitConversion(
                        expr as BoundConversion,
                        operand,
                        conversion,
                        targetTypeWithNullability,
                        operandType,
                        checkConversion: true,
                        fromExplicitCast: false,
                        useLegacyWarnings: false,
                        AssignmentKind.Argument,
                        parameter);
                }
            }
            else
            {
                // Assume this is a built-in operator in which case the parameter types are unannotated.
                visitOperandConversion(binary.Left, leftOperand, leftConversion, leftType);
                visitOperandConversion(binary.Right, rightOperand, rightConversion, rightType);

                void visitOperandConversion(
                    BoundExpression expr,
                    BoundExpression operand,
                    Conversion conversion,
                    TypeWithState operandType)
                {
                    if (expr.Type is null)
                    {
                        Debug.Assert(operand == expr);
                    }
                    else
                    {
                        _ = VisitConversion(
                            expr as BoundConversion,
                            operand,
                            conversion,
                            TypeWithAnnotations.Create(expr.Type),
                            operandType,
                            checkConversion: true,
                            fromExplicitCast: false,
                            useLegacyWarnings: false,
                            AssignmentKind.Argument);
                    }
                }
            }

            Debug.Assert(!IsConditionalState);
            // For nested binary operators, this can be the only time they're visited due to explicit stack used in AbstractFlowPass.VisitBinaryOperator,
            // so we need to set the flow-analyzed type here.
            var inferredResult = InferResultNullability(binary.OperatorKind, method, binary.Type, leftType, rightType);
            SetResult(binary, inferredResult, inferredResult.ToTypeWithAnnotations(compilation));

            BinaryOperatorKind op = binary.OperatorKind.Operator();

            if (op == BinaryOperatorKind.Equal || op == BinaryOperatorKind.NotEqual)
            {
                // learn from null constant
                BoundExpression? operandComparedToNull = null;
                if (binary.Right.ConstantValue?.IsNull == true)
                {
                    operandComparedToNull = binary.Left;
                }
                else if (binary.Left.ConstantValue?.IsNull == true)
                {
                    operandComparedToNull = binary.Right;
                }

                if (operandComparedToNull != null)
                {
                    // Set all nested conditional slots. For example in a?.b?.c we'll set a, b, and c.
                    bool nonNullCase = op != BinaryOperatorKind.Equal; // true represents WhenTrue
                    splitAndLearnFromNonNullTest(operandComparedToNull, whenTrue: nonNullCase);

                    // `x == null` and `x != null` are pure null tests so update the null-state in the alternative branch too
                    LearnFromNullTest(operandComparedToNull, ref nonNullCase ? ref StateWhenFalse : ref StateWhenTrue);
                    return;
                }
            }

            // learn from comparison between non-null and maybe-null, possibly updating maybe-null to non-null
            BoundExpression? operandComparedToNonNull = null;
            if (leftType.IsNotNull && rightType.MayBeNull)
            {
                operandComparedToNonNull = binary.Right;
            }
            else if (rightType.IsNotNull && leftType.MayBeNull)
            {
                operandComparedToNonNull = binary.Left;
            }

            if (operandComparedToNonNull != null)
            {
                switch (op)
                {
                    case BinaryOperatorKind.Equal:
                    case BinaryOperatorKind.GreaterThan:
                    case BinaryOperatorKind.LessThan:
                    case BinaryOperatorKind.GreaterThanOrEqual:
                    case BinaryOperatorKind.LessThanOrEqual:
                        operandComparedToNonNull = SkipReferenceConversions(operandComparedToNonNull);
                        splitAndLearnFromNonNullTest(operandComparedToNonNull, whenTrue: true);
                        return;
                    case BinaryOperatorKind.NotEqual:
                        operandComparedToNonNull = SkipReferenceConversions(operandComparedToNonNull);
                        splitAndLearnFromNonNullTest(operandComparedToNonNull, whenTrue: false);
                        return;
                };
            }

            void splitAndLearnFromNonNullTest(BoundExpression operandComparedToNonNull, bool whenTrue)
            {
                var slotBuilder = ArrayBuilder<int>.GetInstance();
                GetSlotsToMarkAsNotNullable(operandComparedToNonNull, slotBuilder);
                if (slotBuilder.Count != 0)
                {
                    Split();
                    ref LocalState stateToUpdate = ref whenTrue ? ref this.StateWhenTrue : ref this.StateWhenFalse;
                    MarkSlotsAsNotNull(slotBuilder, ref stateToUpdate);
                }
                slotBuilder.Free();
            }

            TypeSymbol? getTypeIfContainingType(TypeSymbol baseType, TypeSymbol? derivedType)
            {
                if (derivedType is null)
                {
                    return null;
                }
                derivedType = derivedType.StrippedType();
<<<<<<< HEAD
                var discardedUseSiteInfo = CompoundUseSiteInfo<AssemblySymbol>.Discarded;
                var conversion = _conversions.ClassifyBuiltInConversion(derivedType, baseType, ref discardedUseSiteInfo);
=======
                HashSet<DiagnosticInfo>? useSiteDiagnostics = null;
                var conversion = _conversions.ClassifyBuiltInConversion(derivedType, baseType, ref useSiteDiagnostics);
>>>>>>> cdb59565
                if (conversion.Exists && !conversion.IsExplicit)
                {
                    return derivedType;
                }
                return null;
            }
        }

        /// <summary>
        /// If we learn that the operand is non-null, we can infer that certain
        /// sub-expressions were also non-null.
        /// Get all nested conditional slots for those sub-expressions. For example in a?.b?.c we'll set a, b, and c.
        /// Only returns slots for tracked expressions.
        /// </summary>
        private void GetSlotsToMarkAsNotNullable(BoundExpression operand, ArrayBuilder<int> slotBuilder)
        {
            Debug.Assert(operand != null);
            var previousConditionalAccessSlot = _lastConditionalAccessSlot;

            try
            {
                while (true)
                {
                    // Due to the nature of binding, if there are conditional access they will be at the top of the bound tree,
                    // potentially with a conversion on top of it. We go through any conditional accesses, adding slots for the
                    // conditional receivers if they have them. If we ever get to a receiver that MakeSlot doesn't return a slot
                    // for, nothing underneath is trackable and we bail at that point. Example:
                    //
                    //     a?.GetB()?.C // a is a field, GetB is a method, and C is a property
                    //
                    // The top of the tree is the a?.GetB() conditional call. We'll ask for a slot for a, and we'll get one because
                    // fields have slots. The AccessExpression of the BoundConditionalAccess is another BoundConditionalAccess, this time
                    // with a receiver of the GetB() BoundCall. Attempting to get a slot for this receiver will fail, and we'll
                    // return an array with just the slot for a.
                    int slot;
                    switch (operand.Kind)
                    {
                        case BoundKind.Conversion:
                            // https://github.com/dotnet/roslyn/issues/33879 Detect when conversion has a nullable operand
                            operand = ((BoundConversion)operand).Operand;
                            continue;
                        case BoundKind.AsOperator:
                            operand = ((BoundAsOperator)operand).Operand;
                            continue;
                        case BoundKind.ConditionalAccess:
                            var conditional = (BoundConditionalAccess)operand;

                            GetSlotsToMarkAsNotNullable(conditional.Receiver, slotBuilder);
                            slot = MakeSlot(conditional.Receiver);
                            if (slot > 0)
                            {
                                // We need to continue the walk regardless of whether the receiver should be updated.
                                var receiverType = conditional.Receiver.Type!;
                                if (receiverType.IsNullableType())
                                    slot = GetNullableOfTValueSlot(receiverType, slot, out _);
                            }

                            if (slot > 0)
                            {
                                // When MakeSlot is called on the nested AccessExpression, it will recurse through receivers
                                // until it gets to the BoundConditionalReceiver associated with this node. In our override
                                // of MakeSlot, we substitute this slot when we encounter a BoundConditionalReceiver, and reset the
                                // _lastConditionalAccess field.
                                _lastConditionalAccessSlot = slot;
                                operand = conditional.AccessExpression;
                                continue;
                            }

                            // If there's no slot for this receiver, there cannot be another slot for any of the remaining
                            // access expressions.
                            break;

                        default:
                            // Attempt to create a slot for the current thing. If there were any more conditional accesses,
                            // they would have been on top, so this is the last thing we need to specially handle.

                            // https://github.com/dotnet/roslyn/issues/33879 When we handle unconditional access survival (ie after
                            // c.D has been invoked, c must be nonnull or we've thrown a NullRef), revisit whether
                            // we need more special handling here

                            slot = MakeSlot(operand);
                            if (slot > 0 && PossiblyNullableType(operand.Type))
                            {
                                slotBuilder.Add(slot);
                            }

                            break;
                    }

                    return;
                }
            }
            finally
            {
                _lastConditionalAccessSlot = previousConditionalAccessSlot;
            }
        }

        private static bool PossiblyNullableType([NotNullWhen(true)] TypeSymbol? operandType) => operandType?.CanContainNull() == true;

        private static void MarkSlotsAsNotNull(ArrayBuilder<int> slots, ref LocalState stateToUpdate)
        {
            foreach (int slot in slots)
            {
                stateToUpdate[slot] = NullableFlowState.NotNull;
            }
        }

        private void LearnFromNonNullTest(BoundExpression expression, ref LocalState state)
        {
            if (expression.Kind == BoundKind.AwaitableValuePlaceholder)
            {
                if (_awaitablePlaceholdersOpt != null && _awaitablePlaceholdersOpt.TryGetValue((BoundAwaitableValuePlaceholder)expression, out var value))
                {
                    expression = value.AwaitableExpression;
                }
                else
                {
                    return;
                }
            }

            var slotBuilder = ArrayBuilder<int>.GetInstance();
            GetSlotsToMarkAsNotNullable(expression, slotBuilder);
            MarkSlotsAsNotNull(slotBuilder, ref state);
            slotBuilder.Free();
        }

        private void LearnFromNonNullTest(int slot, ref LocalState state)
        {
            state[slot] = NullableFlowState.NotNull;
        }

        private void LearnFromNullTest(BoundExpression expression, ref LocalState state)
        {
            // nothing to learn about a constant
            if (expression.ConstantValue != null)
                return;

            // We should not blindly strip conversions here. Tracked by https://github.com/dotnet/roslyn/issues/36164
            var expressionWithoutConversion = RemoveConversion(expression, includeExplicitConversions: true).expression;
            var slot = MakeSlot(expressionWithoutConversion);

            // Since we know for sure the slot is null (we just tested it), we know that dependent slots are not
            // reachable and therefore can be treated as not null.  However, we have not computed the proper
            // (inferred) type for the expression, so we cannot compute the correct symbols for the member slots here
            // (using the incorrect symbols would result in computing an incorrect default state for them).
            // Therefore we do not mark dependent slots not null.  See https://github.com/dotnet/roslyn/issues/39624
            LearnFromNullTest(slot, expressionWithoutConversion.Type, ref state, markDependentSlotsNotNull: false);
        }

        private void LearnFromNullTest(int slot, TypeSymbol? expressionType, ref LocalState state, bool markDependentSlotsNotNull)
        {
            if (slot > 0 && PossiblyNullableType(expressionType))
            {
                if (state[slot] == NullableFlowState.NotNull)
                {
                    // Note: We leave a MaybeDefault state as-is
                    state[slot] = NullableFlowState.MaybeNull;
                }

                if (markDependentSlotsNotNull)
                {
                    MarkDependentSlotsNotNull(slot, expressionType, ref state);
                }
            }
        }

        // If we know for sure that a slot contains a null value, then we know for sure that dependent slots
        // are "unreachable" so we might as well treat them as not null.  That way when this state is merged
        // with another state, those dependent states won't pollute values from the other state.
        private void MarkDependentSlotsNotNull(int slot, TypeSymbol expressionType, ref LocalState state, int depth = 2)
        {
            if (depth <= 0)
                return;

            foreach (var member in getMembers(expressionType))
            {
<<<<<<< HEAD
                var discardedUseSiteInfo = CompoundUseSiteInfo<AssemblySymbol>.Discarded;
                NamedTypeSymbol containingType = this._symbol?.ContainingType;
=======
                HashSet<DiagnosticInfo>? discardedUseSiteDiagnostics = null;
                var containingType = this._symbol?.ContainingType;
>>>>>>> cdb59565
                if ((member is PropertySymbol { IsIndexedProperty: false } || member.Kind == SymbolKind.Field) &&
                    member.RequiresInstanceReceiver() &&
                    (containingType is null || AccessCheck.IsSymbolAccessible(member, containingType, ref discardedUseSiteInfo)))
                {
                    int childSlot = GetOrCreateSlot(member, slot, true);
                    if (childSlot > 0)
                    {
                        state[childSlot] = NullableFlowState.NotNull;
                        MarkDependentSlotsNotNull(childSlot, member.GetTypeOrReturnType().Type, ref state, depth - 1);
                    }
                }
            }

            static IEnumerable<Symbol> getMembers(TypeSymbol type)
            {
                // First, return the direct members
                foreach (var member in type.GetMembers())
                    yield return member;

                // All types inherit members from their effective bases
                for (NamedTypeSymbol baseType = effectiveBase(type); !(baseType is null); baseType = baseType.BaseTypeNoUseSiteDiagnostics)
                    foreach (var member in baseType.GetMembers())
                        yield return member;

                // Interfaces and type parameters inherit from their effective interfaces
                foreach (NamedTypeSymbol interfaceType in inheritedInterfaces(type))
                    foreach (var member in interfaceType.GetMembers())
                        yield return member;

                yield break;

                static NamedTypeSymbol effectiveBase(TypeSymbol type) => type switch
                {
                    TypeParameterSymbol tp => tp.EffectiveBaseClassNoUseSiteDiagnostics,
                    var t => t.BaseTypeNoUseSiteDiagnostics,
                };

                static ImmutableArray<NamedTypeSymbol> inheritedInterfaces(TypeSymbol type) => type switch
                {
                    TypeParameterSymbol tp => tp.AllEffectiveInterfacesNoUseSiteDiagnostics,
                    { TypeKind: TypeKind.Interface } => type.AllInterfacesNoUseSiteDiagnostics,
                    _ => ImmutableArray<NamedTypeSymbol>.Empty,
                };
            }
        }

        private static BoundExpression SkipReferenceConversions(BoundExpression possiblyConversion)
        {
            while (possiblyConversion.Kind == BoundKind.Conversion)
            {
                var conversion = (BoundConversion)possiblyConversion;
                switch (conversion.ConversionKind)
                {
                    case ConversionKind.ImplicitReference:
                    case ConversionKind.ExplicitReference:
                        possiblyConversion = conversion.Operand;
                        break;
                    default:
                        return possiblyConversion;
                }
            }

            return possiblyConversion;
        }

        public override BoundNode? VisitNullCoalescingAssignmentOperator(BoundNullCoalescingAssignmentOperator node)
        {
            BoundExpression leftOperand = node.LeftOperand;
            BoundExpression rightOperand = node.RightOperand;
            int leftSlot = MakeSlot(leftOperand);

            TypeWithAnnotations targetType = VisitLvalueWithAnnotations(leftOperand);
            var leftState = this.State.Clone();
            LearnFromNonNullTest(leftOperand, ref leftState);
            LearnFromNullTest(leftOperand, ref this.State);
            if (node.IsNullableValueTypeAssignment)
            {
                targetType = TypeWithAnnotations.Create(node.Type, NullableAnnotation.NotAnnotated);
            }
            TypeWithState rightResult = VisitOptionalImplicitConversion(rightOperand, targetType, useLegacyWarnings: UseLegacyWarnings(leftOperand, targetType), trackMembers: false, AssignmentKind.Assignment);
            TrackNullableStateForAssignment(rightOperand, targetType, leftSlot, rightResult, MakeSlot(rightOperand));
            Join(ref this.State, ref leftState);
            TypeWithState resultType = GetNullCoalescingResultType(rightResult, targetType.Type);
            SetResultType(node, resultType);
            return null;
        }

        public override BoundNode? VisitNullCoalescingOperator(BoundNullCoalescingOperator node)
        {
            Debug.Assert(!IsConditionalState);

            BoundExpression leftOperand = node.LeftOperand;
            BoundExpression rightOperand = node.RightOperand;

            TypeWithState leftResult = VisitRvalueWithState(leftOperand);
            TypeWithState rightResult;

            if (IsConstantNull(leftOperand))
            {
                rightResult = VisitRvalueWithState(rightOperand);
                // Should be able to use rightResult for the result of the operator but
                // binding may have generated a different result type in the case of errors.
                SetResultType(node, TypeWithState.Create(node.Type, rightResult.State));
                return null;
            }

            var whenNotNull = this.State.Clone();
            LearnFromNonNullTest(leftOperand, ref whenNotNull);
            LearnFromNullTest(leftOperand, ref this.State);

            bool leftIsConstant = leftOperand.ConstantValue != null;
            if (leftIsConstant)
            {
                SetUnreachable();
            }

            // https://github.com/dotnet/roslyn/issues/29955 For cases where the left operand determines
            // the type, we should unwrap the right conversion and re-apply.
            rightResult = VisitRvalueWithState(rightOperand);

            Join(ref this.State, ref whenNotNull);

            if (rightOperand.ConstantValue?.IsBoolean ?? false)
            {
                Split();
                if (rightOperand.ConstantValue.BooleanValue)
                {
                    StateWhenFalse = whenNotNull;
                }
                else
                {
                    StateWhenTrue = whenNotNull;
                }
            }

            var leftResultType = leftResult.Type;
            var rightResultType = rightResult.Type;

            var resultType = node.OperatorResultKind switch
            {
                BoundNullCoalescingOperatorResultKind.NoCommonType => node.Type,
                BoundNullCoalescingOperatorResultKind.LeftType => getLeftResultType(leftResultType!, rightResultType!),
                BoundNullCoalescingOperatorResultKind.LeftUnwrappedType => getLeftResultType(leftResultType!.StrippedType(), rightResultType!),
                BoundNullCoalescingOperatorResultKind.RightType => getRightResultType(leftResultType!, rightResultType!),
                BoundNullCoalescingOperatorResultKind.LeftUnwrappedRightType => getRightResultType(leftResultType!.StrippedType(), rightResultType!),
                BoundNullCoalescingOperatorResultKind.RightDynamicType => rightResultType!,
                _ => throw ExceptionUtilities.UnexpectedValue(node.OperatorResultKind),
            };

            SetResultType(node, GetNullCoalescingResultType(rightResult, resultType));
            return null;

            TypeSymbol getLeftResultType(TypeSymbol leftType, TypeSymbol rightType)
            {
                Debug.Assert(rightType is object);
                // If there was an identity conversion between the two operands (in short, if there
                // is no implicit conversion on the right operand), then check nullable conversions
                // in both directions since it's possible the right operand is the better result type.
                if ((node.RightOperand as BoundConversion)?.ExplicitCastInCode != false &&
                    GenerateConversionForConditionalOperator(node.LeftOperand, leftType, rightType, reportMismatch: false).Exists)
                {
                    return rightType;
                }

                GenerateConversionForConditionalOperator(node.RightOperand, rightType, leftType, reportMismatch: true);
                return leftType;
            }

            TypeSymbol getRightResultType(TypeSymbol leftType, TypeSymbol rightType)
            {
                GenerateConversionForConditionalOperator(node.LeftOperand, leftType, rightType, reportMismatch: true);
                return rightType;
            }
        }

        private static TypeWithState GetNullCoalescingResultType(TypeWithState rightResult, TypeSymbol resultType)
        {
            NullableFlowState resultState = rightResult.State;
            return TypeWithState.Create(resultType, resultState);
        }

        public override BoundNode? VisitConditionalAccess(BoundConditionalAccess node)
        {
            Debug.Assert(!IsConditionalState);

            var receiver = node.Receiver;
            _ = VisitRvalueWithState(receiver);
            _currentConditionalReceiverVisitResult = _visitResult;
            var previousConditionalAccessSlot = _lastConditionalAccessSlot;

            var receiverState = this.State.Clone();
            if (IsConstantNull(node.Receiver))
            {
                SetUnreachable();
                _lastConditionalAccessSlot = -1;
            }
            else
            {
                // In the when-null branch, the receiver is known to be maybe-null.
                // In the other branch, the receiver is known to be non-null.
                LearnFromNullTest(receiver, ref receiverState);
                LearnFromNonNullTest(receiver, ref this.State);
                var nextConditionalAccessSlot = MakeSlot(receiver);
                if (nextConditionalAccessSlot > 0 && receiver.Type?.IsNullableType() == true)
                    nextConditionalAccessSlot = GetNullableOfTValueSlot(receiver.Type, nextConditionalAccessSlot, out _);

                _lastConditionalAccessSlot = nextConditionalAccessSlot;
            }

            var accessTypeWithAnnotations = VisitLvalueWithAnnotations(node.AccessExpression);
            TypeSymbol accessType = accessTypeWithAnnotations.Type;
            Join(ref this.State, ref receiverState);

            var oldType = node.Type;
            var resultType =
                oldType.IsVoidType() || oldType.IsErrorType() ? oldType :
                oldType.IsNullableType() && !accessType.IsNullableType() ? MakeNullableOf(accessTypeWithAnnotations) :
                accessType;

            // Per LDM 2019-02-13 decision, the result of a conditional access "may be null" even if
            // both the receiver and right-hand-side are believed not to be null.
            SetResultType(node, TypeWithState.Create(resultType, NullableFlowState.MaybeNull));
            _currentConditionalReceiverVisitResult = default;
            _lastConditionalAccessSlot = previousConditionalAccessSlot;
            return null;
        }

        protected override BoundNode? VisitConditionalOperatorCore(
            BoundExpression node,
            bool isRef,
            BoundExpression condition,
            BoundExpression originalConsequence,
            BoundExpression originalAlternative)
        {
            VisitCondition(condition);
            var consequenceState = this.StateWhenTrue;
            var alternativeState = this.StateWhenFalse;

            TypeWithState consequenceRValue;
            TypeWithState alternativeRValue;

            if (isRef)
            {
                TypeWithAnnotations consequenceLValue;
                TypeWithAnnotations alternativeLValue;

                (consequenceLValue, consequenceRValue) = visitConditionalRefOperand(consequenceState, originalConsequence);
                consequenceState = this.State;
                (alternativeLValue, alternativeRValue) = visitConditionalRefOperand(alternativeState, originalAlternative);
                Join(ref this.State, ref consequenceState);

                TypeSymbol? refResultType = node.Type?.SetUnknownNullabilityForReferenceTypes();
                if (IsNullabilityMismatch(consequenceLValue, alternativeLValue))
                {
                    // l-value types must match
                    ReportNullabilityMismatchInAssignment(node.Syntax, consequenceLValue, alternativeLValue);
                }
                else if (!node.HasErrors)
                {
                    refResultType = consequenceRValue.Type!.MergeEquivalentTypes(alternativeRValue.Type, VarianceKind.None);
                }

                var lValueAnnotation = consequenceLValue.NullableAnnotation.EnsureCompatible(alternativeLValue.NullableAnnotation);
                var rValueState = consequenceRValue.State.Join(alternativeRValue.State);

                SetResult(node, TypeWithState.Create(refResultType, rValueState), TypeWithAnnotations.Create(refResultType, lValueAnnotation));
                return null;
            }

            BoundExpression consequence;
            BoundExpression alternative;
            Conversion consequenceConversion;
            Conversion alternativeConversion;
            bool consequenceEndReachable;
            bool alternativeEndReachable;

            // In cases where one branch is unreachable, we don't need to Unsplit the state
            if (!alternativeState.Reachable)
            {
                (alternative, alternativeConversion, alternativeRValue) = visitConditionalOperand(alternativeState, originalAlternative);
                (consequence, consequenceConversion, consequenceRValue) = visitConditionalOperand(consequenceState, originalConsequence);
                alternativeEndReachable = false;
                consequenceEndReachable = IsReachable();
            }
            else if (!consequenceState.Reachable)
            {
                (consequence, consequenceConversion, consequenceRValue) = visitConditionalOperand(consequenceState, originalConsequence);
                (alternative, alternativeConversion, alternativeRValue) = visitConditionalOperand(alternativeState, originalAlternative);
                consequenceEndReachable = false;
                alternativeEndReachable = IsReachable();
            }
            else
            {
                (consequence, consequenceConversion, consequenceRValue) = visitConditionalOperand(consequenceState, originalConsequence);
                Unsplit();
                consequenceState = this.State;
                consequenceEndReachable = consequenceState.Reachable;

                (alternative, alternativeConversion, alternativeRValue) = visitConditionalOperand(alternativeState, originalAlternative);
                Unsplit();
                alternativeEndReachable = this.State.Reachable;
                Join(ref this.State, ref consequenceState);
            }

            TypeSymbol? resultType;
            if (node.HasErrors || node is BoundConditionalOperator { WasTargetTyped: true })
            {
                resultType = null;
            }
            else
            {
                // Determine nested nullability using BestTypeInferrer.
                // If a branch is unreachable, we could use the nested nullability of the other
                // branch, but that requires using the nullability of the branch as it applies to the
                // target type. For instance, the result of the conditional in the following should
                // be `IEnumerable<object>` not `object[]`:
                //   object[] a = ...;
                //   IEnumerable<object?> b = ...;
                //   var c = true ? a : b;
                BoundExpression consequencePlaceholder = CreatePlaceholderIfNecessary(consequence, consequenceRValue.ToTypeWithAnnotations(compilation));
                BoundExpression alternativePlaceholder = CreatePlaceholderIfNecessary(alternative, alternativeRValue.ToTypeWithAnnotations(compilation));
<<<<<<< HEAD
                var discardedUseSiteInfo = CompoundUseSiteInfo<AssemblySymbol>.Discarded;
                resultType = BestTypeInferrer.InferBestTypeForConditionalOperator(consequencePlaceholder, alternativePlaceholder, _conversions, out _, ref discardedUseSiteInfo);
=======
                HashSet<DiagnosticInfo>? useSiteDiagnostics = null;
                resultType = BestTypeInferrer.InferBestTypeForConditionalOperator(consequencePlaceholder, alternativePlaceholder, _conversions, out _, ref useSiteDiagnostics);
>>>>>>> cdb59565
            }

            NullableFlowState resultState;
            if (resultType is null)
            {
                resultType = node.Type?.SetUnknownNullabilityForReferenceTypes();
                resultState = consequenceRValue.State.Join(alternativeRValue.State);

                var resultTypeWithState = TypeWithState.Create(resultType, resultState);

                if (consequence != originalConsequence)
                {
                    TrackAnalyzedNullabilityThroughConversionGroup(resultTypeWithState, (BoundConversion)originalConsequence, consequence);
                }

                if (alternative != originalAlternative)
                {
                    TrackAnalyzedNullabilityThroughConversionGroup(resultTypeWithState, (BoundConversion)originalAlternative, alternative);
                }
            }
            else
            {
                var resultTypeWithAnnotations = TypeWithAnnotations.Create(resultType);

                TypeWithState convertedConsequenceResult = convertResult(
                    originalConsequence,
                    consequence,
                    consequenceConversion,
                    resultTypeWithAnnotations,
                    consequenceRValue,
                    consequenceState,
                    consequenceEndReachable);

                TypeWithState convertedAlternativeResult = convertResult(
                    originalAlternative,
                    alternative,
                    alternativeConversion,
                    resultTypeWithAnnotations,
                    alternativeRValue,
                    alternativeState,
                    alternativeEndReachable);

                resultState = convertedConsequenceResult.State.Join(convertedAlternativeResult.State);
            }

            SetResultType(node, TypeWithState.Create(resultType, resultState));
            return null;

            (BoundExpression, Conversion, TypeWithState) visitConditionalOperand(LocalState state, BoundExpression operand)
            {
                Conversion conversion;
                SetState(state);
                Debug.Assert(!isRef);

                BoundExpression operandNoConversion;
                (operandNoConversion, conversion) = RemoveConversion(operand, includeExplicitConversions: false);
                SnapshotWalkerThroughConversionGroup(operand, operandNoConversion);
                Visit(operandNoConversion);
                return (operandNoConversion, conversion, ResultType);
            }

            (TypeWithAnnotations LValueType, TypeWithState RValueType) visitConditionalRefOperand(LocalState state, BoundExpression operand)
            {
                SetState(state);
                Debug.Assert(isRef);
                TypeWithAnnotations lValueType = VisitLvalueWithAnnotations(operand);
                return (lValueType, ResultType);
            }

            TypeWithState convertResult(
                BoundExpression node,
                BoundExpression operand,
                Conversion conversion,
                TypeWithAnnotations targetType,
                TypeWithState operandType,
                LocalState state,
                bool isReachable)
            {
                var savedState = this.State;
                this.State = state;

                bool previousDisabledDiagnostics = _disableDiagnostics;
                // If the node is not reachable, then we're only visiting to get
                // nullability information for the public API, and not to produce diagnostics.
                // Disable diagnostics, and return default for the resulting state
                // to indicate that warnings were suppressed.
                if (!isReachable)
                {
                    _disableDiagnostics = true;
                }

                var resultType = VisitConversion(
                    GetConversionIfApplicable(node, operand),
                    operand,
                    conversion,
                    targetType,
                    operandType,
                    checkConversion: true,
                    fromExplicitCast: false,
                    useLegacyWarnings: false,
                    AssignmentKind.Assignment,
                    reportTopLevelWarnings: false);

                if (!isReachable)
                {
                    resultType = default;
                    _disableDiagnostics = previousDisabledDiagnostics;
                }
                this.State = savedState;

                return resultType;
            }
        }

        private bool IsReachable()
            => this.IsConditionalState ? (this.StateWhenTrue.Reachable || this.StateWhenFalse.Reachable) : this.State.Reachable;

        /// <summary>
        /// Placeholders are bound expressions with type and state.
        /// But for typeless expressions (such as `null` or `(null, null)` we hold onto the original bound expression,
        /// as it will be useful for conversions from expression.
        /// </summary>
        private static BoundExpression CreatePlaceholderIfNecessary(BoundExpression expr, TypeWithAnnotations type)
        {
            return !type.HasType ?
                expr :
                new BoundExpressionWithNullability(expr.Syntax, expr, type.NullableAnnotation, type.Type);
        }

        public override BoundNode? VisitConditionalReceiver(BoundConditionalReceiver node)
        {
            var rvalueType = _currentConditionalReceiverVisitResult.RValueType.Type;
            if (rvalueType?.IsNullableType() == true)
            {
                rvalueType = rvalueType.GetNullableUnderlyingType();
            }
            SetResultType(node, TypeWithState.Create(rvalueType, NullableFlowState.NotNull));
            return null;
        }

        public override BoundNode? VisitCall(BoundCall node)
        {
            // Note: we analyze even omitted calls
            TypeWithState receiverType = VisitCallReceiver(node);
            ReinferMethodAndVisitArguments(node, receiverType);
            return null;
        }

        private void ReinferMethodAndVisitArguments(BoundCall node, TypeWithState receiverType)
        {
            var method = node.Method;
            ImmutableArray<RefKind> refKindsOpt = node.ArgumentRefKindsOpt;
            if (!receiverType.HasNullType)
            {
                // Update method based on inferred receiver type.
                method = (MethodSymbol)AsMemberOfType(receiverType.Type, method);
            }

            ImmutableArray<VisitArgumentResult> results;
            bool returnNotNull;
            (method, results, returnNotNull) = VisitArguments(node, node.Arguments, refKindsOpt, method!.Parameters, node.ArgsToParamsOpt,
                node.Expanded, node.InvokedAsExtensionMethod, method);

            ApplyMemberPostConditions(node.ReceiverOpt, method);

            LearnFromEqualsMethod(method, node, receiverType, results);

            var returnState = GetReturnTypeWithState(method);
            if (returnNotNull)
            {
                returnState = returnState.WithNotNullState();
            }

            SetResult(node, returnState, method.ReturnTypeWithAnnotations);
            SetUpdatedSymbol(node, node.Method, method);
        }

        private void LearnFromEqualsMethod(MethodSymbol method, BoundCall node, TypeWithState receiverType, ImmutableArray<VisitArgumentResult> results)
        {
            // easy out
            var parameterCount = method.ParameterCount;
            var arguments = node.Arguments;
            if (node.HasErrors
                || (parameterCount != 1 && parameterCount != 2)
                || parameterCount != arguments.Length
                || method.MethodKind != MethodKind.Ordinary
                || method.ReturnType.SpecialType != SpecialType.System_Boolean
                || (method.Name != SpecialMembers.GetDescriptor(SpecialMember.System_Object__Equals).Name
                    && method.Name != SpecialMembers.GetDescriptor(SpecialMember.System_Object__ReferenceEquals).Name
                    && !anyOverriddenMethodHasExplicitImplementation(method)))
            {
                return;
            }

            var isStaticEqualsMethod = method.Equals(compilation.GetSpecialTypeMember(SpecialMember.System_Object__EqualsObjectObject))
                    || method.Equals(compilation.GetSpecialTypeMember(SpecialMember.System_Object__ReferenceEquals));
            if (isStaticEqualsMethod ||
                isWellKnownEqualityMethodOrImplementation(compilation, method, receiverType.Type, WellKnownMember.System_Collections_Generic_IEqualityComparer_T__Equals))
            {
                Debug.Assert(arguments.Length == 2);
                learnFromEqualsMethodArguments(arguments[0], results[0].RValueType, arguments[1], results[1].RValueType);
                return;
            }

            var isObjectEqualsMethodOrOverride = method.GetLeastOverriddenMethod(accessingTypeOpt: null)
                .Equals(compilation.GetSpecialTypeMember(SpecialMember.System_Object__Equals));
            if (node.ReceiverOpt is BoundExpression receiver &&
                    (isObjectEqualsMethodOrOverride ||
                     isWellKnownEqualityMethodOrImplementation(compilation, method, receiverType.Type, WellKnownMember.System_IEquatable_T__Equals)))
            {
                Debug.Assert(arguments.Length == 1);
                learnFromEqualsMethodArguments(receiver, receiverType, arguments[0], results[0].RValueType);
                return;
            }

            static bool anyOverriddenMethodHasExplicitImplementation(MethodSymbol method)
            {
                for (var overriddenMethod = method; overriddenMethod is object; overriddenMethod = overriddenMethod.OverriddenMethod)
                {
                    if (overriddenMethod.IsExplicitInterfaceImplementation)
                    {
                        return true;
                    }
                }

                return false;
            }

            static bool isWellKnownEqualityMethodOrImplementation(CSharpCompilation compilation, MethodSymbol method, TypeSymbol? receiverType, WellKnownMember wellKnownMember)
            {
                var wellKnownMethod = (MethodSymbol?)compilation.GetWellKnownTypeMember(wellKnownMember);
                if (wellKnownMethod is null || receiverType is null)
                {
                    return false;
                }

                var wellKnownType = wellKnownMethod.ContainingType;
                var parameterType = method.Parameters[0].TypeWithAnnotations;
                var constructedType = wellKnownType.Construct(ImmutableArray.Create(parameterType));
                var constructedMethod = wellKnownMethod.AsMember(constructedType);

                // FindImplementationForInterfaceMember doesn't check if this method is itself the interface method we're looking for
                if (constructedMethod.Equals(method))
                {
                    return true;
                }

                // check whether 'method', when called on this receiver, is an implementation of 'constructedMethod'.
                for (var baseType = receiverType; baseType is object && method is object; baseType = baseType.BaseTypeNoUseSiteDiagnostics)
                {
                    var implementationMethod = baseType.FindImplementationForInterfaceMember(constructedMethod);
                    if (implementationMethod is null)
                    {
                        // we know no base type will implement this interface member either
                        return false;
                    }

                    if (implementationMethod.ContainingType.IsInterface)
                    {
                        // this method cannot be called directly from source because an interface can only explicitly implement a method from its base interface.
                        return false;
                    }

                    // could be calling an override of a method that implements the interface method
                    for (var overriddenMethod = method; overriddenMethod is object; overriddenMethod = overriddenMethod.OverriddenMethod)
                    {
                        if (overriddenMethod.Equals(implementationMethod))
                        {
                            return true;
                        }
                    }

                    // the Equals method being called isn't the method that implements the interface method in this type.
                    // it could be a method that implements the interface on a base type, so check again with the base type of 'implementationMethod.ContainingType'

                    // e.g. in this hierarchy:
                    // class A -> B -> C -> D
                    // method virtual B.Equals -> override D.Equals
                    //
                    // we would potentially check:
                    // 1. D.Equals when called on D, then B.Equals when called on D
                    // 2. B.Equals when called on C
                    // 3. B.Equals when called on B
                    // 4. give up when checking A, since B.Equals is not overriding anything in A

                    // we know that implementationMethod.ContainingType is the same type or a base type of 'baseType',
                    // and that the implementation method will be the same between 'baseType' and 'implementationMethod.ContainingType'.
                    // we step through the intermediate bases in order to skip unnecessary override methods.
                    while (!baseType.Equals(implementationMethod.ContainingType) && method is object)
                    {
                        if (baseType.Equals(method.ContainingType))
                        {
                            // since we're about to move on to the base of 'method.ContainingType',
                            // we know the implementation could only be an overridden method of 'method'.
                            method = method.OverriddenMethod;
                        }

                        baseType = baseType.BaseTypeNoUseSiteDiagnostics;
                        // the implementation method must be contained in this 'baseType' or one of its bases.
                        Debug.Assert(baseType is object);
                    }

                    // now 'baseType == implementationMethod.ContainingType', so if 'method' is
                    // contained in that same type we should advance 'method' one more time.
                    if (method is object && baseType.Equals(method.ContainingType))
                    {
                        method = method.OverriddenMethod;
                    }
                }

                return false;
            }

            void learnFromEqualsMethodArguments(BoundExpression left, TypeWithState leftType, BoundExpression right, TypeWithState rightType)
            {
                // comparing anything to a null literal gives maybe-null when true and not-null when false
                // comparing a maybe-null to a not-null gives us not-null when true, nothing learned when false
                if (left.ConstantValue?.IsNull == true)
                {
                    Split();
                    LearnFromNullTest(right, ref StateWhenTrue);
                    LearnFromNonNullTest(right, ref StateWhenFalse);
                }
                else if (right.ConstantValue?.IsNull == true)
                {
                    Split();
                    LearnFromNullTest(left, ref StateWhenTrue);
                    LearnFromNonNullTest(left, ref StateWhenFalse);
                }
                else if (leftType.MayBeNull && rightType.IsNotNull)
                {
                    Split();
                    LearnFromNonNullTest(left, ref StateWhenTrue);
                }
                else if (rightType.MayBeNull && leftType.IsNotNull)
                {
                    Split();
                    LearnFromNonNullTest(right, ref StateWhenTrue);
                }
            }
        }

        private bool IsCompareExchangeMethod(MethodSymbol? method)
        {
            if (method is null)
            {
                return false;
            }

            return method.Equals(compilation.GetWellKnownTypeMember(WellKnownMember.System_Threading_Interlocked__CompareExchange), SymbolEqualityComparer.ConsiderEverything.CompareKind)
                || method.OriginalDefinition.Equals(compilation.GetWellKnownTypeMember(WellKnownMember.System_Threading_Interlocked__CompareExchange_T), SymbolEqualityComparer.ConsiderEverything.CompareKind);
        }

        private readonly struct CompareExchangeInfo
        {
            public readonly ImmutableArray<BoundExpression> Arguments;
            public readonly ImmutableArray<VisitArgumentResult> Results;
            public readonly ImmutableArray<int> ArgsToParamsOpt;

            public CompareExchangeInfo(ImmutableArray<BoundExpression> arguments, ImmutableArray<VisitArgumentResult> results, ImmutableArray<int> argsToParamsOpt)
            {
                Arguments = arguments;
                Results = results;
                ArgsToParamsOpt = argsToParamsOpt;
            }

            public bool IsDefault => Arguments.IsDefault || Results.IsDefault;
        }

        private NullableFlowState LearnFromCompareExchangeMethod(in CompareExchangeInfo compareExchangeInfo)
        {
            Debug.Assert(!compareExchangeInfo.IsDefault);

            // In general a call to CompareExchange of the form:
            //
            // Interlocked.CompareExchange(ref location, value, comparand);
            //
            // will be analyzed similarly to the following:
            //
            // if (location == comparand)
            // {
            //     location = value;
            // }

            if (compareExchangeInfo.Arguments.Length != 3)
            {
                // This can occur if CompareExchange has optional arguments.
                // Since none of the main runtimes have optional arguments, 
                // we bail to avoid an exception but don't bother actually calculating the FlowState.
                return NullableFlowState.NotNull;
            }

            var argsToParamsOpt = compareExchangeInfo.ArgsToParamsOpt;
            Debug.Assert(argsToParamsOpt is { IsDefault: true } or { Length: 3 });
            var (comparandIndex, valueIndex, locationIndex) = argsToParamsOpt.IsDefault
                ? (2, 1, 0)
                : (argsToParamsOpt.IndexOf(2), argsToParamsOpt.IndexOf(1), argsToParamsOpt.IndexOf(0));

            var comparand = compareExchangeInfo.Arguments[comparandIndex];
            var valueFlowState = compareExchangeInfo.Results[valueIndex].RValueType.State;
            if (comparand.ConstantValue?.IsNull == true)
            {
                // If location contained a null, then the write `location = value` definitely occurred
            }
            else
            {
                var locationFlowState = compareExchangeInfo.Results[locationIndex].RValueType.State;
                // A write may have occurred
                valueFlowState = valueFlowState.Join(locationFlowState);
            }

            return valueFlowState;
        }

        private TypeWithState VisitCallReceiver(BoundCall node)
        {
            var receiverOpt = node.ReceiverOpt;
            TypeWithState receiverType = default;

            if (receiverOpt != null)
            {
                receiverType = VisitRvalueWithState(receiverOpt);

                // methods which are members of Nullable<T> (ex: ToString, GetHashCode) can be invoked on null receiver.
                // However, inherited methods (ex: GetType) are invoked on a boxed value (since base types are reference types)
                // and therefore in those cases nullable receivers should be checked for nullness.
                bool checkNullableValueType = false;

                var type = receiverType.Type;
                var method = node.Method;
                if (method.RequiresInstanceReceiver &&
                    type?.IsNullableType() == true &&
                    method.ContainingType.IsReferenceType)
                {
                    checkNullableValueType = true;
                }
                else if (method.OriginalDefinition == compilation.GetSpecialTypeMember(SpecialMember.System_Nullable_T_get_Value))
                {
                    // call to get_Value may not occur directly in source, but may be inserted as a result of premature lowering.
                    // One example where we do it is foreach with nullables.
                    // The reason is Dev10 compatibility (see: UnwrapCollectionExpressionIfNullable in ForEachLoopBinder.cs)
                    // Regardless of the reasons, we know that the method does not tolerate nulls.
                    checkNullableValueType = true;
                }

                // https://github.com/dotnet/roslyn/issues/30598: Mark receiver as not null
                // after arguments have been visited, and only if the receiver has not changed.
                _ = CheckPossibleNullReceiver(receiverOpt, checkNullableValueType);
            }

            return receiverType;
        }

        private TypeWithState GetReturnTypeWithState(MethodSymbol method)
        {
            return TypeWithState.Create(method.ReturnTypeWithAnnotations, GetRValueAnnotations(method));
        }

        private FlowAnalysisAnnotations GetRValueAnnotations(Symbol? symbol)
        {
            // Annotations are ignored when binding an attribute to avoid cycles. (Members used
            // in attributes are error scenarios, so missing warnings should not be important.)
            if (IsAnalyzingAttribute)
            {
                return FlowAnalysisAnnotations.None;
            }

            var annotations = symbol.GetFlowAnalysisAnnotations();
            return annotations & (FlowAnalysisAnnotations.MaybeNull | FlowAnalysisAnnotations.NotNull);
        }

        private FlowAnalysisAnnotations GetParameterAnnotations(ParameterSymbol parameter)
        {
            // Annotations are ignored when binding an attribute to avoid cycles. (Members used
            // in attributes are error scenarios, so missing warnings should not be important.)
            return IsAnalyzingAttribute ? FlowAnalysisAnnotations.None : parameter.FlowAnalysisAnnotations;
        }

        /// <summary>
        /// Fix a TypeWithAnnotations based on Allow/DisallowNull annotations prior to a conversion or assignment.
        /// Note this does not work for nullable value types, so an additional check with <see cref="CheckDisallowedNullAssignment"/> may be required.
        /// </summary>
        private static TypeWithAnnotations ApplyLValueAnnotations(TypeWithAnnotations declaredType, FlowAnalysisAnnotations flowAnalysisAnnotations)
        {
            if ((flowAnalysisAnnotations & FlowAnalysisAnnotations.DisallowNull) == FlowAnalysisAnnotations.DisallowNull)
            {
                return declaredType.AsNotAnnotated();
            }
            else if ((flowAnalysisAnnotations & FlowAnalysisAnnotations.AllowNull) == FlowAnalysisAnnotations.AllowNull)
            {
                return declaredType.AsAnnotated();
            }

            return declaredType;
        }

        /// <summary>
        /// Update the null-state based on MaybeNull/NotNull
        /// </summary>
        private static TypeWithState ApplyUnconditionalAnnotations(TypeWithState typeWithState, FlowAnalysisAnnotations annotations)
        {
            if ((annotations & FlowAnalysisAnnotations.NotNull) == FlowAnalysisAnnotations.NotNull)
            {
                return TypeWithState.Create(typeWithState.Type, NullableFlowState.NotNull);
            }

            if ((annotations & FlowAnalysisAnnotations.MaybeNull) == FlowAnalysisAnnotations.MaybeNull)
            {
                return TypeWithState.Create(typeWithState.Type, NullableFlowState.MaybeDefault);
            }

            return typeWithState;
        }

        private static TypeWithAnnotations ApplyUnconditionalAnnotations(TypeWithAnnotations declaredType, FlowAnalysisAnnotations annotations)
        {
            if ((annotations & FlowAnalysisAnnotations.MaybeNull) == FlowAnalysisAnnotations.MaybeNull)
            {
                return declaredType.AsAnnotated();
            }

            if ((annotations & FlowAnalysisAnnotations.NotNull) == FlowAnalysisAnnotations.NotNull)
            {
                return declaredType.AsNotAnnotated();
            }

            return declaredType;
        }

        // https://github.com/dotnet/roslyn/issues/29863 Record in the node whether type
        // arguments were implicit, to allow for cases where the syntax is not an
        // invocation (such as a synthesized call from a query interpretation).
        private static bool HasImplicitTypeArguments(BoundNode node)
        {
            if (node is BoundCollectionElementInitializer { AddMethod: { TypeArgumentsWithAnnotations: { IsEmpty: false } } })
            {
                return true;
            }

            if (node is BoundForEachStatement { EnumeratorInfoOpt: { GetEnumeratorMethod: { TypeArgumentsWithAnnotations: { IsEmpty: false } } } })
            {
                return true;
            }

            var syntax = node.Syntax;
            if (syntax.Kind() != SyntaxKind.InvocationExpression)
            {
                // Unexpected syntax kind.
                return false;
            }
            return HasImplicitTypeArguments(((InvocationExpressionSyntax)syntax).Expression);
        }

        private static bool HasImplicitTypeArguments(SyntaxNode syntax)
        {
            var nameSyntax = Binder.GetNameSyntax(syntax, out _);
            if (nameSyntax == null)
            {
                // Unexpected syntax kind.
                return false;
            }
            nameSyntax = nameSyntax.GetUnqualifiedName();
            return nameSyntax.Kind() != SyntaxKind.GenericName;
        }

        protected override void VisitArguments(ImmutableArray<BoundExpression> arguments, ImmutableArray<RefKind> refKindsOpt, MethodSymbol method)
        {
            // Callers should be using VisitArguments overload below.
            throw ExceptionUtilities.Unreachable;
        }

        private (MethodSymbol? method, ImmutableArray<VisitArgumentResult> results, bool returnNotNull) VisitArguments(
            BoundExpression node,
            ImmutableArray<BoundExpression> arguments,
            ImmutableArray<RefKind> refKindsOpt,
            MethodSymbol? method,
            ImmutableArray<int> argsToParamsOpt,
            bool expanded,
            bool invokedAsExtensionMethod)
        {
            return VisitArguments(node, arguments, refKindsOpt, method is null ? default : method.Parameters, argsToParamsOpt, expanded, invokedAsExtensionMethod, method);
        }

        private ImmutableArray<VisitArgumentResult> VisitArguments(
            BoundExpression node,
            ImmutableArray<BoundExpression> arguments,
            ImmutableArray<RefKind> refKindsOpt,
            PropertySymbol? property,
            ImmutableArray<int> argsToParamsOpt,
            bool expanded)
        {
            return VisitArguments(node, arguments, refKindsOpt, property is null ? default : property.Parameters, argsToParamsOpt, expanded, invokedAsExtensionMethod: false).results;
        }

        /// <summary>
        /// If you pass in a method symbol, its type arguments will be re-inferred and the re-inferred method will be returned.
        /// </summary>
        private (MethodSymbol? method, ImmutableArray<VisitArgumentResult> results, bool returnNotNull) VisitArguments(
            BoundNode node,
            ImmutableArray<BoundExpression> arguments,
            ImmutableArray<RefKind> refKindsOpt,
            ImmutableArray<ParameterSymbol> parametersOpt,
            ImmutableArray<int> argsToParamsOpt,
            bool expanded,
            bool invokedAsExtensionMethod,
            MethodSymbol? method = null)
        {
            Debug.Assert(!arguments.IsDefault);
            bool shouldReturnNotNull = false;

            (ImmutableArray<BoundExpression> argumentsNoConversions, ImmutableArray<Conversion> conversions) = RemoveArgumentConversions(arguments, refKindsOpt);

            // Visit the arguments and collect results
            ImmutableArray<VisitArgumentResult> results;
            (results, argumentsNoConversions, argsToParamsOpt, refKindsOpt) = VisitArgumentsEvaluate(node.Syntax, argumentsNoConversions, refKindsOpt, parametersOpt, argsToParamsOpt, expanded);

            // Re-infer method type parameters
            if (method?.IsGenericMethod == true)
            {
                if (HasImplicitTypeArguments(node))
                {
                    var binder = node switch
                    {
                        BoundCall { BinderOpt: { } b } => b,
                        BoundCollectionElementInitializer { BinderOpt: { } b } => b,
                        BoundForEachStatement { EnumeratorInfoOpt: { Binder: { } b } } => b,
                        _ => throw ExceptionUtilities.UnexpectedValue(node)
                    };
                    method = InferMethodTypeArguments(binder, method, GetArgumentsForMethodTypeInference(results, argumentsNoConversions), refKindsOpt, argsToParamsOpt, expanded);
                    parametersOpt = method.Parameters;
                }
                if (ConstraintsHelper.RequiresChecking(method))
                {
                    var syntax = node.Syntax;
                    CheckMethodConstraints(
                        syntax switch
                        {
                            InvocationExpressionSyntax { Expression: var expression } => expression,
                            ForEachStatementSyntax { Expression: var expression } => expression,
                            _ => syntax
                        },
                        method);
                }
            }

            bool parameterHasNotNullIfNotNull = !IsAnalyzingAttribute && !parametersOpt.IsDefault && parametersOpt.Any(p => !p.NotNullIfParameterNotNull.IsEmpty);
            var notNullParametersBuilder = parameterHasNotNullIfNotNull ? ArrayBuilder<ParameterSymbol>.GetInstance() : null;
            if (!node.HasErrors && !parametersOpt.IsDefault)
            {
                // Visit conversions, inbound assignments including pre-conditions
                ImmutableHashSet<string>? returnNotNullIfParameterNotNull = IsAnalyzingAttribute ? null : method?.ReturnNotNullIfParameterNotNull;
                for (int i = 0; i < results.Length; i++)
                {
                    (ParameterSymbol? parameter, TypeWithAnnotations parameterType, FlowAnalysisAnnotations parameterAnnotations, bool isExpandedParamsArgument) =
                        GetCorrespondingParameter(i, parametersOpt, argsToParamsOpt, expanded);
                    if (parameter is null)
                    {
                        continue;
                    }

                    var argumentNoConversion = argumentsNoConversions[i];
                    var argument = i < arguments.Length ? arguments[i] : argumentsNoConversions[i];
                    VisitArgumentConversionAndInboundAssignmentsAndPreConditions(
                        GetConversionIfApplicable(argument, argumentNoConversion),
                        argumentNoConversion,
                        conversions.IsDefault || i >= conversions.Length ? Conversion.Identity : conversions[i],
                        GetRefKind(refKindsOpt, i),
                        parameter,
                        parameterType,
                        parameterAnnotations,
                        results[i],
                        invokedAsExtensionMethod && i == 0);

                    if (results[i].RValueType.IsNotNull || isExpandedParamsArgument)
                    {
                        notNullParametersBuilder?.Add(parameter);

                        if (returnNotNullIfParameterNotNull?.Contains(parameter.Name) == true)
                        {
                            shouldReturnNotNull = true;
                        }
                    }
                }
            }

            if (node is BoundCall { Method: { OriginalDefinition: LocalFunctionSymbol localFunction } })
            {
                VisitLocalFunctionUse(localFunction);
            }

            if (!node.HasErrors && !parametersOpt.IsDefault)
            {
                // For CompareExchange method we need more context to determine the state of outbound assignment
                CompareExchangeInfo compareExchangeInfo = IsCompareExchangeMethod(method) ? new CompareExchangeInfo(arguments, results, argsToParamsOpt) : default;

                // Visit outbound assignments and post-conditions
                // Note: the state may get split in this step
                for (int i = 0; i < arguments.Length; i++)
                {
                    (ParameterSymbol? parameter, TypeWithAnnotations parameterType, FlowAnalysisAnnotations parameterAnnotations, _) =
                        GetCorrespondingParameter(i, parametersOpt, argsToParamsOpt, expanded);
                    if (parameter is null)
                    {
                        continue;
                    }

                    VisitArgumentOutboundAssignmentsAndPostConditions(
                        arguments[i],
                        GetRefKind(refKindsOpt, i),
                        parameter,
                        parameterType,
                        parameterAnnotations,
                        results[i],
                        notNullParametersBuilder,
                        (!compareExchangeInfo.IsDefault && parameter.Ordinal == 0) ? compareExchangeInfo : default);
                }
            }
            else
            {
                for (int i = 0; i < arguments.Length; i++)
                {
                    // We can hit this case when dynamic methods are involved, or when there are errors. In either case we have no information,
                    // so just assume that the conversions have the same nullability as the underlying result
                    var argument = arguments[i];
                    var result = results[i];
                    var argumentNoConversion = argumentsNoConversions[i];
                    TrackAnalyzedNullabilityThroughConversionGroup(TypeWithState.Create(argument.Type, result.RValueType.State), argument as BoundConversion, argumentNoConversion);
                }
            }

            if (!IsAnalyzingAttribute && method is object && (method.FlowAnalysisAnnotations & FlowAnalysisAnnotations.DoesNotReturn) == FlowAnalysisAnnotations.DoesNotReturn)
            {
                SetUnreachable();
            }

            notNullParametersBuilder?.Free();
            return (method, results, shouldReturnNotNull);
        }

        private void ApplyMemberPostConditions(BoundExpression? receiverOpt, MethodSymbol? method)
        {
            if (method is null)
            {
                return;
            }

            int receiverSlot =
                method.IsStatic ? 0 :
                receiverOpt is null ? -1 :
                MakeSlot(receiverOpt);

            if (receiverSlot < 0)
            {
                return;
            }

            do
            {
                var type = method.ContainingType;
                var notNullMembers = method.NotNullMembers;
                var notNullWhenTrueMembers = method.NotNullWhenTrueMembers;
                var notNullWhenFalseMembers = method.NotNullWhenFalseMembers;

                if (IsConditionalState)
                {
                    applyMemberPostConditions(receiverSlot, type, notNullMembers, ref StateWhenTrue);
                    applyMemberPostConditions(receiverSlot, type, notNullMembers, ref StateWhenFalse);
                }
                else
                {
                    applyMemberPostConditions(receiverSlot, type, notNullMembers, ref State);
                }

                if (!notNullWhenTrueMembers.IsEmpty || !notNullWhenFalseMembers.IsEmpty)
                {
                    Split();
                    applyMemberPostConditions(receiverSlot, type, notNullWhenTrueMembers, ref StateWhenTrue);
                    applyMemberPostConditions(receiverSlot, type, notNullWhenFalseMembers, ref StateWhenFalse);
                }

                method = method.OverriddenMethod;
            }
            while (method != null);

            void applyMemberPostConditions(int receiverSlot, TypeSymbol type, ImmutableArray<string> members, ref LocalState state)
            {
                if (members.IsEmpty)
                {
                    return;
                }

                foreach (var memberName in members)
                {
                    markMembersAsNotNull(receiverSlot, type, memberName, ref state);
                }
            }

            void markMembersAsNotNull(int receiverSlot, TypeSymbol type, string memberName, ref LocalState state)
            {
                foreach (Symbol member in type.GetMembers(memberName))
                {
                    if (member.IsStatic)
                    {
                        receiverSlot = 0;
                    }

                    switch (member.Kind)
                    {
                        case SymbolKind.Field:
                        case SymbolKind.Property:
                            if (GetOrCreateSlot(member, receiverSlot) is int memberSlot &&
                                memberSlot > 0)
                            {
                                state[memberSlot] = NullableFlowState.NotNull;
                            }
                            break;
                        case SymbolKind.Event:
                        case SymbolKind.Method:
                            break;
                    }
                }
            }
        }

        private (ImmutableArray<VisitArgumentResult> results, ImmutableArray<BoundExpression> arguments, ImmutableArray<int> allArgsToParamsOpt, ImmutableArray<RefKind> allRefKindsOpt) VisitArgumentsEvaluate(
            SyntaxNode syntax,
            ImmutableArray<BoundExpression> arguments,
            ImmutableArray<RefKind> refKindsOpt,
            ImmutableArray<ParameterSymbol> parametersOpt,
            ImmutableArray<int> argsToParamsOpt,
            bool expanded)
        {
            Debug.Assert(!IsConditionalState);
            int n = arguments.Length;
            if (n == 0 && parametersOpt.IsDefaultOrEmpty)
            {
                return (ImmutableArray<VisitArgumentResult>.Empty, arguments, argsToParamsOpt, refKindsOpt);
            }

            var visitedParameters = PooledHashSet<ParameterSymbol?>.GetInstance();
            var resultsBuilder = ArrayBuilder<VisitArgumentResult>.GetInstance(n);
            for (int i = 0; i < n; i++)
            {
                var (parameter, _, parameterAnnotations, _) = GetCorrespondingParameter(i, parametersOpt, argsToParamsOpt, expanded);

                resultsBuilder.Add(VisitArgumentEvaluate(arguments[i], GetRefKind(refKindsOpt, i), parameterAnnotations));
                visitedParameters.Add(parameter);
            }

            if (!parametersOpt.IsDefaultOrEmpty && parametersOpt.Length != visitedParameters.Count)
            {
                var argumentsBuilder = initBuilder(arguments)!;
                var argsToParamsBuilder = initBuilder(argsToParamsOpt);
                var argRefKindsBuilder = initBuilder(refKindsOpt);

                var previousDisableNullabilityAnalysis = _disableNullabilityAnalysis;
                // Synthesized default arguments will not be found in the DebugVerifier's traversal of the bound tree.
                // Therefore we need to ensure they don't get added to _analyzedNullabilityMapOpt.
                _disableNullabilityAnalysis = true;
                for (int i = 0; i < parametersOpt.Length; i++)
                {
                    var parameter = parametersOpt[i];
                    // Fill in unspecified optional arguments
                    // Note that the order of visiting the optional arguments doesn't matter because they are constants.
                    if (parameter.IsOptional && !visitedParameters.Contains(parameter))
                    {
                        var annotations = GetParameterAnnotations(parameter);

<<<<<<< HEAD
                        _defaultValuesOpt ??= PooledDictionary<(SyntaxNode, ParameterSymbol), BoundExpression>.GetInstance();
                        if (!_defaultValuesOpt.TryGetValue((syntax, parameter), out var argument))
                        {
                            _defaultValuesOpt[(syntax, parameter)] = argument = LocalRewriter.GetDefaultParameterValue(syntax, parameter, enableCallerInfo: ThreeState.True, localRewriter: null, _binder, new BindingDiagnosticBag(Diagnostics));
                        }
=======
                        BoundExpression argument = GetDefaultParameterValue(syntax, parameter);
>>>>>>> cdb59565
                        resultsBuilder.Add(VisitArgumentEvaluate(argument, RefKind.None, annotations));
                        argumentsBuilder.Add(argument);
                        argsToParamsBuilder?.Add(i);
                        argRefKindsBuilder?.Add(RefKind.None);
                    }
                }
                _disableNullabilityAnalysis = previousDisableNullabilityAnalysis;

                arguments = argumentsBuilder.ToImmutableAndFree();
                argsToParamsOpt = argsToParamsBuilder?.ToImmutableAndFree() ?? default;
                refKindsOpt = argRefKindsBuilder?.ToImmutableAndFree() ?? default;
            }

            SetInvalidResult();
            visitedParameters.Free();
            return (resultsBuilder.ToImmutableAndFree(), arguments, argsToParamsOpt, refKindsOpt);

            ArrayBuilder<T>? initBuilder<T>(ImmutableArray<T> arrayOpt)
            {
                if (arrayOpt.IsDefault) { return null; }
                var builder = ArrayBuilder<T>.GetInstance(parametersOpt.Length);
                builder.AddRange(arrayOpt);
                return builder;
            }
        }

        private BoundExpression GetDefaultParameterValue(SyntaxNode syntax, ParameterSymbol parameter)
        {
            _defaultValuesOpt ??= PooledDictionary<(SyntaxNode, ParameterSymbol), BoundExpression>.GetInstance();
            if (!_defaultValuesOpt.TryGetValue((syntax, parameter), out var argument))
            {
                _defaultValuesOpt[(syntax, parameter)] = argument = LocalRewriter.GetDefaultParameterValue(syntax, parameter, enableCallerInfo: ThreeState.True, localRewriter: null, _binder, Diagnostics);
            }

            return argument;
        }

        private VisitArgumentResult VisitArgumentEvaluate(BoundExpression argument, RefKind refKind, FlowAnalysisAnnotations annotations)
        {
            Debug.Assert(!IsConditionalState);
            var savedState = (argument.Kind == BoundKind.Lambda) ? this.State.Clone() : default(Optional<LocalState>);
            // Note: DoesNotReturnIf is ineffective on ref/out parameters

            switch (refKind)
            {
                case RefKind.Ref:
                    Visit(argument);
                    Unsplit();
                    break;
                case RefKind.None:
                case RefKind.In:
                    switch (annotations & (FlowAnalysisAnnotations.DoesNotReturnIfTrue | FlowAnalysisAnnotations.DoesNotReturnIfFalse))
                    {
                        case FlowAnalysisAnnotations.DoesNotReturnIfTrue:
                            Visit(argument);
                            if (IsConditionalState)
                            {
                                SetState(StateWhenFalse);
                            }
                            break;

                        case FlowAnalysisAnnotations.DoesNotReturnIfFalse:
                            Visit(argument);
                            if (IsConditionalState)
                            {
                                SetState(StateWhenTrue);
                            }
                            break;

                        default:
                            VisitRvalue(argument);
                            break;
                    }
                    break;
                case RefKind.Out:
                    // As far as we can tell, there is no scenario relevant to nullability analysis
                    // where splitting an L-value (for instance with a ref conditional) would affect the result.
                    Visit(argument);

                    // We'll want to use the l-value type, rather than the result type, for method re-inference
                    UseLvalueOnly(argument);
                    break;
            }

            Debug.Assert(!IsConditionalState);
            return new VisitArgumentResult(_visitResult, savedState);
        }

        /// <summary>
        /// Verifies that an argument's nullability is compatible with its parameter's on the way in.
        /// </summary>
        private void VisitArgumentConversionAndInboundAssignmentsAndPreConditions(
            BoundConversion? conversionOpt,
            BoundExpression argumentNoConversion,
            Conversion conversion,
            RefKind refKind,
            ParameterSymbol parameter,
            TypeWithAnnotations parameterType,
            FlowAnalysisAnnotations parameterAnnotations,
            VisitArgumentResult result,
            bool extensionMethodThisArgument)
        {
            Debug.Assert(!this.IsConditionalState);
            // Note: we allow for some variance in `in` and `out` cases. Unlike in binding, we're not
            // limited by CLR constraints.

            var resultType = result.RValueType;
            switch (refKind)
            {
                case RefKind.None:
                case RefKind.In:
                    {
                        // Note: for lambda arguments, they will be converted in the context/state we saved for that argument
                        var stateAfterConversion = VisitConversion(
                            conversionOpt: conversionOpt,
                            conversionOperand: argumentNoConversion,
                            conversion: conversion,
                            targetTypeWithNullability: ApplyLValueAnnotations(parameterType, parameterAnnotations),
                            operandType: resultType,
                            checkConversion: true,
                            fromExplicitCast: false,
                            useLegacyWarnings: false,
                            assignmentKind: AssignmentKind.Argument,
                            parameterOpt: parameter,
                            extensionMethodThisArgument: extensionMethodThisArgument,
                            stateForLambda: result.StateForLambda);

                        // If the parameter has annotations, we perform an additional check for nullable value types
                        CheckDisallowedNullAssignment(stateAfterConversion, parameterAnnotations, argumentNoConversion.Syntax.Location);
                        SetResultType(argumentNoConversion, stateAfterConversion, updateAnalyzedNullability: false);
                    }
                    break;
                case RefKind.Ref:
                    if (!argumentNoConversion.IsSuppressed)
                    {
                        var lvalueResultType = result.LValueType;
                        if (IsNullabilityMismatch(lvalueResultType.Type, parameterType.Type))
                        {
                            // declared types must match, ignoring top-level nullability
                            ReportNullabilityMismatchInRefArgument(argumentNoConversion, argumentType: lvalueResultType.Type, parameter, parameterType.Type);
                        }
                        else
                        {
                            // types match, but state would let a null in
                            ReportNullableAssignmentIfNecessary(argumentNoConversion, ApplyLValueAnnotations(parameterType, parameterAnnotations), resultType, useLegacyWarnings: false);
                            // If the parameter has annotations, we perform an additional check for nullable value types
                            CheckDisallowedNullAssignment(resultType, parameterAnnotations, argumentNoConversion.Syntax.Location);
                        }
                    }

                    break;
                case RefKind.Out:
                    break;
                default:
                    throw ExceptionUtilities.UnexpectedValue(refKind);
            }

            Debug.Assert(!this.IsConditionalState);
        }

        private void CheckDisallowedNullAssignment(TypeWithState state, FlowAnalysisAnnotations annotations, Location location, BoundExpression? boundValueOpt = null)
        {
            if (boundValueOpt is { WasCompilerGenerated: true })
            {
                // We need to skip `return backingField;` in auto-prop getters
                return;
            }

            // We do this extra check for types whose non-nullable version cannot be represented
            if (IsDisallowedNullAssignment(state, annotations))
            {
                ReportDiagnostic(ErrorCode.WRN_DisallowNullAttributeForbidsMaybeNullAssignment, location);
            }
        }

        private static bool IsDisallowedNullAssignment(TypeWithState valueState, FlowAnalysisAnnotations targetAnnotations)
        {
            return ((targetAnnotations & FlowAnalysisAnnotations.DisallowNull) != 0) &&
                hasNoNonNullableCounterpart(valueState.Type) &&
                valueState.MayBeNull;

            static bool hasNoNonNullableCounterpart(TypeSymbol? type)
            {
                if (type is null)
                {
                    return false;
                }

                // Some types that could receive a maybe-null value have a NotNull counterpart:
                // [NotNull]string? -> string
                // [NotNull]string -> string
                // [NotNull]TClass -> TClass
                // [NotNull]TClass? -> TClass
                //
                // While others don't:
                // [NotNull]int? -> X
                // [NotNull]TNullable -> X
                // [NotNull]TStruct? -> X
                // [NotNull]TOpen -> X
                return (type.Kind == SymbolKind.TypeParameter && !type.IsReferenceType) || type.IsNullableTypeOrTypeParameter();
            }
        }

        /// <summary>
        /// Verifies that outbound assignments (from parameter to argument) are safe and
        /// tracks those assignments (or learns from post-condition attributes)
        /// </summary>
        private void VisitArgumentOutboundAssignmentsAndPostConditions(
            BoundExpression argument,
            RefKind refKind,
            ParameterSymbol parameter,
            TypeWithAnnotations parameterType,
            FlowAnalysisAnnotations parameterAnnotations,
            VisitArgumentResult result,
            ArrayBuilder<ParameterSymbol>? notNullParametersOpt,
            CompareExchangeInfo compareExchangeInfoOpt)
        {
            // Note: the state may be conditional if a previous argument involved a conditional post-condition
            // The WhenTrue/False states correspond to the invocation returning true/false

            switch (refKind)
            {
                case RefKind.None:
                case RefKind.In:
                    {
                        // learn from post-conditions [Maybe/NotNull, Maybe/NotNullWhen] without using an assignment
                        learnFromPostConditions(argument, parameterType, parameterAnnotations);
                    }
                    break;
                case RefKind.Ref:
                    {
                        // assign from a fictional value from the parameter to the argument.
                        parameterAnnotations = notNullBasedOnParameters(parameterAnnotations, notNullParametersOpt, parameter);
                        var parameterWithState = TypeWithState.Create(parameterType, parameterAnnotations);
                        if (!compareExchangeInfoOpt.IsDefault)
                        {
                            var adjustedState = LearnFromCompareExchangeMethod(in compareExchangeInfoOpt);
                            parameterWithState = TypeWithState.Create(parameterType.Type, adjustedState);
                        }

                        var parameterValue = new BoundParameter(argument.Syntax, parameter);
                        var lValueType = result.LValueType;
                        trackNullableStateForAssignment(parameterValue, lValueType, MakeSlot(argument), parameterWithState, argument.IsSuppressed, parameterAnnotations);

                        // check whether parameter would unsafely let a null out in the worse case
                        if (!argument.IsSuppressed)
                        {
                            var leftAnnotations = GetLValueAnnotations(argument);
                            ReportNullableAssignmentIfNecessary(
                                parameterValue,
                                targetType: ApplyLValueAnnotations(lValueType, leftAnnotations),
                                valueType: applyPostConditionsUnconditionally(parameterWithState, parameterAnnotations),
                                UseLegacyWarnings(argument, result.LValueType));
                        }
                    }
                    break;
                case RefKind.Out:
                    {
                        // compute the fictional parameter state
                        parameterAnnotations = notNullBasedOnParameters(parameterAnnotations, notNullParametersOpt, parameter);
                        var parameterWithState = TypeWithState.Create(parameterType, parameterAnnotations);

                        // Adjust parameter state if MaybeNull or MaybeNullWhen are present (for `var` type and for assignment warnings)
                        var worstCaseParameterWithState = applyPostConditionsUnconditionally(parameterWithState, parameterAnnotations);

                        var declaredType = result.LValueType;
                        var leftAnnotations = GetLValueAnnotations(argument);
                        var lValueType = ApplyLValueAnnotations(declaredType, leftAnnotations);
                        if (argument is BoundLocal local && local.DeclarationKind == BoundLocalDeclarationKind.WithInferredType)
                        {
                            var varType = worstCaseParameterWithState.ToAnnotatedTypeWithAnnotations(compilation);
                            _variableTypes[local.LocalSymbol] = varType;
                            lValueType = varType;
                        }
                        else if (argument is BoundDiscardExpression discard)
                        {
                            SetAnalyzedNullability(discard, new VisitResult(parameterWithState, parameterWithState.ToTypeWithAnnotations(compilation)), isLvalue: true);
                        }

                        // track state by assigning from a fictional value from the parameter to the argument.
                        var parameterValue = new BoundParameter(argument.Syntax, parameter);

                        // If the argument type has annotations, we perform an additional check for nullable value types
                        CheckDisallowedNullAssignment(parameterWithState, leftAnnotations, argument.Syntax.Location);

                        AdjustSetValue(argument, declaredType, lValueType, ref parameterWithState);
                        trackNullableStateForAssignment(parameterValue, lValueType, MakeSlot(argument), parameterWithState, argument.IsSuppressed, parameterAnnotations);

                        // report warnings if parameter would unsafely let a null out in the worst case
                        if (!argument.IsSuppressed)
                        {
                            ReportNullableAssignmentIfNecessary(parameterValue, lValueType, worstCaseParameterWithState, UseLegacyWarnings(argument, result.LValueType));

<<<<<<< HEAD
                            var discardedUseSiteInfo = CompoundUseSiteInfo<AssemblySymbol>.Discarded;
                            if (!_conversions.HasIdentityOrImplicitReferenceConversion(parameterType.Type, lValueType.Type, ref discardedUseSiteInfo))
=======
                            HashSet<DiagnosticInfo>? useSiteDiagnostics = null;
                            if (!_conversions.HasIdentityOrImplicitReferenceConversion(parameterType.Type, lValueType.Type, ref useSiteDiagnostics))
>>>>>>> cdb59565
                            {
                                ReportNullabilityMismatchInArgument(argument.Syntax, lValueType.Type, parameter, parameterType.Type, forOutput: true);
                            }
                        }
                    }
                    break;
                default:
                    throw ExceptionUtilities.UnexpectedValue(refKind);
            }

            FlowAnalysisAnnotations notNullBasedOnParameters(FlowAnalysisAnnotations parameterAnnotations, ArrayBuilder<ParameterSymbol>? notNullParametersOpt, ParameterSymbol parameter)
            {
                if (!IsAnalyzingAttribute && notNullParametersOpt is object)
                {
                    var notNullIfParameterNotNull = parameter.NotNullIfParameterNotNull;
                    if (!notNullIfParameterNotNull.IsEmpty)
                    {
                        foreach (var notNullParameter in notNullParametersOpt)
                        {
                            if (notNullIfParameterNotNull.Contains(notNullParameter.Name))
                            {
                                return FlowAnalysisAnnotations.NotNull;
                            }
                        }
                    }
                }
                return parameterAnnotations;
            }

            void trackNullableStateForAssignment(BoundExpression parameterValue, TypeWithAnnotations lValueType, int targetSlot, TypeWithState parameterWithState, bool isSuppressed, FlowAnalysisAnnotations parameterAnnotations)
            {
                if (!IsConditionalState && !hasConditionalPostCondition(parameterAnnotations))
                {
                    TrackNullableStateForAssignment(parameterValue, lValueType, targetSlot, parameterWithState.WithSuppression(isSuppressed));
                }
                else
                {
                    Split();
                    var originalWhenFalse = StateWhenFalse.Clone();

                    SetState(StateWhenTrue);
                    // Note: the suppression applies over the post-condition attributes
                    TrackNullableStateForAssignment(parameterValue, lValueType, targetSlot, applyPostConditionsWhenTrue(parameterWithState, parameterAnnotations).WithSuppression(isSuppressed));
                    Debug.Assert(!IsConditionalState);
                    var newWhenTrue = State.Clone();

                    SetState(originalWhenFalse);
                    TrackNullableStateForAssignment(parameterValue, lValueType, targetSlot, applyPostConditionsWhenFalse(parameterWithState, parameterAnnotations).WithSuppression(isSuppressed));
                    Debug.Assert(!IsConditionalState);

                    SetConditionalState(newWhenTrue, whenFalse: State);
                }
            }

            static bool hasConditionalPostCondition(FlowAnalysisAnnotations annotations)
            {
                return (((annotations & FlowAnalysisAnnotations.MaybeNullWhenTrue) != 0) ^ ((annotations & FlowAnalysisAnnotations.MaybeNullWhenFalse) != 0)) ||
                    (((annotations & FlowAnalysisAnnotations.NotNullWhenTrue) != 0) ^ ((annotations & FlowAnalysisAnnotations.NotNullWhenFalse) != 0));
            }

            static TypeWithState applyPostConditionsUnconditionally(TypeWithState typeWithState, FlowAnalysisAnnotations annotations)
            {
                if ((annotations & FlowAnalysisAnnotations.MaybeNull) != 0)
                {
                    // MaybeNull and MaybeNullWhen
                    return TypeWithState.Create(typeWithState.Type, NullableFlowState.MaybeDefault);
                }

                if ((annotations & FlowAnalysisAnnotations.NotNull) == FlowAnalysisAnnotations.NotNull)
                {
                    // NotNull
                    return TypeWithState.Create(typeWithState.Type, NullableFlowState.NotNull);
                }

                return typeWithState;
            }

            static TypeWithState applyPostConditionsWhenTrue(TypeWithState typeWithState, FlowAnalysisAnnotations annotations)
            {
                bool notNullWhenTrue = (annotations & FlowAnalysisAnnotations.NotNullWhenTrue) != 0;
                bool maybeNullWhenTrue = (annotations & FlowAnalysisAnnotations.MaybeNullWhenTrue) != 0;
                bool maybeNullWhenFalse = (annotations & FlowAnalysisAnnotations.MaybeNullWhenFalse) != 0;

                if (maybeNullWhenTrue && !(maybeNullWhenFalse && notNullWhenTrue))
                {
                    // [MaybeNull, NotNullWhen(true)] means [MaybeNullWhen(false)]
                    return TypeWithState.Create(typeWithState.Type, NullableFlowState.MaybeDefault);
                }
                else if (notNullWhenTrue)
                {
                    return TypeWithState.Create(typeWithState.Type, NullableFlowState.NotNull);
                }

                return typeWithState;
            }

            static TypeWithState applyPostConditionsWhenFalse(TypeWithState typeWithState, FlowAnalysisAnnotations annotations)
            {
                bool notNullWhenFalse = (annotations & FlowAnalysisAnnotations.NotNullWhenFalse) != 0;
                bool maybeNullWhenTrue = (annotations & FlowAnalysisAnnotations.MaybeNullWhenTrue) != 0;
                bool maybeNullWhenFalse = (annotations & FlowAnalysisAnnotations.MaybeNullWhenFalse) != 0;

                if (maybeNullWhenFalse && !(maybeNullWhenTrue && notNullWhenFalse))
                {
                    // [MaybeNull, NotNullWhen(false)] means [MaybeNullWhen(true)]
                    return TypeWithState.Create(typeWithState.Type, NullableFlowState.MaybeDefault);
                }
                else if (notNullWhenFalse)
                {
                    return TypeWithState.Create(typeWithState.Type, NullableFlowState.NotNull);
                }

                return typeWithState;
            }

            void learnFromPostConditions(BoundExpression argument, TypeWithAnnotations parameterType, FlowAnalysisAnnotations parameterAnnotations)
            {
                // Note: NotNull = NotNullWhen(true) + NotNullWhen(false)
                bool notNullWhenTrue = (parameterAnnotations & FlowAnalysisAnnotations.NotNullWhenTrue) != 0;
                bool notNullWhenFalse = (parameterAnnotations & FlowAnalysisAnnotations.NotNullWhenFalse) != 0;
                bool disallowNull = (parameterAnnotations & FlowAnalysisAnnotations.DisallowNull) != 0;
                bool setNotNullFromParameterType = !argument.IsSuppressed
                    && !parameterType.Type.IsPossiblyNullableReferenceTypeTypeParameter()
                    && parameterType.NullableAnnotation.IsNotAnnotated();

                // Note: MaybeNull = MaybeNullWhen(true) + MaybeNullWhen(false)
                bool maybeNullWhenTrue = (parameterAnnotations & FlowAnalysisAnnotations.MaybeNullWhenTrue) != 0;
                bool maybeNullWhenFalse = (parameterAnnotations & FlowAnalysisAnnotations.MaybeNullWhenFalse) != 0;

                if (maybeNullWhenTrue && maybeNullWhenFalse && !IsConditionalState && !(notNullWhenTrue && notNullWhenFalse))
                {
                    LearnFromNullTest(argument, ref State);
                }
                else if (((notNullWhenTrue && notNullWhenFalse) || disallowNull || setNotNullFromParameterType)
                    && !IsConditionalState
                    && !(maybeNullWhenTrue || maybeNullWhenFalse))
                {
                    LearnFromNonNullTest(argument, ref State);
                }
                else if (notNullWhenTrue || notNullWhenFalse || maybeNullWhenTrue || maybeNullWhenFalse)
                {
                    Split();

                    if (notNullWhenTrue)
                    {
                        LearnFromNonNullTest(argument, ref StateWhenTrue);
                    }

                    if (notNullWhenFalse)
                    {
                        LearnFromNonNullTest(argument, ref StateWhenFalse);
                    }

                    if (maybeNullWhenTrue)
                    {
                        LearnFromNullTest(argument, ref StateWhenTrue);
                    }

                    if (maybeNullWhenFalse)
                    {
                        LearnFromNullTest(argument, ref StateWhenFalse);
                    }
                }
            }
        }

        private (ImmutableArray<BoundExpression> arguments, ImmutableArray<Conversion> conversions) RemoveArgumentConversions(
            ImmutableArray<BoundExpression> arguments,
            ImmutableArray<RefKind> refKindsOpt)
        {
            int n = arguments.Length;
            var conversions = default(ImmutableArray<Conversion>);
            if (n > 0)
            {
                var argumentsBuilder = ArrayBuilder<BoundExpression>.GetInstance(n);
                var conversionsBuilder = ArrayBuilder<Conversion>.GetInstance(n);
                bool includedConversion = false;
                for (int i = 0; i < n; i++)
                {
                    RefKind refKind = GetRefKind(refKindsOpt, i);
                    var argument = arguments[i];
                    var conversion = Conversion.Identity;
                    if (refKind == RefKind.None)
                    {
                        var before = argument;
                        (argument, conversion) = RemoveConversion(argument, includeExplicitConversions: false);
                        if (argument != before)
                        {
                            SnapshotWalkerThroughConversionGroup(before, argument);
                            includedConversion = true;
                        }
                    }
                    argumentsBuilder.Add(argument);
                    conversionsBuilder.Add(conversion);
                }
                if (includedConversion)
                {
                    arguments = argumentsBuilder.ToImmutable();
                    conversions = conversionsBuilder.ToImmutable();
                }
                argumentsBuilder.Free();
                conversionsBuilder.Free();
            }
            return (arguments, conversions);
        }

        private VariableState GetVariableState(Optional<LocalState> localState)
        {
            return new VariableState(
                _variableSlot.ToImmutableDictionary(),
                ImmutableArray.Create(variableBySlot, start: 0, length: nextVariableSlot),
                _variableTypes.ToImmutableDictionary(_variableTypes.Comparer, TypeWithAnnotations.EqualsComparer.ConsiderEverythingComparer),
                localState.HasValue ? localState.Value : this.State.Clone());
        }

        private (ParameterSymbol? Parameter, TypeWithAnnotations Type, FlowAnalysisAnnotations Annotations, bool isExpandedParamsArgument) GetCorrespondingParameter(
            int argumentOrdinal,
            ImmutableArray<ParameterSymbol> parameters,
            ImmutableArray<int> argsToParamsOpt,
            bool expanded)
        {
            if (parameters.IsDefault)
            {
                return default;
            }

            int n = parameters.Length;
            ParameterSymbol? parameter;

            if (argsToParamsOpt.IsDefault)
            {
                if (argumentOrdinal < n)
                {
                    parameter = parameters[argumentOrdinal];
                }
                else if (expanded)
                {
                    parameter = parameters[n - 1];
                }
                else
                {
                    parameter = null;
                }
            }
            else
            {
                int parameterOrdinal = argsToParamsOpt[argumentOrdinal];

                if (parameterOrdinal < n)
                {
                    parameter = parameters[parameterOrdinal];
                }
                else
                {
                    parameter = null;
                    expanded = false;
                }
            }

            if (parameter is null)
            {
                Debug.Assert(!expanded);
                return default;
            }

            var type = parameter.TypeWithAnnotations;
            if (expanded && parameter.Ordinal == n - 1 && type.IsSZArray())
            {
                type = ((ArrayTypeSymbol)type.Type).ElementTypeWithAnnotations;
                return (parameter, type, FlowAnalysisAnnotations.None, isExpandedParamsArgument: true);
            }

            return (parameter, type, GetParameterAnnotations(parameter), isExpandedParamsArgument: false);
        }

        private MethodSymbol InferMethodTypeArguments(
            Binder binder,
            MethodSymbol method,
            ImmutableArray<BoundExpression> arguments,
            ImmutableArray<RefKind> argumentRefKindsOpt,
            ImmutableArray<int> argsToParamsOpt,
            bool expanded)
        {
            Debug.Assert(binder != null);
            Debug.Assert(method.IsGenericMethod);

            // https://github.com/dotnet/roslyn/issues/27961 OverloadResolution.IsMemberApplicableInNormalForm and
            // IsMemberApplicableInExpandedForm use the least overridden method. We need to do the same here.
            var definition = method.ConstructedFrom;
            var refKinds = ArrayBuilder<RefKind>.GetInstance();
            if (argumentRefKindsOpt != null)
            {
                refKinds.AddRange(argumentRefKindsOpt);
            }

            // https://github.com/dotnet/roslyn/issues/27961 Do we really need OverloadResolution.GetEffectiveParameterTypes?
            // Aren't we doing roughly the same calculations in GetCorrespondingParameter?
            OverloadResolution.GetEffectiveParameterTypes(
                definition,
                arguments.Length,
                argsToParamsOpt,
                refKinds,
                isMethodGroupConversion: false,
                // https://github.com/dotnet/roslyn/issues/27961 `allowRefOmittedArguments` should be
                // false for constructors and several other cases (see Binder use). Should we
                // capture the original value in the BoundCall?
                allowRefOmittedArguments: true,
                binder: binder,
                expanded: expanded,
                parameterTypes: out ImmutableArray<TypeWithAnnotations> parameterTypes,
                parameterRefKinds: out ImmutableArray<RefKind> parameterRefKinds);
            refKinds.Free();

<<<<<<< HEAD
            var discardedUseSiteInfo = CompoundUseSiteInfo<AssemblySymbol>.Discarded;
=======
            HashSet<DiagnosticInfo>? useSiteDiagnostics = null;
>>>>>>> cdb59565
            var result = MethodTypeInferrer.Infer(
                binder,
                _conversions,
                definition.TypeParameters,
                definition.ContainingType,
                parameterTypes,
                parameterRefKinds,
                arguments,
                ref discardedUseSiteInfo,
                new MethodInferenceExtensions(this));

            if (!result.Success)
            {
                return method;
            }

            return definition.Construct(result.InferredTypeArguments);
        }

        private sealed class MethodInferenceExtensions : MethodTypeInferrer.Extensions
        {
            private readonly NullableWalker _walker;

            internal MethodInferenceExtensions(NullableWalker walker)
            {
                _walker = walker;
            }

            internal override TypeWithAnnotations GetTypeWithAnnotations(BoundExpression expr)
            {
                return TypeWithAnnotations.Create(expr.Type, GetNullableAnnotation(expr));
            }

            /// <summary>
            /// Return top-level nullability for the expression. This method should be called on a limited
            /// set of expressions only. It should not be called on expressions tracked by flow analysis
            /// other than <see cref="BoundKind.ExpressionWithNullability"/> which is an expression
            /// specifically created in NullableWalker to represent the flow analysis state.
            /// </summary>
            private static NullableAnnotation GetNullableAnnotation(BoundExpression expr)
            {
                switch (expr.Kind)
                {
                    case BoundKind.DefaultLiteral:
                    case BoundKind.DefaultExpression:
                    case BoundKind.Literal:
                        return (expr.ConstantValue?.IsNull != false) ? NullableAnnotation.NotAnnotated : NullableAnnotation.Annotated;
                    case BoundKind.ExpressionWithNullability:
                        return ((BoundExpressionWithNullability)expr).NullableAnnotation;
                    case BoundKind.MethodGroup:
                    case BoundKind.UnboundLambda:
                    case BoundKind.UnconvertedObjectCreationExpression:
                        return NullableAnnotation.NotAnnotated;
                    default:
                        Debug.Assert(false); // unexpected value
                        return NullableAnnotation.Oblivious;
                }
            }

            internal override TypeWithAnnotations GetMethodGroupResultType(BoundMethodGroup group, MethodSymbol method)
            {
                if (_walker.TryGetMethodGroupReceiverNullability(group.ReceiverOpt, out TypeWithState receiverType))
                {
                    if (!method.IsStatic)
                    {
                        method = (MethodSymbol)AsMemberOfType(receiverType.Type, method);
                    }
                }
                return method.ReturnTypeWithAnnotations;
            }
        }

        private ImmutableArray<BoundExpression> GetArgumentsForMethodTypeInference(ImmutableArray<VisitArgumentResult> argumentResults, ImmutableArray<BoundExpression> arguments)
        {
            // https://github.com/dotnet/roslyn/issues/27961 MethodTypeInferrer.Infer relies
            // on the BoundExpressions for tuple element types and method groups.
            // By using a generic BoundValuePlaceholder, we're losing inference in those cases.
            // https://github.com/dotnet/roslyn/issues/27961 Inference should be based on
            // unconverted arguments. Consider cases such as `default`, lambdas, tuples.
            int n = argumentResults.Length;
            var builder = ArrayBuilder<BoundExpression>.GetInstance(n);
            for (int i = 0; i < n; i++)
            {
                var visitArgumentResult = argumentResults[i];
                var lambdaState = visitArgumentResult.StateForLambda;
                // Note: for `out` arguments, the argument result contains the declaration type (see `VisitArgumentEvaluate`)
                var argumentResult = visitArgumentResult.RValueType.ToTypeWithAnnotations(compilation);
                builder.Add(getArgumentForMethodTypeInference(arguments[i], argumentResult, lambdaState));
            }
            return builder.ToImmutableAndFree();

            BoundExpression getArgumentForMethodTypeInference(BoundExpression argument, TypeWithAnnotations argumentType, Optional<LocalState> lambdaState)
            {
                if (argument.Kind == BoundKind.Lambda)
                {
                    // MethodTypeInferrer must infer nullability for lambdas based on the nullability
                    // from flow analysis rather than the declared nullability. To allow that, we need
                    // to re-bind lambdas in MethodTypeInferrer.
                    return getUnboundLambda((BoundLambda)argument, GetVariableState(lambdaState));
                }
                if (!argumentType.HasType)
                {
                    return argument;
                }
                if (argument is BoundLocal local && local.DeclarationKind == BoundLocalDeclarationKind.WithInferredType)
                {
                    // 'out var' doesn't contribute to inference
                    return new BoundExpressionWithNullability(argument.Syntax, argument, NullableAnnotation.Oblivious, type: null);
                }
                return new BoundExpressionWithNullability(argument.Syntax, argument, argumentType.NullableAnnotation, argumentType.Type);
            }

            static UnboundLambda getUnboundLambda(BoundLambda expr, VariableState variableState)
            {
                return expr.UnboundLambda.WithNullableState(variableState);
            }
        }

        private void CheckMethodConstraints(SyntaxNode syntax, MethodSymbol method)
        {
            if (_disableDiagnostics)
            {
                return;
            }

            var diagnosticsBuilder = ArrayBuilder<TypeParameterDiagnosticInfo>.GetInstance();
            var nullabilityBuilder = ArrayBuilder<TypeParameterDiagnosticInfo>.GetInstance();
            ArrayBuilder<TypeParameterDiagnosticInfo>? useSiteDiagnosticsBuilder = null;
            ConstraintsHelper.CheckMethodConstraints(
                method,
                new ConstraintsHelper.CheckConstraintsArgs(compilation, _conversions, includeNullability: true, NoLocation.Singleton, diagnostics: null, template: CompoundUseSiteInfo<AssemblySymbol>.Discarded),
                diagnosticsBuilder,
                nullabilityBuilder,
                ref useSiteDiagnosticsBuilder);
            foreach (var pair in nullabilityBuilder)
            {
                if (pair.UseSiteInfo.DiagnosticInfo is object)
                {
                    Diagnostics.Add(pair.UseSiteInfo.DiagnosticInfo, syntax.Location);
                }
            }
            useSiteDiagnosticsBuilder?.Free();
            nullabilityBuilder.Free();
            diagnosticsBuilder.Free();
        }

        /// <summary>
        /// Returns the expression without the top-most conversion plus the conversion.
        /// If the expression is not a conversion, returns the original expression plus
        /// the Identity conversion. If `includeExplicitConversions` is true, implicit and
        /// explicit conversions are considered. If `includeExplicitConversions` is false
        /// only implicit conversions are considered and if the expression is an explicit
        /// conversion, the expression is returned as is, with the Identity conversion.
        /// (Currently, the only visit method that passes `includeExplicitConversions: true`
        /// is VisitConversion. All other callers are handling implicit conversions only.)
        /// </summary>
        private static (BoundExpression expression, Conversion conversion) RemoveConversion(BoundExpression expr, bool includeExplicitConversions)
        {
            ConversionGroup? group = null;
            while (true)
            {
                if (expr.Kind != BoundKind.Conversion)
                {
                    break;
                }
                var conversion = (BoundConversion)expr;
                if (group != conversion.ConversionGroupOpt && group != null)
                {
                    // E.g.: (C)(B)a
                    break;
                }
                group = conversion.ConversionGroupOpt;
                Debug.Assert(group != null || !conversion.ExplicitCastInCode); // Explicit conversions should include a group.
                if (!includeExplicitConversions && group?.IsExplicitConversion == true)
                {
                    return (expr, Conversion.Identity);
                }
                expr = conversion.Operand;
                if (group == null)
                {
                    // Ungrouped conversion should not be followed by another ungrouped
                    // conversion. Otherwise, the conversions should have been grouped.
                    // https://github.com/dotnet/roslyn/issues/34919 This assertion does not always hold true for
                    // enum initializers
                    //Debug.Assert(expr.Kind != BoundKind.Conversion ||
                    //    ((BoundConversion)expr).ConversionGroupOpt != null ||
                    //    ((BoundConversion)expr).ConversionKind == ConversionKind.NoConversion);
                    return (expr, conversion.Conversion);
                }
            }
            return (expr, group?.Conversion ?? Conversion.Identity);
        }

        // See Binder.BindNullCoalescingOperator for initial binding.
        private Conversion GenerateConversionForConditionalOperator(BoundExpression sourceExpression, TypeSymbol? sourceType, TypeSymbol destinationType, bool reportMismatch)
        {
            var conversion = GenerateConversion(_conversions, sourceExpression, sourceType, destinationType, fromExplicitCast: false, extensionMethodThisArgument: false);
            bool canConvertNestedNullability = conversion.Exists;
            if (!canConvertNestedNullability && reportMismatch && !sourceExpression.IsSuppressed)
            {
                ReportNullabilityMismatchInAssignment(sourceExpression.Syntax, GetTypeAsDiagnosticArgument(sourceType), destinationType);
            }
            return conversion;
        }

        private static Conversion GenerateConversion(Conversions conversions, BoundExpression? sourceExpression, TypeSymbol? sourceType, TypeSymbol destinationType, bool fromExplicitCast, bool extensionMethodThisArgument)
        {
<<<<<<< HEAD
            var discardedUseSiteInfo = CompoundUseSiteInfo<AssemblySymbol>.Discarded;
=======
            HashSet<DiagnosticInfo>? useSiteDiagnostics = null;
>>>>>>> cdb59565
            bool useExpression = sourceType is null || UseExpressionForConversion(sourceExpression);
            if (extensionMethodThisArgument)
            {
                return conversions.ClassifyImplicitExtensionMethodThisArgConversion(
                    useExpression ? sourceExpression : null,
                    sourceType,
                    destinationType,
                    ref discardedUseSiteInfo);
            }
            return useExpression ?
                (fromExplicitCast ?
                    conversions.ClassifyConversionFromExpression(sourceExpression, destinationType, ref discardedUseSiteInfo, forCast: true) :
                    conversions.ClassifyImplicitConversionFromExpression(sourceExpression, destinationType, ref discardedUseSiteInfo)) :
                (fromExplicitCast ?
                    conversions.ClassifyConversionFromType(sourceType, destinationType, ref discardedUseSiteInfo, forCast: true) :
                    conversions.ClassifyImplicitConversionFromType(sourceType, destinationType, ref discardedUseSiteInfo));
        }

        /// <summary>
        /// Returns true if the expression should be used as the source when calculating
        /// a conversion from this expression, rather than using the type (with nullability)
        /// calculated by visiting this expression. Typically, that means expressions that
        /// do not have an explicit type but there are several other cases as well.
        /// (See expressions handled in ClassifyImplicitBuiltInConversionFromExpression.)
        /// </summary>
        private static bool UseExpressionForConversion([NotNullWhen(true)] BoundExpression? value)
        {
            if (value is null)
            {
                return false;
            }
            if (value.Type is null || value.Type.IsDynamic() || value.ConstantValue != null)
            {
                return true;
            }
            switch (value.Kind)
            {
                case BoundKind.InterpolatedString:
                    return true;
                default:
                    return false;
            }
        }

        /// <summary>
        /// Adjust declared type based on inferred nullability at the point of reference.
        /// </summary>
        private TypeWithState GetAdjustedResult(TypeWithState type, int slot)
        {
            if (slot > 0 && slot < this.State.Capacity)
            {
                NullableFlowState state = this.State[slot];
                return TypeWithState.Create(type.Type, state);
            }

            return type;
        }

        /// <summary>
        /// Gets the corresponding member for a symbol from initial binding to match an updated receiver type in NullableWalker.
        /// For instance, this will map from List&lt;string~&gt;.Add(string~) to List&lt;string?&gt;.Add(string?) in the following example:
        /// <example>
        /// string s = null;
        /// var list = new[] { s }.ToList();
        /// list.Add(null);
        /// </example>
        /// </summary>
        private static Symbol AsMemberOfType(TypeSymbol? type, Symbol symbol)
        {
            Debug.Assert((object)symbol != null);

            var containingType = type as NamedTypeSymbol;
            if (containingType is null || containingType.IsErrorType() || symbol is ErrorMethodSymbol)
            {
                return symbol;
            }

            if (symbol.Kind == SymbolKind.Method)
            {
                if (((MethodSymbol)symbol).MethodKind == MethodKind.LocalFunction)
                {
                    // https://github.com/dotnet/roslyn/issues/27233 Handle type substitution for local functions.
                    return symbol;
                }
            }

            if (symbol is TupleElementFieldSymbol)
            {
                return symbol.SymbolAsMember(containingType);
            }

            var symbolContainer = symbol.ContainingType;
            if (symbolContainer.IsAnonymousType)
            {
                int? memberIndex = symbol.Kind == SymbolKind.Property ? symbol.MemberIndexOpt : null;
                if (!memberIndex.HasValue)
                {
                    return symbol;
                }
                return AnonymousTypeManager.GetAnonymousTypeProperty(containingType, memberIndex.GetValueOrDefault());
            }
            if (!symbolContainer.IsGenericType)
            {
                Debug.Assert(symbol.ContainingType.IsDefinition);
                return symbol;
            }
            if (!containingType.IsGenericType)
            {
                return symbol;
            }
            if (symbolContainer.IsInterface)
            {
                if (tryAsMemberOfSingleType(containingType, out var result))
                {
                    return result;
                }
                foreach (var @interface in containingType.AllInterfacesNoUseSiteDiagnostics)
                {
                    if (tryAsMemberOfSingleType(@interface, out result))
                    {
                        return result;
                    }
                }
            }
            else
            {
                while (true)
                {
                    if (tryAsMemberOfSingleType(containingType, out var result))
                    {
                        return result;
                    }
                    containingType = containingType.BaseTypeNoUseSiteDiagnostics;
                    if ((object)containingType == null)
                    {
                        break;
                    }
                }
            }
            Debug.Assert(false); // If this assert fails, add an appropriate test.
            return symbol;

            bool tryAsMemberOfSingleType(NamedTypeSymbol singleType, [NotNullWhen(true)] out Symbol? result)
            {
                if (!singleType.Equals(symbolContainer, TypeCompareKind.AllIgnoreOptions))
                {
                    result = null;
                    return false;
                }
                var symbolDef = symbol.OriginalDefinition;
                result = symbolDef.SymbolAsMember(singleType);
                if (result is MethodSymbol resultMethod && resultMethod.IsGenericMethod)
                {
                    result = resultMethod.Construct(((MethodSymbol)symbol).TypeArgumentsWithAnnotations);
                }
                return true;
            }
        }

        public override BoundNode? VisitConversion(BoundConversion node)
        {
            // https://github.com/dotnet/roslyn/issues/35732: Assert VisitConversion is only used for explicit conversions.
            //Debug.Assert(node.ExplicitCastInCode);
            //Debug.Assert(node.ConversionGroupOpt != null);
            //Debug.Assert(node.ConversionGroupOpt.ExplicitType.HasType);

            TypeWithAnnotations explicitType = node.ConversionGroupOpt?.ExplicitType ?? default;
            bool fromExplicitCast = explicitType.HasType;
            TypeWithAnnotations targetType = fromExplicitCast ? explicitType : TypeWithAnnotations.Create(node.Type);
            Debug.Assert(targetType.HasType);

            (BoundExpression operand, Conversion conversion) = RemoveConversion(node, includeExplicitConversions: true);
            SnapshotWalkerThroughConversionGroup(node, operand);
            TypeWithState operandType = VisitRvalueWithState(operand);
            SetResultType(node,
                VisitConversion(
                    node,
                    operand,
                    conversion,
                    targetType,
                    operandType,
                    checkConversion: true,
                    fromExplicitCast: fromExplicitCast,
                    useLegacyWarnings: fromExplicitCast,
                    AssignmentKind.Assignment,
                    reportTopLevelWarnings: fromExplicitCast,
                    reportRemainingWarnings: true,
                    trackMembers: true));

            return null;
        }

        /// <summary>
        /// Visit an expression. If an explicit target type is provided, the expression is converted
        /// to that type. This method should be called whenever an expression may contain
        /// an implicit conversion, even if that conversion was omitted from the bound tree,
        /// so the conversion can be re-classified with nullability.
        /// </summary>
        private TypeWithState VisitOptionalImplicitConversion(BoundExpression expr, TypeWithAnnotations targetTypeOpt, bool useLegacyWarnings, bool trackMembers, AssignmentKind assignmentKind)
        {
            if (!targetTypeOpt.HasType)
            {
                return VisitRvalueWithState(expr);
            }

            (BoundExpression operand, Conversion conversion) = RemoveConversion(expr, includeExplicitConversions: false);
            SnapshotWalkerThroughConversionGroup(expr, operand);
            var operandType = VisitRvalueWithState(operand);
            // If an explicit conversion was used in place of an implicit conversion, the explicit
            // conversion was created by initial binding after reporting "error CS0266:
            // Cannot implicitly convert type '...' to '...'. An explicit conversion exists ...".
            // Since an error was reported, we don't need to report nested warnings as well.
            bool reportNestedWarnings = !conversion.IsExplicit;
            var resultType = VisitConversion(
                GetConversionIfApplicable(expr, operand),
                operand,
                conversion,
                targetTypeOpt,
                operandType,
                checkConversion: true,
                fromExplicitCast: false,
                useLegacyWarnings: useLegacyWarnings,
                assignmentKind,
                reportTopLevelWarnings: true,
                reportRemainingWarnings: reportNestedWarnings,
                trackMembers: trackMembers);

            return resultType;
        }

        private static bool AreNullableAndUnderlyingTypes([NotNullWhen(true)] TypeSymbol? nullableTypeOpt, [NotNullWhen(true)] TypeSymbol? underlyingTypeOpt, out TypeWithAnnotations underlyingTypeWithAnnotations)
        {
            if (nullableTypeOpt?.IsNullableType() == true &&
                underlyingTypeOpt?.IsNullableType() == false)
            {
                var typeArg = nullableTypeOpt.GetNullableUnderlyingTypeWithAnnotations();
                if (typeArg.Type.Equals(underlyingTypeOpt, TypeCompareKind.AllIgnoreOptions))
                {
                    underlyingTypeWithAnnotations = typeArg;
                    return true;
                }
            }
            underlyingTypeWithAnnotations = default;
            return false;
        }

        public override BoundNode? VisitTupleLiteral(BoundTupleLiteral node)
        {
            VisitTupleExpression(node);
            return null;
        }

        public override BoundNode? VisitConvertedTupleLiteral(BoundConvertedTupleLiteral node)
        {
            Debug.Assert(!IsConditionalState);
            var savedState = this.State.Clone();
            // Visit the source tuple so that the semantic model can correctly report nullability for it
            // Disable diagnostics, as we don't want to duplicate any that are produced by visiting the converted literal below
            VisitWithoutDiagnostics(node.SourceTuple);

            this.SetState(savedState);
            VisitTupleExpression(node);

            return null;
        }

        private void VisitTupleExpression(BoundTupleExpression node)
        {
            var arguments = node.Arguments;
            ImmutableArray<TypeWithState> elementTypes = arguments.SelectAsArray((a, w) => w.VisitRvalueWithState(a), this);
            ImmutableArray<TypeWithAnnotations> elementTypesWithAnnotations = elementTypes.SelectAsArray(a => a.ToTypeWithAnnotations(compilation));
            var tupleOpt = (NamedTypeSymbol?)node.Type;
            if (tupleOpt is null)
            {
                SetResultType(node, TypeWithState.Create(null, NullableFlowState.NotNull));
            }
            else
            {
                int slot = GetOrCreatePlaceholderSlot(node);
                if (slot > 0)
                {
                    this.State[slot] = NullableFlowState.NotNull;
                    TrackNullableStateOfTupleElements(slot, tupleOpt, arguments, elementTypes, argsToParamsOpt: default, useRestField: false);
                }

                tupleOpt = tupleOpt.WithElementTypes(elementTypesWithAnnotations);
                if (!_disableDiagnostics)
                {
                    var locations = tupleOpt.TupleElements.SelectAsArray((element, location) => element.Locations.FirstOrDefault() ?? location, node.Syntax.Location);
                    tupleOpt.CheckConstraints(new ConstraintsHelper.CheckConstraintsArgs(compilation, _conversions, includeNullability: true, node.Syntax.Location, diagnostics: null),
                                              typeSyntax: node.Syntax, locations, nullabilityDiagnosticsOpt: new BindingDiagnosticBag(Diagnostics));
                }

                SetResultType(node, TypeWithState.Create(tupleOpt, NullableFlowState.NotNull));
            }
        }

        /// <summary>
        /// Set the nullability of tuple elements for tuples at the point of construction.
        /// If <paramref name="useRestField"/> is true, the tuple was constructed with an explicit
        /// 'new ValueTuple' call, in which case the 8-th element, if any, represents the 'Rest' field.
        /// </summary>
        private void TrackNullableStateOfTupleElements(
            int slot,
            NamedTypeSymbol tupleType,
            ImmutableArray<BoundExpression> values,
            ImmutableArray<TypeWithState> types,
            ImmutableArray<int> argsToParamsOpt,
            bool useRestField)
        {
            Debug.Assert(tupleType.IsTupleType);
            Debug.Assert(values.Length == types.Length);
            Debug.Assert(values.Length == (useRestField ? Math.Min(tupleType.TupleElements.Length, NamedTypeSymbol.ValueTupleRestPosition) : tupleType.TupleElements.Length));

            if (slot > 0)
            {
                var tupleElements = tupleType.TupleElements;
                int n = values.Length;
                if (useRestField)
                {
                    n = Math.Min(n, NamedTypeSymbol.ValueTupleRestPosition - 1);
                }
                for (int i = 0; i < n; i++)
                {
                    var argOrdinal = GetArgumentOrdinalFromParameterOrdinal(i);
                    trackState(values[argOrdinal], tupleElements[i], types[argOrdinal]);
                }
                if (useRestField &&
                    values.Length == NamedTypeSymbol.ValueTupleRestPosition &&
                    tupleType.GetMembers(NamedTypeSymbol.ValueTupleRestFieldName).FirstOrDefault() is FieldSymbol restField)
                {
                    var argOrdinal = GetArgumentOrdinalFromParameterOrdinal(NamedTypeSymbol.ValueTupleRestPosition - 1);
                    trackState(values[argOrdinal], restField, types[argOrdinal]);
                }
            }

            void trackState(BoundExpression value, FieldSymbol field, TypeWithState valueType)
            {
                int targetSlot = GetOrCreateSlot(field, slot);
                TrackNullableStateForAssignment(value, field.TypeWithAnnotations, targetSlot, valueType, MakeSlot(value));
            }

            int GetArgumentOrdinalFromParameterOrdinal(int parameterOrdinal)
            {
                var index = argsToParamsOpt.IsDefault ? parameterOrdinal : argsToParamsOpt.IndexOf(parameterOrdinal);
                Debug.Assert(index != -1);
                return index;
            }
        }

        private void TrackNullableStateOfNullableValue(int containingSlot, TypeSymbol containingType, BoundExpression? value, TypeWithState valueType, int valueSlot)
        {
            Debug.Assert(containingType.OriginalDefinition.SpecialType == SpecialType.System_Nullable_T);
            Debug.Assert(containingSlot > 0);
            Debug.Assert(valueSlot > 0);

            int targetSlot = GetNullableOfTValueSlot(containingType, containingSlot, out Symbol? symbol);
            if (targetSlot > 0)
            {
                TrackNullableStateForAssignment(value, symbol!.GetTypeOrReturnType(), targetSlot, valueType, valueSlot);
            }
        }

        private void TrackNullableStateOfNullableValue(BoundExpression node, BoundExpression operand, TypeSymbol convertedType, TypeWithAnnotations underlyingType)
        {
            int valueSlot = MakeSlot(operand);
            if (valueSlot > 0)
            {
                int containingSlot = GetOrCreatePlaceholderSlot(node);
                Debug.Assert(containingSlot > 0);
                TrackNullableStateOfNullableValue(containingSlot, convertedType, operand, underlyingType.ToTypeWithState(), valueSlot);
            }
        }

        private void TrackNullableStateOfTupleConversion(
            BoundConversion? conversionOpt,
            BoundExpression convertedNode,
            Conversion conversion,
            TypeSymbol targetType,
            TypeSymbol operandType,
            int slot,
            int valueSlot,
            AssignmentKind assignmentKind,
            ParameterSymbol? parameterOpt,
            bool reportWarnings)
        {
            Debug.Assert(conversion.Kind == ConversionKind.ImplicitTuple || conversion.Kind == ConversionKind.ExplicitTuple);
            Debug.Assert(slot > 0);
            Debug.Assert(valueSlot > 0);

            var valueTuple = operandType as NamedTypeSymbol;
            if (valueTuple is null || !valueTuple.IsTupleType)
            {
                return;
            }

            var conversions = conversion.UnderlyingConversions;
            var targetElements = ((NamedTypeSymbol)targetType).TupleElements;
            var valueElements = valueTuple.TupleElements;
            int n = valueElements.Length;
            for (int i = 0; i < n; i++)
            {
                trackConvertedValue(targetElements[i], conversions[i], valueElements[i]);
            }

            void trackConvertedValue(FieldSymbol targetField, Conversion conversion, FieldSymbol valueField)
            {
                switch (conversion.Kind)
                {
                    case ConversionKind.Identity:
                    case ConversionKind.NullLiteral:
                    case ConversionKind.DefaultLiteral:
                    case ConversionKind.ImplicitReference:
                    case ConversionKind.ExplicitReference:
                    case ConversionKind.Boxing:
                    case ConversionKind.Unboxing:
                        InheritNullableStateOfMember(slot, valueSlot, valueField, isDefaultValue: false, skipSlot: slot);
                        break;
                    case ConversionKind.ImplicitTupleLiteral:
                    case ConversionKind.ExplicitTupleLiteral:
                    case ConversionKind.ImplicitTuple:
                    case ConversionKind.ExplicitTuple:
                        {
                            int targetFieldSlot = GetOrCreateSlot(targetField, slot);
                            if (targetFieldSlot > 0)
                            {
                                this.State[targetFieldSlot] = NullableFlowState.NotNull;
                                int valueFieldSlot = GetOrCreateSlot(valueField, valueSlot);
                                if (valueFieldSlot > 0)
                                {
                                    TrackNullableStateOfTupleConversion(conversionOpt, convertedNode, conversion, targetField.Type, valueField.Type, targetFieldSlot, valueFieldSlot, assignmentKind, parameterOpt, reportWarnings);
                                }
                            }
                        }
                        break;
                    case ConversionKind.ImplicitNullable:
                    case ConversionKind.ExplicitNullable:
                        // Conversion of T to Nullable<T> is equivalent to new Nullable<T>(t).
                        if (AreNullableAndUnderlyingTypes(targetField.Type, valueField.Type, out _))
                        {
                            int targetFieldSlot = GetOrCreateSlot(targetField, slot);
                            if (targetFieldSlot > 0)
                            {
                                this.State[targetFieldSlot] = NullableFlowState.NotNull;
                                int valueFieldSlot = GetOrCreateSlot(valueField, valueSlot);
                                if (valueFieldSlot > 0)
                                {
                                    TrackNullableStateOfNullableValue(targetFieldSlot, targetField.Type, null, valueField.TypeWithAnnotations.ToTypeWithState(), valueFieldSlot);
                                }
                            }
                        }
                        break;
                    case ConversionKind.ImplicitUserDefined:
                    case ConversionKind.ExplicitUserDefined:
                        {
                            var convertedType = VisitUserDefinedConversion(
                                conversionOpt,
                                convertedNode,
                                conversion,
                                targetField.TypeWithAnnotations,
                                valueField.TypeWithAnnotations.ToTypeWithState(),
                                useLegacyWarnings: false,
                                assignmentKind,
                                parameterOpt,
                                reportTopLevelWarnings: reportWarnings,
                                reportRemainingWarnings: reportWarnings,
                                diagnosticLocation: (conversionOpt ?? convertedNode).Syntax.GetLocation());
                            int targetFieldSlot = GetOrCreateSlot(targetField, slot);
                            if (targetFieldSlot > 0)
                            {
                                this.State[targetFieldSlot] = convertedType.State;
                            }
                        }
                        break;
                    default:
                        break;
                }
            }
        }

        public override BoundNode? VisitTupleBinaryOperator(BoundTupleBinaryOperator node)
        {
            base.VisitTupleBinaryOperator(node);
            SetNotNullResult(node);
            return null;
        }

        private void ReportNullabilityMismatchWithTargetDelegate(Location location, TypeSymbol targetType, MethodSymbol targetInvokeMethod, MethodSymbol sourceInvokeMethod, bool invokedAsExtensionMethod)
        {
            SourceMemberContainerTypeSymbol.CheckValidNullableMethodOverride(
                compilation,
                targetInvokeMethod,
                sourceInvokeMethod,
                Diagnostics,
                reportBadDelegateReturn,
                reportBadDelegateParameter,
                extraArgument: (targetType, location),
                invokedAsExtensionMethod: invokedAsExtensionMethod);

            void reportBadDelegateReturn(DiagnosticBag bag, MethodSymbol targetInvokeMethod, MethodSymbol sourceInvokeMethod, bool topLevel, (TypeSymbol targetType, Location location) arg)
            {
                ReportDiagnostic(ErrorCode.WRN_NullabilityMismatchInReturnTypeOfTargetDelegate, arg.location,
                    new FormattedSymbol(sourceInvokeMethod, SymbolDisplayFormat.MinimallyQualifiedFormat),
                    arg.targetType);
            }

            void reportBadDelegateParameter(DiagnosticBag bag, MethodSymbol sourceInvokeMethod, MethodSymbol targetInvokeMethod, ParameterSymbol parameter, bool topLevel, (TypeSymbol targetType, Location location) arg)
            {
                ReportDiagnostic(ErrorCode.WRN_NullabilityMismatchInParameterTypeOfTargetDelegate, arg.location,
                    GetParameterAsDiagnosticArgument(parameter),
                    GetContainingSymbolAsDiagnosticArgument(parameter),
                    arg.targetType);
            }
        }

        private void ReportNullabilityMismatchWithTargetDelegate(Location location, NamedTypeSymbol delegateType, UnboundLambda unboundLambda)
        {
            if (!unboundLambda.HasExplicitlyTypedParameterList)
            {
                return;
            }

            var invoke = delegateType?.DelegateInvokeMethod;
            if (invoke is null)
            {
                return;
            }

            Debug.Assert(delegateType is object);
            int count = Math.Min(invoke.ParameterCount, unboundLambda.ParameterCount);
            for (int i = 0; i < count; i++)
            {
                var invokeParameter = invoke.Parameters[i];
                // Parameter nullability is expected to match exactly. This corresponds to the behavior of initial binding.
                //    Action<string> x = (object o) => { }; // error CS1661: Cannot convert lambda expression to delegate type 'Action<string>' because the parameter types do not match the delegate parameter types
                //    Action<object> y = (object? o) => { }; // warning CS8622: Nullability of reference types in type of parameter 'o' of 'lambda expression' doesn't match the target delegate 'Action<object>'.
                // https://github.com/dotnet/roslyn/issues/35564: Consider relaxing and allow implicit conversions of nullability.
                // (Compare with method group conversions which pass `requireIdentity: false`.)
                if (IsNullabilityMismatch(invokeParameter.TypeWithAnnotations, unboundLambda.ParameterTypeWithAnnotations(i), requireIdentity: true))
                {
                    // Should the warning be reported using location of specific lambda parameter?
                    ReportDiagnostic(ErrorCode.WRN_NullabilityMismatchInParameterTypeOfTargetDelegate, location,
                        unboundLambda.ParameterName(i),
                        unboundLambda.MessageID.Localize(),
                        delegateType);
                }
            }
        }

        private bool IsNullabilityMismatch(TypeWithAnnotations source, TypeWithAnnotations destination, bool requireIdentity)
        {
            if (!HasTopLevelNullabilityConversion(source, destination, requireIdentity))
            {
                return true;
            }
            if (requireIdentity)
            {
                return IsNullabilityMismatch(source, destination);
            }
            var sourceType = source.Type;
            var destinationType = destination.Type;
<<<<<<< HEAD
            var discardedUseSiteInfo = CompoundUseSiteInfo<AssemblySymbol>.Discarded;
            return !_conversions.ClassifyImplicitConversionFromType(sourceType, destinationType, ref discardedUseSiteInfo).Exists;
=======
            HashSet<DiagnosticInfo>? useSiteDiagnostics = null;
            return !_conversions.ClassifyImplicitConversionFromType(sourceType, destinationType, ref useSiteDiagnostics).Exists;
>>>>>>> cdb59565
        }

        private bool HasTopLevelNullabilityConversion(TypeWithAnnotations source, TypeWithAnnotations destination, bool requireIdentity)
        {
            return requireIdentity ?
                _conversions.HasTopLevelNullabilityIdentityConversion(source, destination) :
                _conversions.HasTopLevelNullabilityImplicitConversion(source, destination);
        }

        /// <summary>
        /// Gets the conversion node for passing to <see cref="VisitConversion(BoundConversion, BoundExpression, Conversion, TypeWithAnnotations, TypeWithState, bool, bool, bool, AssignmentKind, ParameterSymbol, bool, bool, bool, Optional{LocalState}, bool, Location)"/>,
        /// if one should be passed.
        /// </summary>
        private static BoundConversion? GetConversionIfApplicable(BoundExpression? conversionOpt, BoundExpression convertedNode)
        {
            Debug.Assert(conversionOpt is null
                         || convertedNode == conversionOpt // Note that convertedNode itself can be a BoundConversion, so we do this check explicitly
                                                           // because the below calls to RemoveConversion could potentially strip that conversion.
                         || convertedNode == RemoveConversion(conversionOpt, includeExplicitConversions: false).expression
                         || convertedNode == RemoveConversion(conversionOpt, includeExplicitConversions: true).expression);
            return conversionOpt == convertedNode ? null : (BoundConversion?)conversionOpt;
        }

        /// <summary>
        /// Apply the conversion to the type of the operand and return the resulting type. (If the
        /// operand does not have an explicit type, the operand expression is used for the type.)
        /// If `checkConversion` is set, the incoming conversion is assumed to be from binding and will be
        /// re-calculated, this time considering nullability. (Note that the conversion calculation considers
        /// nested nullability only. The caller is responsible for checking the top-level nullability of
        /// the type returned by this method.) `trackMembers` should be set if the nullability of any
        /// members of the operand should be copied to the converted result when possible.
        /// </summary>
        private TypeWithState VisitConversion(
            BoundConversion? conversionOpt,
            BoundExpression conversionOperand,
            Conversion conversion,
            TypeWithAnnotations targetTypeWithNullability,
            TypeWithState operandType,
            bool checkConversion,
            bool fromExplicitCast,
            bool useLegacyWarnings,
            AssignmentKind assignmentKind,
            ParameterSymbol? parameterOpt = null,
            bool reportTopLevelWarnings = true,
            bool reportRemainingWarnings = true,
            bool extensionMethodThisArgument = false,
            Optional<LocalState> stateForLambda = default,
            bool trackMembers = false,
            Location? diagnosticLocationOpt = null)
        {
            Debug.Assert(!trackMembers || !IsConditionalState);
            Debug.Assert(conversionOperand != null);

            NullableFlowState resultState = NullableFlowState.NotNull;
            bool canConvertNestedNullability = true;
            bool isSuppressed = false;
            diagnosticLocationOpt ??= (conversionOpt ?? conversionOperand).Syntax.GetLocation();

            if (conversionOperand.IsSuppressed == true)
            {
                reportTopLevelWarnings = false;
                reportRemainingWarnings = false;
                isSuppressed = true;
            }
#nullable restore

            TypeSymbol targetType = targetTypeWithNullability.Type;
            switch (conversion.Kind)
            {
                case ConversionKind.MethodGroup:
                    {
                        var group = conversionOperand as BoundMethodGroup;
                        var (invokeSignature, parameters) = getDelegateOrFunctionPointerInfo(targetType);
                        var method = conversion.Method;
                        if (group != null)
                        {
                            if (method?.OriginalDefinition is LocalFunctionSymbol localFunc)
                            {
                                VisitLocalFunctionUse(localFunc);
                            }
                            method = CheckMethodGroupReceiverNullability(group, parameters, method, conversion.IsExtensionMethod);
                        }
                        if (reportRemainingWarnings)
                        {
                            ReportNullabilityMismatchWithTargetDelegate(diagnosticLocationOpt, targetType, invokeSignature, method, conversion.IsExtensionMethod);
                        }
                    }
                    resultState = NullableFlowState.NotNull;
                    break;

                    static (MethodSymbol invokeSignature, ImmutableArray<ParameterSymbol>) getDelegateOrFunctionPointerInfo(TypeSymbol targetType)
                        => targetType switch
                        {
                            NamedTypeSymbol { TypeKind: TypeKind.Delegate, DelegateInvokeMethod: { Parameters: { } parameters } signature } => (signature, parameters),
                            FunctionPointerTypeSymbol { Signature: { Parameters: { } parameters } signature } => (signature, parameters),
                            _ => throw ExceptionUtilities.UnexpectedValue(targetType)
                        };

                case ConversionKind.AnonymousFunction:
                    if (conversionOperand is BoundLambda lambda)
                    {
                        var delegateType = targetType.GetDelegateType();
                        VisitLambda(lambda, delegateType, stateForLambda);
                        if (reportRemainingWarnings)
                        {
                            ReportNullabilityMismatchWithTargetDelegate(diagnosticLocationOpt, delegateType, lambda.UnboundLambda);
                        }

                        TrackAnalyzedNullabilityThroughConversionGroup(targetTypeWithNullability.ToTypeWithState(), conversionOpt, conversionOperand);

                        return TypeWithState.Create(targetType, NullableFlowState.NotNull);
                    }
                    break;

                case ConversionKind.InterpolatedString:
                    resultState = NullableFlowState.NotNull;
                    break;

                case ConversionKind.ObjectCreation:
                case ConversionKind.SwitchExpression:
                case ConversionKind.ConditionalExpression:
                    return operandType;

                case ConversionKind.ExplicitUserDefined:
                case ConversionKind.ImplicitUserDefined:
                    return VisitUserDefinedConversion(conversionOpt, conversionOperand, conversion, targetTypeWithNullability, operandType, useLegacyWarnings, assignmentKind, parameterOpt, reportTopLevelWarnings, reportRemainingWarnings, diagnosticLocationOpt);

                case ConversionKind.ExplicitDynamic:
                case ConversionKind.ImplicitDynamic:
                    resultState = getConversionResultState(operandType);
                    break;

                case ConversionKind.Boxing:
                    resultState = getBoxingConversionResultState(targetTypeWithNullability, operandType);
                    break;

                case ConversionKind.Unboxing:
                    if (targetType.IsNonNullableValueType())
                    {
                        if (!operandType.IsNotNull && reportRemainingWarnings)
                        {
                            ReportDiagnostic(ErrorCode.WRN_UnboxPossibleNull, diagnosticLocationOpt);
                        }

                        LearnFromNonNullTest(conversionOperand, ref State);
                    }
                    else
                    {
                        resultState = getUnboxingConversionResultState(operandType);
                    }
                    break;

                case ConversionKind.ImplicitThrow:
                    resultState = NullableFlowState.NotNull;
                    break;

                case ConversionKind.NoConversion:
                    resultState = getConversionResultState(operandType);
                    break;

                case ConversionKind.NullLiteral:
                case ConversionKind.DefaultLiteral:
                    checkConversion = false;
                    goto case ConversionKind.Identity;

                case ConversionKind.Identity:
                    // If the operand is an explicit conversion, and this identity conversion
                    // is converting to the same type including nullability, skip the conversion
                    // to avoid reporting redundant warnings. Also check useLegacyWarnings
                    // since that value was used when reporting warnings for the explicit cast.
                    // Don't skip the node when it's a user-defined conversion, as identity conversions
                    // on top of user-defined conversions means that we're coming in from VisitUserDefinedConversion
                    // and that any warnings caught by this recursive call of VisitConversion won't be redundant.
                    if (useLegacyWarnings && conversionOperand is BoundConversion operandConversion && !operandConversion.ConversionKind.IsUserDefinedConversion())
                    {
                        var explicitType = operandConversion.ConversionGroupOpt?.ExplicitType;
                        if (explicitType?.Equals(targetTypeWithNullability, TypeCompareKind.ConsiderEverything) == true)
                        {
                            TrackAnalyzedNullabilityThroughConversionGroup(
                                calculateResultType(targetTypeWithNullability, fromExplicitCast, operandType.State, isSuppressed, targetType),
                                conversionOpt,
                                conversionOperand);
                            return operandType;
                        }
                    }
                    if (operandType.Type?.IsTupleType == true || conversionOperand.Kind == BoundKind.TupleLiteral)
                    {
                        goto case ConversionKind.ImplicitTuple;
                    }
                    goto case ConversionKind.ImplicitReference;

                case ConversionKind.ImplicitReference:
                case ConversionKind.ExplicitReference:
                    // Inherit state from the operand.
                    if (checkConversion)
                    {
                        conversion = GenerateConversion(_conversions, conversionOperand, operandType.Type, targetType, fromExplicitCast, extensionMethodThisArgument);
                        canConvertNestedNullability = conversion.Exists;
                    }

                    resultState = conversion.IsReference ? getReferenceConversionResultState(targetTypeWithNullability, operandType) : operandType.State;
                    break;

                case ConversionKind.ImplicitNullable:
                    if (trackMembers)
                    {
                        Debug.Assert(conversionOperand != null);
                        if (AreNullableAndUnderlyingTypes(targetType, operandType.Type, out TypeWithAnnotations underlyingType))
                        {
                            // Conversion of T to Nullable<T> is equivalent to new Nullable<T>(t).
                            int valueSlot = MakeSlot(conversionOperand);
                            if (valueSlot > 0)
                            {
                                int containingSlot = GetOrCreatePlaceholderSlot(conversionOpt);
                                Debug.Assert(containingSlot > 0);
                                TrackNullableStateOfNullableValue(containingSlot, targetType, conversionOperand, underlyingType.ToTypeWithState(), valueSlot);
                            }
                        }
                    }

                    if (checkConversion)
                    {
                        conversion = GenerateConversion(_conversions, conversionOperand, operandType.Type, targetType, fromExplicitCast, extensionMethodThisArgument);
                        canConvertNestedNullability = conversion.Exists;
                    }

                    resultState = operandType.State;
                    break;

                case ConversionKind.ExplicitNullable:
                    if (operandType.Type?.IsNullableType() == true && !targetType.IsNullableType())
                    {
                        // Explicit conversion of Nullable<T> to T is equivalent to Nullable<T>.Value.
                        if (reportTopLevelWarnings && operandType.MayBeNull)
                        {
                            ReportDiagnostic(ErrorCode.WRN_NullableValueTypeMayBeNull, diagnosticLocationOpt);
                        }

                        // Mark the value as not nullable, regardless of whether it was known to be nullable,
                        // because the implied call to `.Value` will only succeed if not null.
                        if (conversionOperand != null)
                        {
                            LearnFromNonNullTest(conversionOperand, ref State);
                        }
                    }
                    goto case ConversionKind.ImplicitNullable;

                case ConversionKind.ImplicitTuple:
                case ConversionKind.ImplicitTupleLiteral:
                case ConversionKind.ExplicitTupleLiteral:
                case ConversionKind.ExplicitTuple:
                    if (trackMembers)
                    {
                        Debug.Assert(conversionOperand != null);
                        switch (conversion.Kind)
                        {
                            case ConversionKind.ImplicitTuple:
                            case ConversionKind.ExplicitTuple:
                                int valueSlot = MakeSlot(conversionOperand);
                                if (valueSlot > 0)
                                {
                                    int slot = GetOrCreatePlaceholderSlot(conversionOpt);
                                    if (slot > 0)
                                    {
                                        TrackNullableStateOfTupleConversion(conversionOpt, conversionOperand, conversion, targetType, operandType.Type, slot, valueSlot, assignmentKind, parameterOpt, reportWarnings: reportRemainingWarnings);
                                    }
                                }
                                break;
                        }
                    }

                    if (checkConversion && !targetType.IsErrorType())
                    {
                        // https://github.com/dotnet/roslyn/issues/29699: Report warnings for user-defined conversions on tuple elements.
                        conversion = GenerateConversion(_conversions, conversionOperand, operandType.Type, targetType, fromExplicitCast, extensionMethodThisArgument);
                        canConvertNestedNullability = conversion.Exists;
                    }
                    resultState = NullableFlowState.NotNull;
                    break;

                case ConversionKind.Deconstruction:
                    // Can reach here, with an error type, when the
                    // Deconstruct method is missing or inaccessible.
                    break;

                case ConversionKind.ExplicitEnumeration:
                    // Can reach here, with an error type.
                    break;

                default:
                    Debug.Assert(targetType.IsValueType || targetType.IsErrorType());
                    break;
            }

            TypeWithState resultType = calculateResultType(targetTypeWithNullability, fromExplicitCast, resultState, isSuppressed, targetType);

            if (operandType.Type?.IsErrorType() != true && !targetType.IsErrorType())
            {
                // Need to report all warnings that apply since the warnings can be suppressed individually.
                if (reportTopLevelWarnings)
                {
                    ReportNullableAssignmentIfNecessary(conversionOperand, targetTypeWithNullability, resultType, useLegacyWarnings, assignmentKind, parameterOpt, diagnosticLocationOpt);
                }
                if (reportRemainingWarnings && !canConvertNestedNullability)
                {
                    if (assignmentKind == AssignmentKind.Argument)
                    {
                        ReportNullabilityMismatchInArgument(diagnosticLocationOpt, operandType.Type, parameterOpt, targetType, forOutput: false);
                    }
                    else
                    {
                        ReportNullabilityMismatchInAssignment(diagnosticLocationOpt, GetTypeAsDiagnosticArgument(operandType.Type), targetType);
                    }
                }
            }

            TrackAnalyzedNullabilityThroughConversionGroup(resultType, conversionOpt, conversionOperand);

            return resultType;

#nullable enable
            static TypeWithState calculateResultType(TypeWithAnnotations targetTypeWithNullability, bool fromExplicitCast, NullableFlowState resultState, bool isSuppressed, TypeSymbol targetType)
            {
                if (isSuppressed)
                {
                    resultState = NullableFlowState.NotNull;
                }
                else if (fromExplicitCast && targetTypeWithNullability.NullableAnnotation.IsAnnotated() && !targetType.IsNullableType())
                {
                    // An explicit cast to a nullable reference type introduces nullability
                    resultState = targetType?.IsTypeParameterDisallowingAnnotationInCSharp8() == true ? NullableFlowState.MaybeDefault : NullableFlowState.MaybeNull;
                }

                var resultType = TypeWithState.Create(targetType, resultState);
                return resultType;
            }

            static NullableFlowState getReferenceConversionResultState(TypeWithAnnotations targetType, TypeWithState operandType)
            {
                var state = operandType.State;
                switch (state)
                {
                    case NullableFlowState.MaybeNull:
                        if (targetType.Type?.IsTypeParameterDisallowingAnnotationInCSharp8() == true)
                        {
                            var type = operandType.Type;
                            if (type is null || !type.IsTypeParameterDisallowingAnnotationInCSharp8())
                            {
                                return NullableFlowState.MaybeDefault;
                            }
                            else if (targetType.NullableAnnotation.IsNotAnnotated() &&
                                type is TypeParameterSymbol typeParameter1 &&
                                dependsOnTypeParameter(typeParameter1, (TypeParameterSymbol)targetType.Type, NullableAnnotation.NotAnnotated, out var annotation))
                            {
                                return (annotation == NullableAnnotation.Annotated) ? NullableFlowState.MaybeDefault : NullableFlowState.MaybeNull;
                            }
                        }
                        break;
                    case NullableFlowState.MaybeDefault:
                        if (targetType.Type?.IsTypeParameterDisallowingAnnotationInCSharp8() == false)
                        {
                            return NullableFlowState.MaybeNull;
                        }
                        break;
                }
                return state;
            }

            // Converting to a less-derived type (object, interface, type parameter).
            // If the operand is MaybeNull, the result should be
            // MaybeNull (if the target type allows) or MaybeDefault otherwise.
            static NullableFlowState getBoxingConversionResultState(TypeWithAnnotations targetType, TypeWithState operandType)
            {
                var state = operandType.State;
                if (state == NullableFlowState.MaybeNull)
                {
                    var type = operandType.Type;
                    if (type is null || !type.IsTypeParameterDisallowingAnnotationInCSharp8())
                    {
                        return NullableFlowState.MaybeDefault;
                    }
                    else if (targetType.NullableAnnotation.IsNotAnnotated() &&
                        type is TypeParameterSymbol typeParameter1 &&
                        targetType.Type is TypeParameterSymbol typeParameter2)
                    {
                        bool dependsOn = dependsOnTypeParameter(typeParameter1, typeParameter2, NullableAnnotation.NotAnnotated, out var annotation);
                        Debug.Assert(dependsOn); // If this case fails, add a corresponding test.
                        if (dependsOn)
                        {
                            return (annotation == NullableAnnotation.Annotated) ? NullableFlowState.MaybeDefault : NullableFlowState.MaybeNull;
                        }
                    }
                }
                return state;
            }

            // Converting to a more-derived type (struct, class, type parameter).
            // If the operand is MaybeNull or MaybeDefault, the result should be
            // MaybeDefault.
            static NullableFlowState getUnboxingConversionResultState(TypeWithState operandType)
            {
                var state = operandType.State;
                if (state == NullableFlowState.MaybeNull)
                {
                    return NullableFlowState.MaybeDefault;
                }
                return state;
            }

            static NullableFlowState getConversionResultState(TypeWithState operandType)
            {
                var state = operandType.State;
                if (state == NullableFlowState.MaybeNull)
                {
                    return NullableFlowState.MaybeDefault;
                }
                return state;
            }

            // If type parameter 1 depends on type parameter 2 (that is, if type parameter 2 appears
            // in the constraint types of type parameter 1), returns the effective annotation on
            // type parameter 2 in the constraints of type parameter 1.
            static bool dependsOnTypeParameter(TypeParameterSymbol typeParameter1, TypeParameterSymbol typeParameter2, NullableAnnotation typeParameter1Annotation, out NullableAnnotation annotation)
            {
                if (typeParameter1.Equals(typeParameter2, TypeCompareKind.AllIgnoreOptions))
                {
                    annotation = typeParameter1Annotation;
                    return true;
                }
                bool dependsOn = false;
                var combinedAnnotation = NullableAnnotation.Annotated;
                foreach (var constraintType in typeParameter1.ConstraintTypesNoUseSiteDiagnostics)
                {
                    if (constraintType.Type is TypeParameterSymbol constraintTypeParameter &&
                        dependsOnTypeParameter(constraintTypeParameter, typeParameter2, constraintType.NullableAnnotation, out var constraintAnnotation))
                    {
                        dependsOn = true;
                        combinedAnnotation = combinedAnnotation.Meet(constraintAnnotation);
                    }
                }
                if (dependsOn)
                {
                    annotation = combinedAnnotation.Join(typeParameter1Annotation);
                    return true;
                }
                annotation = default;
                return false;
            }
        }

        private TypeWithState VisitUserDefinedConversion(
            BoundConversion? conversionOpt,
            BoundExpression conversionOperand,
            Conversion conversion,
            TypeWithAnnotations targetTypeWithNullability,
            TypeWithState operandType,
            bool useLegacyWarnings,
            AssignmentKind assignmentKind,
            ParameterSymbol? parameterOpt,
            bool reportTopLevelWarnings,
            bool reportRemainingWarnings,
            Location diagnosticLocation)
        {
            Debug.Assert(!IsConditionalState);
            Debug.Assert(conversionOperand != null);
            Debug.Assert(targetTypeWithNullability.HasType);
            Debug.Assert(diagnosticLocation != null);
            Debug.Assert(conversion.Kind == ConversionKind.ExplicitUserDefined || conversion.Kind == ConversionKind.ImplicitUserDefined);

            TypeSymbol targetType = targetTypeWithNullability.Type;

            // cf. Binder.CreateUserDefinedConversion
            if (!conversion.IsValid)
            {
                var resultType = TypeWithState.Create(targetType, NullableFlowState.NotNull);
                TrackAnalyzedNullabilityThroughConversionGroup(resultType, conversionOpt, conversionOperand);
                return resultType;
            }

            // operand -> conversion "from" type
            // May be distinct from method parameter type for Nullable<T>.
            operandType = VisitConversion(
                conversionOpt,
                conversionOperand,
                conversion.UserDefinedFromConversion,
                TypeWithAnnotations.Create(conversion.BestUserDefinedConversionAnalysis!.FromType),
                operandType,
                checkConversion: true,
                fromExplicitCast: false,
                useLegacyWarnings,
                assignmentKind,
                parameterOpt,
                reportTopLevelWarnings,
                reportRemainingWarnings,
                diagnosticLocationOpt: diagnosticLocation);

            // Update method based on operandType: see https://github.com/dotnet/roslyn/issues/29605.
            // (see NullableReferenceTypesTests.ImplicitConversions_07).
            var method = conversion.Method;
            Debug.Assert(method is object);
            Debug.Assert(method.ParameterCount == 1);
            Debug.Assert(operandType.Type is object);

            var parameter = method.Parameters[0];
            var parameterAnnotations = GetParameterAnnotations(parameter);
            var parameterType = ApplyLValueAnnotations(parameter.TypeWithAnnotations, parameterAnnotations);
            TypeWithState underlyingOperandType = default;
            bool isLiftedConversion = false;

            if (operandType.Type.IsNullableType() && !parameterType.IsNullableType())
            {
                var underlyingOperandTypeWithAnnotations = operandType.Type.GetNullableUnderlyingTypeWithAnnotations();
                underlyingOperandType = underlyingOperandTypeWithAnnotations.ToTypeWithState();
                isLiftedConversion = parameterType.Equals(underlyingOperandTypeWithAnnotations, TypeCompareKind.AllIgnoreOptions);
            }

            // conversion "from" type -> method parameter type
            NullableFlowState operandState = operandType.State;
            Location operandLocation = conversionOperand.Syntax.GetLocation();
            _ = ClassifyAndVisitConversion(
                conversionOperand,
                parameterType,
                isLiftedConversion ? underlyingOperandType : operandType,
                useLegacyWarnings,
                AssignmentKind.Argument,
                parameterOpt: parameter,
                reportWarnings: reportRemainingWarnings,
                fromExplicitCast: false,
                diagnosticLocation: operandLocation);

            // in the case of a lifted conversion, we assume that the call to the operator occurs only if the argument is not-null
            if (!isLiftedConversion)
            {
                CheckDisallowedNullAssignment(operandType, parameterAnnotations, conversionOperand.Syntax.Location);
            }

            // method parameter type -> method return type
            var methodReturnType = method.ReturnTypeWithAnnotations;
            operandType = GetLiftedReturnTypeIfNecessary(isLiftedConversion, methodReturnType, operandState);
            if (!isLiftedConversion || operandState.IsNotNull())
            {
                var returnNotNull = operandState.IsNotNull() && method.ReturnNotNullIfParameterNotNull.Contains(parameter.Name);
                if (returnNotNull)
                {
                    operandType = operandType.WithNotNullState();
                }
                else
                {
                    operandType = ApplyUnconditionalAnnotations(operandType, GetRValueAnnotations(method));
                }
            }

            // method return type -> conversion "to" type
            // May be distinct from method return type for Nullable<T>.
            operandType = ClassifyAndVisitConversion(
                conversionOperand,
                TypeWithAnnotations.Create(conversion.BestUserDefinedConversionAnalysis!.ToType),
                operandType,
                useLegacyWarnings,
                assignmentKind,
                parameterOpt,
                reportWarnings: reportRemainingWarnings,
                fromExplicitCast: false,
                diagnosticLocation: operandLocation);

            // conversion "to" type -> final type
            // We should only pass fromExplicitCast here. Given the following example:
            //
            // class A { public static explicit operator C(A a) => throw null!; }
            // class C
            // {
            //     void M() => var c = (C?)new A();
            // }
            //
            // This final conversion from the method return type "C" to the cast type "C?" is
            // where we will need to ensure that this is counted as an explicit cast, so that
            // the resulting operandType is nullable if that was introduced via cast.
            operandType = ClassifyAndVisitConversion(
                conversionOpt ?? conversionOperand,
                targetTypeWithNullability,
                operandType,
                useLegacyWarnings,
                assignmentKind,
                parameterOpt,
                reportWarnings: reportRemainingWarnings,
                fromExplicitCast: conversionOpt?.ExplicitCastInCode ?? false,
                diagnosticLocation);

            TrackAnalyzedNullabilityThroughConversionGroup(operandType, conversionOpt, conversionOperand);

            return operandType;
        }

        private void SnapshotWalkerThroughConversionGroup(BoundExpression conversionExpression, BoundExpression convertedNode)
        {
            if (_snapshotBuilderOpt is null)
            {
                return;
            }

            var conversionOpt = conversionExpression as BoundConversion;
            var conversionGroup = conversionOpt?.ConversionGroupOpt;
            while (conversionOpt != null &&
                   conversionOpt != convertedNode &&
                   conversionOpt.Syntax.SpanStart != convertedNode.Syntax.SpanStart)
            {
                Debug.Assert(conversionOpt.ConversionGroupOpt == conversionGroup);
                TakeIncrementalSnapshot(conversionOpt);
                conversionOpt = conversionOpt.Operand as BoundConversion;
            }
        }

        private void TrackAnalyzedNullabilityThroughConversionGroup(TypeWithState resultType, BoundConversion? conversionOpt, BoundExpression convertedNode)
        {
            var visitResult = new VisitResult(resultType, resultType.ToTypeWithAnnotations(compilation));
            var conversionGroup = conversionOpt?.ConversionGroupOpt;
            while (conversionOpt != null && conversionOpt != convertedNode)
            {
                Debug.Assert(conversionOpt.ConversionGroupOpt == conversionGroup);
                visitResult = withType(visitResult, conversionOpt.Type);
                SetAnalyzedNullability(conversionOpt, visitResult);
                conversionOpt = conversionOpt.Operand as BoundConversion;
            }

            static VisitResult withType(VisitResult visitResult, TypeSymbol newType) =>
                new VisitResult(TypeWithState.Create(newType, visitResult.RValueType.State),
                                TypeWithAnnotations.Create(newType, visitResult.LValueType.NullableAnnotation));
        }

        /// <summary>
        /// Return the return type for a lifted operator, given the nullability state of its operands.
        /// </summary>
        private TypeWithState GetLiftedReturnType(TypeWithAnnotations returnType, NullableFlowState operandState)
        {
            bool typeNeedsLifting = returnType.Type.IsNonNullableValueType();
            TypeSymbol type = typeNeedsLifting ? MakeNullableOf(returnType) : returnType.Type;
            NullableFlowState state = returnType.ToTypeWithState().State.Join(operandState);
            return TypeWithState.Create(type, state);
        }

        private static TypeWithState GetNullableUnderlyingTypeIfNecessary(bool isLifted, TypeWithState typeWithState)
        {
            if (isLifted)
            {
                var type = typeWithState.Type;
                if (type?.IsNullableType() == true)
                {
                    return type.GetNullableUnderlyingTypeWithAnnotations().ToTypeWithState();
                }
            }
            return typeWithState;
        }

        private TypeWithState GetLiftedReturnTypeIfNecessary(bool isLifted, TypeWithAnnotations returnType, NullableFlowState operandState)
        {
            return isLifted ?
                GetLiftedReturnType(returnType, operandState) :
                returnType.ToTypeWithState();
        }

        private TypeSymbol MakeNullableOf(TypeWithAnnotations underlying)
        {
            return compilation.GetSpecialType(SpecialType.System_Nullable_T).Construct(ImmutableArray.Create(underlying));
        }

        private TypeWithState ClassifyAndVisitConversion(
            BoundExpression node,
            TypeWithAnnotations targetType,
            TypeWithState operandType,
            bool useLegacyWarnings,
            AssignmentKind assignmentKind,
            ParameterSymbol? parameterOpt,
            bool reportWarnings,
            bool fromExplicitCast,
            Location diagnosticLocation)
        {
            Debug.Assert(operandType.Type is object);
            Debug.Assert(diagnosticLocation != null);
<<<<<<< HEAD
            var discardedUseSiteInfo = CompoundUseSiteInfo<AssemblySymbol>.Discarded;
            var conversion = _conversions.ClassifyStandardConversion(null, operandType.Type, targetType.Type, ref discardedUseSiteInfo);
=======
            HashSet<DiagnosticInfo>? useSiteDiagnostics = null;
            var conversion = _conversions.ClassifyStandardConversion(null, operandType.Type, targetType.Type, ref useSiteDiagnostics);
>>>>>>> cdb59565
            if (reportWarnings && !conversion.Exists)
            {
                if (assignmentKind == AssignmentKind.Argument)
                {
                    ReportNullabilityMismatchInArgument(diagnosticLocation, operandType.Type, parameterOpt, targetType.Type, forOutput: false);
                }
                else
                {
                    ReportNullabilityMismatchInAssignment(diagnosticLocation, operandType.Type, targetType.Type);
                }
            }

            return VisitConversion(
                conversionOpt: null,
                conversionOperand: node,
                conversion,
                targetType,
                operandType,
                checkConversion: false,
                fromExplicitCast,
                useLegacyWarnings: useLegacyWarnings,
                assignmentKind,
                parameterOpt,
                reportTopLevelWarnings: reportWarnings,
                reportRemainingWarnings: !fromExplicitCast && reportWarnings,
                diagnosticLocationOpt: diagnosticLocation);
        }

        public override BoundNode? VisitDelegateCreationExpression(BoundDelegateCreationExpression node)
        {
            Debug.Assert(node.Type.IsDelegateType());

            if (node.MethodOpt?.OriginalDefinition is LocalFunctionSymbol localFunc)
            {
                VisitLocalFunctionUse(localFunc);
            }

            var delegateType = (NamedTypeSymbol)node.Type;
            switch (node.Argument)
            {
                case BoundMethodGroup group:
                    {
                        VisitMethodGroup(group);
                        var method = node.MethodOpt;
                        if (method is object)
                        {
                            method = CheckMethodGroupReceiverNullability(group, delegateType.DelegateInvokeMethod.Parameters, method, node.IsExtensionMethod);
                            if (!group.IsSuppressed)
                            {
                                ReportNullabilityMismatchWithTargetDelegate(group.Syntax.Location, delegateType, delegateType.DelegateInvokeMethod, method, node.IsExtensionMethod);
                            }
                        }
                        SetAnalyzedNullability(group, default);
                    }
                    break;
                case BoundLambda lambda:
                    {
                        VisitLambda(lambda, delegateType);
                        SetNotNullResult(lambda);
                        if (!lambda.IsSuppressed)
                        {
                            ReportNullabilityMismatchWithTargetDelegate(lambda.Symbol.DiagnosticLocation, delegateType, lambda.UnboundLambda);
                        }
                    }
                    break;
                case BoundExpression arg when arg.Type is { TypeKind: TypeKind.Delegate } argType:
                    {
                        var argTypeWithAnnotations = TypeWithAnnotations.Create(argType, NullableAnnotation.NotAnnotated);
                        var argState = VisitRvalueWithState(arg);
                        ReportNullableAssignmentIfNecessary(arg, argTypeWithAnnotations, argState, useLegacyWarnings: false);
                        if (!arg.IsSuppressed)
                        {
                            ReportNullabilityMismatchWithTargetDelegate(arg.Syntax.Location, delegateType, delegateType.DelegateInvokeMethod, argType.DelegateInvokeMethod(), invokedAsExtensionMethod: false);
                        }

                        // Delegate creation will throw an exception if the argument is null
                        LearnFromNonNullTest(arg, ref State);
                    }
                    break;
                default:
                    VisitRvalue(node.Argument);
                    break;
            }

            SetNotNullResult(node);
            return null;
        }

        public override BoundNode? VisitMethodGroup(BoundMethodGroup node)
        {
            Debug.Assert(!IsConditionalState);

            var receiverOpt = node.ReceiverOpt;
            if (receiverOpt != null)
            {
                VisitRvalue(receiverOpt);
                // Receiver nullability is checked when applying the method group conversion,
                // when we have a specific method, to avoid reporting null receiver warnings
                // for extension method delegates. Here, store the receiver state for that check.
                SetMethodGroupReceiverNullability(receiverOpt, ResultType);
            }

            SetNotNullResult(node);
            return null;
        }

        private bool TryGetMethodGroupReceiverNullability([NotNullWhen(true)] BoundExpression? receiverOpt, out TypeWithState type)
        {
            if (receiverOpt != null &&
                _methodGroupReceiverMapOpt != null &&
                _methodGroupReceiverMapOpt.TryGetValue(receiverOpt, out type))
            {
                return true;
            }
            else
            {
                type = default;
                return false;
            }
        }

        private void SetMethodGroupReceiverNullability(BoundExpression receiver, TypeWithState type)
        {
            _methodGroupReceiverMapOpt ??= PooledDictionary<BoundExpression, TypeWithState>.GetInstance();
            _methodGroupReceiverMapOpt[receiver] = type;
        }

        private MethodSymbol CheckMethodGroupReceiverNullability(BoundMethodGroup group, ImmutableArray<ParameterSymbol> parameters, MethodSymbol method, bool invokedAsExtensionMethod)
        {
            var receiverOpt = group.ReceiverOpt;
            if (TryGetMethodGroupReceiverNullability(receiverOpt, out TypeWithState receiverType))
            {
                var syntax = group.Syntax;
                if (!invokedAsExtensionMethod)
                {
                    method = (MethodSymbol)AsMemberOfType(receiverType.Type, method);
                }
                if (method.IsGenericMethod && HasImplicitTypeArguments(group.Syntax))
                {
                    var arguments = ArrayBuilder<BoundExpression>.GetInstance();
                    if (invokedAsExtensionMethod)
                    {
                        arguments.Add(CreatePlaceholderIfNecessary(receiverOpt, receiverType.ToTypeWithAnnotations(compilation)));
                    }

                    // Create placeholders for the arguments. (See Conversions.GetDelegateArguments()
                    // which is used for that purpose in initial binding.)
                    foreach (var parameter in parameters)
                    {
                        var parameterType = parameter.TypeWithAnnotations;
                        arguments.Add(new BoundExpressionWithNullability(syntax, new BoundParameter(syntax, parameter), parameterType.NullableAnnotation, parameterType.Type));
                    }
                    Debug.Assert(_binder is object);
                    method = InferMethodTypeArguments(_binder, method, arguments.ToImmutableAndFree(), argumentRefKindsOpt: default, argsToParamsOpt: default, expanded: false);
                }
                if (invokedAsExtensionMethod)
                {
                    CheckExtensionMethodThisNullability(receiverOpt, Conversion.Identity, method.Parameters[0], receiverType);
                }
                else
                {
                    CheckPossibleNullReceiver(receiverOpt, receiverType, checkNullableValueType: false);
                }
                if (ConstraintsHelper.RequiresChecking(method))
                {
                    CheckMethodConstraints(syntax, method);
                }
            }
            return method;
        }

        public override BoundNode? VisitLambda(BoundLambda node)
        {
            // It's possible to reach VisitLambda without having analyzed the lambda body in error scenarios,
            // so we analyze for the purposes of determining top-level nullability. We don't want to report
            // any diagnostics from this analysis, as scenarios we want to have diagnostics for will have had
            // them reported through other analysis steps.

            // https://github.com/dotnet/roslyn/issues/35041: Can we make this conditional on whether or not we've already seen the node
            // or will that have no effect because this is always called first? It is for at least one lambda
            // conversion case, need to investigate others
            if (!_disableNullabilityAnalysis)
            {
                VisitLambda(node, delegateTypeOpt: null, disableDiagnostics: true);
            }
            SetNotNullResult(node);
            return null;
        }

        private void VisitLambda(BoundLambda node, NamedTypeSymbol? delegateTypeOpt, Optional<LocalState> initialState = default, bool disableDiagnostics = false)
        {
            Debug.Assert(delegateTypeOpt?.IsDelegateType() != false);

            var delegateInvokeMethod = delegateTypeOpt?.DelegateInvokeMethod;
            bool useDelegateInvokeParameterTypes = UseDelegateInvokeParameterTypes(node, delegateInvokeMethod);
            if (useDelegateInvokeParameterTypes && _snapshotBuilderOpt is object)
            {
                SetUpdatedSymbol(node, node.Symbol, delegateTypeOpt!);
            }

            var oldDisableDiagnostics = _disableDiagnostics;
            _disableDiagnostics |= disableDiagnostics;

            AnalyzeLocalFunctionOrLambda(
                node,
                node.Symbol,
                initialState.HasValue ? initialState.Value : State.Clone(),
                delegateInvokeMethod,
                useDelegateInvokeParameterTypes);

            _disableDiagnostics = oldDisableDiagnostics;
        }

        private static bool UseDelegateInvokeParameterTypes(BoundLambda lambda, MethodSymbol? delegateInvokeMethod)
        {
            return delegateInvokeMethod is object && !lambda.UnboundLambda.HasExplicitlyTypedParameterList;
        }

        public override BoundNode? VisitUnboundLambda(UnboundLambda node)
        {
            // The presence of this node suggests an error was detected in an earlier phase.
            // Analyze the body to report any additional warnings.
            var lambda = node.BindForErrorRecovery();
            VisitLambda(lambda, delegateTypeOpt: null);
            SetNotNullResult(node);
            return null;
        }

        public override BoundNode? VisitThisReference(BoundThisReference node)
        {
            VisitThisOrBaseReference(node);
            return null;
        }

        private void VisitThisOrBaseReference(BoundExpression node)
        {
            var rvalueResult = TypeWithState.Create(node.Type, NullableFlowState.NotNull);
            var lvalueResult = TypeWithAnnotations.Create(node.Type, NullableAnnotation.NotAnnotated);
            SetResult(node, rvalueResult, lvalueResult);
        }

        public override BoundNode? VisitParameter(BoundParameter node)
        {
            var parameter = node.ParameterSymbol;
            int slot = GetOrCreateSlot(parameter);
            var parameterType = GetDeclaredParameterResult(parameter);
            var typeWithState = GetParameterState(parameterType, parameter.FlowAnalysisAnnotations);
            SetResult(node, GetAdjustedResult(typeWithState, slot), parameterType);
            return null;
        }

        public override BoundNode? VisitAssignmentOperator(BoundAssignmentOperator node)
        {
            Debug.Assert(!IsConditionalState);

            var left = node.Left;
            switch (left)
            {
                // when binding initializers, we treat assignments to auto-properties or field-like events as direct assignments to the underlying field.
                // in order to track member state based on these initializers, we need to see the assignment in terms of the associated member
                case BoundFieldAccess { ExpressionSymbol: FieldSymbol { AssociatedSymbol: PropertySymbol autoProperty } } fieldAccess:
                    left = new BoundPropertyAccess(fieldAccess.Syntax, fieldAccess.ReceiverOpt, autoProperty, LookupResultKind.Viable, autoProperty.Type, fieldAccess.HasErrors);
                    break;
                case BoundFieldAccess { ExpressionSymbol: FieldSymbol { AssociatedSymbol: EventSymbol @event } } fieldAccess:
                    left = new BoundEventAccess(fieldAccess.Syntax, fieldAccess.ReceiverOpt, @event, isUsableAsField: true, LookupResultKind.Viable, @event.Type, fieldAccess.HasErrors);
                    break;
            }

            var right = node.Right;
            VisitLValue(left);
            // we may enter a conditional state for error scenarios on the LHS.
            Unsplit();

            FlowAnalysisAnnotations leftAnnotations = GetLValueAnnotations(left);
            TypeWithAnnotations declaredType = LvalueResultType;
            TypeWithAnnotations leftLValueType = ApplyLValueAnnotations(declaredType, leftAnnotations);

            if (left.Kind == BoundKind.EventAccess && ((BoundEventAccess)left).EventSymbol.IsWindowsRuntimeEvent)
            {
                // Event assignment is a call to an Add method. (Note that assignment
                // of non-field-like events uses BoundEventAssignmentOperator
                // rather than BoundAssignmentOperator.)
                VisitRvalue(right);
                SetNotNullResult(node);
            }
            else
            {
                TypeWithState rightState;
                if (!node.IsRef)
                {
                    var discarded = left is BoundDiscardExpression;
                    rightState = VisitOptionalImplicitConversion(right, targetTypeOpt: discarded ? default : leftLValueType, UseLegacyWarnings(left, leftLValueType), trackMembers: true, AssignmentKind.Assignment);
                }
                else
                {
                    rightState = VisitRefExpression(right, leftLValueType);
                }

                // If the LHS has annotations, we perform an additional check for nullable value types
                CheckDisallowedNullAssignment(rightState, leftAnnotations, right.Syntax.Location);

                AdjustSetValue(left, declaredType, leftLValueType, ref rightState);
                TrackNullableStateForAssignment(right, leftLValueType, MakeSlot(left), rightState, MakeSlot(right));

                if (left is BoundDiscardExpression)
                {
                    var lvalueType = rightState.ToTypeWithAnnotations(compilation);
                    SetResult(left, rightState, lvalueType, isLvalue: true);
                    SetResult(node, rightState, lvalueType);
                }
                else
                {
                    SetResult(node, TypeWithState.Create(leftLValueType.Type, rightState.State), leftLValueType);
                }
            }

            return null;
        }

        /// <summary>
        /// When the allowed output of a property/indexer is not-null but the allowed input is maybe-null, we store a not-null value instead.
        /// This way, assignment of a legal input value results in a legal output value.
        /// This adjustment doesn't apply to oblivious properties/indexers.
        /// </summary>
        private void AdjustSetValue(BoundExpression left, TypeWithAnnotations declaredType, TypeWithAnnotations leftLValueType, ref TypeWithState rightState)
        {
            if ((left is BoundPropertyAccess || left is BoundIndexerAccess) &&
                !declaredType.NullableAnnotation.IsOblivious() &&
                isAllowedOutputStricter(leftLValueType, declaredType, getRValueAnnotations(left)))
            {
                rightState = rightState.WithNotNullState();
            }
            return;

            static bool isAllowedOutputStricter(TypeWithAnnotations allowedInput, TypeWithAnnotations declaredType, FlowAnalysisAnnotations outputAnnotations)
            {
                if (!allowedInput.CanBeAssignedNull)
                {
                    // allowed input is `!`, ie. stricter
                    return false;
                }

                var allowedOutput = ApplyUnconditionalAnnotations(declaredType.ToTypeWithState(), outputAnnotations);
                return allowedOutput.IsNotNull;
            }

            FlowAnalysisAnnotations getRValueAnnotations(BoundExpression expr)
            {
                return expr switch
                {
                    BoundPropertyAccess property => GetRValueAnnotations(property.PropertySymbol),
                    BoundIndexerAccess indexer => GetRValueAnnotations(indexer.Indexer),
                    _ => throw ExceptionUtilities.UnexpectedValue(expr.Kind)
                };
            }
        }

        private FlowAnalysisAnnotations GetLValueAnnotations(BoundExpression expr)
        {
            // Annotations are ignored when binding an attribute to avoid cycles. (Members used
            // in attributes are error scenarios, so missing warnings should not be important.)
            if (IsAnalyzingAttribute)
            {
                return FlowAnalysisAnnotations.None;
            }

            var annotations = expr switch
            {
                BoundPropertyAccess property => property.PropertySymbol.GetFlowAnalysisAnnotations(),
                BoundIndexerAccess indexer => indexer.Indexer.GetFlowAnalysisAnnotations(),
                BoundFieldAccess field => getFieldAnnotations(field.FieldSymbol),
                BoundObjectInitializerMember { MemberSymbol: PropertySymbol prop } => prop.GetFlowAnalysisAnnotations(),
                BoundObjectInitializerMember { MemberSymbol: FieldSymbol field } => getFieldAnnotations(field),
                BoundParameter { ParameterSymbol: ParameterSymbol parameter }
                    => ToInwardAnnotations(GetParameterAnnotations(parameter) & ~FlowAnalysisAnnotations.NotNull), // NotNull is enforced upon method exit
                _ => FlowAnalysisAnnotations.None
            };

            return annotations & (FlowAnalysisAnnotations.DisallowNull | FlowAnalysisAnnotations.AllowNull);

            static FlowAnalysisAnnotations getFieldAnnotations(FieldSymbol field)
            {
                return field.AssociatedSymbol is PropertySymbol property ?
                    property.GetFlowAnalysisAnnotations() :
                    field.FlowAnalysisAnnotations;
            }
        }

        private static FlowAnalysisAnnotations ToInwardAnnotations(FlowAnalysisAnnotations outwardAnnotations)
        {
            var annotations = FlowAnalysisAnnotations.None;
            if ((outwardAnnotations & FlowAnalysisAnnotations.MaybeNull) != 0)
            {
                // MaybeNull and MaybeNullWhen count as MaybeNull
                annotations |= FlowAnalysisAnnotations.AllowNull;
            }
            if ((outwardAnnotations & FlowAnalysisAnnotations.NotNull) == FlowAnalysisAnnotations.NotNull)
            {
                // NotNullWhenTrue and NotNullWhenFalse don't count on their own. Only NotNull (ie. both flags) matters.
                annotations |= FlowAnalysisAnnotations.DisallowNull;
            }
            return annotations;
        }

        private static bool UseLegacyWarnings(BoundExpression expr, TypeWithAnnotations exprType)
        {
            switch (expr.Kind)
            {
                case BoundKind.Local:
                    return expr.GetRefKind() == RefKind.None;
                case BoundKind.Parameter:
                    RefKind kind = ((BoundParameter)expr).ParameterSymbol.RefKind;
                    return kind == RefKind.None;
                default:
                    return false;
            }
        }

        public override BoundNode? VisitDeconstructionAssignmentOperator(BoundDeconstructionAssignmentOperator node)
        {
            return VisitDeconstructionAssignmentOperator(node, rightResultOpt: null);
        }

        private BoundNode? VisitDeconstructionAssignmentOperator(BoundDeconstructionAssignmentOperator node, TypeWithState? rightResultOpt)
        {
            var previousDisableNullabilityAnalysis = _disableNullabilityAnalysis;
            _disableNullabilityAnalysis = true;
            var left = node.Left;
            var right = node.Right;
            var variables = GetDeconstructionAssignmentVariables(left);

            if (node.HasErrors)
            {
                // In the case of errors, simply visit the right as an r-value to update
                // any nullability state even though deconstruction is skipped.
                VisitRvalue(right.Operand);
            }
            else
            {
                VisitDeconstructionArguments(variables, right.Conversion, right.Operand, rightResultOpt);
            }

            variables.FreeAll(v => v.NestedVariables);

            // https://github.com/dotnet/roslyn/issues/33011: Result type should be inferred and the constraints should
            // be re-verified. Even though the standard tuple type has no constraints we support that scenario. Constraints_78
            // has a test for this case that should start failing when this is fixed.
            SetNotNullResult(node);

            _disableNullabilityAnalysis = previousDisableNullabilityAnalysis;
            return null;
        }

        private void VisitDeconstructionArguments(ArrayBuilder<DeconstructionVariable> variables, Conversion conversion, BoundExpression right, TypeWithState? rightResultOpt = null)
        {
            Debug.Assert(conversion.Kind == ConversionKind.Deconstruction);

            if (!conversion.DeconstructionInfo.IsDefault)
            {
                VisitDeconstructMethodArguments(variables, conversion, right, rightResultOpt);
            }
            else
            {
                VisitTupleDeconstructionArguments(variables, conversion.UnderlyingConversions, right);
            }
        }

        private void VisitDeconstructMethodArguments(ArrayBuilder<DeconstructionVariable> variables, Conversion conversion, BoundExpression right, TypeWithState? rightResultOpt)
        {
            VisitRvalue(right);

            // If we were passed an explicit right result, use that rather than the visited result
            if (rightResultOpt.HasValue)
            {
                SetResultType(right, rightResultOpt.Value);
            }
            var rightResult = ResultType;

            var invocation = conversion.DeconstructionInfo.Invocation as BoundCall;
            var deconstructMethod = invocation?.Method;

            if (deconstructMethod is object)
            {
                Debug.Assert(invocation is object);
                Debug.Assert(invocation.BinderOpt is object);
                Debug.Assert(rightResult.Type is object);

                int n = variables.Count;
                if (!invocation.InvokedAsExtensionMethod)
                {
                    _ = CheckPossibleNullReceiver(right);

                    // update the deconstruct method with any inferred type parameters of the containing type
                    if (deconstructMethod.OriginalDefinition != deconstructMethod)
                    {
                        deconstructMethod = deconstructMethod.OriginalDefinition.AsMember((NamedTypeSymbol)rightResult.Type);
                    }
                }
                else
                {
                    if (deconstructMethod.IsGenericMethod)
                    {
                        // re-infer the deconstruct parameters based on the 'this' parameter
                        ArrayBuilder<BoundExpression> placeholderArgs = ArrayBuilder<BoundExpression>.GetInstance(n + 1);
                        placeholderArgs.Add(CreatePlaceholderIfNecessary(right, rightResult.ToTypeWithAnnotations(compilation)));
                        for (int i = 0; i < n; i++)
                        {
                            placeholderArgs.Add(new BoundExpressionWithNullability(variables[i].Expression.Syntax, variables[i].Expression, NullableAnnotation.Oblivious, conversion.DeconstructionInfo.OutputPlaceholders[i].Type));
                        }
                        deconstructMethod = InferMethodTypeArguments(invocation.BinderOpt, deconstructMethod, placeholderArgs.ToImmutableAndFree(), invocation.ArgumentRefKindsOpt, invocation.ArgsToParamsOpt, invocation.Expanded);

                        // check the constraints remain valid with the re-inferred parameter types
                        if (ConstraintsHelper.RequiresChecking(deconstructMethod))
                        {
                            CheckMethodConstraints(invocation.Syntax, deconstructMethod);
                        }
                    }
                }

                var parameters = deconstructMethod.Parameters;
                int offset = invocation.InvokedAsExtensionMethod ? 1 : 0;
                Debug.Assert(parameters.Length - offset == n);

                if (invocation.InvokedAsExtensionMethod)
                {
                    // Check nullability for `this` parameter
                    var argConversion = RemoveConversion(invocation.Arguments[0], includeExplicitConversions: false).conversion;
                    CheckExtensionMethodThisNullability(right, argConversion, deconstructMethod.Parameters[0], rightResult);
                }

                for (int i = 0; i < n; i++)
                {
                    var variable = variables[i];
                    var parameter = parameters[i + offset];
                    var underlyingConversion = conversion.UnderlyingConversions[i];
                    var nestedVariables = variable.NestedVariables;
                    if (nestedVariables != null)
                    {
                        var nestedRight = CreatePlaceholderIfNecessary(invocation.Arguments[i + offset], parameter.TypeWithAnnotations);
                        VisitDeconstructionArguments(nestedVariables, underlyingConversion, right: nestedRight);
                    }
                    else
                    {
                        VisitArgumentConversionAndInboundAssignmentsAndPreConditions(conversionOpt: null, variable.Expression, underlyingConversion, parameter.RefKind,
                            parameter, parameter.TypeWithAnnotations, GetParameterAnnotations(parameter), new VisitArgumentResult(new VisitResult(variable.Type.ToTypeWithState(), variable.Type), stateForLambda: default),
                            extensionMethodThisArgument: false);
                    }
                }

                for (int i = 0; i < n; i++)
                {
                    var variable = variables[i];
                    var parameter = parameters[i + offset];
                    var nestedVariables = variable.NestedVariables;
                    if (nestedVariables == null)
                    {
                        VisitArgumentOutboundAssignmentsAndPostConditions(
                            variable.Expression, parameter.RefKind, parameter, parameter.TypeWithAnnotations, GetRValueAnnotations(parameter),
                            new VisitArgumentResult(new VisitResult(variable.Type.ToTypeWithState(), variable.Type), stateForLambda: default),
                            notNullParametersOpt: null, compareExchangeInfoOpt: default);
                    }
                }
            }
        }

        private void VisitTupleDeconstructionArguments(ArrayBuilder<DeconstructionVariable> variables, ImmutableArray<Conversion> conversions, BoundExpression right)
        {
            int n = variables.Count;
            var rightParts = GetDeconstructionRightParts(right);
            Debug.Assert(rightParts.Length == n);

            for (int i = 0; i < n; i++)
            {
                var variable = variables[i];
                var underlyingConversion = conversions[i];
                var rightPart = rightParts[i];
                var nestedVariables = variable.NestedVariables;
                if (nestedVariables != null)
                {
                    VisitDeconstructionArguments(nestedVariables, underlyingConversion, rightPart);
                }
                else
                {
                    var lvalueType = variable.Type;
                    var leftAnnotations = GetLValueAnnotations(variable.Expression);
                    lvalueType = ApplyLValueAnnotations(lvalueType, leftAnnotations);

                    TypeWithState operandType;
                    TypeWithState valueType;
                    int valueSlot;
                    if (underlyingConversion.IsIdentity)
                    {
                        if (variable.Expression is BoundLocal { DeclarationKind: BoundLocalDeclarationKind.WithInferredType } local)
                        {
                            // when the LHS is a var declaration, we can just visit the right part to infer the type
                            valueType = operandType = VisitRvalueWithState(rightPart);
                            _variableTypes[local.LocalSymbol] = operandType.ToAnnotatedTypeWithAnnotations(compilation);
                        }
                        else
                        {
                            operandType = default;
                            valueType = VisitOptionalImplicitConversion(rightPart, lvalueType, useLegacyWarnings: true, trackMembers: true, AssignmentKind.Assignment);
                        }
                        valueSlot = MakeSlot(rightPart);
                    }
                    else
                    {
                        operandType = VisitRvalueWithState(rightPart);
                        valueType = VisitConversion(
                            conversionOpt: null,
                            rightPart,
                            underlyingConversion,
                            lvalueType,
                            operandType,
                            checkConversion: true,
                            fromExplicitCast: false,
                            useLegacyWarnings: true,
                            AssignmentKind.Assignment,
                            reportTopLevelWarnings: true,
                            reportRemainingWarnings: true,
                            trackMembers: false);
                        valueSlot = -1;
                    }

                    // If the LHS has annotations, we perform an additional check for nullable value types
                    CheckDisallowedNullAssignment(valueType, leftAnnotations, right.Syntax.Location);

                    int targetSlot = MakeSlot(variable.Expression);
                    AdjustSetValue(variable.Expression, variable.Type, lvalueType, ref valueType);
                    TrackNullableStateForAssignment(rightPart, lvalueType, targetSlot, valueType, valueSlot);

                    // Conversion of T to Nullable<T> is equivalent to new Nullable<T>(t).
                    if (targetSlot > 0 &&
                        underlyingConversion.Kind == ConversionKind.ImplicitNullable &&
                        AreNullableAndUnderlyingTypes(lvalueType.Type, operandType.Type, out TypeWithAnnotations underlyingType))
                    {
                        valueSlot = MakeSlot(rightPart);
                        if (valueSlot > 0)
                        {
                            var valueBeforeNullableWrapping = TypeWithState.Create(underlyingType.Type, NullableFlowState.NotNull);
                            TrackNullableStateOfNullableValue(targetSlot, lvalueType.Type, rightPart, valueBeforeNullableWrapping, valueSlot);
                        }
                    }
                }
            }
        }

        private readonly struct DeconstructionVariable
        {
            internal readonly BoundExpression Expression;
            internal readonly TypeWithAnnotations Type;
            internal readonly ArrayBuilder<DeconstructionVariable>? NestedVariables;

            internal DeconstructionVariable(BoundExpression expression, TypeWithAnnotations type)
            {
                Expression = expression;
                Type = type;
                NestedVariables = null;
            }

            internal DeconstructionVariable(BoundExpression expression, ArrayBuilder<DeconstructionVariable> nestedVariables)
            {
                Expression = expression;
                Type = default;
                NestedVariables = nestedVariables;
            }
        }

        private ArrayBuilder<DeconstructionVariable> GetDeconstructionAssignmentVariables(BoundTupleExpression tuple)
        {
            var arguments = tuple.Arguments;
            var builder = ArrayBuilder<DeconstructionVariable>.GetInstance(arguments.Length);
            foreach (var argument in arguments)
            {
                builder.Add(getDeconstructionAssignmentVariable(argument));
            }
            return builder;

            DeconstructionVariable getDeconstructionAssignmentVariable(BoundExpression expr)
            {
                switch (expr.Kind)
                {
                    case BoundKind.TupleLiteral:
                    case BoundKind.ConvertedTupleLiteral:
                        return new DeconstructionVariable(expr, GetDeconstructionAssignmentVariables((BoundTupleExpression)expr));
                    default:
                        VisitLValue(expr);
                        return new DeconstructionVariable(expr, LvalueResultType);
                }
            }
        }

        /// <summary>
        /// Return the sub-expressions for the righthand side of a deconstruction
        /// assignment. cf. LocalRewriter.GetRightParts.
        /// </summary>
        private ImmutableArray<BoundExpression> GetDeconstructionRightParts(BoundExpression expr)
        {
            switch (expr.Kind)
            {
                case BoundKind.TupleLiteral:
                case BoundKind.ConvertedTupleLiteral:
                    return ((BoundTupleExpression)expr).Arguments;
                case BoundKind.Conversion:
                    {
                        var conv = (BoundConversion)expr;
                        switch (conv.ConversionKind)
                        {
                            case ConversionKind.Identity:
                            case ConversionKind.ImplicitTupleLiteral:
                                return GetDeconstructionRightParts(conv.Operand);
                        }
                    }
                    break;
            }

            if (expr.Type is NamedTypeSymbol { IsTupleType: true } tupleType)
            {
                // https://github.com/dotnet/roslyn/issues/33011: Should include conversion.UnderlyingConversions[i].
                // For instance, Boxing conversions (see Deconstruction_ImplicitBoxingConversion_02) and
                // ImplicitNullable conversions (see Deconstruction_ImplicitNullableConversion_02).
                var fields = tupleType.TupleElements;
                return fields.SelectAsArray((f, e) => (BoundExpression)new BoundFieldAccess(e.Syntax, e, f, constantValueOpt: null), expr);
            }

            throw ExceptionUtilities.Unreachable;
        }

        public override BoundNode? VisitIncrementOperator(BoundIncrementOperator node)
        {
            Debug.Assert(!IsConditionalState);

            var operandType = VisitRvalueWithState(node.Operand);
            var operandLvalue = LvalueResultType;
            bool setResult = false;

            if (this.State.Reachable)
            {
                // https://github.com/dotnet/roslyn/issues/29961 Update increment method based on operand type.
                MethodSymbol? incrementOperator = (node.OperatorKind.IsUserDefined() && node.MethodOpt?.ParameterCount == 1) ? node.MethodOpt : null;
                TypeWithAnnotations targetTypeOfOperandConversion;
                AssignmentKind assignmentKind = AssignmentKind.Assignment;
                ParameterSymbol? parameter = null;

                // Analyze operator call properly (honoring [Disallow|Allow|Maybe|NotNull] attribute annotations) https://github.com/dotnet/roslyn/issues/32671
                // https://github.com/dotnet/roslyn/issues/29961 Update conversion method based on operand type.
                if (node.OperandConversion.IsUserDefined && node.OperandConversion.Method?.ParameterCount == 1)
                {
                    targetTypeOfOperandConversion = node.OperandConversion.Method.ReturnTypeWithAnnotations;
                }
                else if (incrementOperator is object)
                {
                    targetTypeOfOperandConversion = incrementOperator.Parameters[0].TypeWithAnnotations;
                    assignmentKind = AssignmentKind.Argument;
                    parameter = incrementOperator.Parameters[0];
                }
                else
                {
                    // Either a built-in increment, or an error case.
                    targetTypeOfOperandConversion = default;
                }

                TypeWithState resultOfOperandConversionType;

                if (targetTypeOfOperandConversion.HasType)
                {
                    // https://github.com/dotnet/roslyn/issues/29961 Should something special be done for targetTypeOfOperandConversion for lifted case?
                    resultOfOperandConversionType = VisitConversion(
                        conversionOpt: null,
                        node.Operand,
                        node.OperandConversion,
                        targetTypeOfOperandConversion,
                        operandType,
                        checkConversion: true,
                        fromExplicitCast: false,
                        useLegacyWarnings: false,
                        assignmentKind,
                        parameter,
                        reportTopLevelWarnings: true,
                        reportRemainingWarnings: true);
                }
                else
                {
                    resultOfOperandConversionType = operandType;
                }

                TypeWithState resultOfIncrementType;
                if (incrementOperator is null)
                {
                    resultOfIncrementType = resultOfOperandConversionType;
                }
                else
                {
                    resultOfIncrementType = incrementOperator.ReturnTypeWithAnnotations.ToTypeWithState();
                }

                var operandTypeWithAnnotations = operandType.ToTypeWithAnnotations(compilation);
                resultOfIncrementType = VisitConversion(
                    conversionOpt: null,
                    node,
                    node.ResultConversion,
                    operandTypeWithAnnotations,
                    resultOfIncrementType,
                    checkConversion: true,
                    fromExplicitCast: false,
                    useLegacyWarnings: false,
                    AssignmentKind.Assignment);

                // https://github.com/dotnet/roslyn/issues/29961 Check node.Type.IsErrorType() instead?
                if (!node.HasErrors)
                {
                    var op = node.OperatorKind.Operator();
                    TypeWithState resultType = (op == UnaryOperatorKind.PrefixIncrement || op == UnaryOperatorKind.PrefixDecrement) ? resultOfIncrementType : operandType;
                    SetResultType(node, resultType);
                    setResult = true;

                    TrackNullableStateForAssignment(node, targetType: operandLvalue, targetSlot: MakeSlot(node.Operand), valueType: resultOfIncrementType);
                }
            }

            if (!setResult)
            {
                SetNotNullResult(node);
            }

            return null;
        }

        public override BoundNode? VisitCompoundAssignmentOperator(BoundCompoundAssignmentOperator node)
        {
            var left = node.Left;
            var right = node.Right;
            Visit(left);
            TypeWithAnnotations declaredType = LvalueResultType;
            TypeWithAnnotations leftLValueType = declaredType;
            TypeWithState leftResultType = ResultType;

            Debug.Assert(!IsConditionalState);

            TypeWithState leftOnRightType = GetAdjustedResult(leftResultType, MakeSlot(node.Left));

            // https://github.com/dotnet/roslyn/issues/29962 Update operator based on inferred argument types.
            if ((object)node.Operator.LeftType != null)
            {
                // https://github.com/dotnet/roslyn/issues/29962 Ignoring top-level nullability of operator left parameter.
                leftOnRightType = VisitConversion(
                    conversionOpt: null,
                    node.Left,
                    node.LeftConversion,
                    TypeWithAnnotations.Create(node.Operator.LeftType),
                    leftOnRightType,
                    checkConversion: true,
                    fromExplicitCast: false,
                    useLegacyWarnings: false,
                    AssignmentKind.Assignment,
                    reportTopLevelWarnings: false,
                    reportRemainingWarnings: true);
            }
            else
            {
                leftOnRightType = default;
            }

            TypeWithState resultType;
            TypeWithState rightType = VisitRvalueWithState(right);
            if ((object)node.Operator.ReturnType != null)
            {
                if (node.Operator.Kind.IsUserDefined() && (object)node.Operator.Method != null && node.Operator.Method.ParameterCount == 2)
                {
                    MethodSymbol method = node.Operator.Method;
                    VisitArguments(node, ImmutableArray.Create(node.Left, right), method.ParameterRefKinds, method.Parameters, argsToParamsOpt: default,
                        expanded: true, invokedAsExtensionMethod: false, method);
                }

                resultType = InferResultNullability(node.Operator.Kind, node.Operator.Method, node.Operator.ReturnType, leftOnRightType, rightType);

                FlowAnalysisAnnotations leftAnnotations = GetLValueAnnotations(node.Left);
                leftLValueType = ApplyLValueAnnotations(leftLValueType, leftAnnotations);

                resultType = VisitConversion(
                    conversionOpt: null,
                    node,
                    node.FinalConversion,
                    leftLValueType,
                    resultType,
                    checkConversion: true,
                    fromExplicitCast: false,
                    useLegacyWarnings: false,
                    AssignmentKind.Assignment);

                // If the LHS has annotations, we perform an additional check for nullable value types
                CheckDisallowedNullAssignment(resultType, leftAnnotations, node.Syntax.Location);
            }
            else
            {
                resultType = TypeWithState.Create(node.Type, NullableFlowState.NotNull);
            }

            AdjustSetValue(left, declaredType, leftLValueType, ref resultType);
            TrackNullableStateForAssignment(node, leftLValueType, MakeSlot(node.Left), resultType);

            SetResultType(node, resultType);
            return null;
        }

        public override BoundNode? VisitFixedLocalCollectionInitializer(BoundFixedLocalCollectionInitializer node)
        {
            var initializer = node.Expression;
            if (initializer.Kind == BoundKind.AddressOfOperator)
            {
                initializer = ((BoundAddressOfOperator)initializer).Operand;
            }

            VisitRvalue(initializer);
            if (node.Expression.Kind == BoundKind.AddressOfOperator)
            {
                SetResultType(node.Expression, TypeWithState.Create(node.Expression.Type, ResultType.State));
            }
            SetNotNullResult(node);
            return null;
        }

        public override BoundNode? VisitAddressOfOperator(BoundAddressOfOperator node)
        {
            Visit(node.Operand);
            SetNotNullResult(node);
            return null;
        }

        private void ReportArgumentWarnings(BoundExpression argument, TypeWithState argumentType, ParameterSymbol parameter)
        {
            var paramType = parameter.TypeWithAnnotations;
            ReportNullableAssignmentIfNecessary(argument, paramType, argumentType, useLegacyWarnings: false, AssignmentKind.Argument, parameterOpt: parameter);

            if (argumentType.Type is { } argType && IsNullabilityMismatch(paramType.Type, argType))
            {
                ReportNullabilityMismatchInArgument(argument.Syntax, argType, parameter, paramType.Type, forOutput: false);
            }
        }

        private void ReportNullabilityMismatchInRefArgument(BoundExpression argument, TypeSymbol argumentType, ParameterSymbol parameter, TypeSymbol parameterType)
        {
            ReportDiagnostic(ErrorCode.WRN_NullabilityMismatchInArgument,
                argument.Syntax, argumentType, parameterType,
                GetParameterAsDiagnosticArgument(parameter),
                GetContainingSymbolAsDiagnosticArgument(parameter));
        }

        /// <summary>
        /// Report warning passing argument where nested nullability does not match
        /// parameter (e.g.: calling `void F(object[] o)` with `F(new[] { maybeNull })`).
        /// </summary>
        private void ReportNullabilityMismatchInArgument(SyntaxNode argument, TypeSymbol argumentType, ParameterSymbol parameter, TypeSymbol parameterType, bool forOutput)
        {
            ReportNullabilityMismatchInArgument(argument.GetLocation(), argumentType, parameter, parameterType, forOutput);
        }

        private void ReportNullabilityMismatchInArgument(Location argumentLocation, TypeSymbol argumentType, ParameterSymbol? parameterOpt, TypeSymbol parameterType, bool forOutput)
        {
            ReportDiagnostic(forOutput ? ErrorCode.WRN_NullabilityMismatchInArgumentForOutput : ErrorCode.WRN_NullabilityMismatchInArgument,
                argumentLocation, argumentType,
                parameterOpt?.Type.IsNonNullableValueType() == true && parameterType.IsNullableType() ? parameterOpt.Type : parameterType, // Compensate for operator lifting
                GetParameterAsDiagnosticArgument(parameterOpt),
                GetContainingSymbolAsDiagnosticArgument(parameterOpt));
        }

        private TypeWithAnnotations GetDeclaredLocalResult(LocalSymbol local)
        {
            return _variableTypes.TryGetValue(local, out TypeWithAnnotations type) ?
                type :
                local.TypeWithAnnotations;
        }

        private TypeWithAnnotations GetDeclaredParameterResult(ParameterSymbol parameter)
        {
            return _variableTypes.TryGetValue(parameter, out TypeWithAnnotations type) ?
                type :
                parameter.TypeWithAnnotations;
        }

        public override BoundNode? VisitBaseReference(BoundBaseReference node)
        {
            VisitThisOrBaseReference(node);
            return null;
        }

        public override BoundNode? VisitFieldAccess(BoundFieldAccess node)
        {
            var updatedSymbol = VisitMemberAccess(node, node.ReceiverOpt, node.FieldSymbol);
            SetUpdatedSymbol(node, node.FieldSymbol, updatedSymbol);
            return null;
        }

        public override BoundNode? VisitPropertyAccess(BoundPropertyAccess node)
        {
            var property = node.PropertySymbol;
            var updatedMember = VisitMemberAccess(node, node.ReceiverOpt, property);

            if (!IsAnalyzingAttribute)
            {
                if (_expressionIsRead)
                {
                    ApplyMemberPostConditions(node.ReceiverOpt, property.GetMethod);
                }
                else
                {
                    ApplyMemberPostConditions(node.ReceiverOpt, property.SetMethod);
                }
            }

            SetUpdatedSymbol(node, property, updatedMember);
            return null;
        }

        public override BoundNode? VisitIndexerAccess(BoundIndexerAccess node)
        {
            var receiverOpt = node.ReceiverOpt;
            var receiverType = VisitRvalueWithState(receiverOpt).Type;
            // https://github.com/dotnet/roslyn/issues/30598: Mark receiver as not null
            // after indices have been visited, and only if the receiver has not changed.
            _ = CheckPossibleNullReceiver(receiverOpt);

            var indexer = node.Indexer;
            if (receiverType is object)
            {
                // Update indexer based on inferred receiver type.
                indexer = (PropertySymbol)AsMemberOfType(receiverType, indexer);
            }

            VisitArguments(node, node.Arguments, node.ArgumentRefKindsOpt, indexer, node.ArgsToParamsOpt, node.Expanded);

            var resultType = ApplyUnconditionalAnnotations(indexer.TypeWithAnnotations.ToTypeWithState(), GetRValueAnnotations(indexer));
            SetResult(node, resultType, indexer.TypeWithAnnotations);
            SetUpdatedSymbol(node, node.Indexer, indexer);
            return null;
        }

        public override BoundNode? VisitIndexOrRangePatternIndexerAccess(BoundIndexOrRangePatternIndexerAccess node)
        {
            BoundExpression receiver = node.Receiver;
            var receiverType = VisitRvalueWithState(receiver).Type;
            // https://github.com/dotnet/roslyn/issues/30598: Mark receiver as not null
            // after indices have been visited, and only if the receiver has not changed.
            _ = CheckPossibleNullReceiver(receiver);

            VisitRvalue(node.Argument);
            var patternSymbol = node.PatternSymbol;
            if (receiverType is object)
            {
                patternSymbol = AsMemberOfType(receiverType, patternSymbol);
            }

            SetLvalueResultType(node, patternSymbol.GetTypeOrReturnType());
            SetUpdatedSymbol(node, node.PatternSymbol, patternSymbol);
            return null;
        }

        public override BoundNode? VisitEventAccess(BoundEventAccess node)
        {
            var updatedSymbol = VisitMemberAccess(node, node.ReceiverOpt, node.EventSymbol);
            SetUpdatedSymbol(node, node.EventSymbol, updatedSymbol);
            return null;
        }

        private Symbol VisitMemberAccess(BoundExpression node, BoundExpression? receiverOpt, Symbol member)
        {
            Debug.Assert(!IsConditionalState);

            var receiverType = (receiverOpt != null) ? VisitRvalueWithState(receiverOpt) : default;

            SpecialMember? nullableOfTMember = null;
            if (member.RequiresInstanceReceiver())
            {
                member = AsMemberOfType(receiverType.Type, member);
                nullableOfTMember = GetNullableOfTMember(member);
                // https://github.com/dotnet/roslyn/issues/30598: For l-values, mark receiver as not null
                // after RHS has been visited, and only if the receiver has not changed.
                bool skipReceiverNullCheck = nullableOfTMember != SpecialMember.System_Nullable_T_get_Value;
                _ = CheckPossibleNullReceiver(receiverOpt, checkNullableValueType: !skipReceiverNullCheck);
            }

            var type = member.GetTypeOrReturnType();
            var memberAnnotations = GetRValueAnnotations(member);
            var resultType = ApplyUnconditionalAnnotations(type.ToTypeWithState(), memberAnnotations);

            // We are supposed to track information for the node. Use whatever we managed to
            // accumulate so far.
            if (PossiblyNullableType(resultType.Type))
            {
                int slot = MakeMemberSlot(receiverOpt, member);
                if (slot > 0 && slot < this.State.Capacity)
                {
                    var state = this.State[slot];
                    resultType = TypeWithState.Create(resultType.Type, state);
                }
            }

            Debug.Assert(!IsConditionalState);
            if (nullableOfTMember == SpecialMember.System_Nullable_T_get_HasValue && !(receiverOpt is null))
            {
                int containingSlot = MakeSlot(receiverOpt);
                if (containingSlot > 0)
                {
                    Split();
                    this.StateWhenTrue[containingSlot] = NullableFlowState.NotNull;
                }
            }

            SetResult(node, resultType, type);
            return member;
        }

        private SpecialMember? GetNullableOfTMember(Symbol member)
        {
            if (member.Kind == SymbolKind.Property)
            {
                var getMethod = ((PropertySymbol)member.OriginalDefinition).GetMethod;
                if ((object)getMethod != null && getMethod.ContainingType.SpecialType == SpecialType.System_Nullable_T)
                {
                    if (getMethod == compilation.GetSpecialTypeMember(SpecialMember.System_Nullable_T_get_Value))
                    {
                        return SpecialMember.System_Nullable_T_get_Value;
                    }
                    if (getMethod == compilation.GetSpecialTypeMember(SpecialMember.System_Nullable_T_get_HasValue))
                    {
                        return SpecialMember.System_Nullable_T_get_HasValue;
                    }
                }
            }
            return null;
        }

        private int GetNullableOfTValueSlot(TypeSymbol containingType, int containingSlot, out Symbol? valueProperty, bool forceSlotEvenIfEmpty = false)
        {
            Debug.Assert(containingType.IsNullableType());
            Debug.Assert(TypeSymbol.Equals(NominalSlotType(containingSlot), containingType, TypeCompareKind.ConsiderEverything2));

            var getValue = (MethodSymbol)compilation.GetSpecialTypeMember(SpecialMember.System_Nullable_T_get_Value);
            valueProperty = getValue?.AsMember((NamedTypeSymbol)containingType)?.AssociatedSymbol;
            return (valueProperty is null) ? -1 : GetOrCreateSlot(valueProperty, containingSlot, forceSlotEvenIfEmpty: forceSlotEvenIfEmpty);
        }

        protected override void VisitForEachExpression(BoundForEachStatement node)
        {
            if (node.Expression.Kind != BoundKind.Conversion)
            {
                // If we're in this scenario, there was a binding error, and we should suppress any further warnings.
                Debug.Assert(node.HasErrors);
                VisitRvalue(node.Expression);
                return;
            }

            var (expr, conversion) = RemoveConversion(node.Expression, includeExplicitConversions: false);
            SnapshotWalkerThroughConversionGroup(node.Expression, expr);

            // There are 7 ways that a foreach can be created:
            //    1. The collection type is an array type. For this, initial binding will generate an implicit reference conversion to
            //       IEnumerable, and we do not need to do any reinferring of enumerators here.
            //    2. The collection type is dynamic. For this we do the same as 1.
            //    3. The collection type implements the GetEnumerator pattern. For this, there is an identity conversion. Because
            //       this identity conversion uses nested types from initial binding, we cannot trust them and must instead use
            //       the type of the expression returned from VisitResult to reinfer the enumerator information.
            //    4. The collection type implements IEnumerable<T>. Only a few cases can hit this without being caught by number 3,
            //       such as a type with a private implementation of IEnumerable<T>, or a type parameter constrained to that type.
            //       In these cases, there will be an implicit conversion to IEnumerable<T>, but this will use types from
            //       initial binding. For this scenario, we need to look through the list of implemented interfaces on the type and
            //       find the version of IEnumerable<T> that it has after nullable analysis, as type substitution could have changed
            //       nested nullability of type parameters. See ForEach_22 for a concrete example of this.
            //    5. The collection type implements IEnumerable (non-generic). Because this version isn't generic, we don't need to
            //       do any reinference, and the existing conversion can stand as is.
            //    6. The target framework's System.String doesn't implement IEnumerable. This is a compat case: System.String normally
            //       does implement IEnumerable, but there are certain target frameworks where this isn't the case. The compiler will
            //       still emit code for foreach in these scenarios.
            //    7. The collection type implements the GetEnumerator pattern via an extension GetEnumerator. For this, there will be 
            //       conversion to the parameter of the extension method.
            //    8. Some binding error occurred, and some other error has already been reported. Usually this doesn't have any kind
            //       of conversion on top, but if there was an explicit conversion in code then we could get past the initial check
            //       for a BoundConversion node.

            var resultTypeWithState = VisitRvalueWithState(expr);
            var resultType = resultTypeWithState.Type;
            Debug.Assert(resultType is object);

            SetAnalyzedNullability(expr, _visitResult);
            TypeWithAnnotations targetTypeWithAnnotations;

            MethodSymbol? reinferredGetEnumeratorMethod = null;

            if (node.EnumeratorInfoOpt?.GetEnumeratorMethod is { IsExtensionMethod: true, Parameters: var parameters } enumeratorMethod)
            {
                // this is case 7
                var (method, results, _) = VisitArguments(
                    node,
                    ImmutableArray.Create(node.Expression),
                    refKindsOpt: default,
                    parameters,
                    argsToParamsOpt: default,
                    expanded: false,
                    invokedAsExtensionMethod: true,
                    enumeratorMethod);

                targetTypeWithAnnotations = results[0].LValueType;
                reinferredGetEnumeratorMethod = method;
            }
            else if (conversion.IsIdentity ||
                (conversion.Kind == ConversionKind.ExplicitReference && resultType.SpecialType == SpecialType.System_String))
            {
                // This is case 3 or 6.
                targetTypeWithAnnotations = resultTypeWithState.ToTypeWithAnnotations(compilation);
            }
            else if (conversion.IsImplicit)
            {
                bool isAsync = node.AwaitOpt != null;
                if (node.Expression.Type!.SpecialType == SpecialType.System_Collections_IEnumerable)
                {
                    // If this is a conversion to IEnumerable (non-generic), nothing to do. This is cases 1, 2, and 5.
                    targetTypeWithAnnotations = TypeWithAnnotations.Create(node.Expression.Type);
                }
                else if (ForEachLoopBinder.IsIEnumerableT(node.Expression.Type.OriginalDefinition, isAsync, compilation))
                {
                    // This is case 4. We need to look for the IEnumerable<T> that this reinferred expression implements,
                    // so that we pick up any nested type substitutions that could have occurred.
<<<<<<< HEAD
                    var discardedUseSiteInfo = CompoundUseSiteInfo<AssemblySymbol>.Discarded;
                    targetTypeWithAnnotations = TypeWithAnnotations.Create(ForEachLoopBinder.GetIEnumerableOfT(resultTypeWithState.Type, isAsync, compilation, ref discardedUseSiteInfo, out bool foundMultiple));
=======
                    HashSet<DiagnosticInfo>? ignoredUseSiteDiagnostics = null;
                    targetTypeWithAnnotations = TypeWithAnnotations.Create(ForEachLoopBinder.GetIEnumerableOfT(resultType, isAsync, compilation, ref ignoredUseSiteDiagnostics, out bool foundMultiple));
>>>>>>> cdb59565
                    Debug.Assert(!foundMultiple);
                    Debug.Assert(targetTypeWithAnnotations.HasType);
                }
                else
                {
                    // This is case 8. There was not a successful binding, as a successful binding will _always_ generate one of the
                    // above conversions. Just return, as we want to suppress further errors.
                    return;
                }
            }
            else
            {
                // This is also case 8.
                return;
            }

            var convertedResult = VisitConversion(
                GetConversionIfApplicable(node.Expression, expr),
                expr,
                conversion,
                targetTypeWithAnnotations,
                resultTypeWithState,
                checkConversion: true,
                fromExplicitCast: false,
                useLegacyWarnings: false,
                AssignmentKind.Assignment);

            bool reportedDiagnostic = node.EnumeratorInfoOpt?.GetEnumeratorMethod is { IsExtensionMethod: true }
                ? false
                : CheckPossibleNullReceiver(expr);

            SetAnalyzedNullability(node.Expression, new VisitResult(convertedResult, convertedResult.ToTypeWithAnnotations(compilation)));

            TypeWithState currentPropertyGetterTypeWithState;

            if (node.EnumeratorInfoOpt is null)
            {
                currentPropertyGetterTypeWithState = default;
            }
            else if (resultType is ArrayTypeSymbol arrayType)
            {
                // Even though arrays use the IEnumerator pattern, we use the array element type as the foreach target type, so
                // directly get our source type from there instead of doing method reinference.
                currentPropertyGetterTypeWithState = arrayType.ElementTypeWithAnnotations.ToTypeWithState();
            }
            else if (resultType.SpecialType == SpecialType.System_String)
            {
                // There are frameworks where System.String does not implement IEnumerable, but we still lower it to a for loop
                // using the indexer over the individual characters anyway. So the type must be not annotated char.
                currentPropertyGetterTypeWithState =
                    TypeWithAnnotations.Create(node.EnumeratorInfoOpt.ElementType, NullableAnnotation.NotAnnotated).ToTypeWithState();
            }
            else
            {
                // Reinfer the return type of the node.Expression.GetEnumerator().Current property, so that if
                // the collection changed nested generic types we pick up those changes.
                reinferredGetEnumeratorMethod ??= (MethodSymbol)AsMemberOfType(convertedResult.Type, node.EnumeratorInfoOpt.GetEnumeratorMethod);
                var enumeratorReturnType = GetReturnTypeWithState(reinferredGetEnumeratorMethod);

                if (enumeratorReturnType.State != NullableFlowState.NotNull)
                {
                    if (!reportedDiagnostic && !(node.Expression is BoundConversion { Operand: { IsSuppressed: true } }))
                    {
                        ReportDiagnostic(ErrorCode.WRN_NullReferenceReceiver, expr.Syntax.GetLocation());
                    }
                }

                var currentPropertyGetter = (MethodSymbol)AsMemberOfType(enumeratorReturnType.Type, node.EnumeratorInfoOpt.CurrentPropertyGetter);

                currentPropertyGetterTypeWithState = ApplyUnconditionalAnnotations(
                    currentPropertyGetter.ReturnTypeWithAnnotations.ToTypeWithState(),
                    currentPropertyGetter.ReturnTypeFlowAnalysisAnnotations);
            }

            SetResultType(expression: null, currentPropertyGetterTypeWithState);
        }

        public override void VisitForEachIterationVariables(BoundForEachStatement node)
        {
            // ResultType should have been set by VisitForEachExpression, called just before this.
            var sourceState = node.EnumeratorInfoOpt == null ? default : ResultType;
            TypeWithAnnotations sourceType = sourceState.ToTypeWithAnnotations(compilation);

#pragma warning disable IDE0055 // Fix formatting
            var variableLocation = node.Syntax switch
            {
                ForEachStatementSyntax statement => statement.Identifier.GetLocation(),
                ForEachVariableStatementSyntax variableStatement => variableStatement.Variable.GetLocation(),
                _ => throw ExceptionUtilities.UnexpectedValue(node.Syntax)
            };
#pragma warning restore IDE0055 // Fix formatting

            if (node.DeconstructionOpt is object)
            {
                var assignment = node.DeconstructionOpt.DeconstructionAssignment;

                // Visit the assignment as a deconstruction with an explicit type
                VisitDeconstructionAssignmentOperator(assignment, sourceState.HasNullType ? (TypeWithState?)null : sourceState);

                // https://github.com/dotnet/roslyn/issues/35010: if the iteration variable is a tuple deconstruction, we need to put something in the tree
                Visit(node.IterationVariableType);
            }
            else
            {
                Visit(node.IterationVariableType);
                foreach (var iterationVariable in node.IterationVariables)
                {
                    var state = NullableFlowState.NotNull;
                    if (!sourceState.HasNullType)
                    {
                        TypeWithAnnotations destinationType = iterationVariable.TypeWithAnnotations;
                        TypeWithState result = sourceState;
                        TypeWithState resultForType = sourceState;
                        if (iterationVariable.IsRef)
                        {
                            // foreach (ref DestinationType variable in collection)
                            if (IsNullabilityMismatch(sourceType, destinationType))
                            {
                                var foreachSyntax = (ForEachStatementSyntax)node.Syntax;
                                ReportNullabilityMismatchInAssignment(foreachSyntax.Type, sourceType, destinationType);
                            }
                        }
                        else if (iterationVariable is SourceLocalSymbol { IsVar: true })
                        {
                            // foreach (var variable in collection)
                            destinationType = sourceState.ToAnnotatedTypeWithAnnotations(compilation);
                            _variableTypes[iterationVariable] = destinationType;
                            resultForType = destinationType.ToTypeWithState();
                        }
                        else
                        {
                            // foreach (DestinationType variable in collection)
                            // and asynchronous variants
<<<<<<< HEAD
                            var discardedUseSiteInfo = CompoundUseSiteInfo<AssemblySymbol>.Discarded;
=======
                            HashSet<DiagnosticInfo>? useSiteDiagnostics = null;
>>>>>>> cdb59565
                            Conversion conversion = node.ElementConversion.Kind == ConversionKind.UnsetConversionKind
                                ? _conversions.ClassifyImplicitConversionFromType(sourceType.Type, destinationType.Type, ref discardedUseSiteInfo)
                                : node.ElementConversion;
                            result = VisitConversion(
                                conversionOpt: null,
                                conversionOperand: node.IterationVariableType,
                                conversion,
                                destinationType,
                                sourceState,
                                checkConversion: true,
                                fromExplicitCast: !conversion.IsImplicit,
                                useLegacyWarnings: true,
                                AssignmentKind.ForEachIterationVariable,
                                reportTopLevelWarnings: true,
                                reportRemainingWarnings: true,
                                diagnosticLocationOpt: variableLocation);
                        }

                        // In non-error cases we'll only run this loop a single time. In error cases we'll set the nullability of the VariableType multiple times, but at least end up with something
                        SetAnalyzedNullability(node.IterationVariableType, new VisitResult(resultForType, destinationType), isLvalue: true);
                        state = result.State;
                    }

                    int slot = GetOrCreateSlot(iterationVariable);
                    if (slot > 0)
                    {
                        this.State[slot] = state;
                    }
                }

            }
        }

        public override BoundNode? VisitFromEndIndexExpression(BoundFromEndIndexExpression node)
        {
            var result = base.VisitFromEndIndexExpression(node);
            SetNotNullResult(node);
            return result;
        }

        public override BoundNode? VisitObjectInitializerMember(BoundObjectInitializerMember node)
        {
            // Should be handled by VisitObjectCreationExpression.
            throw ExceptionUtilities.Unreachable;
        }

        public override BoundNode? VisitDynamicObjectInitializerMember(BoundDynamicObjectInitializerMember node)
        {
            SetNotNullResult(node);
            return null;
        }

        public override BoundNode? VisitBadExpression(BoundBadExpression node)
        {
            var result = base.VisitBadExpression(node);
            var type = TypeWithAnnotations.Create(node.Type);
            SetLvalueResultType(node, type);
            return result;
        }

        public override BoundNode? VisitTypeExpression(BoundTypeExpression node)
        {
            var result = base.VisitTypeExpression(node);

            if (node.BoundContainingTypeOpt != null)
            {
                VisitTypeExpression(node.BoundContainingTypeOpt);
            }

            SetNotNullResult(node);
            return result;
        }

        public override BoundNode? VisitTypeOrValueExpression(BoundTypeOrValueExpression node)
        {
            // These should not appear after initial binding except in error cases.
            var result = base.VisitTypeOrValueExpression(node);
            SetNotNullResult(node);
            return result;
        }

        public override BoundNode? VisitUnaryOperator(BoundUnaryOperator node)
        {
            Debug.Assert(!IsConditionalState);

            TypeWithState resultType;

            switch (node.OperatorKind)
            {
                case UnaryOperatorKind.BoolLogicalNegation:
                    VisitCondition(node.Operand);
                    SetConditionalState(StateWhenFalse, StateWhenTrue);
                    resultType = adjustForLifting(ResultType);
                    break;
                case UnaryOperatorKind.DynamicTrue:
                    // We cannot use VisitCondition, because the operand is not of type bool.
                    // Yet we want to keep the result split if it was split.  So we simply visit.
                    Visit(node.Operand);
                    resultType = adjustForLifting(ResultType);
                    break;
                case UnaryOperatorKind.DynamicLogicalNegation:
                    // We cannot use VisitCondition, because the operand is not of type bool.
                    // Yet we want to keep the result split if it was split.  So we simply visit.
                    Visit(node.Operand);
                    // If the state is split, the result is `bool` at runtime and we invert it here.
                    if (IsConditionalState)
                        SetConditionalState(StateWhenFalse, StateWhenTrue);
                    resultType = adjustForLifting(ResultType);
                    break;
                default:
                    if (node.OperatorKind.IsUserDefined() &&
                        node.MethodOpt is MethodSymbol method &&
                        method.ParameterCount == 1)
                    {
                        var (operand, conversion) = RemoveConversion(node.Operand, includeExplicitConversions: false);
                        VisitRvalue(operand);
                        var operandResult = ResultType;
                        bool isLifted = node.OperatorKind.IsLifted();
                        var operandType = GetNullableUnderlyingTypeIfNecessary(isLifted, operandResult);
                        // Update method based on inferred operand type.
                        method = (MethodSymbol)AsMemberOfType(operandType.Type!.StrippedType(), method);
                        // Analyze operator call properly (honoring [Disallow|Allow|Maybe|NotNull] attribute annotations) https://github.com/dotnet/roslyn/issues/32671
                        var parameter = method.Parameters[0];
                        _ = VisitConversion(
                            node.Operand as BoundConversion,
                            operand,
                            conversion,
                            parameter.TypeWithAnnotations,
                            operandType,
                            checkConversion: true,
                            fromExplicitCast: false,
                            useLegacyWarnings: false,
                            assignmentKind: AssignmentKind.Argument,
                            parameterOpt: parameter);
                        resultType = GetLiftedReturnTypeIfNecessary(isLifted, method.ReturnTypeWithAnnotations, operandResult.State);
                        SetUpdatedSymbol(node, node.MethodOpt, method);
                    }
                    else
                    {
                        VisitRvalue(node.Operand);
                        resultType = adjustForLifting(ResultType);
                    }
                    break;
            }

            SetResultType(node, resultType);
            return null;

            TypeWithState adjustForLifting(TypeWithState argumentResult) =>
                TypeWithState.Create(node.Type, node.OperatorKind.IsLifted() ? argumentResult.State : NullableFlowState.NotNull);
        }

        public override BoundNode? VisitPointerIndirectionOperator(BoundPointerIndirectionOperator node)
        {
            var result = base.VisitPointerIndirectionOperator(node);
            var type = TypeWithAnnotations.Create(node.Type);
            SetLvalueResultType(node, type);
            return result;
        }

        public override BoundNode? VisitPointerElementAccess(BoundPointerElementAccess node)
        {
            var result = base.VisitPointerElementAccess(node);
            var type = TypeWithAnnotations.Create(node.Type);
            SetLvalueResultType(node, type);
            return result;
        }

        public override BoundNode? VisitRefTypeOperator(BoundRefTypeOperator node)
        {
            VisitRvalue(node.Operand);
            SetNotNullResult(node);
            return null;
        }

        public override BoundNode? VisitMakeRefOperator(BoundMakeRefOperator node)
        {
            var result = base.VisitMakeRefOperator(node);
            SetNotNullResult(node);
            return result;
        }

        public override BoundNode? VisitRefValueOperator(BoundRefValueOperator node)
        {
            var result = base.VisitRefValueOperator(node);
            var type = TypeWithAnnotations.Create(node.Type, node.NullableAnnotation);
            SetLvalueResultType(node, type);
            return result;
        }

        private TypeWithState InferResultNullability(BoundUserDefinedConditionalLogicalOperator node)
        {
            if (node.OperatorKind.IsLifted())
            {
                // https://github.com/dotnet/roslyn/issues/33879 Conversions: Lifted operator
                // Should this use the updated flow type and state?  How should it compute nullability?
                return TypeWithState.Create(node.Type, NullableFlowState.NotNull);
            }

            // Update method based on inferred operand types: see https://github.com/dotnet/roslyn/issues/29605.
            // Analyze operator result properly (honoring [Maybe|NotNull] and [Maybe|NotNullWhen] attribute annotations) https://github.com/dotnet/roslyn/issues/32671
            if ((object)node.LogicalOperator != null && node.LogicalOperator.ParameterCount == 2)
            {
                return GetReturnTypeWithState(node.LogicalOperator);
            }
            else
            {
                return default;
            }
        }

        protected override void AfterLeftChildOfBinaryLogicalOperatorHasBeenVisited(BoundExpression node, BoundExpression right, bool isAnd, bool isBool, ref LocalState leftTrue, ref LocalState leftFalse)
        {
            Debug.Assert(!IsConditionalState);
            TypeWithState leftType = ResultType;
            // https://github.com/dotnet/roslyn/issues/29605 Update operator methods based on inferred operand types.
            MethodSymbol? logicalOperator = null;
            MethodSymbol? trueFalseOperator = null;
            BoundExpression? left = null;

            switch (node.Kind)
            {
                case BoundKind.BinaryOperator:
                    Debug.Assert(!((BoundBinaryOperator)node).OperatorKind.IsUserDefined());
                    break;
                case BoundKind.UserDefinedConditionalLogicalOperator:
                    var binary = (BoundUserDefinedConditionalLogicalOperator)node;
                    if (binary.LogicalOperator != null && binary.LogicalOperator.ParameterCount == 2)
                    {
                        logicalOperator = binary.LogicalOperator;
                        left = binary.Left;
                        trueFalseOperator = isAnd ? binary.FalseOperator : binary.TrueOperator;

                        if ((object)trueFalseOperator != null && trueFalseOperator.ParameterCount != 1)
                        {
                            trueFalseOperator = null;
                        }
                    }
                    break;
                default:
                    throw ExceptionUtilities.UnexpectedValue(node.Kind);
            }

            Debug.Assert(trueFalseOperator is null || logicalOperator is object);
            Debug.Assert(logicalOperator is null || left is object);

            // Analyze operator call properly (honoring [Disallow|Allow|Maybe|NotNull] attribute annotations) https://github.com/dotnet/roslyn/issues/32671
            if (trueFalseOperator is object)
            {
                ReportArgumentWarnings(left!, leftType, trueFalseOperator.Parameters[0]);
            }

            if (logicalOperator is object)
            {
                ReportArgumentWarnings(left!, leftType, logicalOperator.Parameters[0]);
            }

            Visit(right);
            TypeWithState rightType = ResultType;

            SetResultType(node, InferResultNullabilityOfBinaryLogicalOperator(node, leftType, rightType));

            if (logicalOperator is object)
            {
                ReportArgumentWarnings(right, rightType, logicalOperator.Parameters[1]);
            }

            AfterRightChildOfBinaryLogicalOperatorHasBeenVisited(node, right, isAnd, isBool, ref leftTrue, ref leftFalse);
        }

        private TypeWithState InferResultNullabilityOfBinaryLogicalOperator(BoundExpression node, TypeWithState leftType, TypeWithState rightType)
        {
            return node switch
            {
                BoundBinaryOperator binary => InferResultNullability(binary.OperatorKind, binary.MethodOpt, binary.Type, leftType, rightType),
                BoundUserDefinedConditionalLogicalOperator userDefined => InferResultNullability(userDefined),
                _ => throw ExceptionUtilities.UnexpectedValue(node)
            };
        }

        public override BoundNode? VisitAwaitExpression(BoundAwaitExpression node)
        {
            var result = base.VisitAwaitExpression(node);
            var awaitableInfo = node.AwaitableInfo;
            var placeholder = awaitableInfo.AwaitableInstancePlaceholder;
            Debug.Assert(placeholder is object);

            _awaitablePlaceholdersOpt ??= PooledDictionary<BoundAwaitableValuePlaceholder, (BoundExpression AwaitableExpression, VisitResult Result)>.GetInstance();
            _awaitablePlaceholdersOpt.Add(placeholder, (node.Expression, _visitResult));
            Visit(awaitableInfo);
            _awaitablePlaceholdersOpt.Remove(placeholder);

            if (node.Type.IsValueType || node.HasErrors || awaitableInfo.GetResult is null)
            {
                SetNotNullResult(node);
            }
            else
            {
                // It is possible for the awaiter type returned from GetAwaiter to not be a named type. e.g. it could be a type parameter.
                // Proper handling of this is additional work which only benefits a very uncommon scenario,
                // so we will just use the originally bound GetResult method in this case.
                var getResult = awaitableInfo.GetResult;
                var reinferredGetResult = _visitResult.RValueType.Type is NamedTypeSymbol taskAwaiterType
                    ? getResult.OriginalDefinition.AsMember(taskAwaiterType)
                    : getResult;

                SetResultType(node, reinferredGetResult.ReturnTypeWithAnnotations.ToTypeWithState());
            }

            return result;
        }

        public override BoundNode? VisitTypeOfOperator(BoundTypeOfOperator node)
        {
            var result = base.VisitTypeOfOperator(node);
            SetResultType(node, TypeWithState.Create(node.Type, NullableFlowState.NotNull));
            return result;
        }

        public override BoundNode? VisitMethodInfo(BoundMethodInfo node)
        {
            var result = base.VisitMethodInfo(node);
            SetNotNullResult(node);
            return result;
        }

        public override BoundNode? VisitFieldInfo(BoundFieldInfo node)
        {
            var result = base.VisitFieldInfo(node);
            SetNotNullResult(node);
            return result;
        }

        public override BoundNode? VisitDefaultLiteral(BoundDefaultLiteral node)
        {
            // Can occur in error scenarios and lambda scenarios
            var result = base.VisitDefaultLiteral(node);
            SetResultType(node, TypeWithState.Create(node.Type, NullableFlowState.MaybeDefault));
            return result;
        }

        public override BoundNode? VisitDefaultExpression(BoundDefaultExpression node)
        {
            Debug.Assert(!this.IsConditionalState);

            var result = base.VisitDefaultExpression(node);
            TypeSymbol type = node.Type;
            if (EmptyStructTypeCache.IsTrackableStructType(type))
            {
                int slot = GetOrCreatePlaceholderSlot(node);
                if (slot > 0)
                {
                    this.State[slot] = NullableFlowState.NotNull;
                    InheritNullableStateOfTrackableStruct(type, slot, valueSlot: -1, isDefaultValue: true);
                }
            }

            // https://github.com/dotnet/roslyn/issues/33344: this fails to produce an updated tuple type for a default expression
            // (should produce nullable element types for those elements that are of reference types)
            SetResultType(node, TypeWithState.ForType(type));
            return result;
        }

        public override BoundNode? VisitIsOperator(BoundIsOperator node)
        {
            Debug.Assert(!this.IsConditionalState);

            var operand = node.Operand;
            var typeExpr = node.TargetType;

            var result = base.VisitIsOperator(node);
            Debug.Assert(node.Type.SpecialType == SpecialType.System_Boolean);

            Split();
            LearnFromNonNullTest(operand, ref StateWhenTrue);
            if (typeExpr.Type?.SpecialType == SpecialType.System_Object)
            {
                LearnFromNullTest(operand, ref StateWhenFalse);
            }

            VisitTypeExpression(typeExpr);
            SetNotNullResult(node);
            return result;
        }

        public override BoundNode? VisitAsOperator(BoundAsOperator node)
        {
            var argumentType = VisitRvalueWithState(node.Operand);
            NullableFlowState resultState = NullableFlowState.NotNull;
            var type = node.Type;

            if (type.CanContainNull())
            {
                switch (node.Conversion.Kind)
                {
                    case ConversionKind.Identity:
                    case ConversionKind.ImplicitReference:
                    case ConversionKind.Boxing:
                    case ConversionKind.ImplicitNullable:
                        resultState = argumentType.State;
                        break;

                    default:
                        resultState = NullableFlowState.MaybeDefault;
                        break;
                }
            }

            VisitTypeExpression(node.TargetType);
            SetResultType(node, TypeWithState.Create(type, resultState));
            return null;
        }

        public override BoundNode? VisitSizeOfOperator(BoundSizeOfOperator node)
        {
            var result = base.VisitSizeOfOperator(node);
            VisitTypeExpression(node.SourceType);
            SetNotNullResult(node);
            return result;
        }

        public override BoundNode? VisitArgList(BoundArgList node)
        {
            var result = base.VisitArgList(node);
            Debug.Assert(node.Type.SpecialType == SpecialType.System_RuntimeArgumentHandle);
            SetNotNullResult(node);
            return result;
        }

        public override BoundNode? VisitArgListOperator(BoundArgListOperator node)
        {
            VisitArgumentsEvaluate(node.Syntax, node.Arguments, node.ArgumentRefKindsOpt, parametersOpt: default, argsToParamsOpt: default, expanded: false);
            Debug.Assert(node.Type is null);
            SetNotNullResult(node);
            return null;
        }

        public override BoundNode? VisitLiteral(BoundLiteral node)
        {
            var result = base.VisitLiteral(node);

            Debug.Assert(!IsConditionalState);
            SetResultType(node, TypeWithState.Create(node.Type, node.Type?.CanContainNull() != false && node.ConstantValue?.IsNull == true ? NullableFlowState.MaybeDefault : NullableFlowState.NotNull));

            if (node.ConstantValue?.IsBoolean == true)
            {
                Split();
                if (node.ConstantValue.BooleanValue)
                {
                    StateWhenFalse = UnreachableState();
                }
                else
                {
                    StateWhenTrue = UnreachableState();
                }
            }

            return result;
        }

        public override BoundNode? VisitPreviousSubmissionReference(BoundPreviousSubmissionReference node)
        {
            var result = base.VisitPreviousSubmissionReference(node);
            Debug.Assert(node.WasCompilerGenerated);
            SetNotNullResult(node);
            return result;
        }

        public override BoundNode? VisitHostObjectMemberReference(BoundHostObjectMemberReference node)
        {
            var result = base.VisitHostObjectMemberReference(node);
            Debug.Assert(node.WasCompilerGenerated);
            SetNotNullResult(node);
            return result;
        }

        public override BoundNode? VisitPseudoVariable(BoundPseudoVariable node)
        {
            var result = base.VisitPseudoVariable(node);
            SetNotNullResult(node);
            return result;
        }

        public override BoundNode? VisitRangeExpression(BoundRangeExpression node)
        {
            var result = base.VisitRangeExpression(node);
            SetNotNullResult(node);
            return result;
        }

        public override BoundNode? VisitRangeVariable(BoundRangeVariable node)
        {
            VisitWithoutDiagnostics(node.Value);
            SetNotNullResult(node); // https://github.com/dotnet/roslyn/issues/29863 Need to review this
            return null;
        }

        public override BoundNode? VisitLabel(BoundLabel node)
        {
            var result = base.VisitLabel(node);
            SetUnknownResultNullability(node);
            return result;
        }

        public override BoundNode? VisitDynamicMemberAccess(BoundDynamicMemberAccess node)
        {
            var receiver = node.Receiver;
            VisitRvalue(receiver);
            _ = CheckPossibleNullReceiver(receiver);

            Debug.Assert(node.Type.IsDynamic());
            var result = TypeWithAnnotations.Create(node.Type);
            SetLvalueResultType(node, result);
            return null;
        }

        public override BoundNode? VisitDynamicInvocation(BoundDynamicInvocation node)
        {
            var expr = node.Expression;
            VisitRvalue(expr);

            // If the expression was a MethodGroup, check nullability of receiver.
            var receiverOpt = (expr as BoundMethodGroup)?.ReceiverOpt;
            if (TryGetMethodGroupReceiverNullability(receiverOpt, out TypeWithState receiverType))
            {
                CheckPossibleNullReceiver(receiverOpt, receiverType, checkNullableValueType: false);
            }

            VisitArgumentsEvaluate(node.Syntax, node.Arguments, node.ArgumentRefKindsOpt, parametersOpt: default, argsToParamsOpt: default, expanded: false);
            Debug.Assert(node.Type.IsDynamic());
            Debug.Assert(node.Type.IsReferenceType);
            var result = TypeWithAnnotations.Create(node.Type, NullableAnnotation.Oblivious);
            SetLvalueResultType(node, result);
            return null;
        }

        public override BoundNode? VisitEventAssignmentOperator(BoundEventAssignmentOperator node)
        {
            var receiverOpt = node.ReceiverOpt;
            VisitRvalue(receiverOpt);
            Debug.Assert(!IsConditionalState);
            var @event = node.Event;
            if (!@event.IsStatic)
            {
                @event = (EventSymbol)AsMemberOfType(ResultType.Type, @event);
                // https://github.com/dotnet/roslyn/issues/30598: Mark receiver as not null
                // after arguments have been visited, and only if the receiver has not changed.
                _ = CheckPossibleNullReceiver(receiverOpt);
                SetUpdatedSymbol(node, node.Event, @event);
            }
            VisitRvalue(node.Argument);
            // https://github.com/dotnet/roslyn/issues/31018: Check for delegate mismatch.
            if (node.Argument.ConstantValue?.IsNull != true
                && MakeMemberSlot(receiverOpt, @event) is > 0 and var memberSlot)
            {
                this.State[memberSlot] = node.IsAddition
                    ? this.State[memberSlot].Meet(ResultType.State)
                    : NullableFlowState.MaybeNull;
            }
            SetNotNullResult(node); // https://github.com/dotnet/roslyn/issues/29969 Review whether this is the correct result
            return null;
        }

        public override BoundNode? VisitDynamicObjectCreationExpression(BoundDynamicObjectCreationExpression node)
        {
            Debug.Assert(!IsConditionalState);
            var arguments = node.Arguments;
            var (argumentResults, _, _, _) = VisitArgumentsEvaluate(node.Syntax, arguments, node.ArgumentRefKindsOpt, parametersOpt: default, argsToParamsOpt: default, expanded: false);
            VisitObjectOrDynamicObjectCreation(node, arguments, argumentResults, node.InitializerExpressionOpt);
            return null;
        }

        public override BoundNode? VisitObjectInitializerExpression(BoundObjectInitializerExpression node)
        {
            // Only reachable from bad expression. Otherwise handled in VisitObjectCreationExpression().
            // https://github.com/dotnet/roslyn/issues/35042: Do we need to analyze child expressions anyway for the public API?
            SetNotNullResult(node);
            return null;
        }

        public override BoundNode? VisitCollectionInitializerExpression(BoundCollectionInitializerExpression node)
        {
            // Only reachable from bad expression. Otherwise handled in VisitObjectCreationExpression().
            // https://github.com/dotnet/roslyn/issues/35042: Do we need to analyze child expressions anyway for the public API?
            SetNotNullResult(node);
            return null;
        }

        public override BoundNode? VisitDynamicCollectionElementInitializer(BoundDynamicCollectionElementInitializer node)
        {
            // Only reachable from bad expression. Otherwise handled in VisitObjectCreationExpression().
            // https://github.com/dotnet/roslyn/issues/35042: Do we need to analyze child expressions anyway for the public API?
            SetNotNullResult(node);
            return null;
        }

        public override BoundNode? VisitImplicitReceiver(BoundImplicitReceiver node)
        {
            var result = base.VisitImplicitReceiver(node);
            SetNotNullResult(node);
            return result;
        }

        public override BoundNode? VisitAnonymousPropertyDeclaration(BoundAnonymousPropertyDeclaration node)
        {
            throw ExceptionUtilities.Unreachable;
        }

        public override BoundNode? VisitNoPiaObjectCreationExpression(BoundNoPiaObjectCreationExpression node)
        {
            var result = base.VisitNoPiaObjectCreationExpression(node);
            SetResultType(node, TypeWithState.Create(node.Type, NullableFlowState.NotNull));
            return result;
        }

        public override BoundNode? VisitNewT(BoundNewT node)
        {
            VisitObjectOrDynamicObjectCreation(node, ImmutableArray<BoundExpression>.Empty, ImmutableArray<VisitArgumentResult>.Empty, node.InitializerExpressionOpt);
            return null;
        }

        public override BoundNode? VisitArrayInitialization(BoundArrayInitialization node)
        {
            var result = base.VisitArrayInitialization(node);
            SetNotNullResult(node);
            return result;
        }

        private void SetUnknownResultNullability(BoundExpression expression)
        {
            SetResultType(expression, TypeWithState.Create(expression.Type, default));
        }

        public override BoundNode? VisitStackAllocArrayCreation(BoundStackAllocArrayCreation node)
        {
            var result = base.VisitStackAllocArrayCreation(node);
            Debug.Assert(node.Type is null || node.Type.IsErrorType() || node.Type.IsRefLikeType);
            SetNotNullResult(node);
            return result;
        }

        public override BoundNode? VisitDynamicIndexerAccess(BoundDynamicIndexerAccess node)
        {
            var receiver = node.Receiver;
            VisitRvalue(receiver);
            // https://github.com/dotnet/roslyn/issues/30598: Mark receiver as not null
            // after indices have been visited, and only if the receiver has not changed.
            _ = CheckPossibleNullReceiver(receiver);
            VisitArgumentsEvaluate(node.Syntax, node.Arguments, node.ArgumentRefKindsOpt, parametersOpt: default, argsToParamsOpt: default, expanded: false);
            Debug.Assert(node.Type.IsDynamic());
            var result = TypeWithAnnotations.Create(node.Type, NullableAnnotation.Oblivious);
            SetLvalueResultType(node, result);
            return null;
        }

        private bool CheckPossibleNullReceiver(BoundExpression? receiverOpt, bool checkNullableValueType = false)
        {
            return CheckPossibleNullReceiver(receiverOpt, ResultType, checkNullableValueType);
        }

        private bool CheckPossibleNullReceiver(BoundExpression? receiverOpt, TypeWithState resultType, bool checkNullableValueType)
        {
            Debug.Assert(!this.IsConditionalState);
            bool reportedDiagnostic = false;
            if (receiverOpt != null && this.State.Reachable)
            {
                var resultTypeSymbol = resultType.Type;
                if (resultTypeSymbol is null)
                {
                    return false;
                }
#if DEBUG
                Debug.Assert(receiverOpt.Type is null || AreCloseEnough(receiverOpt.Type, resultTypeSymbol));
#endif
                if (!ReportPossibleNullReceiverIfNeeded(resultTypeSymbol, resultType.State, checkNullableValueType, receiverOpt.Syntax, out reportedDiagnostic))
                {
                    return reportedDiagnostic;
                }

                LearnFromNonNullTest(receiverOpt, ref this.State);
            }

            return reportedDiagnostic;
        }

        // Returns false if the type wasn't interesting
        private bool ReportPossibleNullReceiverIfNeeded(TypeSymbol type, NullableFlowState state, bool checkNullableValueType, SyntaxNode syntax, out bool reportedDiagnostic)
        {
            reportedDiagnostic = false;
            if (state.MayBeNull())
            {
                bool isValueType = type.IsValueType;
                if (isValueType && (!checkNullableValueType || !type.IsNullableTypeOrTypeParameter() || type.GetNullableUnderlyingType().IsErrorType()))
                {
                    return false;
                }

                ReportDiagnostic(isValueType ? ErrorCode.WRN_NullableValueTypeMayBeNull : ErrorCode.WRN_NullReferenceReceiver, syntax);
                reportedDiagnostic = true;
            }

            return true;
        }

        private void CheckExtensionMethodThisNullability(BoundExpression expr, Conversion conversion, ParameterSymbol parameter, TypeWithState result)
        {
            VisitArgumentConversionAndInboundAssignmentsAndPreConditions(
                conversionOpt: null,
                expr,
                conversion,
                parameter.RefKind,
                parameter,
                parameter.TypeWithAnnotations,
                GetParameterAnnotations(parameter),
                new VisitArgumentResult(new VisitResult(result, result.ToTypeWithAnnotations(compilation)), stateForLambda: default),
                extensionMethodThisArgument: true);
        }

        private static bool IsNullabilityMismatch(TypeWithAnnotations type1, TypeWithAnnotations type2)
        {
            // Note, when we are paying attention to nullability, we ignore oblivious mismatch.
            // See TypeCompareKind.ObliviousNullableModifierMatchesAny
            return type1.Equals(type2, TypeCompareKind.AllIgnoreOptions) &&
                !type1.Equals(type2, TypeCompareKind.AllIgnoreOptions & ~TypeCompareKind.IgnoreNullableModifiersForReferenceTypes);
        }

        private static bool IsNullabilityMismatch(TypeSymbol type1, TypeSymbol type2)
        {
            // Note, when we are paying attention to nullability, we ignore oblivious mismatch.
            // See TypeCompareKind.ObliviousNullableModifierMatchesAny
            return type1.Equals(type2, TypeCompareKind.AllIgnoreOptions) &&
                !type1.Equals(type2, TypeCompareKind.AllIgnoreOptions & ~TypeCompareKind.IgnoreNullableModifiersForReferenceTypes);
        }

        public override BoundNode? VisitQueryClause(BoundQueryClause node)
        {
            var result = base.VisitQueryClause(node);
            SetNotNullResult(node); // https://github.com/dotnet/roslyn/issues/29863 Implement nullability analysis in LINQ queries
            return result;
        }

        public override BoundNode? VisitNameOfOperator(BoundNameOfOperator node)
        {
            var result = base.VisitNameOfOperator(node);
            SetResultType(node, TypeWithState.Create(node.Type, NullableFlowState.NotNull));
            return result;
        }

        public override BoundNode? VisitNamespaceExpression(BoundNamespaceExpression node)
        {
            var result = base.VisitNamespaceExpression(node);
            SetUnknownResultNullability(node);
            return result;
        }

        public override BoundNode? VisitInterpolatedString(BoundInterpolatedString node)
        {
            var result = base.VisitInterpolatedString(node);
            SetResultType(node, TypeWithState.Create(node.Type, NullableFlowState.NotNull));
            return result;
        }

        public override BoundNode? VisitStringInsert(BoundStringInsert node)
        {
            var result = base.VisitStringInsert(node);
            SetUnknownResultNullability(node);
            return result;
        }

        public override BoundNode? VisitConvertedStackAllocExpression(BoundConvertedStackAllocExpression node)
        {
            var result = base.VisitConvertedStackAllocExpression(node);
            SetNotNullResult(node);
            return result;
        }

        public override BoundNode? VisitDiscardExpression(BoundDiscardExpression node)
        {
            var result = TypeWithAnnotations.Create(node.Type);
            var rValueType = TypeWithState.ForType(node.Type);
            SetResult(node, rValueType, result);
            return null;
        }

        public override BoundNode? VisitThrowExpression(BoundThrowExpression node)
        {
            VisitThrow(node.Expression);
            SetResultType(node, default);
            return null;
        }

        public override BoundNode? VisitThrowStatement(BoundThrowStatement node)
        {
            VisitThrow(node.ExpressionOpt);
            return null;
        }

        private void VisitThrow(BoundExpression? expr)
        {
            if (expr != null)
            {
                var result = VisitRvalueWithState(expr);
                // Cases:
                // null
                // null!
                // Other (typed) expression, including suppressed ones
                if (result.MayBeNull)
                {
                    ReportDiagnostic(ErrorCode.WRN_ThrowPossibleNull, expr.Syntax);
                }
            }
            SetUnreachable();
        }

        public override BoundNode? VisitYieldReturnStatement(BoundYieldReturnStatement node)
        {
            BoundExpression expr = node.Expression;
            if (expr == null)
            {
                return null;
            }
            var method = (MethodSymbol)CurrentSymbol;
            TypeWithAnnotations elementType = InMethodBinder.GetIteratorElementTypeFromReturnType(compilation, RefKind.None,
                method.ReturnType, errorLocation: null, diagnostics: null);

            _ = VisitOptionalImplicitConversion(expr, elementType, useLegacyWarnings: false, trackMembers: false, AssignmentKind.Return);
            return null;
        }

        protected override void VisitCatchBlock(BoundCatchBlock node, ref LocalState finallyState)
        {
            TakeIncrementalSnapshot(node);
            if (node.Locals.Length > 0)
            {
                LocalSymbol local = node.Locals[0];
                if (local.DeclarationKind == LocalDeclarationKind.CatchVariable)
                {
                    int slot = GetOrCreateSlot(local);
                    if (slot > 0)
                        this.State[slot] = NullableFlowState.NotNull;
                }
            }

            if (node.ExceptionSourceOpt != null)
            {
                VisitWithoutDiagnostics(node.ExceptionSourceOpt);
            }

            base.VisitCatchBlock(node, ref finallyState);
        }

        public override BoundNode? VisitLockStatement(BoundLockStatement node)
        {
            VisitRvalue(node.Argument);
            _ = CheckPossibleNullReceiver(node.Argument);
            VisitStatement(node.Body);
            return null;
        }

        public override BoundNode? VisitAttribute(BoundAttribute node)
        {
            VisitArguments(node, node.ConstructorArguments, ImmutableArray<RefKind>.Empty, node.Constructor, argsToParamsOpt: node.ConstructorArgumentsToParamsOpt, expanded: node.ConstructorExpanded, invokedAsExtensionMethod: false);
            foreach (var assignment in node.NamedArguments)
            {
                Visit(assignment);
            }

            SetNotNullResult(node);
            return null;
        }

        public override BoundNode? VisitExpressionWithNullability(BoundExpressionWithNullability node)
        {
            var typeWithAnnotations = TypeWithAnnotations.Create(node.Type, node.NullableAnnotation);
            SetResult(node.Expression, typeWithAnnotations.ToTypeWithState(), typeWithAnnotations);
            return null;
        }

        public override BoundNode? VisitDeconstructValuePlaceholder(BoundDeconstructValuePlaceholder node)
        {
            SetNotNullResult(node);
            return null;
        }

        public override BoundNode? VisitObjectOrCollectionValuePlaceholder(BoundObjectOrCollectionValuePlaceholder node)
        {
            SetNotNullResult(node);
            return null;
        }

        public override BoundNode? VisitAwaitableValuePlaceholder(BoundAwaitableValuePlaceholder node)
        {
            if (_awaitablePlaceholdersOpt != null && _awaitablePlaceholdersOpt.TryGetValue(node, out var value))
            {
                var result = value.Result;
                SetResult(node, result.RValueType, result.LValueType);
            }
            else
            {
                SetNotNullResult(node);
            }
            return null;
        }

        public override BoundNode? VisitAwaitableInfo(BoundAwaitableInfo node)
        {
            Visit(node.AwaitableInstancePlaceholder);
            Visit(node.GetAwaiter);
            return null;
        }

        public override BoundNode? VisitFunctionPointerInvocation(BoundFunctionPointerInvocation node)
        {
            _ = Visit(node.InvokedExpression);
            Debug.Assert(ResultType is TypeWithState { Type: FunctionPointerTypeSymbol { }, State: NullableFlowState.NotNull });
            _ = VisitArguments(
                node,
                node.Arguments,
                node.ArgumentRefKindsOpt,
                node.FunctionPointer.Signature,
                argsToParamsOpt: default,
                expanded: false,
                invokedAsExtensionMethod: false);

            var returnTypeWithAnnotations = node.FunctionPointer.Signature.ReturnTypeWithAnnotations;
            SetResult(node, returnTypeWithAnnotations.ToTypeWithState(), returnTypeWithAnnotations);

            return null;
        }

        protected override string Dump(LocalState state)
        {
            if (!state.Reachable)
                return "unreachable";

            var pooledBuilder = PooledStringBuilder.GetInstance();
            var builder = pooledBuilder.Builder;
            for (int i = 0; i < state.Capacity; i++)
            {
                if (nameForSlot(i) is string name)
                {
                    builder.Append(name);
                    var annotation = state[i] switch
                    {
                        NullableFlowState.MaybeNull => "?",
                        NullableFlowState.MaybeDefault => "??",
                        _ => "!"
                    };

                    builder.Append(annotation);
                }
            }

            return pooledBuilder.ToStringAndFree();

            string? nameForSlot(int slot)
            {
                if (slot < 0)
                    return null;
                VariableIdentifier id = this.variableBySlot[slot];
                var name = id.Symbol?.Name;
                if (name == null)
                    return null;
                return nameForSlot(id.ContainingSlot) is string containingSlotName
                    ? containingSlotName + "." + name : name;
            }
        }

        protected override bool Meet(ref LocalState self, ref LocalState other)
        {
            if (!self.Reachable)
                return false;

            if (!other.Reachable)
            {
                self = other.Clone();
                return true;
            }

            if (self.Capacity != other.Capacity)
            {
                Normalize(ref self);
                Normalize(ref other);
            }

            return self.Meet(in other);
        }

        protected override bool Join(ref LocalState self, ref LocalState other)
        {
            if (!other.Reachable)
                return false;

            if (!self.Reachable)
            {
                self = other.Clone();
                return true;
            }

            if (self.Capacity != other.Capacity)
            {
                Normalize(ref self);
                Normalize(ref other);
            }

            return self.Join(in other);
        }

        [DebuggerDisplay("{GetDebuggerDisplay(), nq}")]
#if REFERENCE_STATE
        internal class LocalState : ILocalDataFlowState
#else
        internal struct LocalState : ILocalDataFlowState
#endif
        {
            // The representation of a state is a bit vector with two bits per slot:
            // (false, false) => NotNull, (false, true) => MaybeNull, (true, true) => MaybeDefault.
            // Slot 0 is used to represent whether the state is reachable (true) or not.
            private BitVector _state;

            private LocalState(BitVector state) => this._state = state;

            public bool Reachable => _state[0];

            public bool NormalizeToBottom => false;

            public static LocalState ReachableState(int capacity)
            {
                if (capacity < 1)
                    capacity = 1;

                BitVector state = BitVector.Create(capacity * 2);
                state[0] = true;
                return new LocalState(state);
            }

            public static LocalState UnreachableState
            {
                get
                {
                    BitVector state = BitVector.Create(2);
                    state[0] = false;
                    return new LocalState(state);
                }
            }

            public int Capacity => _state.Capacity / 2;

            public void EnsureCapacity(int capacity) => _state.EnsureCapacity(capacity * 2);

            public NullableFlowState this[int slot]
            {
                get
                {
                    if (slot < Capacity && this.Reachable)
                    {
                        slot *= 2;
                        return (_state[slot + 1], _state[slot]) switch
                        {
                            (false, false) => NullableFlowState.NotNull,
                            (false, true) => NullableFlowState.MaybeNull,
                            (true, false) => throw ExceptionUtilities.UnexpectedValue(slot),
                            (true, true) => NullableFlowState.MaybeDefault
                        };
                    }
                    return NullableFlowState.NotNull;
                }
                set
                {
                    // No states should be modified in unreachable code, as there is only one unreachable state.
                    if (!this.Reachable) return;
                    slot *= 2;
                    _state[slot] = (value != NullableFlowState.NotNull);
                    _state[slot + 1] = (value == NullableFlowState.MaybeDefault);
                }
            }

            /// <summary>
            /// Produce a duplicate of this flow analysis state.
            /// </summary>
            /// <returns></returns>
            public LocalState Clone() => new LocalState(_state.Clone());

            public bool Join(in LocalState other) => _state.UnionWith(in other._state);

            public bool Meet(in LocalState other) => _state.IntersectWith(in other._state);

            internal string GetDebuggerDisplay()
            {
                var pooledBuilder = PooledStringBuilder.GetInstance();
                var builder = pooledBuilder.Builder;
                builder.Append(" ");
                int n = Math.Min(Capacity, 8);
                for (int i = n - 1; i >= 0; i--)
                    builder.Append(_state[i * 2] ? '?' : '!');

                return pooledBuilder.ToStringAndFree();
            }
        }

        internal sealed class LocalFunctionState : AbstractLocalFunctionState
        {
            /// <summary>
            /// Defines the starting state used in the local function body to
            /// produce diagnostics and determine types.
            /// </summary>
            public LocalState StartingState;
            public LocalFunctionState(LocalState unreachableState)
                : base(unreachableState.Clone(), unreachableState.Clone())
            {
                StartingState = unreachableState;
            }
        }

        protected override LocalFunctionState CreateLocalFunctionState() => new LocalFunctionState(UnreachableState());

        private sealed class NullabilityInfoTypeComparer : IEqualityComparer<(NullabilityInfo info, TypeSymbol? type)>
        {
            public static readonly NullabilityInfoTypeComparer Instance = new NullabilityInfoTypeComparer();

            public bool Equals((NullabilityInfo info, TypeSymbol? type) x, (NullabilityInfo info, TypeSymbol? type) y)
            {
                return x.info.Equals(y.info) &&
                       Symbols.SymbolEqualityComparer.ConsiderEverything.Equals(x.type, y.type);
            }

            public int GetHashCode((NullabilityInfo info, TypeSymbol? type) obj)
            {
                return obj.GetHashCode();
            }
        }

        private sealed class ExpressionAndSymbolEqualityComparer : IEqualityComparer<(BoundNode? expr, Symbol symbol)>
        {
            internal static readonly ExpressionAndSymbolEqualityComparer Instance = new ExpressionAndSymbolEqualityComparer();

            private ExpressionAndSymbolEqualityComparer() { }

            public bool Equals((BoundNode? expr, Symbol symbol) x, (BoundNode? expr, Symbol symbol) y)
            {
                RoslynDebug.Assert(x.symbol is object);
                RoslynDebug.Assert(y.symbol is object);

                // We specifically use reference equality for the symbols here because the BoundNode should be immutable.
                // We should be storing and retrieving the exact same instance of the symbol, not just an "equivalent"
                // symbol.
                return x.expr == y.expr && (object)x.symbol == y.symbol;
            }

            public int GetHashCode((BoundNode? expr, Symbol symbol) obj)
            {
                RoslynDebug.Assert(obj.symbol is object);
                return Hash.Combine(obj.expr, obj.symbol.GetHashCode());
            }
        }
    }
}<|MERGE_RESOLUTION|>--- conflicted
+++ resolved
@@ -1485,21 +1485,12 @@
             {
                 // Check that the slot represents a value of an equivalent type to the node
                 TypeSymbol slotType = NominalSlotType(result);
-<<<<<<< HEAD
-                TypeSymbol nodeType = node.Type;
+                TypeSymbol? nodeType = node.Type;
                 var discardedUseSiteInfo = CompoundUseSiteInfo<AssemblySymbol>.Discarded;
                 var conversionsWithoutNullability = this.compilation.Conversions;
-                Debug.Assert(node.HasErrors || nodeType.IsErrorType() ||
+                Debug.Assert(node.HasErrors || nodeType!.IsErrorType() ||
                        conversionsWithoutNullability.HasIdentityOrImplicitReferenceConversion(slotType, nodeType, ref discardedUseSiteInfo) ||
                        conversionsWithoutNullability.HasBoxingConversion(slotType, nodeType, ref discardedUseSiteInfo));
-=======
-                TypeSymbol? nodeType = node.Type;
-                HashSet<DiagnosticInfo>? discardedUseSiteDiagnostics = null;
-                var conversionsWithoutNullability = this.compilation.Conversions;
-                Debug.Assert(node.HasErrors || nodeType!.IsErrorType() ||
-                       conversionsWithoutNullability.HasIdentityOrImplicitReferenceConversion(slotType, nodeType, ref discardedUseSiteDiagnostics) ||
-                       conversionsWithoutNullability.HasBoxingConversion(slotType, nodeType, ref discardedUseSiteDiagnostics));
->>>>>>> cdb59565
             }
 #endif
             return result;
@@ -2045,11 +2036,7 @@
         {
             TypeSymbol possibleBase = possibleMember.ContainingType;
             TypeSymbol possibleDerived = NominalSlotType(slot);
-<<<<<<< HEAD
             var discardedUseSiteInfo = CompoundUseSiteInfo<AssemblySymbol>.Discarded;
-=======
-            HashSet<DiagnosticInfo>? discardedUseSiteDiagnostics = null;
->>>>>>> cdb59565
             var conversionsWithoutNullability = _conversions.WithNullability(false);
             return
                 conversionsWithoutNullability.HasIdentityOrImplicitReferenceConversion(possibleDerived, possibleBase, ref discardedUseSiteInfo) ||
@@ -2893,15 +2880,9 @@
 
         public override BoundNode? VisitUnconvertedObjectCreationExpression(BoundUnconvertedObjectCreationExpression node)
         {
-<<<<<<< HEAD
-            var expr = _binder.BindObjectCreationForErrorRecovery(node, BindingDiagnosticBag.Discarded);
-            Visit(expr);
-            SetResultType(node, TypeWithState.Create(expr.Type, NullableFlowState.NotNull));
-=======
             // This method is only involved in method inference with unbound lambdas.
             // The diagnostics on arguments are reported by VisitObjectCreationExpression.
             SetResultType(node, TypeWithState.Create(null, NullableFlowState.NotNull));
->>>>>>> cdb59565
             return null;
         }
 
@@ -3280,13 +3261,8 @@
                 TypeSymbol? bestType = null;
                 if (!node.HasErrors)
                 {
-<<<<<<< HEAD
                     var discardedUseSiteInfo = CompoundUseSiteInfo<AssemblySymbol>.Discarded;
                     bestType = BestTypeInferrer.InferBestType(placeholders, _conversions, ref discardedUseSiteInfo);
-=======
-                    HashSet<DiagnosticInfo>? useSiteDiagnostics = null;
-                    bestType = BestTypeInferrer.InferBestType(placeholders, _conversions, ref useSiteDiagnostics);
->>>>>>> cdb59565
                 }
 
                 TypeWithAnnotations inferredType = (bestType is null)
@@ -3371,11 +3347,7 @@
                 placeholdersBuilder.Add(CreatePlaceholderIfNecessary(returnExpr, resultType));
             }
 
-<<<<<<< HEAD
             var discardedUseSiteInfo = CompoundUseSiteInfo<AssemblySymbol>.Discarded;
-=======
-            HashSet<DiagnosticInfo>? useSiteDiagnostics = null;
->>>>>>> cdb59565
             var placeholders = placeholdersBuilder.ToImmutableAndFree();
             TypeSymbol bestType = BestTypeInferrer.InferBestType(placeholders, walker._conversions, ref discardedUseSiteInfo);
 
@@ -3757,13 +3729,8 @@
                     return null;
                 }
                 derivedType = derivedType.StrippedType();
-<<<<<<< HEAD
                 var discardedUseSiteInfo = CompoundUseSiteInfo<AssemblySymbol>.Discarded;
                 var conversion = _conversions.ClassifyBuiltInConversion(derivedType, baseType, ref discardedUseSiteInfo);
-=======
-                HashSet<DiagnosticInfo>? useSiteDiagnostics = null;
-                var conversion = _conversions.ClassifyBuiltInConversion(derivedType, baseType, ref useSiteDiagnostics);
->>>>>>> cdb59565
                 if (conversion.Exists && !conversion.IsExplicit)
                 {
                     return derivedType;
@@ -3942,13 +3909,8 @@
 
             foreach (var member in getMembers(expressionType))
             {
-<<<<<<< HEAD
                 var discardedUseSiteInfo = CompoundUseSiteInfo<AssemblySymbol>.Discarded;
-                NamedTypeSymbol containingType = this._symbol?.ContainingType;
-=======
-                HashSet<DiagnosticInfo>? discardedUseSiteDiagnostics = null;
                 var containingType = this._symbol?.ContainingType;
->>>>>>> cdb59565
                 if ((member is PropertySymbol { IsIndexedProperty: false } || member.Kind == SymbolKind.Field) &&
                     member.RequiresInstanceReceiver() &&
                     (containingType is null || AccessCheck.IsSymbolAccessible(member, containingType, ref discardedUseSiteInfo)))
@@ -4270,13 +4232,8 @@
                 //   var c = true ? a : b;
                 BoundExpression consequencePlaceholder = CreatePlaceholderIfNecessary(consequence, consequenceRValue.ToTypeWithAnnotations(compilation));
                 BoundExpression alternativePlaceholder = CreatePlaceholderIfNecessary(alternative, alternativeRValue.ToTypeWithAnnotations(compilation));
-<<<<<<< HEAD
                 var discardedUseSiteInfo = CompoundUseSiteInfo<AssemblySymbol>.Discarded;
                 resultType = BestTypeInferrer.InferBestTypeForConditionalOperator(consequencePlaceholder, alternativePlaceholder, _conversions, out _, ref discardedUseSiteInfo);
-=======
-                HashSet<DiagnosticInfo>? useSiteDiagnostics = null;
-                resultType = BestTypeInferrer.InferBestTypeForConditionalOperator(consequencePlaceholder, alternativePlaceholder, _conversions, out _, ref useSiteDiagnostics);
->>>>>>> cdb59565
             }
 
             NullableFlowState resultState;
@@ -5145,15 +5102,7 @@
                     {
                         var annotations = GetParameterAnnotations(parameter);
 
-<<<<<<< HEAD
-                        _defaultValuesOpt ??= PooledDictionary<(SyntaxNode, ParameterSymbol), BoundExpression>.GetInstance();
-                        if (!_defaultValuesOpt.TryGetValue((syntax, parameter), out var argument))
-                        {
-                            _defaultValuesOpt[(syntax, parameter)] = argument = LocalRewriter.GetDefaultParameterValue(syntax, parameter, enableCallerInfo: ThreeState.True, localRewriter: null, _binder, new BindingDiagnosticBag(Diagnostics));
-                        }
-=======
                         BoundExpression argument = GetDefaultParameterValue(syntax, parameter);
->>>>>>> cdb59565
                         resultsBuilder.Add(VisitArgumentEvaluate(argument, RefKind.None, annotations));
                         argumentsBuilder.Add(argument);
                         argsToParamsBuilder?.Add(i);
@@ -5447,13 +5396,8 @@
                         {
                             ReportNullableAssignmentIfNecessary(parameterValue, lValueType, worstCaseParameterWithState, UseLegacyWarnings(argument, result.LValueType));
 
-<<<<<<< HEAD
                             var discardedUseSiteInfo = CompoundUseSiteInfo<AssemblySymbol>.Discarded;
                             if (!_conversions.HasIdentityOrImplicitReferenceConversion(parameterType.Type, lValueType.Type, ref discardedUseSiteInfo))
-=======
-                            HashSet<DiagnosticInfo>? useSiteDiagnostics = null;
-                            if (!_conversions.HasIdentityOrImplicitReferenceConversion(parameterType.Type, lValueType.Type, ref useSiteDiagnostics))
->>>>>>> cdb59565
                             {
                                 ReportNullabilityMismatchInArgument(argument.Syntax, lValueType.Type, parameter, parameterType.Type, forOutput: true);
                             }
@@ -5767,11 +5711,7 @@
                 parameterRefKinds: out ImmutableArray<RefKind> parameterRefKinds);
             refKinds.Free();
 
-<<<<<<< HEAD
             var discardedUseSiteInfo = CompoundUseSiteInfo<AssemblySymbol>.Discarded;
-=======
-            HashSet<DiagnosticInfo>? useSiteDiagnostics = null;
->>>>>>> cdb59565
             var result = MethodTypeInferrer.Infer(
                 binder,
                 _conversions,
@@ -5979,11 +5919,7 @@
 
         private static Conversion GenerateConversion(Conversions conversions, BoundExpression? sourceExpression, TypeSymbol? sourceType, TypeSymbol destinationType, bool fromExplicitCast, bool extensionMethodThisArgument)
         {
-<<<<<<< HEAD
             var discardedUseSiteInfo = CompoundUseSiteInfo<AssemblySymbol>.Discarded;
-=======
-            HashSet<DiagnosticInfo>? useSiteDiagnostics = null;
->>>>>>> cdb59565
             bool useExpression = sourceType is null || UseExpressionForConversion(sourceExpression);
             if (extensionMethodThisArgument)
             {
@@ -6545,13 +6481,8 @@
             }
             var sourceType = source.Type;
             var destinationType = destination.Type;
-<<<<<<< HEAD
             var discardedUseSiteInfo = CompoundUseSiteInfo<AssemblySymbol>.Discarded;
             return !_conversions.ClassifyImplicitConversionFromType(sourceType, destinationType, ref discardedUseSiteInfo).Exists;
-=======
-            HashSet<DiagnosticInfo>? useSiteDiagnostics = null;
-            return !_conversions.ClassifyImplicitConversionFromType(sourceType, destinationType, ref useSiteDiagnostics).Exists;
->>>>>>> cdb59565
         }
 
         private bool HasTopLevelNullabilityConversion(TypeWithAnnotations source, TypeWithAnnotations destination, bool requireIdentity)
@@ -7230,13 +7161,8 @@
         {
             Debug.Assert(operandType.Type is object);
             Debug.Assert(diagnosticLocation != null);
-<<<<<<< HEAD
             var discardedUseSiteInfo = CompoundUseSiteInfo<AssemblySymbol>.Discarded;
             var conversion = _conversions.ClassifyStandardConversion(null, operandType.Type, targetType.Type, ref discardedUseSiteInfo);
-=======
-            HashSet<DiagnosticInfo>? useSiteDiagnostics = null;
-            var conversion = _conversions.ClassifyStandardConversion(null, operandType.Type, targetType.Type, ref useSiteDiagnostics);
->>>>>>> cdb59565
             if (reportWarnings && !conversion.Exists)
             {
                 if (assignmentKind == AssignmentKind.Argument)
@@ -8459,13 +8385,8 @@
                 {
                     // This is case 4. We need to look for the IEnumerable<T> that this reinferred expression implements,
                     // so that we pick up any nested type substitutions that could have occurred.
-<<<<<<< HEAD
                     var discardedUseSiteInfo = CompoundUseSiteInfo<AssemblySymbol>.Discarded;
-                    targetTypeWithAnnotations = TypeWithAnnotations.Create(ForEachLoopBinder.GetIEnumerableOfT(resultTypeWithState.Type, isAsync, compilation, ref discardedUseSiteInfo, out bool foundMultiple));
-=======
-                    HashSet<DiagnosticInfo>? ignoredUseSiteDiagnostics = null;
-                    targetTypeWithAnnotations = TypeWithAnnotations.Create(ForEachLoopBinder.GetIEnumerableOfT(resultType, isAsync, compilation, ref ignoredUseSiteDiagnostics, out bool foundMultiple));
->>>>>>> cdb59565
+                    targetTypeWithAnnotations = TypeWithAnnotations.Create(ForEachLoopBinder.GetIEnumerableOfT(resultType, isAsync, compilation, ref discardedUseSiteInfo, out bool foundMultiple));
                     Debug.Assert(!foundMultiple);
                     Debug.Assert(targetTypeWithAnnotations.HasType);
                 }
@@ -8599,11 +8520,7 @@
                         {
                             // foreach (DestinationType variable in collection)
                             // and asynchronous variants
-<<<<<<< HEAD
                             var discardedUseSiteInfo = CompoundUseSiteInfo<AssemblySymbol>.Discarded;
-=======
-                            HashSet<DiagnosticInfo>? useSiteDiagnostics = null;
->>>>>>> cdb59565
                             Conversion conversion = node.ElementConversion.Kind == ConversionKind.UnsetConversionKind
                                 ? _conversions.ClassifyImplicitConversionFromType(sourceType.Type, destinationType.Type, ref discardedUseSiteInfo)
                                 : node.ElementConversion;
