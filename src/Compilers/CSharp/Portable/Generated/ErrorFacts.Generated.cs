﻿namespace Microsoft.CodeAnalysis.CSharp
{
    internal static partial class ErrorFacts
    {
        public static bool IsWarning(ErrorCode code)
        {
            switch (code)
            {
                case ErrorCode.WRN_InvalidMainSig:
                case ErrorCode.WRN_UnreferencedEvent:
                case ErrorCode.WRN_LowercaseEllSuffix:
                case ErrorCode.WRN_DuplicateUsing:
                case ErrorCode.WRN_NewRequired:
                case ErrorCode.WRN_NewNotRequired:
                case ErrorCode.WRN_NewOrOverrideExpected:
                case ErrorCode.WRN_UnreachableCode:
                case ErrorCode.WRN_UnreferencedLabel:
                case ErrorCode.WRN_UnreferencedVar:
                case ErrorCode.WRN_UnreferencedField:
                case ErrorCode.WRN_IsAlwaysTrue:
                case ErrorCode.WRN_IsAlwaysFalse:
                case ErrorCode.WRN_ByRefNonAgileField:
                case ErrorCode.WRN_UnreferencedVarAssg:
                case ErrorCode.WRN_NegativeArrayIndex:
                case ErrorCode.WRN_BadRefCompareLeft:
                case ErrorCode.WRN_BadRefCompareRight:
                case ErrorCode.WRN_PatternIsAmbiguous:
                case ErrorCode.WRN_PatternNotPublicOrNotInstance:
                case ErrorCode.WRN_PatternBadSignature:
                case ErrorCode.WRN_SequentialOnPartialClass:
                case ErrorCode.WRN_MainCantBeGeneric:
                case ErrorCode.WRN_UnreferencedFieldAssg:
                case ErrorCode.WRN_AmbiguousXMLReference:
                case ErrorCode.WRN_VolatileByRef:
                case ErrorCode.WRN_SameFullNameThisNsAgg:
                case ErrorCode.WRN_SameFullNameThisAggAgg:
                case ErrorCode.WRN_SameFullNameThisAggNs:
                case ErrorCode.WRN_GlobalAliasDefn:
                case ErrorCode.WRN_AlwaysNull:
                case ErrorCode.WRN_CmpAlwaysFalse:
                case ErrorCode.WRN_FinalizeMethod:
                case ErrorCode.WRN_GotoCaseShouldConvert:
                case ErrorCode.WRN_NubExprIsConstBool:
                case ErrorCode.WRN_ExplicitImplCollision:
                case ErrorCode.WRN_DeprecatedSymbol:
                case ErrorCode.WRN_DeprecatedSymbolStr:
                case ErrorCode.WRN_ExternMethodNoImplementation:
                case ErrorCode.WRN_ProtectedInSealed:
                case ErrorCode.WRN_PossibleMistakenNullStatement:
                case ErrorCode.WRN_UnassignedInternalField:
                case ErrorCode.WRN_VacuousIntegralComp:
                case ErrorCode.WRN_AttributeLocationOnBadDeclaration:
                case ErrorCode.WRN_InvalidAttributeLocation:
                case ErrorCode.WRN_EqualsWithoutGetHashCode:
                case ErrorCode.WRN_EqualityOpWithoutEquals:
                case ErrorCode.WRN_EqualityOpWithoutGetHashCode:
                case ErrorCode.WRN_IncorrectBooleanAssg:
                case ErrorCode.WRN_NonObsoleteOverridingObsolete:
                case ErrorCode.WRN_BitwiseOrSignExtend:
                case ErrorCode.WRN_CoClassWithoutComImport:
                case ErrorCode.WRN_TypeParameterSameAsOuterTypeParameter:
                case ErrorCode.WRN_AssignmentToLockOrDispose:
                case ErrorCode.WRN_ObsoleteOverridingNonObsolete:
                case ErrorCode.WRN_DebugFullNameTooLong:
                case ErrorCode.WRN_ExternCtorNoImplementation:
                case ErrorCode.WRN_WarningDirective:
                case ErrorCode.WRN_UnreachableGeneralCatch:
                case ErrorCode.WRN_DeprecatedCollectionInitAddStr:
                case ErrorCode.WRN_DeprecatedCollectionInitAdd:
                case ErrorCode.WRN_DefaultValueForUnconsumedLocation:
                case ErrorCode.WRN_IdentifierOrNumericLiteralExpected:
                case ErrorCode.WRN_EmptySwitch:
                case ErrorCode.WRN_XMLParseError:
                case ErrorCode.WRN_DuplicateParamTag:
                case ErrorCode.WRN_UnmatchedParamTag:
                case ErrorCode.WRN_MissingParamTag:
                case ErrorCode.WRN_BadXMLRef:
                case ErrorCode.WRN_BadXMLRefParamType:
                case ErrorCode.WRN_BadXMLRefReturnType:
                case ErrorCode.WRN_BadXMLRefSyntax:
                case ErrorCode.WRN_UnprocessedXMLComment:
                case ErrorCode.WRN_FailedInclude:
                case ErrorCode.WRN_InvalidInclude:
                case ErrorCode.WRN_MissingXMLComment:
                case ErrorCode.WRN_XMLParseIncludeError:
                case ErrorCode.WRN_ALinkWarn:
                case ErrorCode.WRN_CmdOptionConflictsSource:
                case ErrorCode.WRN_IllegalPragma:
                case ErrorCode.WRN_IllegalPPWarning:
                case ErrorCode.WRN_BadRestoreNumber:
                case ErrorCode.WRN_NonECMAFeature:
                case ErrorCode.WRN_ErrorOverride:
                case ErrorCode.WRN_InvalidSearchPathDir:
                case ErrorCode.WRN_MultiplePredefTypes:
                case ErrorCode.WRN_TooManyLinesForDebugger:
                case ErrorCode.WRN_CallOnNonAgileField:
                case ErrorCode.WRN_InvalidNumber:
                case ErrorCode.WRN_IllegalPPChecksum:
                case ErrorCode.WRN_EndOfPPLineExpected:
                case ErrorCode.WRN_ConflictingChecksum:
                case ErrorCode.WRN_InvalidAssemblyName:
                case ErrorCode.WRN_UnifyReferenceMajMin:
                case ErrorCode.WRN_UnifyReferenceBldRev:
                case ErrorCode.WRN_DuplicateTypeParamTag:
                case ErrorCode.WRN_UnmatchedTypeParamTag:
                case ErrorCode.WRN_MissingTypeParamTag:
                case ErrorCode.WRN_AssignmentToSelf:
                case ErrorCode.WRN_ComparisonToSelf:
                case ErrorCode.WRN_DotOnDefault:
                case ErrorCode.WRN_BadXMLRefTypeVar:
                case ErrorCode.WRN_UnmatchedParamRefTag:
                case ErrorCode.WRN_UnmatchedTypeParamRefTag:
                case ErrorCode.WRN_ReferencedAssemblyReferencesLinkedPIA:
                case ErrorCode.WRN_CantHaveManifestForModule:
                case ErrorCode.WRN_MultipleRuntimeImplementationMatches:
                case ErrorCode.WRN_MultipleRuntimeOverrideMatches:
                case ErrorCode.WRN_DynamicDispatchToConditionalMethod:
                case ErrorCode.WRN_IsDynamicIsConfusing:
                case ErrorCode.WRN_AsyncLacksAwaits:
                case ErrorCode.WRN_FileAlreadyIncluded:
                case ErrorCode.WRN_NoSources:
                case ErrorCode.WRN_NoConfigNotOnCommandLine:
                case ErrorCode.WRN_DefineIdentifierRequired:
                case ErrorCode.WRN_BadUILang:
                case ErrorCode.WRN_CLS_NoVarArgs:
                case ErrorCode.WRN_CLS_BadArgType:
                case ErrorCode.WRN_CLS_BadReturnType:
                case ErrorCode.WRN_CLS_BadFieldPropType:
                case ErrorCode.WRN_CLS_BadIdentifierCase:
                case ErrorCode.WRN_CLS_OverloadRefOut:
                case ErrorCode.WRN_CLS_OverloadUnnamed:
                case ErrorCode.WRN_CLS_BadIdentifier:
                case ErrorCode.WRN_CLS_BadBase:
                case ErrorCode.WRN_CLS_BadInterfaceMember:
                case ErrorCode.WRN_CLS_NoAbstractMembers:
                case ErrorCode.WRN_CLS_NotOnModules:
                case ErrorCode.WRN_CLS_ModuleMissingCLS:
                case ErrorCode.WRN_CLS_AssemblyNotCLS:
                case ErrorCode.WRN_CLS_BadAttributeType:
                case ErrorCode.WRN_CLS_ArrayArgumentToAttribute:
                case ErrorCode.WRN_CLS_NotOnModules2:
                case ErrorCode.WRN_CLS_IllegalTrueInFalse:
                case ErrorCode.WRN_CLS_MeaninglessOnPrivateType:
                case ErrorCode.WRN_CLS_AssemblyNotCLS2:
                case ErrorCode.WRN_CLS_MeaninglessOnParam:
                case ErrorCode.WRN_CLS_MeaninglessOnReturn:
                case ErrorCode.WRN_CLS_BadTypeVar:
                case ErrorCode.WRN_CLS_VolatileField:
                case ErrorCode.WRN_CLS_BadInterface:
                case ErrorCode.WRN_UnobservedAwaitableExpression:
                case ErrorCode.WRN_CallerLineNumberParamForUnconsumedLocation:
                case ErrorCode.WRN_CallerFilePathParamForUnconsumedLocation:
                case ErrorCode.WRN_CallerMemberNameParamForUnconsumedLocation:
                case ErrorCode.WRN_MainIgnored:
                case ErrorCode.WRN_StaticInAsOrIs:
                case ErrorCode.WRN_DelaySignButNoKey:
                case ErrorCode.WRN_InvalidVersionFormat:
                case ErrorCode.WRN_CallerFilePathPreferredOverCallerMemberName:
                case ErrorCode.WRN_CallerLineNumberPreferredOverCallerMemberName:
                case ErrorCode.WRN_CallerLineNumberPreferredOverCallerFilePath:
                case ErrorCode.WRN_AssemblyAttributeFromModuleIsOverridden:
                case ErrorCode.WRN_FilterIsConstantTrue:
                case ErrorCode.WRN_UnimplementedCommandLineSwitch:
                case ErrorCode.WRN_ReferencedAssemblyDoesNotHaveStrongName:
                case ErrorCode.WRN_RefCultureMismatch:
                case ErrorCode.WRN_ConflictingMachineAssembly:
                case ErrorCode.WRN_UnqualifiedNestedTypeInCref:
                case ErrorCode.WRN_NoRuntimeMetadataVersion:
                case ErrorCode.WRN_PdbLocalNameTooLong:
                case ErrorCode.WRN_AnalyzerCannotBeCreated:
                case ErrorCode.WRN_NoAnalyzerInAssembly:
                case ErrorCode.WRN_UnableToLoadAnalyzer:
                case ErrorCode.WRN_NubExprIsConstBool2:
                case ErrorCode.WRN_AlignmentMagnitude:
                case ErrorCode.WRN_AttributeIgnoredWhenPublicSigning:
                case ErrorCode.WRN_TupleLiteralNameMismatch:
                case ErrorCode.WRN_Experimental:
                case ErrorCode.WRN_UnreferencedLocalFunction:
                case ErrorCode.WRN_FilterIsConstantFalse:
                case ErrorCode.WRN_FilterIsConstantFalseRedundantTryCatch:
                case ErrorCode.WRN_AttributesOnBackingFieldsNotAvailable:
                case ErrorCode.WRN_TupleBinopLiteralNameMismatch:
                case ErrorCode.WRN_TypeParameterSameAsOuterMethodTypeParameter:
                case ErrorCode.WRN_UnconsumedEnumeratorCancellationAttributeUsage:
                case ErrorCode.WRN_UndecoratedCancellationTokenParameter:
                case ErrorCode.WRN_SwitchExpressionNotExhaustive:
                case ErrorCode.WRN_CaseConstantNamedUnderscore:
                case ErrorCode.WRN_IsTypeNamedUnderscore:
                case ErrorCode.WRN_GivenExpressionNeverMatchesPattern:
                case ErrorCode.WRN_GivenExpressionAlwaysMatchesConstant:
                case ErrorCode.WRN_SwitchExpressionNotExhaustiveWithUnnamedEnumValue:
                case ErrorCode.WRN_ThrowPossibleNull:
                case ErrorCode.WRN_ConvertingNullableToNonNullable:
                case ErrorCode.WRN_NullReferenceAssignment:
                case ErrorCode.WRN_NullReferenceReceiver:
                case ErrorCode.WRN_NullReferenceReturn:
                case ErrorCode.WRN_NullReferenceArgument:
                case ErrorCode.WRN_UnboxPossibleNull:
                case ErrorCode.WRN_DisallowNullAttributeForbidsMaybeNullAssignment:
                case ErrorCode.WRN_NullabilityMismatchInTypeOnOverride:
                case ErrorCode.WRN_NullabilityMismatchInReturnTypeOnOverride:
                case ErrorCode.WRN_NullabilityMismatchInParameterTypeOnOverride:
                case ErrorCode.WRN_NullabilityMismatchInParameterTypeOnPartial:
                case ErrorCode.WRN_NullabilityMismatchInTypeOnImplicitImplementation:
                case ErrorCode.WRN_NullabilityMismatchInReturnTypeOnImplicitImplementation:
                case ErrorCode.WRN_NullabilityMismatchInParameterTypeOnImplicitImplementation:
                case ErrorCode.WRN_NullabilityMismatchInTypeOnExplicitImplementation:
                case ErrorCode.WRN_NullabilityMismatchInReturnTypeOnExplicitImplementation:
                case ErrorCode.WRN_NullabilityMismatchInParameterTypeOnExplicitImplementation:
                case ErrorCode.WRN_UninitializedNonNullableField:
                case ErrorCode.WRN_NullabilityMismatchInAssignment:
                case ErrorCode.WRN_NullabilityMismatchInArgument:
                case ErrorCode.WRN_NullabilityMismatchInReturnTypeOfTargetDelegate:
                case ErrorCode.WRN_NullabilityMismatchInParameterTypeOfTargetDelegate:
                case ErrorCode.WRN_NullabilityMismatchInArgumentForOutput:
                case ErrorCode.WRN_NullAsNonNullable:
                case ErrorCode.WRN_NullableValueTypeMayBeNull:
                case ErrorCode.WRN_NullabilityMismatchInTypeParameterConstraint:
                case ErrorCode.WRN_MissingNonNullTypesContextForAnnotation:
                case ErrorCode.WRN_NullabilityMismatchInConstraintsOnImplicitImplementation:
                case ErrorCode.WRN_NullabilityMismatchInTypeParameterReferenceTypeConstraint:
                case ErrorCode.WRN_NullabilityMismatchInExplicitlyImplementedInterface:
                case ErrorCode.WRN_NullabilityMismatchInInterfaceImplementedByBase:
                case ErrorCode.WRN_DuplicateInterfaceWithNullabilityMismatchInBaseList:
                case ErrorCode.WRN_SwitchExpressionNotExhaustiveForNull:
                case ErrorCode.WRN_ImplicitCopyInReadOnlyMember:
                case ErrorCode.WRN_NullabilityMismatchInConstraintsOnPartialImplementation:
                case ErrorCode.WRN_MissingNonNullTypesContextForAnnotationInGeneratedCode:
                case ErrorCode.WRN_NullReferenceInitializer:
                case ErrorCode.WRN_NullabilityMismatchInTypeParameterNotNullConstraint:
                case ErrorCode.WRN_ParameterConditionallyDisallowsNull:
                case ErrorCode.WRN_ShouldNotReturn:
                case ErrorCode.WRN_TopLevelNullabilityMismatchInReturnTypeOnOverride:
                case ErrorCode.WRN_TopLevelNullabilityMismatchInParameterTypeOnOverride:
                case ErrorCode.WRN_TopLevelNullabilityMismatchInReturnTypeOnImplicitImplementation:
                case ErrorCode.WRN_TopLevelNullabilityMismatchInParameterTypeOnImplicitImplementation:
                case ErrorCode.WRN_TopLevelNullabilityMismatchInReturnTypeOnExplicitImplementation:
                case ErrorCode.WRN_TopLevelNullabilityMismatchInParameterTypeOnExplicitImplementation:
                case ErrorCode.WRN_DoesNotReturnMismatch:
                case ErrorCode.WRN_MemberNotNull:
                case ErrorCode.WRN_MemberNotNullWhen:
                case ErrorCode.WRN_MemberNotNullBadMember:
                case ErrorCode.WRN_ParameterDisallowsNull:
                case ErrorCode.WRN_ConstOutOfRangeChecked:
                case ErrorCode.WRN_GeneratorFailedDuringInitialization:
                case ErrorCode.WRN_GeneratorFailedDuringGeneration:
                case ErrorCode.WRN_GivenExpressionAlwaysMatchesPattern:
                case ErrorCode.WRN_IsPatternAlways:
                case ErrorCode.WRN_NullabilityMismatchInReturnTypeOnPartial:
                case ErrorCode.WRN_ParameterNotNullIfNotNull:
                case ErrorCode.WRN_ReturnNotNullIfNotNull:
                case ErrorCode.WRN_PartialMethodTypeDifference:
                case ErrorCode.WRN_SwitchExpressionNotExhaustiveWithWhen:
                case ErrorCode.WRN_SwitchExpressionNotExhaustiveForNullWithWhen:
                case ErrorCode.WRN_PrecedenceInversion:
                case ErrorCode.WRN_AnalyzerReferencesFramework:
                case ErrorCode.WRN_RecordEqualsWithoutGetHashCode:
                case ErrorCode.WRN_RecordNamedDisallowed:
                case ErrorCode.WRN_UnassignedThisAutoProperty:
                case ErrorCode.WRN_UnassignedThis:
                case ErrorCode.WRN_ParamUnassigned:
                case ErrorCode.WRN_UseDefViolationProperty:
                case ErrorCode.WRN_UseDefViolationField:
                case ErrorCode.WRN_UseDefViolationThis:
                case ErrorCode.WRN_UseDefViolationOut:
                case ErrorCode.WRN_UseDefViolation:
                case ErrorCode.WRN_SyncAndAsyncEntryPoints:
                case ErrorCode.WRN_ParameterIsStaticClass:
                case ErrorCode.WRN_ReturnTypeIsStaticClass:
                case ErrorCode.WRN_UnreadRecordParameter:
                case ErrorCode.WRN_DoNotCompareFunctionPointers:
                case ErrorCode.WRN_ParameterOccursAfterInterpolatedStringHandlerParameter:
<<<<<<< HEAD
                case ErrorCode.WRN_AttrDependentTypeNotAllowed:
=======
                case ErrorCode.WRN_CallerLineNumberPreferredOverCallerArgumentExpression:
                case ErrorCode.WRN_CallerFilePathPreferredOverCallerArgumentExpression:
                case ErrorCode.WRN_CallerMemberNamePreferredOverCallerArgumentExpression:
                case ErrorCode.WRN_CallerArgumentExpressionAttributeHasInvalidParameterName:
                case ErrorCode.WRN_CallerArgumentExpressionAttributeSelfReferential:
                case ErrorCode.WRN_CallerArgumentExpressionParamForUnconsumedLocation:
>>>>>>> a3b5d0f8
                    return true;
                default:
                    return false;
            }
        }

        public static bool IsFatal(ErrorCode code)
        {
            switch (code)
            {
                case ErrorCode.FTL_MetadataCantOpenFile:
                case ErrorCode.FTL_DebugEmitFailure:
                case ErrorCode.FTL_BadCodepage:
                case ErrorCode.FTL_InvalidTarget:
                case ErrorCode.FTL_InvalidInputFileName:
                case ErrorCode.FTL_OutputFileExists:
                case ErrorCode.FTL_BadChecksumAlgorithm:
                    return true;
                default:
                    return false;
            }
        }

        public static bool IsInfo(ErrorCode code)
        {
            switch (code)
            {
                case ErrorCode.INF_UnableToLoadSomeTypesInAnalyzer:
                    return true;
                default:
                    return false;
            }
        }

        public static bool IsHidden(ErrorCode code)
        {
            switch (code)
            {
                case ErrorCode.HDN_UnusedUsingDirective:
                case ErrorCode.HDN_UnusedExternAlias:
                case ErrorCode.HDN_DuplicateWithGlobalUsing:
                    return true;
                default:
                    return false;
            }
        }
    }
}<|MERGE_RESOLUTION|>--- conflicted
+++ resolved
@@ -270,16 +270,13 @@
                 case ErrorCode.WRN_UnreadRecordParameter:
                 case ErrorCode.WRN_DoNotCompareFunctionPointers:
                 case ErrorCode.WRN_ParameterOccursAfterInterpolatedStringHandlerParameter:
-<<<<<<< HEAD
-                case ErrorCode.WRN_AttrDependentTypeNotAllowed:
-=======
                 case ErrorCode.WRN_CallerLineNumberPreferredOverCallerArgumentExpression:
                 case ErrorCode.WRN_CallerFilePathPreferredOverCallerArgumentExpression:
                 case ErrorCode.WRN_CallerMemberNamePreferredOverCallerArgumentExpression:
                 case ErrorCode.WRN_CallerArgumentExpressionAttributeHasInvalidParameterName:
                 case ErrorCode.WRN_CallerArgumentExpressionAttributeSelfReferential:
                 case ErrorCode.WRN_CallerArgumentExpressionParamForUnconsumedLocation:
->>>>>>> a3b5d0f8
+                case ErrorCode.WRN_AttrDependentTypeNotAllowed:
                     return true;
                 default:
                     return false;
