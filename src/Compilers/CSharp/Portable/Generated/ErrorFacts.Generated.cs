﻿namespace Microsoft.CodeAnalysis.CSharp
{
    internal static partial class ErrorFacts
    {
        public static bool IsWarning(ErrorCode code)
        {
            switch (code)
            {
                case ErrorCode.WRN_InvalidMainSig:
                case ErrorCode.WRN_UnreferencedEvent:
                case ErrorCode.WRN_LowercaseEllSuffix:
                case ErrorCode.WRN_DuplicateUsing:
                case ErrorCode.WRN_NewRequired:
                case ErrorCode.WRN_NewNotRequired:
                case ErrorCode.WRN_NewOrOverrideExpected:
                case ErrorCode.WRN_UnreachableCode:
                case ErrorCode.WRN_UnreferencedLabel:
                case ErrorCode.WRN_UnreferencedVar:
                case ErrorCode.WRN_UnreferencedField:
                case ErrorCode.WRN_IsAlwaysTrue:
                case ErrorCode.WRN_IsAlwaysFalse:
                case ErrorCode.WRN_ByRefNonAgileField:
                case ErrorCode.WRN_UnreferencedVarAssg:
                case ErrorCode.WRN_NegativeArrayIndex:
                case ErrorCode.WRN_BadRefCompareLeft:
                case ErrorCode.WRN_BadRefCompareRight:
                case ErrorCode.WRN_PatternIsAmbiguous:
                case ErrorCode.WRN_PatternStaticOrInaccessible:
                case ErrorCode.WRN_PatternBadSignature:
                case ErrorCode.WRN_SequentialOnPartialClass:
                case ErrorCode.WRN_MainCantBeGeneric:
                case ErrorCode.WRN_UnreferencedFieldAssg:
                case ErrorCode.WRN_AmbiguousXMLReference:
                case ErrorCode.WRN_VolatileByRef:
                case ErrorCode.WRN_SameFullNameThisNsAgg:
                case ErrorCode.WRN_SameFullNameThisAggAgg:
                case ErrorCode.WRN_SameFullNameThisAggNs:
                case ErrorCode.WRN_GlobalAliasDefn:
                case ErrorCode.WRN_AlwaysNull:
                case ErrorCode.WRN_CmpAlwaysFalse:
                case ErrorCode.WRN_FinalizeMethod:
                case ErrorCode.WRN_GotoCaseShouldConvert:
                case ErrorCode.WRN_NubExprIsConstBool:
                case ErrorCode.WRN_ExplicitImplCollision:
                case ErrorCode.WRN_DeprecatedSymbol:
                case ErrorCode.WRN_DeprecatedSymbolStr:
                case ErrorCode.WRN_ExternMethodNoImplementation:
                case ErrorCode.WRN_ProtectedInSealed:
                case ErrorCode.WRN_PossibleMistakenNullStatement:
                case ErrorCode.WRN_UnassignedInternalField:
                case ErrorCode.WRN_VacuousIntegralComp:
                case ErrorCode.WRN_AttributeLocationOnBadDeclaration:
                case ErrorCode.WRN_InvalidAttributeLocation:
                case ErrorCode.WRN_EqualsWithoutGetHashCode:
                case ErrorCode.WRN_EqualityOpWithoutEquals:
                case ErrorCode.WRN_EqualityOpWithoutGetHashCode:
                case ErrorCode.WRN_IncorrectBooleanAssg:
                case ErrorCode.WRN_NonObsoleteOverridingObsolete:
                case ErrorCode.WRN_BitwiseOrSignExtend:
                case ErrorCode.WRN_CoClassWithoutComImport:
                case ErrorCode.WRN_TypeParameterSameAsOuterTypeParameter:
                case ErrorCode.WRN_AssignmentToLockOrDispose:
                case ErrorCode.WRN_ObsoleteOverridingNonObsolete:
                case ErrorCode.WRN_DebugFullNameTooLong:
                case ErrorCode.WRN_ExternCtorNoImplementation:
                case ErrorCode.WRN_WarningDirective:
                case ErrorCode.WRN_UnreachableGeneralCatch:
                case ErrorCode.WRN_DeprecatedCollectionInitAddStr:
                case ErrorCode.WRN_DeprecatedCollectionInitAdd:
                case ErrorCode.WRN_DefaultValueForUnconsumedLocation:
                case ErrorCode.WRN_IdentifierOrNumericLiteralExpected:
                case ErrorCode.WRN_EmptySwitch:
                case ErrorCode.WRN_XMLParseError:
                case ErrorCode.WRN_DuplicateParamTag:
                case ErrorCode.WRN_UnmatchedParamTag:
                case ErrorCode.WRN_MissingParamTag:
                case ErrorCode.WRN_BadXMLRef:
                case ErrorCode.WRN_BadXMLRefParamType:
                case ErrorCode.WRN_BadXMLRefReturnType:
                case ErrorCode.WRN_BadXMLRefSyntax:
                case ErrorCode.WRN_UnprocessedXMLComment:
                case ErrorCode.WRN_FailedInclude:
                case ErrorCode.WRN_InvalidInclude:
                case ErrorCode.WRN_MissingXMLComment:
                case ErrorCode.WRN_XMLParseIncludeError:
                case ErrorCode.WRN_ALinkWarn:
                case ErrorCode.WRN_CmdOptionConflictsSource:
                case ErrorCode.WRN_IllegalPragma:
                case ErrorCode.WRN_IllegalPPWarning:
                case ErrorCode.WRN_BadRestoreNumber:
                case ErrorCode.WRN_NonECMAFeature:
                case ErrorCode.WRN_ErrorOverride:
                case ErrorCode.WRN_InvalidSearchPathDir:
                case ErrorCode.WRN_MultiplePredefTypes:
                case ErrorCode.WRN_TooManyLinesForDebugger:
                case ErrorCode.WRN_CallOnNonAgileField:
                case ErrorCode.WRN_InvalidNumber:
                case ErrorCode.WRN_IllegalPPChecksum:
                case ErrorCode.WRN_EndOfPPLineExpected:
                case ErrorCode.WRN_ConflictingChecksum:
                case ErrorCode.WRN_InvalidAssemblyName:
                case ErrorCode.WRN_UnifyReferenceMajMin:
                case ErrorCode.WRN_UnifyReferenceBldRev:
                case ErrorCode.WRN_DuplicateTypeParamTag:
                case ErrorCode.WRN_UnmatchedTypeParamTag:
                case ErrorCode.WRN_MissingTypeParamTag:
                case ErrorCode.WRN_AssignmentToSelf:
                case ErrorCode.WRN_ComparisonToSelf:
                case ErrorCode.WRN_DotOnDefault:
                case ErrorCode.WRN_BadXMLRefTypeVar:
                case ErrorCode.WRN_UnmatchedParamRefTag:
                case ErrorCode.WRN_UnmatchedTypeParamRefTag:
                case ErrorCode.WRN_ReferencedAssemblyReferencesLinkedPIA:
                case ErrorCode.WRN_CantHaveManifestForModule:
                case ErrorCode.WRN_MultipleRuntimeImplementationMatches:
                case ErrorCode.WRN_MultipleRuntimeOverrideMatches:
                case ErrorCode.WRN_DynamicDispatchToConditionalMethod:
                case ErrorCode.WRN_IsDynamicIsConfusing:
                case ErrorCode.WRN_AsyncLacksAwaits:
                case ErrorCode.WRN_FileAlreadyIncluded:
                case ErrorCode.WRN_NoSources:
                case ErrorCode.WRN_NoConfigNotOnCommandLine:
                case ErrorCode.WRN_DefineIdentifierRequired:
                case ErrorCode.WRN_BadUILang:
                case ErrorCode.WRN_CLS_NoVarArgs:
                case ErrorCode.WRN_CLS_BadArgType:
                case ErrorCode.WRN_CLS_BadReturnType:
                case ErrorCode.WRN_CLS_BadFieldPropType:
                case ErrorCode.WRN_CLS_BadIdentifierCase:
                case ErrorCode.WRN_CLS_OverloadRefOut:
                case ErrorCode.WRN_CLS_OverloadUnnamed:
                case ErrorCode.WRN_CLS_BadIdentifier:
                case ErrorCode.WRN_CLS_BadBase:
                case ErrorCode.WRN_CLS_BadInterfaceMember:
                case ErrorCode.WRN_CLS_NoAbstractMembers:
                case ErrorCode.WRN_CLS_NotOnModules:
                case ErrorCode.WRN_CLS_ModuleMissingCLS:
                case ErrorCode.WRN_CLS_AssemblyNotCLS:
                case ErrorCode.WRN_CLS_BadAttributeType:
                case ErrorCode.WRN_CLS_ArrayArgumentToAttribute:
                case ErrorCode.WRN_CLS_NotOnModules2:
                case ErrorCode.WRN_CLS_IllegalTrueInFalse:
                case ErrorCode.WRN_CLS_MeaninglessOnPrivateType:
                case ErrorCode.WRN_CLS_AssemblyNotCLS2:
                case ErrorCode.WRN_CLS_MeaninglessOnParam:
                case ErrorCode.WRN_CLS_MeaninglessOnReturn:
                case ErrorCode.WRN_CLS_BadTypeVar:
                case ErrorCode.WRN_CLS_VolatileField:
                case ErrorCode.WRN_CLS_BadInterface:
                case ErrorCode.WRN_UnobservedAwaitableExpression:
                case ErrorCode.WRN_CallerLineNumberParamForUnconsumedLocation:
                case ErrorCode.WRN_CallerFilePathParamForUnconsumedLocation:
                case ErrorCode.WRN_CallerMemberNameParamForUnconsumedLocation:
                case ErrorCode.WRN_MainIgnored:
                case ErrorCode.WRN_DelaySignButNoKey:
                case ErrorCode.WRN_InvalidVersionFormat:
                case ErrorCode.WRN_CallerFilePathPreferredOverCallerMemberName:
                case ErrorCode.WRN_CallerLineNumberPreferredOverCallerMemberName:
                case ErrorCode.WRN_CallerLineNumberPreferredOverCallerFilePath:
                case ErrorCode.WRN_AssemblyAttributeFromModuleIsOverridden:
                case ErrorCode.WRN_FilterIsConstantTrue:
                case ErrorCode.WRN_UnimplementedCommandLineSwitch:
                case ErrorCode.WRN_ReferencedAssemblyDoesNotHaveStrongName:
                case ErrorCode.WRN_RefCultureMismatch:
                case ErrorCode.WRN_ConflictingMachineAssembly:
                case ErrorCode.WRN_UnqualifiedNestedTypeInCref:
                case ErrorCode.WRN_NoRuntimeMetadataVersion:
                case ErrorCode.WRN_PdbLocalNameTooLong:
                case ErrorCode.WRN_AnalyzerCannotBeCreated:
                case ErrorCode.WRN_NoAnalyzerInAssembly:
                case ErrorCode.WRN_UnableToLoadAnalyzer:
                case ErrorCode.WRN_NubExprIsConstBool2:
                case ErrorCode.WRN_AlignmentMagnitude:
                case ErrorCode.WRN_AttributeIgnoredWhenPublicSigning:
                case ErrorCode.WRN_TupleLiteralNameMismatch:
                case ErrorCode.WRN_Experimental:
                case ErrorCode.WRN_UnreferencedLocalFunction:
                case ErrorCode.WRN_FilterIsConstantFalse:
                case ErrorCode.WRN_FilterIsConstantFalseRedundantTryCatch:
                case ErrorCode.WRN_AttributesOnBackingFieldsNotAvailable:
                case ErrorCode.WRN_TupleBinopLiteralNameMismatch:
                case ErrorCode.WRN_TypeParameterSameAsOuterMethodTypeParameter:
<<<<<<< HEAD
                case ErrorCode.WRN_InvalidSeverityInAnalyzerConfig:
=======
                case ErrorCode.WRN_DefaultLiteralConvertedToNullIsNotIntended:
                case ErrorCode.WRN_ConvertingNullableToNonNullable:
                case ErrorCode.WRN_NullReferenceAssignment:
                case ErrorCode.WRN_NullReferenceReceiver:
                case ErrorCode.WRN_NullReferenceReturn:
                case ErrorCode.WRN_NullReferenceArgument:
                case ErrorCode.WRN_NullabilityMismatchInTypeOnOverride:
                case ErrorCode.WRN_NullabilityMismatchInReturnTypeOnOverride:
                case ErrorCode.WRN_NullabilityMismatchInParameterTypeOnOverride:
                case ErrorCode.WRN_NullabilityMismatchInParameterTypeOnPartial:
                case ErrorCode.WRN_NullabilityMismatchInTypeOnImplicitImplementation:
                case ErrorCode.WRN_NullabilityMismatchInReturnTypeOnImplicitImplementation:
                case ErrorCode.WRN_NullabilityMismatchInParameterTypeOnImplicitImplementation:
                case ErrorCode.WRN_NullabilityMismatchInTypeOnExplicitImplementation:
                case ErrorCode.WRN_NullabilityMismatchInReturnTypeOnExplicitImplementation:
                case ErrorCode.WRN_NullabilityMismatchInParameterTypeOnExplicitImplementation:
                case ErrorCode.WRN_UninitializedNonNullableField:
                case ErrorCode.WRN_NullabilityMismatchInAssignment:
                case ErrorCode.WRN_NullabilityMismatchInArgument:
                case ErrorCode.WRN_NullabilityMismatchInReturnTypeOfTargetDelegate:
                case ErrorCode.WRN_NullabilityMismatchInParameterTypeOfTargetDelegate:
                case ErrorCode.WRN_SuppressionOperatorNotReferenceType:
                case ErrorCode.WRN_NullAsNonNullable:
                case ErrorCode.WRN_NoBestNullabilityConditionalExpression:
                case ErrorCode.WRN_MissingNonNullTypesContext:
                case ErrorCode.WRN_NullabilityMismatchInTypeParameterConstraint:
                case ErrorCode.WRN_MissingNonNullTypesContextForAnnotation:
                case ErrorCode.WRN_NullabilityMismatchInConstraintsOnImplicitImplementation:
                case ErrorCode.WRN_NullabilityMismatchInTypeParameterReferenceTypeConstraint:
                case ErrorCode.WRN_CantInferNullabilityOfMethodTypeArgs:
                case ErrorCode.WRN_NoBestNullabilityArrayElements:
>>>>>>> 6bdc7b1e
                    return true;
                default:
                    return false;
            }
        }

        public static bool IsFatal(ErrorCode code)
        {
            switch (code)
            {
                case ErrorCode.FTL_MetadataCantOpenFile:
                case ErrorCode.FTL_DebugEmitFailure:
                case ErrorCode.FTL_BadCodepage:
                case ErrorCode.FTL_InvalidTarget:
                case ErrorCode.FTL_InvalidInputFileName:
                case ErrorCode.FTL_OutputFileExists:
                case ErrorCode.FTL_BadChecksumAlgorithm:
                    return true;
                default:
                    return false;
            }
        }

        public static bool IsInfo(ErrorCode code)
        {
            switch (code)
            {
                case ErrorCode.INF_UnableToLoadSomeTypesInAnalyzer:
                    return true;
                default:
                    return false;
            }
        }

        public static bool IsHidden(ErrorCode code)
        {
            switch (code)
            {
                case ErrorCode.HDN_UnusedUsingDirective:
                case ErrorCode.HDN_UnusedExternAlias:
                case ErrorCode.HDN_NullCheckIsProbablyAlwaysTrue:
                case ErrorCode.HDN_NullCheckIsProbablyAlwaysFalse:
                case ErrorCode.HDN_ExpressionIsProbablyNeverNull:
                    return true;
                default:
                    return false;
            }
        }
    }
}<|MERGE_RESOLUTION|>--- conflicted
+++ resolved
@@ -180,9 +180,6 @@
                 case ErrorCode.WRN_AttributesOnBackingFieldsNotAvailable:
                 case ErrorCode.WRN_TupleBinopLiteralNameMismatch:
                 case ErrorCode.WRN_TypeParameterSameAsOuterMethodTypeParameter:
-<<<<<<< HEAD
-                case ErrorCode.WRN_InvalidSeverityInAnalyzerConfig:
-=======
                 case ErrorCode.WRN_DefaultLiteralConvertedToNullIsNotIntended:
                 case ErrorCode.WRN_ConvertingNullableToNonNullable:
                 case ErrorCode.WRN_NullReferenceAssignment:
@@ -214,7 +211,7 @@
                 case ErrorCode.WRN_NullabilityMismatchInTypeParameterReferenceTypeConstraint:
                 case ErrorCode.WRN_CantInferNullabilityOfMethodTypeArgs:
                 case ErrorCode.WRN_NoBestNullabilityArrayElements:
->>>>>>> 6bdc7b1e
+                case ErrorCode.WRN_InvalidSeverityInAnalyzerConfig:
                     return true;
                 default:
                     return false;
