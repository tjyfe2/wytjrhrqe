--- conflicted
+++ resolved
@@ -131,13 +131,10 @@
                     moduleBuilder.EnsureNativeIntegerAttributeExists();
                 }
 
-<<<<<<< HEAD
-            ParameterHelpers.EnsureNativeIntegerAttributeExists(moduleBuilder, Parameters);
+                ParameterHelpers.EnsureNativeIntegerAttributeExists(moduleBuilder, Parameters);
+            }
+
             ParameterHelpers.EnsureLifetimeAnnotationAttributeExists(moduleBuilder, Parameters);
-=======
-                ParameterHelpers.EnsureNativeIntegerAttributeExists(moduleBuilder, Parameters);
-            }
->>>>>>> 74641d7d
 
             if (compilationState.Compilation.ShouldEmitNullableAttributes(this))
             {
