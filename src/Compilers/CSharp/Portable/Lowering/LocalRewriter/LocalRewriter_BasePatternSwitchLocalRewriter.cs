﻿// Copyright (c) Microsoft.  All Rights Reserved.  Licensed under the Apache License, Version 2.0.  See License.txt in the project root for license information.

using System;
using System.Collections.Generic;
using System.Collections.Immutable;
using System.Diagnostics;
using System.Linq;
using Microsoft.CodeAnalysis.CSharp.Symbols;
using Microsoft.CodeAnalysis.CSharp.Syntax;
using Microsoft.CodeAnalysis.PooledObjects;
using Roslyn.Utilities;

namespace Microsoft.CodeAnalysis.CSharp
{
    internal partial class LocalRewriter
    {
        /// <summary>
        /// A common base class for lowering the pattern switch statement and the pattern switch expression.
        /// </summary>
        private class BasePatternSwitchLocalRewriter : PatternLocalRewriter
        {
            /// <summary>
            /// Map from switch section's syntax to the lowered code for the section. The code for a section
            /// includes the code to assign to the pattern variables and evaluate the when clause. Since a
            /// when clause can yield a false value, it can jump back to a label in the lowered decision dag.
            /// </summary>
            protected readonly Dictionary<SyntaxNode, ArrayBuilder<BoundStatement>> _switchArms = new Dictionary<SyntaxNode, ArrayBuilder<BoundStatement>>();

            /// <summary>
            /// In a switch expression, some labels may first reached by a backward branch, and
            /// it may occur when something (from the enclosing expression) is on the stack.
            /// To satisfy the verifier, the caller must arrange forward jumps to these labels. The set of
            /// states whose labels will need such forward jumps (if something can be on the stack) is stored in
            /// _backwardLabels. In practice, this is exclusively the set of states that are reached
            /// when a when-clause evaluates to false.
            /// PROTOTYPE(patterns2): This is a placeholder. It is not used yet for lowering the
            /// switch expression, where it will be needed.
            /// </summary>
            private readonly ArrayBuilder<BoundDecisionDagNode> _backwardLabels = ArrayBuilder<BoundDecisionDagNode>.GetInstance();

            /// <summary>
            /// The lowered decision dag. This includes all of the code to decide which pattern
            /// is matched, but not the code to assign to pattern variables and evaluate when clauses.
            /// </summary>
            protected readonly ArrayBuilder<BoundStatement> _loweredDecisionDag = ArrayBuilder<BoundStatement>.GetInstance();

            /// <summary>
            /// The label in the code for the beginning of code for each node of the dag.
            /// </summary>
            private readonly Dictionary<BoundDecisionDagNode, LabelSymbol> _dagNodeLabels = new Dictionary<BoundDecisionDagNode, LabelSymbol>();

            protected BasePatternSwitchLocalRewriter(LocalRewriter localRewriter, BoundExpression loweredInput, ImmutableArray<SyntaxNode> arms, BoundDecisionDag decisionDag)
                : base(localRewriter, loweredInput)
            {
                foreach (var arm in arms)
                {
                    _switchArms.Add(arm, new ArrayBuilder<BoundStatement>());
                }

                ImmutableArray<BoundDecisionDagNode> sortedNodes = decisionDag.TopologicallySortedNodes;
                ComputeLabelSet(sortedNodes);
                LowerDecisionDag(sortedNodes);
            }

            private void ComputeLabelSet(ImmutableArray<BoundDecisionDagNode> sortedNodes)
            {
                // Nodes with more than one predecessor are assigned a label
                var hasPredecessor = PooledHashSet<BoundDecisionDagNode>.GetInstance();
                void notePredecessor(BoundDecisionDagNode successor)
                {
                    if (successor != null && !hasPredecessor.Add(successor))
                    {
                        GetDagNodeLabel(successor);
                    }
                }

                foreach (BoundDecisionDagNode node in sortedNodes)
                {
                    switch (node)
                    {
                        case BoundWhenDecisionDagNode w:
                            GetDagNodeLabel(node);
                            if (w.WhenFalse != null)
                            {
                                GetDagNodeLabel(w.WhenFalse);
                                _backwardLabels.Add(w.WhenFalse);
                            }
                            break;
                        case BoundLeafDecisionDagNode d:
                            // Leaf can branch directly to the target
                            _dagNodeLabels[node] = d.Label;
                            break;
                        case BoundEvaluationDecisionDagNode e:
                            notePredecessor(e.Next);
                            break;
                        case BoundTestDecisionDagNode p:
                            notePredecessor(p.WhenTrue);
                            notePredecessor(p.WhenFalse);
                            break;
                        default:
                            throw ExceptionUtilities.UnexpectedValue(node.Kind);
                    }
                }

                hasPredecessor.Free();
            }

            protected new void Free()
            {
                base.Free();
                _loweredDecisionDag.Free();
                _backwardLabels.Free();
            }

            protected virtual LabelSymbol GetDagNodeLabel(BoundDecisionDagNode dag)
            {
                if (!_dagNodeLabels.TryGetValue(dag, out LabelSymbol label))
                {
                    _dagNodeLabels.Add(dag, label = dag is BoundLeafDecisionDagNode d ? d.Label : _factory.GenerateLabel("dagNode"));
                }

                return label;
            }

            /// <summary>
            /// Lower the given nodes into _loweredDecisionDag.
            /// </summary>
            private void LowerDecisionDag(ImmutableArray<BoundDecisionDagNode> sortedNodes)
            {
                var firstNode = sortedNodes[0];
                switch (firstNode)
                {
<<<<<<< HEAD
                    case BoundWhenDecisionDagNode _:
                    case BoundLeafDecisionDagNode _:
                        // If the first node is a leaf or when clause rather than the code for the
                        // lowered decision dag, jump there to start.
                        _loweredDecisionDag.Add(_factory.Goto(GetDagNodeLabel(firstNode)));
=======
                    case BoundWhenDecisionDagNode wc:
                        // If the first node is in a when clause's section rather than the code for the
                        // lowered decision dag, jump there to start.
                        _loweredDecisionDag.Add(_factory.Goto(GetDagNodeLabel(wc)));
                        break;
                    case BoundLeafDecisionDagNode d:
                        // If the first node is a leaf rather than the code for the
                        // lowered decision dag, jump there to start.
                        _loweredDecisionDag.Add(_factory.Goto(GetDagNodeLabel(d)));
>>>>>>> 2263baf1
                        break;
                }

                // Note that a when-clause can contain an assignment to a
<<<<<<< HEAD
                // pattern variable declared in a different when-clause (e.g. in the same section, or
                // in a different section via the use of a local function), so we only apply the optimization
                // of using user-declared pattern variables as pattern-matching automaton temps
                // when there are no nontrivial when-clauses at all.
                if (!sortedNodes.OfType<BoundWhenDecisionDagNode>().Where(w => w.WhenExpression != null && w.WhenExpression.ConstantValue != ConstantValue.True).Any())
                {
                    ShareTemps(sortedNodes);
                }

                // Code for each when clause goes in the separate code section for its switch section.
                foreach (BoundDecisionDagNode node in sortedNodes)
                {
=======
                // pattern variable declared in a different when-clause, so we only apply the optimization
                // of using user-declared pattern variables as pattern-matching automaton temps
                // when there are no nontrivial when-clauses at all.
                if (!sortedNodes.Any(n => n is BoundWhenDecisionDagNode w && w.WhenExpression != null && w.WhenExpression.ConstantValue != ConstantValue.True))
                {
                    ShareTemps(sortedNodes);
                }

                // Code for each when clause goes in the separate code section for its switch section.
                foreach (BoundDecisionDagNode node in sortedNodes)
                {
>>>>>>> 2263baf1
                    if (node is BoundWhenDecisionDagNode w)
                    {
                        LowerWhenClause(w);
                    }
                }

                ImmutableArray<BoundDecisionDagNode> nodesToLower = sortedNodes.WhereAsArray(n => n.Kind != BoundKind.WhenDecisionDagNode && n.Kind != BoundKind.LeafDecisionDagNode);
                var loweredNodes = PooledHashSet<BoundDecisionDagNode>.GetInstance();
                for (int i = 0, length = nodesToLower.Length; i < length; i++)
                {
                    BoundDecisionDagNode node = nodesToLower[i];
                    if (loweredNodes.Contains(node))
                    {
                        continue;
                    }

                    if (this._dagNodeLabels.TryGetValue(node, out LabelSymbol label))
                    {
                        _loweredDecisionDag.Add(_factory.Label(label));
                    }

                    // If we can generate an IL switch instruction, do so
                    if (GenerateSwitchDispatch(node, loweredNodes))
                    {
                        continue;
                    }

                    // If we can generate a type test and cast more efficiently as an `is` followed by a null check, do so
                    if (GenerateTypeTestAndCast(node, loweredNodes, nodesToLower, i))
                    {
                        continue;
                    }

                    // We pass the node that will follow so we can permit a test to fall through if appropriate
                    BoundDecisionDagNode nextNode = ((i + 1) < length) ? nodesToLower[i + 1] : null;
                    if (nextNode != null && loweredNodes.Contains(nextNode))
                    {
                        nextNode = null;
                    }

                    LowerDecisionDagNode(node, nextNode);
                }

                loweredNodes.Free();
            }

            /// <summary>
            /// If we have a type test followed by a cast to that type, and the types are reference types,
            /// then we can replace the pair of them by a conversion using `as` and a null check.
            /// </summary>
            /// <returns>true if we generated code for the test</returns>
            private bool GenerateTypeTestAndCast(
                BoundDecisionDagNode node,
                HashSet<BoundDecisionDagNode> loweredNodes,
                ImmutableArray<BoundDecisionDagNode> nodesToLower,
                int indexOfNode)
            {
                Debug.Assert(node == nodesToLower[indexOfNode]);
                if (node is BoundTestDecisionDagNode testNode &&
                    testNode.WhenTrue is BoundEvaluationDecisionDagNode evaluationNode &&
                    // Even if there are other entries to the evaluation point, we need not use it here
                    // !this._dagNodeLabels.ContainsKey(evaluationPoint) &&
                    TryLowerTypeTestAndCast(testNode.Test, evaluationNode.Evaluation, out BoundExpression sideEffect, out BoundExpression test)
                    )
                {
                    var whenTrue = evaluationNode.Next;
                    var whenFalse = testNode.WhenFalse;
                    if (!this._dagNodeLabels.ContainsKey(evaluationNode))
                    {
                        loweredNodes.Add(evaluationNode);
                    }

                    var nextNode =
                        (indexOfNode + 2 < nodesToLower.Length) &&
                        nodesToLower[indexOfNode + 1] == evaluationNode &&
                        !loweredNodes.Contains(nodesToLower[indexOfNode + 2]) ? nodesToLower[indexOfNode + 2] : null;

                    _loweredDecisionDag.Add(_factory.ExpressionStatement(sideEffect));
                    GenerateTest(test, whenTrue, whenFalse, nextNode);
                    return true;
                }

                return false;
            }

            private void GenerateTest(BoundExpression test, BoundDecisionDagNode whenTrue, BoundDecisionDagNode whenFalse, BoundDecisionDagNode nextNode)
            {
                // Because we have already "optimized" away tests for a constant switch expression, the test should be nontrivial.
                Debug.Assert(test != null);

                if (nextNode == whenFalse)
                {
                    _loweredDecisionDag.Add(_factory.ConditionalGoto(test, GetDagNodeLabel(whenTrue), jumpIfTrue: true));
                    // fall through to false path
                }
                else if (nextNode == whenTrue)
                {
                    _loweredDecisionDag.Add(_factory.ConditionalGoto(test, GetDagNodeLabel(whenFalse), jumpIfTrue: false));
                    // fall through to true path
                }
                else
                {
                    _loweredDecisionDag.Add(_factory.ConditionalGoto(test, GetDagNodeLabel(whenTrue), jumpIfTrue: true));
                    _loweredDecisionDag.Add(_factory.Goto(GetDagNodeLabel(whenFalse)));
                }
            }

            /// <summary>
            /// Generate a switch dispatch for a contiguous sequence of dag nodes if applicable.
            /// Returns true if it was applicable.
            /// </summary>
            private bool GenerateSwitchDispatch(BoundDecisionDagNode node, HashSet<BoundDecisionDagNode> loweredNodes)
            {
                Debug.Assert(!loweredNodes.Contains(node));

                // We only generate a switch dispatch if we have two or more value tests in a row
                if (!(node is BoundTestDecisionDagNode firstTestNode &&
                     firstTestNode.Test is BoundDagValueTest firstTest &&
                     firstTestNode.WhenFalse is BoundTestDecisionDagNode whenFalse &&
                     whenFalse.Test is BoundDagValueTest secondTest &&
                     !loweredNodes.Contains(whenFalse) &&
                     !this._dagNodeLabels.ContainsKey(whenFalse) &&
                     firstTest.Input == secondTest.Input &&
                     firstTest.Input.Type.IsValidV6SwitchGoverningType()))
                {
                    // PROTOTYPE(patterns2): Should optimize float, double, decimal value switches. For now use if-then-else
                    return false;
                }

                // Gather up the (value, label) pairs, starting with the first one
                var cases = ArrayBuilder<(ConstantValue value, LabelSymbol label)>.GetInstance();
                cases.Add((value: firstTest.Value, label: GetDagNodeLabel(firstTestNode.WhenTrue)));

                BoundTestDecisionDagNode previous = firstTestNode;
                while (previous.WhenFalse is BoundTestDecisionDagNode p &&
                    p.Test is BoundDagValueTest vd &&
                    vd.Input == firstTest.Input &&
                    !this._dagNodeLabels.ContainsKey(p) &&
                    !loweredNodes.Contains(p))
                {
                    cases.Add((value: vd.Value, label: GetDagNodeLabel(p.WhenTrue)));
                    loweredNodes.Add(p);
                    previous = p;
                }

                // If we are emitting a hash table based string switch,
                // we need to generate a helper method for computing
                // string hash value in <PrivateImplementationDetails> class.

                MethodSymbol stringEquality = null;
                if (firstTest.Input.Type.SpecialType == SpecialType.System_String)
                {
                    EnsureStringHashFunction(cases.Count, node.Syntax);
                    stringEquality = _localRewriter.UnsafeGetSpecialTypeMethod(node.Syntax, SpecialMember.System_String__op_Equality);
                }

                if (_dagNodeLabels.TryGetValue(node, out LabelSymbol nodeLabel))
                {
                    _loweredDecisionDag.Add(_factory.Label(nodeLabel));
                }

                LabelSymbol defaultLabel = GetDagNodeLabel(previous.WhenFalse);
                var dispatch = new BoundSwitchDispatch(
                    node.Syntax, _tempAllocator.GetTemp(firstTest.Input), cases.ToImmutableAndFree(), defaultLabel, stringEquality);
                _loweredDecisionDag.Add(dispatch);
                return true;
            }

            /// <summary>
            /// Checks whether we are generating a hash table based string switch and
            /// we need to generate a new helper method for computing string hash value.
            /// Creates the method if needed.
            /// </summary>
            private void EnsureStringHashFunction(int labelsCount, SyntaxNode syntaxNode)
            {
                var module = _localRewriter.EmitModule;
                if (module == null)
                {
                    return;
                }

                // For string switch statements, we need to determine if we are generating a hash
                // table based jump table or a non hash jump table, i.e. linear string comparisons
                // with each case label. We use the Dev10 Heuristic to determine this
                // (see SwitchStringJumpTableEmitter.ShouldGenerateHashTableSwitch() for details).
                if (!CodeAnalysis.CodeGen.SwitchStringJumpTableEmitter.ShouldGenerateHashTableSwitch(module, labelsCount))
                {
                    return;
                }

                // If we are generating a hash table based jump table, we use a simple customizable
                // hash function to hash the string constants corresponding to the case labels.
                // See SwitchStringJumpTableEmitter.ComputeStringHash().
                // We need to emit this function to compute the hash value into the compiler generated
                // <PrivateImplementationDetails> class. 
                // If we have at least one string switch statement in a module that needs a
                // hash table based jump table, we generate a single public string hash synthesized method
                // that is shared across the module.

                // If we have already generated the helper, possibly for another switch
                // or on another thread, we don't need to regenerate it.
                var privateImplClass = module.GetPrivateImplClass(syntaxNode, _localRewriter._diagnostics);
                if (privateImplClass.GetMethod(CodeAnalysis.CodeGen.PrivateImplementationDetails.SynthesizedStringHashFunctionName) != null)
                {
                    return;
                }

                // cannot emit hash method if have no access to Chars.
                var charsMember = _localRewriter._compilation.GetSpecialTypeMember(SpecialMember.System_String__Chars);
                if ((object)charsMember == null || charsMember.GetUseSiteDiagnostic() != null)
                {
                    return;
                }

                TypeSymbol returnType = _factory.SpecialType(SpecialType.System_UInt32);
                TypeSymbol paramType = _factory.SpecialType(SpecialType.System_String);

                var method = new SynthesizedStringSwitchHashMethod(module.SourceModule, privateImplClass, returnType, paramType);
                privateImplClass.TryAddSynthesizedMethod(method);
            }

            private void LowerWhenClause(BoundWhenDecisionDagNode whenClause)
            {
                // This node is used even when there is no when clause, to record bindings. In the case that there
                // is no when clause, whenClause.WhenExpression and whenClause.WhenFalse are null, and the syntax for this
                // node is the case clause.

                // We need to assign the pattern variables in the code where they are in scope, so we produce a branch
                // to the section where they are in scope and evaluate the when clause there.
                var whenTrue = (BoundLeafDecisionDagNode)whenClause.WhenTrue;
                LabelSymbol labelToSectionScope = GetDagNodeLabel(whenClause);

                // We need the section syntax to get the section builder from the map. Unfortunately this is a bit awkward
                SyntaxNode sectionSyntax;
                switch (whenClause.Syntax)
                {
                    case WhenClauseSyntax w:
                        sectionSyntax = w.Parent.Parent;
                        break;
                    case SwitchLabelSyntax l:
                        sectionSyntax = l.Parent;
                        break;
                    case SwitchExpressionArmSyntax a:
                        sectionSyntax = a;
                        break;
                    default:
                        throw ExceptionUtilities.UnexpectedValue(whenClause.Syntax.Kind());
                }

                bool foundSectionBuilder = _switchArms.TryGetValue(sectionSyntax, out ArrayBuilder<BoundStatement> sectionBuilder);
                Debug.Assert(foundSectionBuilder);
                sectionBuilder.Add(_factory.Label(labelToSectionScope));
                foreach ((BoundExpression leftExpression, BoundDagTemp dagTemp) in whenClause.Bindings)
                {
                    BoundExpression rightExpression = _tempAllocator.GetTemp(dagTemp);
                    if (leftExpression == rightExpression)
                    {
                        // In this case we would just be assigning the variable to itself, so we need generate no code.
                        // This arises due to an optimization by which we use pattern variables as dag temps.
                    }
                    else
                    {
                        sectionBuilder.Add(_factory.Assignment(leftExpression, rightExpression));
                    }
                }

                var whenFalse = whenClause.WhenFalse;
                var trueLabel = GetDagNodeLabel(whenTrue);
                if (whenClause.WhenExpression != null && whenClause.WhenExpression.ConstantValue != ConstantValue.True)
                {
                    // PROTOTYPE(patterns2): there should perhaps be a sequence point (for e.g. a breakpoint) on the when clause.
                    // However, it is not clear that is wanted for the switch expression as that would be a breakpoint where the stack is nonempty.
                    sectionBuilder.Add(_factory.ConditionalGoto(_localRewriter.VisitExpression(whenClause.WhenExpression), trueLabel, jumpIfTrue: true));
                    Debug.Assert(whenFalse != null);
                    Debug.Assert(_backwardLabels.Contains(whenFalse));
                    sectionBuilder.Add(_factory.Goto(GetDagNodeLabel(whenFalse)));
                }
                else
                {
                    Debug.Assert(whenFalse == null);
                    sectionBuilder.Add(_factory.Goto(trueLabel));
                }
            }

            /// <summary>
            /// Translate the decision dag for node, given that it will be followed by the translation for nextNode.
            /// </summary>
            private void LowerDecisionDagNode(BoundDecisionDagNode node, BoundDecisionDagNode nextNode)
            {
                switch (node)
                {
                    case BoundEvaluationDecisionDagNode evaluationNode:
                        {
                            BoundExpression sideEffect = LowerEvaluation(evaluationNode.Evaluation);
                            Debug.Assert(sideEffect != null);
                            _loweredDecisionDag.Add(_factory.ExpressionStatement(sideEffect));
                            if (nextNode != evaluationNode.Next)
                            {
                                // We only need a goto if we would not otherwise fall through to the desired state
                                _loweredDecisionDag.Add(_factory.Goto(GetDagNodeLabel(evaluationNode.Next)));
                            }
                        }

                        break;

                    case BoundTestDecisionDagNode testNode:
                        {
<<<<<<< HEAD
=======
                            // PROTOTYPE(patterns2): should translate a chain of constant value tests into a switch instruction as before
>>>>>>> 2263baf1
                            BoundExpression test = base.LowerTest(testNode.Test);
                            GenerateTest(test, testNode.WhenTrue, testNode.WhenFalse, nextNode);
                        }

                        break;

                    default:
                        throw ExceptionUtilities.UnexpectedValue(node.Kind);
                }
            }
        }
    }
}<|MERGE_RESOLUTION|>--- conflicted
+++ resolved
@@ -130,33 +130,20 @@
                 var firstNode = sortedNodes[0];
                 switch (firstNode)
                 {
-<<<<<<< HEAD
                     case BoundWhenDecisionDagNode _:
                     case BoundLeafDecisionDagNode _:
                         // If the first node is a leaf or when clause rather than the code for the
                         // lowered decision dag, jump there to start.
                         _loweredDecisionDag.Add(_factory.Goto(GetDagNodeLabel(firstNode)));
-=======
-                    case BoundWhenDecisionDagNode wc:
-                        // If the first node is in a when clause's section rather than the code for the
-                        // lowered decision dag, jump there to start.
-                        _loweredDecisionDag.Add(_factory.Goto(GetDagNodeLabel(wc)));
-                        break;
-                    case BoundLeafDecisionDagNode d:
-                        // If the first node is a leaf rather than the code for the
-                        // lowered decision dag, jump there to start.
-                        _loweredDecisionDag.Add(_factory.Goto(GetDagNodeLabel(d)));
->>>>>>> 2263baf1
                         break;
                 }
 
                 // Note that a when-clause can contain an assignment to a
-<<<<<<< HEAD
                 // pattern variable declared in a different when-clause (e.g. in the same section, or
                 // in a different section via the use of a local function), so we only apply the optimization
                 // of using user-declared pattern variables as pattern-matching automaton temps
                 // when there are no nontrivial when-clauses at all.
-                if (!sortedNodes.OfType<BoundWhenDecisionDagNode>().Where(w => w.WhenExpression != null && w.WhenExpression.ConstantValue != ConstantValue.True).Any())
+                if (!sortedNodes.Any(n => n is BoundWhenDecisionDagNode w && w.WhenExpression != null && w.WhenExpression.ConstantValue != ConstantValue.True))
                 {
                     ShareTemps(sortedNodes);
                 }
@@ -164,19 +151,6 @@
                 // Code for each when clause goes in the separate code section for its switch section.
                 foreach (BoundDecisionDagNode node in sortedNodes)
                 {
-=======
-                // pattern variable declared in a different when-clause, so we only apply the optimization
-                // of using user-declared pattern variables as pattern-matching automaton temps
-                // when there are no nontrivial when-clauses at all.
-                if (!sortedNodes.Any(n => n is BoundWhenDecisionDagNode w && w.WhenExpression != null && w.WhenExpression.ConstantValue != ConstantValue.True))
-                {
-                    ShareTemps(sortedNodes);
-                }
-
-                // Code for each when clause goes in the separate code section for its switch section.
-                foreach (BoundDecisionDagNode node in sortedNodes)
-                {
->>>>>>> 2263baf1
                     if (node is BoundWhenDecisionDagNode w)
                     {
                         LowerWhenClause(w);
@@ -484,10 +458,6 @@
 
                     case BoundTestDecisionDagNode testNode:
                         {
-<<<<<<< HEAD
-=======
-                            // PROTOTYPE(patterns2): should translate a chain of constant value tests into a switch instruction as before
->>>>>>> 2263baf1
                             BoundExpression test = base.LowerTest(testNode.Test);
                             GenerateTest(test, testNode.WhenTrue, testNode.WhenFalse, nextNode);
                         }
