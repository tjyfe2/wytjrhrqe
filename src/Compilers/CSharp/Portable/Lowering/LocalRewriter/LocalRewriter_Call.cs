﻿// Copyright (c) Microsoft.  All Rights Reserved.  Licensed under the Apache License, Version 2.0.  See License.txt in the project root for license information.

using System.Collections.Immutable;
using System.Diagnostics;
using System.Linq;
using System.Runtime.CompilerServices;
using Microsoft.CodeAnalysis.Collections;
using Microsoft.CodeAnalysis.CSharp.Symbols;
using Microsoft.CodeAnalysis.CSharp.Syntax;
using Microsoft.CodeAnalysis.PooledObjects;
using Microsoft.CodeAnalysis.Semantics;
using Roslyn.Utilities;

namespace Microsoft.CodeAnalysis.CSharp
{
    internal sealed partial class LocalRewriter
    {
        public override BoundNode VisitDynamicInvocation(BoundDynamicInvocation node)
        {
            return VisitDynamicInvocation(node, resultDiscarded: false);
        }

        public BoundExpression VisitDynamicInvocation(BoundDynamicInvocation node, bool resultDiscarded)
        {
            var loweredArguments = VisitList(node.Arguments);

            bool hasImplicitReceiver;
            BoundExpression loweredReceiver;
            ImmutableArray<TypeSymbolWithAnnotations> typeArguments;
            string name;
            switch (node.Expression.Kind)
            {
                case BoundKind.MethodGroup:
                    // method invocation
                    BoundMethodGroup methodGroup = (BoundMethodGroup)node.Expression;
                    typeArguments = methodGroup.TypeArgumentsOpt;
                    name = methodGroup.Name;
                    hasImplicitReceiver = (methodGroup.Flags & BoundMethodGroupFlags.HasImplicitReceiver) != 0;

                    // Should have been eliminated during binding of dynamic invocation:
                    Debug.Assert(methodGroup.ReceiverOpt == null || methodGroup.ReceiverOpt.Kind != BoundKind.TypeOrValueExpression);

                    if (methodGroup.ReceiverOpt == null)
                    {
                        // Calling a static method defined on an outer class via its simple name.
                        NamedTypeSymbol firstContainer = node.ApplicableMethods.First().ContainingType;
                        Debug.Assert(node.ApplicableMethods.All(m => m.IsStatic && m.ContainingType == firstContainer));

                        loweredReceiver = new BoundTypeExpression(node.Syntax, null, firstContainer);
                    }
                    else if (hasImplicitReceiver && _factory.TopLevelMethod.IsStatic)
                    {
                        // Calling a static method defined on the current class via its simple name.
                        loweredReceiver = new BoundTypeExpression(node.Syntax, null, _factory.CurrentType);
                    }
                    else
                    {
                        loweredReceiver = VisitExpression(methodGroup.ReceiverOpt);
                    }

                    // If we are calling a method on a NoPIA type, we need to embed all methods/properties
                    // with the matching name of this dynamic invocation.
                    EmbedIfNeedTo(loweredReceiver, methodGroup.Methods, node.Syntax);

                    break;

                case BoundKind.DynamicMemberAccess:
                    // method invocation
                    var memberAccess = (BoundDynamicMemberAccess)node.Expression;
                    name = memberAccess.Name;
                    typeArguments = memberAccess.TypeArgumentsOpt;
                    loweredReceiver = VisitExpression(memberAccess.Receiver);
                    hasImplicitReceiver = false;
                    break;

                default:
                    // delegate invocation
                    var loweredExpression = VisitExpression(node.Expression);
                    return _dynamicFactory.MakeDynamicInvocation(loweredExpression, loweredArguments, node.ArgumentNamesOpt, node.ArgumentRefKindsOpt, resultDiscarded).ToExpression();
            }

            Debug.Assert(loweredReceiver != null);
            return _dynamicFactory.MakeDynamicMemberInvocation(
                name,
                loweredReceiver,
                typeArguments,
                loweredArguments,
                node.ArgumentNamesOpt,
                node.ArgumentRefKindsOpt,
                hasImplicitReceiver,
                resultDiscarded).ToExpression();
        }

        private void EmbedIfNeedTo(BoundExpression receiver, ImmutableArray<MethodSymbol> methods, SyntaxNode syntaxNode)
        {
            // If we are calling a method on a NoPIA type, we need to embed all methods/properties
            // with the matching name of this dynamic invocation.
            var module = this.EmitModule;
            if (module != null && receiver != null && (object)receiver.Type != null)
            {
                var assembly = receiver.Type.ContainingAssembly;

                if ((object)assembly != null && assembly.IsLinked)
                {
                    foreach (var m in methods)
                    {
                        module.EmbeddedTypesManagerOpt.EmbedMethodIfNeedTo(m.OriginalDefinition, syntaxNode, _diagnostics);
                    }
                }
            }
        }

        private void EmbedIfNeedTo(BoundExpression receiver, ImmutableArray<PropertySymbol> properties, SyntaxNode syntaxNode)
        {
            // If we are calling a method on a NoPIA type, we need to embed all methods/properties
            // with the matching name of this dynamic invocation.
            var module = this.EmitModule;
            if (module != null && receiver != null && (object)receiver.Type != null)
            {
                var assembly = receiver.Type.ContainingAssembly;

                if ((object)assembly != null && assembly.IsLinked)
                {
                    foreach (var p in properties)
                    {
                        module.EmbeddedTypesManagerOpt.EmbedPropertyIfNeedTo(p.OriginalDefinition, syntaxNode, _diagnostics);
                    }
                }
            }
        }

        public override BoundNode VisitCall(BoundCall node)
        {
            Debug.Assert(node != null);

            // Rewrite the receiver
            BoundExpression rewrittenReceiver = VisitExpression(node.ReceiverOpt);

            // Rewrite the arguments.
            // NOTE: We may need additional argument rewriting such as generating a params array, re-ordering arguments based on argsToParamsOpt map, inserting arguments for optional parameters, etc.
            // NOTE: This is done later by MakeArguments, for now we just lower each argument.
            var rewrittenArguments = VisitList(node.Arguments);

            return MakeCall(
                syntax: node.Syntax,
                rewrittenReceiver: rewrittenReceiver,
                method: node.Method,
                rewrittenArguments: rewrittenArguments,
                argumentRefKindsOpt: node.ArgumentRefKindsOpt,
                expanded: node.Expanded,
                invokedAsExtensionMethod: node.InvokedAsExtensionMethod,
                argsToParamsOpt: node.ArgsToParamsOpt,
                resultKind: node.ResultKind,
                type: node.Type,
                nodeOpt: node);
        }

        private BoundExpression MakeCall(
            SyntaxNode syntax,
            BoundExpression rewrittenReceiver,
            MethodSymbol method,
            ImmutableArray<BoundExpression> rewrittenArguments,
            ImmutableArray<RefKind> argumentRefKindsOpt,
            bool expanded,
            bool invokedAsExtensionMethod,
            ImmutableArray<int> argsToParamsOpt,
            LookupResultKind resultKind,
            TypeSymbol type,
            BoundCall nodeOpt = null)
        {
            // We have already lowered each argument, but we may need some additional rewriting for the arguments,
            // such as generating a params array, re-ordering arguments based on argsToParamsOpt map, inserting arguments for optional parameters, etc.
            ImmutableArray<LocalSymbol> temps;
            rewrittenArguments = MakeArguments(syntax, rewrittenArguments, method, method, expanded, argsToParamsOpt, ref argumentRefKindsOpt, out temps, invokedAsExtensionMethod);

            return MakeCall(nodeOpt, syntax, rewrittenReceiver, method, rewrittenArguments, argumentRefKindsOpt, invokedAsExtensionMethod, resultKind, type, temps);
        }

        private BoundExpression MakeCall(
            BoundCall node,
            SyntaxNode syntax,
            BoundExpression rewrittenReceiver,
            MethodSymbol method,
            ImmutableArray<BoundExpression> rewrittenArguments,
            ImmutableArray<RefKind> argumentRefKinds,
            bool invokedAsExtensionMethod,
            LookupResultKind resultKind,
            TypeSymbol type,
            ImmutableArray<LocalSymbol> temps = default(ImmutableArray<LocalSymbol>))
        {
            BoundExpression rewrittenBoundCall;

            if (method.IsStatic &&
                method.ContainingType.IsObjectType() &&
                !_inExpressionLambda &&
                (object)method == (object)_compilation.GetSpecialTypeMember(SpecialMember.System_Object__ReferenceEquals))
            {
                Debug.Assert(rewrittenArguments.Length == 2);

                // ECMA - 335
                // I.8.2.5.1 Identity
                //           ...
                //           Identity is implemented on System.Object via the ReferenceEquals method.
                rewrittenBoundCall = new BoundBinaryOperator(
                    syntax,
                    BinaryOperatorKind.ObjectEqual,
                    rewrittenArguments[0],
                    rewrittenArguments[1],
                    null,
                    null,
                    resultKind,
                    type);
            }
            else if (node == null)
            {
                rewrittenBoundCall = new BoundCall(
                    syntax,
                    rewrittenReceiver,
                    method,
                    rewrittenArguments,
                    default(ImmutableArray<string>),
                    argumentRefKinds,
                    isDelegateCall: false,
                    expanded: false,
                    invokedAsExtensionMethod: invokedAsExtensionMethod,
                    argsToParamsOpt: default(ImmutableArray<int>),
                    resultKind: resultKind,
                    binderOpt: null,
                    type: type);
            }
            else
            {
                rewrittenBoundCall = node.Update(
                    rewrittenReceiver,
                    method,
                    rewrittenArguments,
                    default(ImmutableArray<string>),
                    argumentRefKinds,
                    node.IsDelegateCall,
                    false,
                    node.InvokedAsExtensionMethod,
                    default(ImmutableArray<int>),
                    node.ResultKind,
                    node.BinderOpt,
                    node.Type);
            }

            if (!temps.IsDefaultOrEmpty)
            {
                return new BoundSequence(
                    syntax,
                    locals: temps,
                    sideEffects: ImmutableArray<BoundExpression>.Empty,
                    value: rewrittenBoundCall,
                    type: type);
            }

            return rewrittenBoundCall;
        }

        private BoundExpression MakeCall(SyntaxNode syntax, BoundExpression rewrittenReceiver, MethodSymbol method, ImmutableArray<BoundExpression> rewrittenArguments, TypeSymbol type)
        {
            return MakeCall(
                node: null,
                syntax: syntax,
                rewrittenReceiver: rewrittenReceiver,
                method: method,
                rewrittenArguments: rewrittenArguments,
                argumentRefKinds: default(ImmutableArray<RefKind>),
                invokedAsExtensionMethod: false,
                resultKind: LookupResultKind.Viable,
                type: type);
        }

        private static bool IsSafeForReordering(BoundExpression expression, RefKind kind)
        {
            // To be safe for reordering an expression must not cause any observable side effect *or
            // observe any side effect*. Accessing a local by value, for example, is possibly not
            // safe for reordering because reading a local can give a different result if reordered
            // with respect to a write elsewhere.

            var current = expression;
            while (true)
            {
                if (current.ConstantValue != null)
                {
                    return true;
                }

                switch (current.Kind)
                {
                    default:
                        return false;
                    case BoundKind.Parameter:
                    case BoundKind.Local:
                        // A ref to a local variable or formal parameter is safe to reorder; it
                        // never has a side effect or consumes one.
                        return kind != RefKind.None;
                    case BoundKind.Conversion:
                        {
                            BoundConversion conv = (BoundConversion)current;
                            switch (conv.ConversionKind)
                            {
                                case ConversionKind.AnonymousFunction:
                                case ConversionKind.ImplicitConstant:
                                case ConversionKind.MethodGroup:
                                case ConversionKind.DefaultOrNullLiteral:
                                    return true;

                                case ConversionKind.Boxing:
                                case ConversionKind.ImplicitDynamic:
                                case ConversionKind.ExplicitDynamic:
                                case ConversionKind.ExplicitEnumeration:
                                case ConversionKind.ExplicitNullable:
                                case ConversionKind.ExplicitNumeric:
                                case ConversionKind.ExplicitReference:
                                case ConversionKind.Identity:
                                case ConversionKind.ImplicitEnumeration:
                                case ConversionKind.ImplicitNullable:
                                case ConversionKind.ImplicitNumeric:
                                case ConversionKind.ImplicitReference:
                                case ConversionKind.Unboxing:
                                case ConversionKind.PointerToInteger:
                                case ConversionKind.PointerToPointer:
                                case ConversionKind.PointerToVoid:
                                case ConversionKind.NullToPointer:
                                case ConversionKind.IntegerToPointer:
                                    current = conv.Operand;
                                    break;

                                case ConversionKind.ExplicitUserDefined:
                                case ConversionKind.ImplicitUserDefined:
                                // expression trees rewrite this later.
                                // it is a kind of user defined conversions on IntPtr and in some cases can fail
                                case ConversionKind.IntPtr:
                                case ConversionKind.ImplicitThrow:
                                    return false;

                                default:
                                    // when this assert is hit, examine whether such conversion kind is 
                                    // 1) actually expected to get this far
                                    // 2) figure if it is possibly not producing or consuming any sideeffects (rare case)
                                    // 3) add a case for it
                                    Debug.Assert(false, "Unexpected conversion kind" + conv.ConversionKind);

                                    // it is safe to assume that conversion is not reorderable
                                    return false;
                            }
                            break;
                        }
                }
            }
        }

        /// <summary>
        /// Rewrites arguments of an invocation according to the receiving method or indexer.
        /// It is assumed that each argument has already been lowered, but we may need
        /// additional rewriting for the arguments, such as generating a params array, re-ordering
        /// arguments based on <paramref name="argsToParamsOpt"/> map, inserting arguments for optional parameters, etc.
        /// <paramref name="optionalParametersMethod"/> is the method used for values of any optional parameters.
        /// For indexers, this method must be an accessor, and for methods it must be the method
        /// itself. <paramref name="optionalParametersMethod"/> is needed for indexers since getter and setter
        /// may have distinct optional parameter values.
        /// </summary>
        private ImmutableArray<BoundExpression> MakeArguments(
            SyntaxNode syntax,
            ImmutableArray<BoundExpression> rewrittenArguments,
            Symbol methodOrIndexer,
            MethodSymbol optionalParametersMethod,
            bool expanded,
            ImmutableArray<int> argsToParamsOpt,
            ref ImmutableArray<RefKind> argumentRefKindsOpt,
            out ImmutableArray<LocalSymbol> temps,
            bool invokedAsExtensionMethod = false,
            ThreeState enableCallerInfo = ThreeState.Unknown)
        {
            // Either the methodOrIndexer is a property, in which case the method used
            // for optional parameters is an accessor of that property (or an overridden
            // property), or the methodOrIndexer is used for optional parameters directly.
            Debug.Assert(((methodOrIndexer.Kind == SymbolKind.Property) && optionalParametersMethod.IsAccessor()) ||
                ReferenceEquals(methodOrIndexer, optionalParametersMethod));

            // We need to do a fancy rewrite under the following circumstances:
            // (1) a params array is being used; we need to generate the array.
            // (2) there were named arguments that reordered the arguments; we might
            //     have to generate temporaries to ensure that the arguments are 
            //     evaluated in source code order, not the actual call order.
            // (3) there were optional parameters that had no corresponding arguments.
            //
            // If none of those are the case then we can just take an early out.

            ArrayBuilder<LocalSymbol> temporariesBuilder = ArrayBuilder<LocalSymbol>.GetInstance();
            rewrittenArguments = _factory.MakeTempsForDiscardArguments(rewrittenArguments, temporariesBuilder);
            ImmutableArray<ParameterSymbol> parameters = methodOrIndexer.GetParameters();

            if (CanSkipRewriting(rewrittenArguments, methodOrIndexer, expanded, argsToParamsOpt, invokedAsExtensionMethod, out var isComReceiver))
            {
                temps = temporariesBuilder.ToImmutableAndFree();
                argumentRefKindsOpt = GetEffectiveArgumentRefKinds(argumentRefKindsOpt, parameters);

                return rewrittenArguments;
            }

            // We have:
            // * a list of arguments, already converted to their proper types, 
            //   in source code order. Some optional arguments might be missing.
            // * a map showing which parameter each argument corresponds to. If
            //   this is null, then the argument to parameter mapping is one-to-one.
            // * the ref kind of each argument, in source code order. That is, whether
            //   the argument was marked as ref, out, or value (neither).
            // * a method symbol.
            // * whether the call is expanded or normal form.

            // We rewrite the call so that:
            // * if in its expanded form, we create the params array.
            // * if the call requires reordering of arguments because of named arguments, temporaries are generated as needed

            // Doing this transformation can move around refness in interesting ways. For example, consider
            //
            // A().M(y : ref B()[C()], x : out D());
            //
            // This will be created as a call with receiver A(), symbol M, argument list ( B()[C()], D() ),
            // name list ( y, x ) and ref list ( ref, out ).  We can rewrite this into temporaries:
            //
            // A().M( 
            //    seq ( ref int temp_y = ref B()[C()], out D() ),
            //    temp_y );
            // 
            // Now we have a call with receiver A(), symbol M, argument list as shown, no name list,
            // and ref list ( out, value ). We do not want to pass a *ref* to temp_y; the temporary
            // storage is not the thing being ref'd! We want to pass the *value* of temp_y, which
            // *contains* a reference.

            // We attempt to minimize the number of temporaries required. Arguments which neither
            // produce nor observe a side effect can be placed into their proper position without
            // recourse to a temporary. For example:
            //
            // Where(predicate: x=>x.Length!=0, sequence: S())
            //
            // can be rewritten without any temporaries because the conversion from lambda to
            // delegate does not produce any side effect that could be observed by S().
            //
            // By contrast:
            //
            // Goo(z: this.p, y: this.Q(), x: (object)10)
            //
            // The boxing of 10 can be reordered, but the fetch of this.p has to happen before the
            // call to this.Q() because the call could change the value of this.p. 
            //
            // We start by binding everything that is not obviously reorderable as a temporary, and
            // then run an optimizer to remove unnecessary temporaries.

            BoundExpression[] actualArguments = new BoundExpression[parameters.Length]; // The actual arguments that will be passed; one actual argument per formal parameter.
            ArrayBuilder<BoundAssignmentOperator> storesToTemps = ArrayBuilder<BoundAssignmentOperator>.GetInstance(rewrittenArguments.Length);
            ArrayBuilder<RefKind> refKinds = ArrayBuilder<RefKind>.GetInstance(parameters.Length, RefKind.None);

            // Step one: Store everything that is non-trivial into a temporary; record the
            // stores in storesToTemps and make the actual argument a reference to the temp.
            // Do not yet attempt to deal with params arrays or optional arguments.
            BuildStoresToTemps(expanded, argsToParamsOpt, parameters, argumentRefKindsOpt, rewrittenArguments, actualArguments, refKinds, storesToTemps);


            // all the formal arguments, except missing optionals, are now in place. 
            // Optimize away unnecessary temporaries.
            // Necessary temporaries have their store instructions merged into the appropriate 
            // argument expression.
            OptimizeTemporaries(actualArguments, refKinds, storesToTemps, temporariesBuilder);

            // Step two: If we have a params array, build the array and fill in the argument.
            if (expanded)
            {
                actualArguments[actualArguments.Length - 1] = BuildParamsArray(syntax, methodOrIndexer, argsToParamsOpt, rewrittenArguments, parameters, actualArguments[actualArguments.Length - 1]);
            }

            // Step three: Now fill in the optional arguments.
            InsertMissingOptionalArguments(syntax, optionalParametersMethod.Parameters, actualArguments, enableCallerInfo);

            if (isComReceiver)
            {
                RewriteArgumentsForComCall(parameters, actualArguments, refKinds, temporariesBuilder);
            }

            temps = temporariesBuilder.ToImmutableAndFree();
            storesToTemps.Free();

            // * The refkind map is now filled out to match the arguments.
            // * The list of parameter names is now null because the arguments have been reordered.
            // * The args-to-params map is now null because every argument exactly matches its parameter.
            // * The call is no longer in its expanded form.

            argumentRefKindsOpt = GetRefKindsOrNull(refKinds);
            refKinds.Free();

            return actualArguments.AsImmutableOrNull();
        }

        /// <summary>
        /// Patch refKinds for arguments that match 'In' parameters to have effective RefKind.
        /// For the purpose of further analysis we will mark the arguments as -
        /// - In        if was originally passed as None
        /// - StrictIn  if was originally passed as In
        /// Here and in the layers after the lowering we only care about None/notNone differences for the arguments
        /// Except for async stack spilling which needs to know whether arguments were originally passed as "In" and must obey "no copying" rule.
        /// </summary>
        private static ImmutableArray<RefKind> GetEffectiveArgumentRefKinds(ImmutableArray<RefKind> argumentRefKindsOpt, ImmutableArray<ParameterSymbol> parameters)
        {
            ArrayBuilder<RefKind> refKindsBuilder = null;
            for (int i = 0; i < parameters.Length; i++)
            {
                var paramRefKind = parameters[i].RefKind;
                if (paramRefKind == RefKind.In)
                {
                    var argRefKind = argumentRefKindsOpt.IsDefault ? RefKind.None : argumentRefKindsOpt[i];

                    if (refKindsBuilder == null)
                    {
                        if (!argumentRefKindsOpt.IsDefault)
                        {
                            Debug.Assert(!argumentRefKindsOpt.IsEmpty);
                            refKindsBuilder = ArrayBuilder<RefKind>.GetInstance(parameters.Length);
                            refKindsBuilder.AddRange(argumentRefKindsOpt);
                        }
                        else
                        {
                            refKindsBuilder = ArrayBuilder<RefKind>.GetInstance(parameters.Length, fillWithValue: RefKind.None);
                        }
                    }

                    refKindsBuilder[i] = argRefKind == RefKind.None ? paramRefKind : RefKindExtensions.StrictIn;
                }
            }

            if (refKindsBuilder != null)
            {
                argumentRefKindsOpt = refKindsBuilder.ToImmutableAndFree();
            }

            // NOTE: we may have more arguments than parameters in a case of arglist. That is ok.
            Debug.Assert(argumentRefKindsOpt.IsDefault || argumentRefKindsOpt.Length >= parameters.Length);
            return argumentRefKindsOpt;
        }

        internal static ImmutableArray<IArgument> MakeArgumentsInEvaluationOrder(
            CSharpOperationFactory operationFactory,
            Binder binder,
            SyntaxNode syntax,
            ImmutableArray<BoundExpression> arguments,
            Symbol methodOrIndexer,
            MethodSymbol optionalParametersMethod,
            bool expanded,
            ImmutableArray<int> argsToParamsOpt,
            bool invokedAsExtensionMethod)
        {
            Debug.Assert(binder != null);

            // Either the methodOrIndexer is a property, in which case the method used
            // for optional parameters is an accessor of that property (or an overridden
            // property), or the methodOrIndexer is used for optional parameters directly.
            Debug.Assert(((methodOrIndexer.Kind == SymbolKind.Property) && optionalParametersMethod.IsAccessor()) ||
                (object)methodOrIndexer == optionalParametersMethod);

            // We need to do a fancy rewrite under the following circumstances:
            // (1) a params array is being used; we need to generate the array. 
            // (2) there were optional parameters that had no corresponding arguments.
            //
            // If neither of those are the case then we can just take an early out.

            if (CanSkipRewriting(arguments, methodOrIndexer, expanded, argsToParamsOpt, invokedAsExtensionMethod, out var _))
            {
                // In this case, the invocation is not in expanded form and there's no named argument provided.
                // So we just return list of arguments as is.

                ImmutableArray<ParameterSymbol> parameters = methodOrIndexer.GetParameters();
                ArrayBuilder<IArgument> argumentsBuilder = ArrayBuilder<IArgument>.GetInstance(arguments.Length);

                int i = 0;
                for (; i < parameters.Length; ++i)
                {
                    argumentsBuilder.Add(operationFactory.CreateArgumentOperation(ArgumentKind.Explicit, parameters[i], arguments[i]));
                }

                // TODO: In case of __arglist, we will have more arguments than parameters, 
                //       set the parameter to null for __arglist argument for now.
                //       https://github.com/dotnet/roslyn/issues/19673
                for (; i < arguments.Length; ++i)
                {
                    argumentsBuilder.Add(operationFactory.CreateArgumentOperation(ArgumentKind.Explicit, null, arguments[i]));
                }

                Debug.Assert(methodOrIndexer.GetIsVararg() ^ parameters.Length == arguments.Length);

                return argumentsBuilder.ToImmutableAndFree();
            }

            return BuildArgumentsInEvaluationOrder(
                operationFactory,
                syntax,
                methodOrIndexer,
                optionalParametersMethod,
                expanded,
                argsToParamsOpt,
                arguments,
                binder);
        }

        // temporariesBuilder will be null when factory is null.
        private static bool CanSkipRewriting(
            ImmutableArray<BoundExpression> rewrittenArguments,
            Symbol methodOrIndexer,
            bool expanded,
            ImmutableArray<int> argsToParamsOpt,
            bool invokedAsExtensionMethod,
            out bool isComReceiver)
        {
            // An applicable "vararg" method could not possibly be applicable in its expanded
            // form, and cannot possibly have named arguments or used optional parameters, 
            // because the __arglist() argument has to be positional and in the last position. 

            if (methodOrIndexer.GetIsVararg())
            {
                Debug.Assert(rewrittenArguments.Length == methodOrIndexer.GetParameterCount() + 1);
                Debug.Assert(argsToParamsOpt.IsDefault);
                Debug.Assert(!expanded);
                isComReceiver = false;
                return true;
            }

            var receiverNamedType = invokedAsExtensionMethod ?
                                    ((MethodSymbol)methodOrIndexer).Parameters[0].Type.TypeSymbol as NamedTypeSymbol :
                                    methodOrIndexer.ContainingType;

            isComReceiver = (object)receiverNamedType != null && receiverNamedType.IsComImport;

            return rewrittenArguments.Length == methodOrIndexer.GetParameterCount() &&
                argsToParamsOpt.IsDefault &&
                !expanded &&
                !isComReceiver;
        }

        private static ImmutableArray<RefKind> GetRefKindsOrNull(ArrayBuilder<RefKind> refKinds)
        {
            foreach (var refKind in refKinds)
            {
                if (refKind != RefKind.None)
                {
                    return refKinds.ToImmutable();
                }
            }
            return default(ImmutableArray<RefKind>);
        }

        // This fills in the arguments, refKinds and storesToTemps arrays.
        private void BuildStoresToTemps(
            bool expanded,
            ImmutableArray<int> argsToParamsOpt,
            ImmutableArray<ParameterSymbol> parameters,
            ImmutableArray<RefKind> argumentRefKinds,
            ImmutableArray<BoundExpression> rewrittenArguments,
            /* out */ BoundExpression[] arguments,
            /* out */ ArrayBuilder<RefKind> refKinds,
            /* out */ ArrayBuilder<BoundAssignmentOperator> storesToTemps)
        {
            Debug.Assert(refKinds.Count == arguments.Length);
            Debug.Assert(storesToTemps.Count == 0);

            for (int a = 0; a < rewrittenArguments.Length; ++a)
            {
                BoundExpression argument = rewrittenArguments[a];
                int p = (!argsToParamsOpt.IsDefault) ? argsToParamsOpt[a] : a;
                RefKind argRefKind = argumentRefKinds.RefKinds(a);
                RefKind paramRefKind = parameters[p].RefKind;

                // Patch refKinds for arguments that match 'In' parameters to have effective RefKind
                // For the purpose of further analysis we will mark the arguments as -
                // - In        if was originally passed as None
                // - StrictIn  if was originally passed as In
                // Here and in the layers after the lowering we only care about None/notNone differences for the arguments
                // Except for async stack spilling which needs to know whether arguments were originally passed as "In" and must obey "no copying" rule.
                if (paramRefKind == RefKind.In)
                {
                    argRefKind = argRefKind == RefKind.None ? paramRefKind : RefKindExtensions.StrictIn;
                }

                Debug.Assert(arguments[p] == null);

                // Unfortunately, we violate the specification and allow:
                // M(int q, params int[] x) ... M(x : X(), q : Q());
                // which means that we cannot bail out just because
                // an argument of an expanded-form call corresponds to
                // the parameter array. We need to make sure that the
                // side effects of X() and Q() continue to happen in the right
                // order here.
                //
                // Fortunately, we do disallow M(x : 123, x : 345, x : 456).
                // 
                // Here's what we'll do. If all the remaining arguments
                // correspond to elements in the parameter array then 
                // we can bail out here without creating any temporaries.
                // The next step in the call rewriter will deal with gathering
                // up the elements. 
                //
                // However, if there are other elements after this one
                // that do not correspond to elements in the parameter array
                // then we need to create a temporary as usual. The step that
                // produces the parameter array will need to deal with that
                // eventuality.
                if (IsBeginningOfParamArray(p, a, expanded, arguments.Length, rewrittenArguments, argsToParamsOpt, out int paramArrayArgumentCount)
                    && a + paramArrayArgumentCount == rewrittenArguments.Length)
                {
                    return;
                }

                if (IsSafeForReordering(argument, argRefKind))
                {
                    arguments[p] = argument;
                    refKinds[p] = argRefKind;
                }
                else
                {
                    BoundAssignmentOperator assignment;
                    var temp = _factory.StoreToTemp(argument, out assignment, refKind: argRefKind);
                    storesToTemps.Add(assignment);
                    arguments[p] = temp;
                }
            }
        }

        // This fills in the arguments and parameters arrays in evaluation order.
        private static ImmutableArray<IArgument> BuildArgumentsInEvaluationOrder(
            CSharpOperationFactory operationFactory,
            SyntaxNode syntax,
            Symbol methodOrIndexer,
            MethodSymbol optionalParametersMethod,
            bool expanded,
            ImmutableArray<int> argsToParamsOpt,
            ImmutableArray<BoundExpression> arguments,
            Binder binder)
        {
            ImmutableArray<ParameterSymbol> parameters = methodOrIndexer.GetParameters();

            ArrayBuilder<IArgument> argumentsInEvaluationBuilder = ArrayBuilder<IArgument>.GetInstance(parameters.Length);

            PooledHashSet<int> processedParameters = PooledHashSet<int>.GetInstance();

            // First, fill in all the explicitly provided arguments.
            for (int a = 0; a < arguments.Length; ++a)
            {
                BoundExpression argument = arguments[a];

                int p = (!argsToParamsOpt.IsDefault) ? argsToParamsOpt[a] : a;
                var parameter = parameters[p];

                Debug.Assert(!processedParameters.Contains(p));

                processedParameters.Add(p);

                ArgumentKind kind = ArgumentKind.Explicit;

                if (IsBeginningOfParamArray(p, a, expanded, parameters.Length, arguments, argsToParamsOpt, out int paramArrayArgumentCount))
                {
                    int firstNonParamArrayArgumentIndex = a + paramArrayArgumentCount;
                    Debug.Assert(firstNonParamArrayArgumentIndex <= arguments.Length);

                    kind = ArgumentKind.ParamArray;
                    ArrayBuilder<BoundExpression> paramArray = ArrayBuilder<BoundExpression>.GetInstance(paramArrayArgumentCount);

                    for (int i = a; i < firstNonParamArrayArgumentIndex; ++i)
                    {
                        paramArray.Add(arguments[i]);
                    }

                    // Set loop variable so the value for next iteration will be the index of the first non param-array argument after param-array argument(s).
                    a = firstNonParamArrayArgumentIndex - 1;

                    argument = CreateParamArrayArgument(syntax, parameter.Type.TypeSymbol, paramArray.ToImmutableAndFree(), null, binder);
                }

                argumentsInEvaluationBuilder.Add(operationFactory.CreateArgumentOperation(kind, parameter, argument));
            }

            // Collect parameters with missing arguments.   
            ArrayBuilder<ParameterSymbol> missingParametersBuilder = ArrayBuilder<ParameterSymbol>.GetInstance(parameters.Length);
            for (int i = 0; i < parameters.Length; ++i)
            {
                if (!processedParameters.Contains(i))
                {
                    missingParametersBuilder.Add(parameters[i]);
                }
            }

            processedParameters.Free();

            // Finally, append default value as arguments.
            AppendMissingOptionalArguments(operationFactory, syntax, methodOrIndexer, optionalParametersMethod, expanded, binder, missingParametersBuilder, argumentsInEvaluationBuilder);

            missingParametersBuilder.Free();

            return argumentsInEvaluationBuilder.ToImmutableAndFree();
        }

        /// <summary>
        /// Returns true if the given argument is the begining of a list of param array arguments (could be empty), otherwise returns false.
        /// When returns true, numberOfParamArrayArguments is set to the number of param array arguments.
        /// </summary>
        private static bool IsBeginningOfParamArray(
            int parameterIndex,
            int argumentIndex,
            bool expanded,
            int parameterCount,
            ImmutableArray<BoundExpression> arguments,
            ImmutableArray<int> argsToParamsOpt,
            out int numberOfParamArrayArguments)
        {
            numberOfParamArrayArguments = 0;

            if (expanded && parameterIndex == parameterCount - 1)
            {
                int remainingArgument = argumentIndex + 1;
                for (; remainingArgument < arguments.Length; ++remainingArgument)
                {
                    int remainingParameter = (!argsToParamsOpt.IsDefault) ? argsToParamsOpt[remainingArgument] : remainingArgument;
                    if (remainingParameter != parameterCount - 1)
                    {
                        break;
                    }
                }
                numberOfParamArrayArguments = remainingArgument - argumentIndex;
                return true;
            }

            return false;
        }

        private BoundExpression BuildParamsArray(
            SyntaxNode syntax,
            Symbol methodOrIndexer,
            ImmutableArray<int> argsToParamsOpt,
            ImmutableArray<BoundExpression> rewrittenArguments,
            ImmutableArray<ParameterSymbol> parameters,
            BoundExpression tempStoreArgument)
        {
            ArrayBuilder<BoundExpression> paramArray = ArrayBuilder<BoundExpression>.GetInstance();
            int paramsParam = parameters.Length - 1;

            if (tempStoreArgument != null)
            {
                paramArray.Add(tempStoreArgument);
                // Special case: see comment in BuildStoresToTemps above; if there 
                // is an argument already in the slot then it is the only element in 
                // the params array. 
            }
            else
            {
                for (int a = 0; a < rewrittenArguments.Length; ++a)
                {
                    BoundExpression argument = rewrittenArguments[a];
                    int p = (!argsToParamsOpt.IsDefault) ? argsToParamsOpt[a] : a;
                    if (p == paramsParam)
                    {
                        paramArray.Add(argument);
                    }
                }
            }

            var paramArrayType = parameters[paramsParam].Type.TypeSymbol;
            var arrayArgs = paramArray.ToImmutableAndFree();

            // If this is a zero-length array, rather than using "new T[0]", optimize with "Array.Empty<T>()" 
            // if it's available.  However, we also disable the optimization if we're in an expression lambda, the 
            // point of which is just to represent the semantics of an operation, and we don't know that all consumers
            // of expression lambdas will appropriately understand Array.Empty<T>().
            if (arrayArgs.Length == 0 && !_inExpressionLambda)
            {
                ArrayTypeSymbol ats = paramArrayType as ArrayTypeSymbol;
                if (ats != null) // could be null if there's a semantic error, e.g. the params parameter type isn't an array
                {
                    MethodSymbol arrayEmpty = _compilation.GetWellKnownTypeMember(WellKnownMember.System_Array__Empty) as MethodSymbol;
                    if (arrayEmpty != null) // will be null if Array.Empty<T> doesn't exist in reference assemblies
                    {
                        // return an invocation of "Array.Empty<T>()"
                        arrayEmpty = arrayEmpty.Construct(ImmutableArray.Create(ats.ElementType.TypeSymbol));
                        return new BoundCall(
                            syntax,
                            null,
                            arrayEmpty,
                            ImmutableArray<BoundExpression>.Empty,
                            default(ImmutableArray<string>),
                            default(ImmutableArray<RefKind>),
                            isDelegateCall: false,
                            expanded: false,
                            invokedAsExtensionMethod: false,
                            argsToParamsOpt: default(ImmutableArray<int>),
                            resultKind: LookupResultKind.Viable,
                            binderOpt: null,
                            type: arrayEmpty.ReturnType.TypeSymbol);
                    }
                }
            }

            return CreateParamArrayArgument(syntax, paramArrayType, arrayArgs, this, null);
        }

        private static BoundExpression CreateParamArrayArgument(SyntaxNode syntax,
            TypeSymbol paramArrayType,
            ImmutableArray<BoundExpression> arrayArgs,
            LocalRewriter localRewriter,
            Binder binder)
        {
            Debug.Assert(localRewriter == null ^ binder == null);

            TypeSymbol int32Type = (localRewriter != null ? localRewriter._compilation : binder.Compilation).GetSpecialType(SpecialType.System_Int32);
            BoundExpression arraySize = MakeLiteral(syntax, ConstantValue.Create(arrayArgs.Length), int32Type, localRewriter);

            return new BoundArrayCreation(
                syntax,
                ImmutableArray.Create(arraySize),
                new BoundArrayInitialization(syntax, arrayArgs),
                paramArrayType);
        }

        /// <summary>
        /// To create literal expression for IOperation, set localRewriter to null.
        /// </summary>
        private static BoundExpression MakeLiteral(SyntaxNode syntax, ConstantValue constantValue, TypeSymbol type, LocalRewriter localRewriter)
        {
            if (localRewriter != null)
            {
                return localRewriter.MakeLiteral(syntax, constantValue, type);
            }
            else
            {
                return new BoundLiteral(syntax, constantValue, type, constantValue.IsBad);
            }
        }

        private static void OptimizeTemporaries(
            BoundExpression[] arguments,
            ArrayBuilder<RefKind> refKinds,
            ArrayBuilder<BoundAssignmentOperator> storesToTemps,
            ArrayBuilder<LocalSymbol> temporariesBuilder)
        {
            Debug.Assert(arguments != null);
            Debug.Assert(refKinds != null);
            Debug.Assert(arguments.Length == refKinds.Count);
            Debug.Assert(storesToTemps != null);
            Debug.Assert(temporariesBuilder != null);

            if (storesToTemps.Count > 0)
            {
                int tempsNeeded = MergeArgumentsAndSideEffects(arguments, refKinds, storesToTemps);
                if (tempsNeeded > 0)
                {
                    foreach (BoundAssignmentOperator s in storesToTemps)
                    {
                        if (s != null)
                        {
                            temporariesBuilder.Add(((BoundLocal)s.Left).LocalSymbol);
                        }
                    }
                }
            }
        }

        /// <summary>
        /// Process tempStores and add them as side-effects to arguments where needed. The return
        /// value tells how many temps are actually needed. For unnecessary temps the corresponding
        /// temp store will be cleared.
        /// </summary>
        private static int MergeArgumentsAndSideEffects(
            BoundExpression[] arguments,
            ArrayBuilder<RefKind> refKinds,
            ArrayBuilder<BoundAssignmentOperator> tempStores)
        {
            Debug.Assert(arguments != null);
            Debug.Assert(refKinds != null);
            Debug.Assert(tempStores != null);

            int tempsRemainedInUse = tempStores.Count;

            // Suppose we've got temporaries: t0 = A(), t1 = B(), t2 = C(), t4 = D(), t5 = E()
            // and arguments: t0, t2, t1, t4, 10, t5
            //
            // We wish to produce arguments list: A(), SEQ(t1=B(), C()), t1, D(), 10, E()
            //
            // Our algorithm essentially finds temp stores that must happen before given argument
            // load, and if there are any they become side effects of the given load.
            // Stores immediately followed by loads of the same thing can be eliminated.
            //
            // Constraints:
            //    Stores must happen before corresponding loads.
            //    Stores cannot move relative to other stores. If arg was movable it would not need a temp.

            int firstUnclaimedStore = 0;

            for (int a = 0; a < arguments.Length; ++a)
            {
                var argument = arguments[a];

                // if argument is a load, search for corresponding store. if store is found, extract
                // the actual expression we were storing and add it as an argument - this one does
                // not need a temp. if there are any unclaimed stores before the found one, add them
                // as side effects that precede this arg, they cannot happen later.
                // NOTE: missing optional parameters are not filled yet and therefore nulls - no need to do anything for them
                if (argument?.Kind == BoundKind.Local)
                {
                    var correspondingStore = -1;
                    for (int i = firstUnclaimedStore; i < tempStores.Count; i++)
                    {
                        if (tempStores[i].Left == argument)
                        {
                            correspondingStore = i;
                            break;
                        }
                    }

                    // store found?
                    if (correspondingStore != -1)
                    {
                        var value = tempStores[correspondingStore].Right;

                        // When we created the temp, we dropped the argument RefKind
                        // since the local contained its own RefKind. Since we're removing
                        // the temp, the argument RefKind needs to be restored.
                        refKinds[a] = ((BoundLocal)argument).LocalSymbol.RefKind;

                        // the matched store will not need to go into side-effects, only ones before it will
                        // remove the store to signal that we are not using its temp.
                        tempStores[correspondingStore] = null;
                        tempsRemainedInUse--;

                        // no need for side-effects?
                        // just combine store and load
                        if (correspondingStore == firstUnclaimedStore)
                        {
                            arguments[a] = value;
                        }
                        else
                        {
                            var sideeffects = new BoundExpression[correspondingStore - firstUnclaimedStore];
                            for (int s = 0; s < sideeffects.Length; s++)
                            {
                                sideeffects[s] = tempStores[firstUnclaimedStore + s];
                            }

                            arguments[a] = new BoundSequence(
                                        value.Syntax,
                                        // this sequence does not own locals. Note that temps that
                                        // we use for the rewrite are stored in one arg and loaded
                                        // in another so they must live in a scope above.
                                        ImmutableArray<LocalSymbol>.Empty,
                                        sideeffects.AsImmutableOrNull(),
                                        value,
                                        value.Type);
                        }

                        firstUnclaimedStore = correspondingStore + 1;
                    }
                }
            }

            Debug.Assert(firstUnclaimedStore == tempStores.Count, "not all side-effects were claimed");
            return tempsRemainedInUse;
        }

        private void InsertMissingOptionalArguments(SyntaxNode syntax,
            ImmutableArray<ParameterSymbol> parameters,
            BoundExpression[] arguments,
            ThreeState enableCallerInfo = ThreeState.Unknown)
        {
            for (int p = 0; p < arguments.Length; ++p)
            {
                if (arguments[p] == null)
                {
                    ParameterSymbol parameter = parameters[p];
                    Debug.Assert(parameter.IsOptional);
                    arguments[p] = GetDefaultParameterValue(syntax, parameter, enableCallerInfo);
                    Debug.Assert(arguments[p].Type == parameter.Type.TypeSymbol);
                }
            }
        }

        private static void AppendMissingOptionalArguments(
            CSharpOperationFactory operationFactory,
            SyntaxNode syntax,
            Symbol methodOrIndexer,
            MethodSymbol optionalParametersMethod,
            bool expanded,
            Binder binder,
            ArrayBuilder<ParameterSymbol> missingParameters,
            ArrayBuilder<IArgument> argumentsBuilder)
        {
            ImmutableArray<ParameterSymbol> parameters = methodOrIndexer.GetParameters();
            ImmutableArray<ParameterSymbol> parametersOfOptionalParametersMethod = optionalParametersMethod.Parameters;

            foreach (ParameterSymbol parameter in missingParameters)
            {
                BoundExpression argument;
                ArgumentKind kind;

                // In case of indexer access, missing parameters are corresponding to the indexer symbol, we need to 
                // get default values based on actual accessor method parameter symbols (but still want to tie resulted IArgument 
                // to the indexer parameter.)
                ParameterSymbol parameterOfOptionalParametersMethod = parametersOfOptionalParametersMethod[parameter.Ordinal];

                if (expanded && parameterOfOptionalParametersMethod.Ordinal == parameters.Length - 1)
                {
                    Debug.Assert(parameterOfOptionalParametersMethod.IsParams);

                    // Create an empty array for omitted param array argument.
<<<<<<< HEAD
                    argument = CreateParamArrayArgument(syntax, parameterOfOptionalParametersMethod.Type.TypeSymbol, ImmutableArray<BoundExpression>.Empty, null, binder);
                    kind = ArgumentKind.ParamArray;                                                                               
=======
                    argument = CreateParamArrayArgument(syntax, parameterOfOptionalParametersMethod.Type, ImmutableArray<BoundExpression>.Empty, null, binder);
                    kind = ArgumentKind.ParamArray;
>>>>>>> 3b5a3354
                }
                else
                {
                    Debug.Assert(parameterOfOptionalParametersMethod.IsOptional);

                    var unusedDiagnostics = DiagnosticBag.GetInstance();

                    argument = GetDefaultParameterValue(syntax,
                        parameterOfOptionalParametersMethod,
                        enableCallerInfo: ThreeState.Unknown,
                        localRewriter: null,
                        binder: binder,
                        diagnostics: unusedDiagnostics);
                    kind = ArgumentKind.DefaultValue;

                    unusedDiagnostics.Free();
                }

                argumentsBuilder.Add(operationFactory.CreateArgumentOperation(kind, parameter, argument));
            }
        }

        private static SourceLocation GetCallerLocation(SyntaxNode syntax, ThreeState enableCallerInfo)
        {
            switch (enableCallerInfo)
            {
                case ThreeState.False:
                    return null;
                case ThreeState.True:
                    return new SourceLocation(syntax.GetFirstToken());
            }

            Debug.Assert(enableCallerInfo == ThreeState.Unknown);

            switch (syntax.Kind())
            {
                case SyntaxKind.InvocationExpression:
                    return new SourceLocation(((InvocationExpressionSyntax)syntax).ArgumentList.OpenParenToken);
                case SyntaxKind.ObjectCreationExpression:
                    return new SourceLocation(((ObjectCreationExpressionSyntax)syntax).NewKeyword);
                case SyntaxKind.BaseConstructorInitializer:
                case SyntaxKind.ThisConstructorInitializer:
                    return new SourceLocation(((ConstructorInitializerSyntax)syntax).ArgumentList.OpenParenToken);
                case SyntaxKind.ElementAccessExpression:
                    return new SourceLocation(((ElementAccessExpressionSyntax)syntax).ArgumentList.OpenBracketToken);
                case SyntaxKind.FromClause:
                case SyntaxKind.GroupClause:
                case SyntaxKind.JoinClause:
                case SyntaxKind.JoinIntoClause:
                case SyntaxKind.LetClause:
                case SyntaxKind.OrderByClause:
                case SyntaxKind.SelectClause:
                case SyntaxKind.WhereClause:
                    return new SourceLocation(syntax.GetFirstToken());
                default:
                    return null;
            }
        }

        /// <summary>
        /// Gets the default value for the <paramref name="parameter"/>.
        /// </summary>
        /// <param name="syntax">
        /// A syntax node corresponding to the invocation.
        /// </param>
        /// <param name="parameter">
        /// A parameter to get the default value for.
        /// </param>
        /// <param name="enableCallerInfo">
        /// Indicates if caller info is to be enabled when processing this optional parameter.
        /// The value <see cref="ThreeState.Unknown"/> means the decision is to be made based on the shape of the <paramref name="syntax"/> node.
        /// </param>
        /// <remarks>
        /// DELIBERATE SPEC VIOLATION: When processing an implicit invocation of an <c>Add</c> method generated
        /// for an element-initializer in a collection-initializer, the parameter <paramref name="enableCallerInfo"/> 
        /// is set to <see cref="ThreeState.True"/>. It means that if the optional parameter is annotated with <see cref="CallerLineNumberAttribute"/>,
        /// <see cref="CallerFilePathAttribute"/> or <see cref="CallerMemberNameAttribute"/>, and there is no explicit argument corresponding to it,
        /// we will provide caller information as a value of this parameter.
        /// This is done to match the native compiler behavior and user requests (see http://roslyn.codeplex.com/workitem/171). This behavior
        /// does not match the C# spec that currently requires to provide caller information only in explicit invocations and query expressions.
        /// </remarks>  
        private BoundExpression GetDefaultParameterValue(SyntaxNode syntax, ParameterSymbol parameter, ThreeState enableCallerInfo)
        {
            return GetDefaultParameterValue(syntax, parameter, enableCallerInfo, this, null, this._diagnostics);
        }

        /// <summary>
        /// This helper is used by both LocalRewriter and IOperation. 
        ///   - For lowering, 'localRewriter' must be passed in as an argument, and set 'binder' and 'diagnostics' to null.
        ///   - For deriving argument expression for IArgument operation, 'localRewriter' must be null, and 'compilation', 'diagnostics' 
        ///     must be passed in, where 'callerMemberName' must not be null if 'parameter.IsCallerMemberName' is 'true'.
        /// </summary>
        private static BoundExpression GetDefaultParameterValue(
            SyntaxNode syntax,
            ParameterSymbol parameter,
            ThreeState enableCallerInfo,
            LocalRewriter localRewriter,
            Binder binder,
            DiagnosticBag diagnostics)
        {
            Debug.Assert(localRewriter == null ^ binder == null);
            Debug.Assert(diagnostics != null);

            bool isLowering;
            CSharpCompilation compilation;

            if (localRewriter != null)
            {
                isLowering = true;
                compilation = localRewriter._compilation;
            }
            else
            {
                isLowering = false;
                compilation = binder.Compilation;
            }

            // TODO: Ideally, the enableCallerInfo parameter would be of just bool type with only 'true' and 'false' values, and all callers
            // explicitly provided one of those values, so that we do not rely on shape of syntax nodes in the rewriter. There are not many immediate callers, 
            // but often the immediate caller does not have the required information, so all possible call chains should be analyzed and possibly updated
            // to pass this information, and this might be a big task. We should consider doing this when the time permits.

            TypeSymbol parameterType = parameter.Type.TypeSymbol;
            Debug.Assert(parameter.IsOptional);
            ConstantValue defaultConstantValue = parameter.ExplicitDefaultConstantValue;
            BoundExpression defaultValue;
            SourceLocation callerSourceLocation;

            // For compatibility with the native compiler we treat all bad imported constant
            // values as default(T). However, we don't do this for IOperation purpose, in which case
            // we will expose the bad node.
            if (defaultConstantValue != null && defaultConstantValue.IsBad && isLowering)
            {
                defaultConstantValue = ConstantValue.Null;
            }

            if (parameter.IsCallerLineNumber && ((callerSourceLocation = GetCallerLocation(syntax, enableCallerInfo)) != null))
            {
                int line = callerSourceLocation.SourceTree.GetDisplayLineNumber(callerSourceLocation.SourceSpan);

                BoundExpression lineLiteral = MakeLiteral(syntax, ConstantValue.Create(line), compilation.GetSpecialType(SpecialType.System_Int32), localRewriter);

                if (parameterType.IsNullableType())
                {
                    TypeSymbol nullableType = parameterType.GetNullableUnderlyingType();
                    defaultValue = MakeConversionNode(lineLiteral, nullableType, @checked: false);

                    // wrap it in a nullable ctor.
                    defaultValue = new BoundObjectCreationExpression(
                        syntax,
                        UnsafeGetNullableMethod(syntax, parameterType, SpecialMember.System_Nullable_T__ctor, compilation, diagnostics),
                        null,
                        defaultValue);
                }
                else
                {
                    defaultValue = MakeConversionNode(lineLiteral, parameterType, @checked: false);
                }
            }
            else if (parameter.IsCallerFilePath && ((callerSourceLocation = GetCallerLocation(syntax, enableCallerInfo)) != null))
            {
                string path = callerSourceLocation.SourceTree.GetDisplayPath(callerSourceLocation.SourceSpan, compilation.Options.SourceReferenceResolver);
                BoundExpression memberNameLiteral = MakeLiteral(syntax, ConstantValue.Create(path), compilation.GetSpecialType(SpecialType.System_String), localRewriter);
                defaultValue = MakeConversionNode(memberNameLiteral, parameterType, @checked: false);
            }
            else if (parameter.IsCallerMemberName && ((callerSourceLocation = GetCallerLocation(syntax, enableCallerInfo)) != null))
            {
                string memberName;

                if (isLowering)
                {
                    MethodSymbol topLevelMethod = localRewriter._factory.TopLevelMethod;
                    switch (topLevelMethod.MethodKind)
                    {
                        case MethodKind.Constructor:
                        case MethodKind.StaticConstructor:
                            // See if the code is actually part of a field, field-like event or property initializer and return the name of the corresponding member.
                            var memberDecl = syntax.Ancestors().OfType<MemberDeclarationSyntax>().FirstOrDefault();

                            if (memberDecl != null)
                            {
                                BaseFieldDeclarationSyntax fieldDecl;

                                if (memberDecl.Kind() == SyntaxKind.PropertyDeclaration)
                                {
                                    var propDecl = (PropertyDeclarationSyntax)memberDecl;
                                    EqualsValueClauseSyntax initializer = propDecl.Initializer;

                                    if (initializer != null && initializer.Span.Contains(syntax.Span))
                                    {
                                        memberName = propDecl.Identifier.ValueText;
                                        break;
                                    }
                                }
                                else if ((fieldDecl = memberDecl as BaseFieldDeclarationSyntax) != null)
                                {
                                    memberName = null;

                                    foreach (VariableDeclaratorSyntax varDecl in fieldDecl.Declaration.Variables)
                                    {
                                        EqualsValueClauseSyntax initializer = varDecl.Initializer;

                                        if (initializer != null && initializer.Span.Contains(syntax.Span))
                                        {
                                            memberName = varDecl.Identifier.ValueText;
                                            break;
                                        }
                                    }

                                    if (memberName != null)
                                    {
                                        break;
                                    }
                                }
                            }

                            goto default;

                        default:
                            memberName = topLevelMethod.GetMemberCallerName();
                            break;
                    }
                }
                else
                {
                    memberName = binder.ContainingMember().GetMemberCallerName();
                }

                BoundExpression memberNameLiteral = MakeLiteral(syntax, ConstantValue.Create(memberName), compilation.GetSpecialType(SpecialType.System_String), localRewriter);
                defaultValue = MakeConversionNode(memberNameLiteral, parameterType, @checked: false);
            }
            else if (defaultConstantValue == ConstantValue.NotAvailable)
            {
                // There is no constant value given for the parameter in source/metadata.
                if (parameterType.IsDynamic() || parameterType.SpecialType == SpecialType.System_Object)
                {
                    // We have something like M([Optional] object x). We have special handling for such situations.
                    defaultValue = isLowering
                        ? localRewriter.GetDefaultParameterSpecial(syntax, parameter)
                        : GetDefaultParameterSpecialForIOperation(syntax, parameter, compilation, diagnostics);
                }
                else
                {
                    // The argument to M([Optional] int x) becomes default(int)
                    defaultValue = new BoundDefaultExpression(syntax, parameterType);
                }
            }
            else if (defaultConstantValue.IsNull && parameterType.IsValueType)
            {
                // We have something like M(int? x = null) or M(S x = default(S)),
                // so replace the argument with default(int?).
                defaultValue = new BoundDefaultExpression(syntax, parameterType);
            }
            else if (parameterType.IsNullableType())
            {
                // We have something like M(double? x = 1.23), so replace the argument
                // with new double?(1.23).

                TypeSymbol constantType = compilation.GetSpecialType(defaultConstantValue.SpecialType);
                defaultValue = MakeLiteral(syntax, defaultConstantValue, constantType, localRewriter);

                // The parameter's underlying type might not match the constant type. For example, we might have
                // a default value of 5 (an integer) but a parameter type of decimal?.

                defaultValue = MakeConversionNode(defaultValue, parameterType.GetNullableUnderlyingType(), @checked: false, acceptFailingConversion: true);

                // Finally, wrap it in a nullable ctor.
                defaultValue = new BoundObjectCreationExpression(
                    syntax,
                    UnsafeGetNullableMethod(syntax, parameterType, SpecialMember.System_Nullable_T__ctor, compilation, diagnostics),
                    null,
                    defaultValue);
            }
            else if (defaultConstantValue.IsNull || defaultConstantValue.IsBad)
            {
                defaultValue = MakeLiteral(syntax, defaultConstantValue, parameterType, localRewriter);
            }
            else
            {
                // We have something like M(double x = 1.23), so replace the argument with 1.23.

                TypeSymbol constantType = compilation.GetSpecialType(defaultConstantValue.SpecialType);
                defaultValue = MakeLiteral(syntax, defaultConstantValue, constantType, localRewriter);
                // The parameter type might not match the constant type.                                                                                                                    
                defaultValue = MakeConversionNode(defaultValue, parameterType, @checked: false, acceptFailingConversion: true);
            }

            return defaultValue;

            BoundExpression MakeConversionNode(BoundExpression operand, TypeSymbol type, bool @checked, bool acceptFailingConversion = false)
            {
                if (isLowering)
                {
                    return localRewriter.MakeConversionNode(operand, type, @checked, acceptFailingConversion);
                }
                else
                {
                    return MakeConversionForIOperation(operand, type, syntax, compilation, diagnostics, @checked, acceptFailingConversion);
                }
            }
        }

        private BoundExpression GetDefaultParameterSpecial(SyntaxNode syntax, ParameterSymbol parameter)
        {
<<<<<<< HEAD
            BoundExpression defaultValue = GetDefaultParameterSpecialNoConversion(syntax, parameter, this._compilation);  
            return MakeConversionNode(defaultValue, parameter.Type.TypeSymbol, @checked: false);
=======
            BoundExpression defaultValue = GetDefaultParameterSpecialNoConversion(syntax, parameter, this._compilation);
            return MakeConversionNode(defaultValue, parameter.Type, @checked: false);
>>>>>>> 3b5a3354
        }

        private static BoundExpression GetDefaultParameterSpecialForIOperation(SyntaxNode syntax, ParameterSymbol parameter, CSharpCompilation compilation, DiagnosticBag diagnostics)
        {
            BoundExpression defaultValue = GetDefaultParameterSpecialNoConversion(syntax, parameter, compilation);
            return MakeConversionForIOperation(defaultValue, parameter.Type.TypeSymbol, syntax, compilation, diagnostics, @checked: false);
        }

        private static BoundExpression GetDefaultParameterSpecialNoConversion(SyntaxNode syntax, ParameterSymbol parameter, CSharpCompilation compilation)
        {
            // We have a call to a method M([Optional] object x) which omits the argument. The value we generate
            // for the argument depends on the presence or absence of other attributes. The rules are:
            //
            // * If the parameter is marked as [MarshalAs(Interface)], [MarshalAs(IUnknown)] or [MarshalAs(IDispatch)]
            //   then the argument is null.
            // * Otherwise, if the parameter is marked as [IUnknownConstant] then the argument is
            //   new UnknownWrapper(null)
            // * Otherwise, if the parameter is marked as [IDispatchConstant] then the argument is
            //    new DispatchWrapper(null)
            // * Otherwise, the argument is Type.Missing.

            BoundExpression defaultValue;

            if (parameter.IsMarshalAsObject)
            {
                // default(object)
                defaultValue = new BoundDefaultExpression(syntax, parameter.Type.TypeSymbol);
            }
            else if (parameter.IsIUnknownConstant)
            {
                // new UnknownWrapper(default(object))
                var methodSymbol = (MethodSymbol)compilation.GetWellKnownTypeMember(WellKnownMember.System_Runtime_InteropServices_UnknownWrapper__ctor);
                var argument = new BoundDefaultExpression(syntax, parameter.Type.TypeSymbol);
                defaultValue = new BoundObjectCreationExpression(syntax, methodSymbol, null, argument);
            }
            else if (parameter.IsIDispatchConstant)
            {
                // new DispatchWrapper(default(object))
                var methodSymbol = (MethodSymbol)compilation.GetWellKnownTypeMember(WellKnownMember.System_Runtime_InteropServices_DispatchWrapper__ctor);
                var argument = new BoundDefaultExpression(syntax, parameter.Type.TypeSymbol);
                defaultValue = new BoundObjectCreationExpression(syntax, methodSymbol, null, argument);
            }
            else
            {
                // Type.Missing
                var fieldSymbol = (FieldSymbol)compilation.GetWellKnownTypeMember(WellKnownMember.System_Type__Missing);
                defaultValue = new BoundFieldAccess(syntax, null, fieldSymbol, ConstantValue.NotAvailable);
            }

            return defaultValue;
        }

        // Omit ref feature for COM interop: We can pass arguments by value for ref parameters if we are calling a method/property on an instance of a COM imported type.
        // We should have ignored the 'ref' on the parameter during overload resolution for the given method call.
        // If we had any ref omitted argument for the given call, we create a temporary local and
        // replace the argument with the following BoundSequence: { side-effects: { temp = argument }, value = { ref temp } }
        // NOTE: The temporary local must be scoped to live across the entire BoundCall node,
        // otherwise the codegen optimizer might re-use the same temporary for multiple ref-omitted arguments for this call.
        private void RewriteArgumentsForComCall(
            ImmutableArray<ParameterSymbol> parameters,
            BoundExpression[] actualArguments, //already re-ordered to match parameters
            ArrayBuilder<RefKind> argsRefKindsBuilder,
            ArrayBuilder<LocalSymbol> temporariesBuilder)
        {
            Debug.Assert(actualArguments != null);
            Debug.Assert(actualArguments.Length == parameters.Length);

            Debug.Assert(argsRefKindsBuilder == null || argsRefKindsBuilder.Count == parameters.Length);

            var argsCount = actualArguments.Length;

            for (int argIndex = 0; argIndex < argsCount; ++argIndex)
            {
                RefKind paramRefKind = parameters[argIndex].RefKind;
                RefKind argRefKind = argsRefKindsBuilder[argIndex];

                // Rewrite only if the argument was passed with no ref/out and the
                // parameter was declared ref. 
                if (argRefKind != RefKind.None || paramRefKind != RefKind.Ref)
                {
                    continue;
                }

                var argument = actualArguments[argIndex];
                if (argument.Kind == BoundKind.Local)
                {
                    var localRefKind = ((BoundLocal)argument).LocalSymbol.RefKind;
                    if (localRefKind == RefKind.Ref)
                    {
                        // Already passing an address from the ref local.
                        continue;
                    }

                    Debug.Assert(localRefKind == RefKind.None);
                }

                BoundAssignmentOperator boundAssignmentToTemp;
                BoundLocal boundTemp = _factory.StoreToTemp(argument, out boundAssignmentToTemp);

                actualArguments[argIndex] = new BoundSequence(
                    argument.Syntax,
                    locals: ImmutableArray<LocalSymbol>.Empty,
                    sideEffects: ImmutableArray.Create<BoundExpression>(boundAssignmentToTemp),
                    value: boundTemp,
                    type: boundTemp.Type);
                argsRefKindsBuilder[argIndex] = RefKind.Ref;

                temporariesBuilder.Add(boundTemp.LocalSymbol);
            }
        }

        public override BoundNode VisitDynamicMemberAccess(BoundDynamicMemberAccess node)
        {
            // InvokeMember operation:
            if (node.Invoked)
            {
                return node;
            }

            // GetMember operation:
            Debug.Assert(node.TypeArgumentsOpt.IsDefault);
            var loweredReceiver = VisitExpression(node.Receiver);
            return _dynamicFactory.MakeDynamicGetMember(loweredReceiver, node.Name, node.Indexed).ToExpression();
        }
    }
}<|MERGE_RESOLUTION|>--- conflicted
+++ resolved
@@ -1107,13 +1107,8 @@
                     Debug.Assert(parameterOfOptionalParametersMethod.IsParams);
 
                     // Create an empty array for omitted param array argument.
-<<<<<<< HEAD
                     argument = CreateParamArrayArgument(syntax, parameterOfOptionalParametersMethod.Type.TypeSymbol, ImmutableArray<BoundExpression>.Empty, null, binder);
-                    kind = ArgumentKind.ParamArray;                                                                               
-=======
-                    argument = CreateParamArrayArgument(syntax, parameterOfOptionalParametersMethod.Type, ImmutableArray<BoundExpression>.Empty, null, binder);
                     kind = ArgumentKind.ParamArray;
->>>>>>> 3b5a3354
                 }
                 else
                 {
@@ -1418,13 +1413,8 @@
 
         private BoundExpression GetDefaultParameterSpecial(SyntaxNode syntax, ParameterSymbol parameter)
         {
-<<<<<<< HEAD
-            BoundExpression defaultValue = GetDefaultParameterSpecialNoConversion(syntax, parameter, this._compilation);  
+            BoundExpression defaultValue = GetDefaultParameterSpecialNoConversion(syntax, parameter, this._compilation);
             return MakeConversionNode(defaultValue, parameter.Type.TypeSymbol, @checked: false);
-=======
-            BoundExpression defaultValue = GetDefaultParameterSpecialNoConversion(syntax, parameter, this._compilation);
-            return MakeConversionNode(defaultValue, parameter.Type, @checked: false);
->>>>>>> 3b5a3354
         }
 
         private static BoundExpression GetDefaultParameterSpecialForIOperation(SyntaxNode syntax, ParameterSymbol parameter, CSharpCompilation compilation, DiagnosticBag diagnostics)
