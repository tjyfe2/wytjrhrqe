﻿// Copyright (c) Microsoft.  All Rights Reserved.  Licensed under the Apache License, Version 2.0.  See License.txt in the project root for license information.

using System;
using System.Collections.Generic;
using System.Collections.Immutable;
using System.Diagnostics;
using System.Linq;
using System.Runtime.CompilerServices;
using Microsoft.CodeAnalysis.CodeGen;
using Microsoft.CodeAnalysis.CSharp.Emit;
using Microsoft.CodeAnalysis.CSharp.Symbols;
using Microsoft.CodeAnalysis.PooledObjects;
using Microsoft.CodeAnalysis.Text;
using Roslyn.Utilities;

namespace Microsoft.CodeAnalysis.CSharp
{
    /// <summary>
    /// A helper class for synthesizing quantities of code.
    /// </summary>
    internal sealed class SyntheticBoundNodeFactory
    {
        /// <summary>
        /// Thrown by the bound node factory when there is a failure to synthesize code.
        /// An appropriate diagnostic is included that should be reported.  Currently
        /// the only diagnostic handled through this mechanism is a missing special/well-known
        /// member.
        /// </summary>
        public class MissingPredefinedMember : Exception
        {
            public MissingPredefinedMember(Diagnostic error) : base(error.ToString())
            {
                this.Diagnostic = error;
            }

            public Diagnostic Diagnostic { get; }
        }

        public CSharpCompilation Compilation { get { return CompilationState.Compilation; } }
        public SyntaxNode Syntax { get; set; }
        public PEModuleBuilder ModuleBuilderOpt { get { return CompilationState.ModuleBuilderOpt; } }
        public DiagnosticBag Diagnostics { get; }
        public TypeCompilationState CompilationState { get; }

        // Current enclosing type, or null if not available.
        private NamedTypeSymbol _currentType;
        public NamedTypeSymbol CurrentType
        {
            get { return _currentType; }
            set
            {
                _currentType = value;
                CheckCurrentType();
            }
        }

        // current method, possibly a lambda or local function, or null if not available
        private MethodSymbol _currentFunction;
        public MethodSymbol CurrentFunction
        {
            get { return _currentFunction; }
            set
            {
                _currentFunction = value;
                if ((object)value != null &&
                    value.MethodKind != MethodKind.AnonymousFunction &&
                    value.MethodKind != MethodKind.LocalFunction)
                {
                    _topLevelMethod = value;
                    _currentType = value.ContainingType;
                }
                CheckCurrentType();
            }
        }

        // The nearest enclosing non-lambda method, or null if not available
        private MethodSymbol _topLevelMethod;
        public MethodSymbol TopLevelMethod
        {
            get { return _topLevelMethod; }
            private set
            {
                _topLevelMethod = value;
                CheckCurrentType();
            }
        }

        /// <summary>
        /// A binder suitable for performing overload resolution to synthesize a call to a helper method.
        /// </summary>
        private Binder _binder;

        internal BoundExpression MakeInvocationExpression(
            BinderFlags flags,
            SyntaxNode node,
            BoundExpression receiver,
            string methodName,
            ImmutableArray<BoundExpression> args,
            DiagnosticBag diagnostics,
            ImmutableArray<TypeSymbol> typeArgs = default(ImmutableArray<TypeSymbol>),
            bool allowUnexpandedForm = true)
        {
            if (_binder == null || _binder.Flags != flags)
            {
                _binder = new SyntheticBinderImpl(this).WithFlags(flags);
            }

            return _binder.MakeInvocationExpression(
                node,
                receiver,
                methodName,
                args,
                diagnostics,
                typeArgs: typeArgs,
                allowFieldsAndProperties: false,
                allowUnexpandedForm: allowUnexpandedForm);
        }

        /// <summary>
        /// A binder used only for performing overload resolution of runtime helper methods.
        /// </summary>
        private sealed class SyntheticBinderImpl : BuckStopsHereBinder
        {
            private readonly SyntheticBoundNodeFactory _factory;
            internal SyntheticBinderImpl(SyntheticBoundNodeFactory factory) : base(factory.Compilation)
            {
                _factory = factory;
            }

            internal override Symbol ContainingMemberOrLambda { get { return _factory.CurrentFunction; } }
            internal override bool IsAccessibleHelper(Symbol symbol, TypeSymbol accessThroughType, out bool failedThroughTypeCheck, ref HashSet<DiagnosticInfo> useSiteDiagnostics, ConsList<Symbol> basesBeingResolved)
            {
                return AccessCheck.IsSymbolAccessible(symbol, _factory.CurrentType, accessThroughType, out failedThroughTypeCheck, ref useSiteDiagnostics, basesBeingResolved);
            }
        }

        /// <summary>
        /// Create a bound node factory. Note that the use of the factory to get special or well-known members
        /// that do not exist will result in an exception of type <see cref="MissingPredefinedMember"/> being thrown.
        /// </summary>
        /// <param name="topLevelMethod">The top-level method that will contain the code</param>
        /// <param name="node">The syntax node to which generated code should be attributed</param>
        /// <param name="compilationState">The state of compilation of the enclosing type</param>
        /// <param name="diagnostics">A bag where any diagnostics should be output</param>
        public SyntheticBoundNodeFactory(MethodSymbol topLevelMethod, SyntaxNode node, TypeCompilationState compilationState, DiagnosticBag diagnostics)
            : this(topLevelMethod, topLevelMethod.ContainingType, node, compilationState, diagnostics)
        {
        }

        /// <param name="topLevelMethodOpt">The top-level method that will contain the code</param>
        /// <param name="currentClassOpt">The enclosing class</param>
        /// <param name="node">The syntax node to which generated code should be attributed</param>
        /// <param name="compilationState">The state of compilation of the enclosing type</param>
        /// <param name="diagnostics">A bag where any diagnostics should be output</param>
        public SyntheticBoundNodeFactory(MethodSymbol topLevelMethodOpt, NamedTypeSymbol currentClassOpt, SyntaxNode node, TypeCompilationState compilationState, DiagnosticBag diagnostics)
        {
            Debug.Assert(node != null);
            Debug.Assert(compilationState != null);
            Debug.Assert(diagnostics != null);

            this.CompilationState = compilationState;
            this.CurrentType = currentClassOpt;
            this.TopLevelMethod = topLevelMethodOpt;
            this.CurrentMethod = topLevelMethodOpt;
            this.Syntax = node;
            this.Diagnostics = diagnostics;
        }

        [Conditional("DEBUG")]
        private void CheckCurrentType()
        {
            if ((object)CurrentType != null)
            {
                Debug.Assert((object)TopLevelMethod == null || TopLevelMethod.ContainingType == CurrentType);

                // In EE scenarios, lambdas and local functions are considered to be contained by the
                // user-defined methods, rather than the EE-defined methods for which we are generating
                // bound nodes. This is because the containing symbols are used to determine the type
                // of the "this" parameter, which we need to be the user-defined types.
                Debug.Assert((object)CurrentFunction == null ||
                    CurrentFunction.MethodKind == MethodKind.AnonymousFunction ||
                    CurrentFunction.MethodKind == MethodKind.LocalFunction ||
                    CurrentFunction.ContainingType == CurrentType);
            }
        }

        public void AddNestedType(NamedTypeSymbol nestedType)
        {
            ModuleBuilderOpt.AddSynthesizedDefinition(CurrentType, nestedType);
        }

        public void OpenNestedType(NamedTypeSymbol nestedType)
        {
            // TODO: we used to have an invariant that a bound node factory was tied to a
            // single enclosing class.  This breaks that.  It would be nice to reintroduce that
            // invariant.
            AddNestedType(nestedType);
            CurrentFunction = null;
            TopLevelMethod = null;
            CurrentType = nestedType;
        }

        public BoundHoistedFieldAccess HoistedField(FieldSymbol field)
        {
            return new BoundHoistedFieldAccess(Syntax, field, field.Type);
        }

        public StateMachineFieldSymbol StateMachineField(TypeSymbol type, string name, bool isPublic = false, bool isThis = false)
        {
            var result = new StateMachineFieldSymbol(CurrentType, type, name, isPublic, isThis);
            AddField(CurrentType, result);
            return result;
        }

        public StateMachineFieldSymbol StateMachineField(TypeSymbol type, string name, SynthesizedLocalKind synthesizedKind, int slotIndex)
        {
            var result = new StateMachineFieldSymbol(CurrentType, type, name, synthesizedKind, slotIndex, isPublic: false);
            AddField(CurrentType, result);
            return result;
        }

        public StateMachineFieldSymbol StateMachineField(TypeSymbol type, string name, LocalSlotDebugInfo slotDebugInfo, int slotIndex)
        {
            var result = new StateMachineFieldSymbol(CurrentType, type, name, slotDebugInfo, slotIndex, isPublic: false);
            AddField(CurrentType, result);
            return result;
        }

        public void AddField(NamedTypeSymbol containingType, FieldSymbol field)
        {
            ModuleBuilderOpt.AddSynthesizedDefinition(containingType, field);
        }

        public GeneratedLabelSymbol GenerateLabel(string prefix)
        {
            return new GeneratedLabelSymbol(prefix);
        }

        public BoundThisReference This()
        {
            Debug.Assert((object)CurrentFunction != null && !CurrentFunction.IsStatic);
            return new BoundThisReference(Syntax, CurrentFunction.ThisParameter.Type) { WasCompilerGenerated = true };
        }

        public BoundExpression This(LocalSymbol thisTempOpt)
        {
            return (thisTempOpt != null) ? Local(thisTempOpt) : (BoundExpression)This();
        }

        public BoundBaseReference Base()
        {
            Debug.Assert((object)CurrentFunction != null && !CurrentFunction.IsStatic);
            return new BoundBaseReference(Syntax, CurrentFunction.ThisParameter.Type.BaseTypeNoUseSiteDiagnostics) { WasCompilerGenerated = true };
        }

        public BoundBadExpression BadExpression(TypeSymbol type)
        {
            return new BoundBadExpression(Syntax, LookupResultKind.Empty, ImmutableArray<Symbol>.Empty, ImmutableArray<BoundExpression>.Empty, type, hasErrors: true);
        }

        public BoundParameter Parameter(ParameterSymbol p)
        {
            return new BoundParameter(Syntax, p, p.Type) { WasCompilerGenerated = true };
        }

        public BoundFieldAccess Field(BoundExpression receiver, FieldSymbol f)
        {
            return new BoundFieldAccess(Syntax, receiver, f, ConstantValue.NotAvailable, LookupResultKind.Viable, f.Type) { WasCompilerGenerated = true };
        }

        public BoundExpression Property(WellKnownMember member)
        {
            return Property(null, member);
        }

        public BoundExpression Property(BoundExpression receiverOpt, WellKnownMember member)
        {
            var propertySym = (PropertySymbol)WellKnownMember(member);
            Debug.Assert(receiverOpt == null ||
                receiverOpt.Type.GetMembers(propertySym.Name).OfType<PropertySymbol>().Single() == propertySym);
            Binder.ReportUseSiteDiagnostics(propertySym, Diagnostics, Syntax);
            return Property(receiverOpt, propertySym);
        }

        public BoundExpression Property(BoundExpression receiverOpt, PropertySymbol property)
        {
            Debug.Assert((receiverOpt == null) == property.IsStatic);
            return Call(receiverOpt, property.GetMethod); // TODO: should we use property.GetBaseProperty().GetMethod to ensure we generate a call to the overridden method?
        }

        public NamedTypeSymbol SpecialType(SpecialType st)
        {
            NamedTypeSymbol specialType = Compilation.GetSpecialType(st);
            Binder.ReportUseSiteDiagnostics(specialType, Diagnostics, Syntax);
            return specialType;
        }

        public ArrayTypeSymbol WellKnownArrayType(WellKnownType elementType)
        {
            return Compilation.CreateArrayTypeSymbol(WellKnownType(elementType));
        }

        public NamedTypeSymbol WellKnownType(WellKnownType wt)
        {
            NamedTypeSymbol wellKnownType = Compilation.GetWellKnownType(wt);
            Binder.ReportUseSiteDiagnostics(wellKnownType, Diagnostics, Syntax);
            return wellKnownType;
        }

        /// <summary>
        /// Get the symbol for a well-known member. The use of this method to get a well-known member
        /// that does not exist will result in an exception of type MissingPredefinedMember being thrown
        /// containing an appropriate diagnostic for the caller to report.
        /// </summary>
        /// <param name="wm">The desired well-known member</param>
        /// <param name="isOptional">If true, the method may return null for a missing member without an exception</param>
        /// <returns>A symbol for the well-known member, or null if it is missing and isOptions == true</returns>
        public Symbol WellKnownMember(WellKnownMember wm, bool isOptional = false)
        {
            Symbol wellKnownMember = Binder.GetWellKnownTypeMember(Compilation, wm, Diagnostics, syntax: Syntax, isOptional: true);
            if (wellKnownMember == null && !isOptional)
            {
                RuntimeMembers.MemberDescriptor memberDescriptor = WellKnownMembers.GetDescriptor(wm);
                var diagnostic = new CSDiagnostic(new CSDiagnosticInfo(ErrorCode.ERR_MissingPredefinedMember, memberDescriptor.DeclaringTypeMetadataName, memberDescriptor.Name), Syntax.Location);
                throw new MissingPredefinedMember(diagnostic);
            }

            return wellKnownMember;
        }

        public MethodSymbol WellKnownMethod(WellKnownMember wm, bool isOptional = false)
        {
            return (MethodSymbol)WellKnownMember(wm, isOptional);
        }

        /// <summary>
        /// Get the symbol for a special member. The use of this method to get a special member
        /// that does not exist will result in an exception of type MissingPredefinedMember being thrown
        /// containing an appropriate diagnostic for the caller to report.
        /// </summary>
        /// <param name="sm">The desired special member</param>
        /// <returns>A symbol for the special member.</returns>
        public Symbol SpecialMember(SpecialMember sm)
        {
            Symbol specialMember = Compilation.GetSpecialTypeMember(sm);
            if (specialMember == null)
            {
                RuntimeMembers.MemberDescriptor memberDescriptor = SpecialMembers.GetDescriptor(sm);
                var diagnostic = new CSDiagnostic(new CSDiagnosticInfo(ErrorCode.ERR_MissingPredefinedMember, memberDescriptor.DeclaringTypeMetadataName, memberDescriptor.Name), Syntax.Location);
                throw new MissingPredefinedMember(diagnostic);
            }

            Binder.ReportUseSiteDiagnostics(specialMember, Diagnostics, Syntax);
            return specialMember;
        }

        public MethodSymbol SpecialMethod(SpecialMember sm)
        {
            return (MethodSymbol)SpecialMember(sm);
        }

        public PropertySymbol SpecialProperty(SpecialMember sm)
        {
            return (PropertySymbol)SpecialMember(sm);
        }

        public BoundExpressionStatement Assignment(BoundExpression left, BoundExpression right, bool isRef = false)
        {
            return ExpressionStatement(AssignmentExpression(left, right, isRef));
        }

        public BoundExpressionStatement ExpressionStatement(BoundExpression expr)
        {
            return new BoundExpressionStatement(Syntax, expr) { WasCompilerGenerated = true };
        }

        public BoundAssignmentOperator AssignmentExpression(BoundExpression left, BoundExpression right, bool isRef = false)
        {
            Debug.Assert(left.Type.Equals(right.Type, TypeCompareKind.AllIgnoreOptions) ||
                    right.Type.IsErrorType() || left.Type.IsErrorType());

            return new BoundAssignmentOperator(Syntax, left, right, left.Type, isRef: isRef) { WasCompilerGenerated = true };
        }

        public BoundBlock Block()
        {
            return Block(ImmutableArray<BoundStatement>.Empty);
        }

        public BoundBlock Block(ImmutableArray<BoundStatement> statements)
        {
            return Block(ImmutableArray<LocalSymbol>.Empty, statements);
        }

        public BoundBlock Block(params BoundStatement[] statements)
        {
            return Block(ImmutableArray.Create(statements));
        }

        public BoundBlock Block(ImmutableArray<LocalSymbol> locals, params BoundStatement[] statements)
        {
            return Block(locals, ImmutableArray.Create(statements));
        }

        public BoundBlock Block(ImmutableArray<LocalSymbol> locals, ImmutableArray<BoundStatement> statements)
        {
            return new BoundBlock(Syntax, locals, statements) { WasCompilerGenerated = true };
        }

        public BoundBlock Block(ImmutableArray<LocalSymbol> locals, ImmutableArray<LocalFunctionSymbol> localFunctions, params BoundStatement[] statements)
        {
            return Block(locals, localFunctions, ImmutableArray.Create(statements));
        }

        public BoundBlock Block(ImmutableArray<LocalSymbol> locals, ImmutableArray<LocalFunctionSymbol> localFunctions, ImmutableArray<BoundStatement> statements)
        {
            return new BoundBlock(Syntax, locals, localFunctions, statements) { WasCompilerGenerated = true };
        }

        public BoundStatementList StatementList()
        {
            return StatementList(ImmutableArray<BoundStatement>.Empty);
        }

        public BoundStatementList StatementList(ImmutableArray<BoundStatement> statements)
        {
            return new BoundStatementList(Syntax, statements) { WasCompilerGenerated = true };
        }

        public BoundStatementList StatementList(BoundStatement first, BoundStatement second)
        {
            return new BoundStatementList(Syntax, ImmutableArray.Create(first, second)) { WasCompilerGenerated = true };
        }

        public BoundReturnStatement Return(BoundExpression expression = null)
        {
            if (expression != null)
            {
                // If necessary, add a conversion on the return expression.
                HashSet<DiagnosticInfo> useSiteDiagnostics = null;
                var conversion = Compilation.Conversions.ClassifyConversionFromType(expression.Type, CurrentFunction.ReturnType, ref useSiteDiagnostics);
                Debug.Assert(useSiteDiagnostics.IsNullOrEmpty());
                Debug.Assert(conversion.Kind != ConversionKind.NoConversion);
                if (conversion.Kind != ConversionKind.Identity)
                {
                    Debug.Assert(CurrentFunction.RefKind == RefKind.None);
                    expression = BoundConversion.Synthesized(Syntax, expression, conversion, false, false, ConstantValue.NotAvailable, CurrentFunction.ReturnType);
                }
            }

            return new BoundReturnStatement(Syntax, CurrentFunction.RefKind, expression) { WasCompilerGenerated = true };
        }

        public void CloseMethod(BoundStatement body)
        {
            Debug.Assert((object)CurrentFunction != null);
            if (body.Kind != BoundKind.Block)
            {
                body = Block(body);
            }

            CompilationState.AddSynthesizedMethod(CurrentFunction, body);
            CurrentFunction = null;
        }

#if DEBUG
        public LocalSymbol SynthesizedLocal(
            TypeSymbol type,
            SyntaxNode syntax = null,
            bool isPinned = false,
            RefKind refKind = RefKind.None,
            SynthesizedLocalKind kind = SynthesizedLocalKind.LoweringTemp,
            [CallerLineNumber]int createdAtLineNumber = 0,
            [CallerFilePath]string createdAtFilePath = null)
        {
            return new SynthesizedLocal(CurrentFunction, type, kind, syntax, isPinned, refKind, createdAtLineNumber, createdAtFilePath);
        }
#else
        public LocalSymbol SynthesizedLocal(
            TypeSymbol type,
            SyntaxNode syntax = null,
            bool isPinned = false,
            RefKind refKind = RefKind.None,
            SynthesizedLocalKind kind = SynthesizedLocalKind.LoweringTemp)
        {
            return new SynthesizedLocal(CurrentFunction, type, kind, syntax, isPinned, refKind);
        }
#endif

        public ParameterSymbol SynthesizedParameter(TypeSymbol type, string name, MethodSymbol container = null, int ordinal = 0)
        {
            return SynthesizedParameterSymbol.Create(container, type, ordinal, RefKind.None, name);
        }

        public BoundBinaryOperator Binary(BinaryOperatorKind kind, TypeSymbol type, BoundExpression left, BoundExpression right)
        {
            return new BoundBinaryOperator(this.Syntax, kind, left, right, ConstantValue.NotAvailable, null, LookupResultKind.Viable, type) { WasCompilerGenerated = true };
        }

        public BoundAsOperator As(BoundExpression operand, TypeSymbol type)
        {
            return new BoundAsOperator(this.Syntax, operand, Type(type), Conversion.ExplicitReference, type) { WasCompilerGenerated = true };
        }

        public BoundIsOperator Is(BoundExpression operand, TypeSymbol type)
        {
            HashSet<DiagnosticInfo> discarded = null;
            // Because compiler-generated nodes are not lowered, this conversion is not used later in the compiler.
            // But it is a required part of the `BoundIsOperator` node, so we compute a conversion here.
            Conversion c = Compilation.Conversions.ClassifyBuiltInConversion(operand.Type, type, ref discarded);
            return new BoundIsOperator(this.Syntax, operand, Type(type), c, SpecialType(Microsoft.CodeAnalysis.SpecialType.System_Boolean)) { WasCompilerGenerated = true };
        }

        public BoundBinaryOperator LogicalAnd(BoundExpression left, BoundExpression right)
        {
            return Binary(BinaryOperatorKind.LogicalBoolAnd, SpecialType(Microsoft.CodeAnalysis.SpecialType.System_Boolean), left, right);
        }

        public BoundBinaryOperator LogicalOr(BoundExpression left, BoundExpression right)
        {
            return Binary(BinaryOperatorKind.LogicalBoolOr, SpecialType(Microsoft.CodeAnalysis.SpecialType.System_Boolean), left, right);
        }

        public BoundBinaryOperator IntEqual(BoundExpression left, BoundExpression right)
        {
            return Binary(BinaryOperatorKind.IntEqual, SpecialType(Microsoft.CodeAnalysis.SpecialType.System_Boolean), left, right);
        }

        public BoundBinaryOperator ObjectEqual(BoundExpression left, BoundExpression right)
        {
            return Binary(BinaryOperatorKind.ObjectEqual, SpecialType(Microsoft.CodeAnalysis.SpecialType.System_Boolean), left, right);
        }

        public BoundBinaryOperator ObjectNotEqual(BoundExpression left, BoundExpression right)
        {
            return Binary(BinaryOperatorKind.ObjectNotEqual, SpecialType(Microsoft.CodeAnalysis.SpecialType.System_Boolean), left, right);
        }

        public BoundBinaryOperator IntNotEqual(BoundExpression left, BoundExpression right)
        {
            return Binary(BinaryOperatorKind.IntNotEqual, SpecialType(Microsoft.CodeAnalysis.SpecialType.System_Boolean), left, right);
        }

        public BoundBinaryOperator IntLessThan(BoundExpression left, BoundExpression right)
        {
            return Binary(BinaryOperatorKind.IntLessThan, SpecialType(Microsoft.CodeAnalysis.SpecialType.System_Boolean), left, right);
        }

        public BoundLiteral Literal(int value)
        {
            return new BoundLiteral(Syntax, ConstantValue.Create(value), SpecialType(Microsoft.CodeAnalysis.SpecialType.System_Int32)) { WasCompilerGenerated = true };
        }

        public BoundLiteral Literal(uint value)
        {
            return new BoundLiteral(Syntax, ConstantValue.Create(value), SpecialType(Microsoft.CodeAnalysis.SpecialType.System_UInt32)) { WasCompilerGenerated = true };
        }

        public BoundLiteral Literal(ConstantValue value, TypeSymbol type)
        {
            return new BoundLiteral(Syntax, value, type) { WasCompilerGenerated = true };
        }

        public BoundObjectCreationExpression New(NamedTypeSymbol type, params BoundExpression[] args)
        {
            // TODO: add diagnostics for when things fall apart
            var ctor = type.InstanceConstructors.Single(c => c.ParameterCount == args.Length);
            return New(ctor, args);
        }

        public BoundObjectCreationExpression New(MethodSymbol ctor, params BoundExpression[] args)
        {
            // TODO: add diagnostics for when things fall apart
            return new BoundObjectCreationExpression(Syntax, ctor, null, args) { WasCompilerGenerated = true };
        }

        public BoundExpression InstanceCall(BoundExpression receiver, string name, BoundExpression arg)
        {
            return MakeInvocationExpression(BinderFlags.None, this.Syntax, receiver, name, ImmutableArray.Create(arg), this.Diagnostics);
        }

        public BoundExpression InstanceCall(BoundExpression receiver, string name)
        {
            return MakeInvocationExpression(BinderFlags.None, this.Syntax, receiver, name, ImmutableArray<BoundExpression>.Empty, this.Diagnostics);
        }

        public BoundExpression StaticCall(TypeSymbol receiver, string name, params BoundExpression[] args)
        {
            return MakeInvocationExpression(BinderFlags.None, this.Syntax, this.Type(receiver), name, args.ToImmutableArray(), this.Diagnostics);
        }

        public BoundExpression StaticCall(TypeSymbol receiver, string name, ImmutableArray<BoundExpression> args, bool allowUnexpandedForm)
        {
            return MakeInvocationExpression(BinderFlags.None, this.Syntax, this.Type(receiver), name, args, this.Diagnostics, allowUnexpandedForm: allowUnexpandedForm);
        }

        public BoundExpression StaticCall(BinderFlags flags, TypeSymbol receiver, string name, ImmutableArray<TypeSymbol> typeArgs, params BoundExpression[] args)
        {
            return MakeInvocationExpression(flags, this.Syntax, this.Type(receiver), name, args.ToImmutableArray(), this.Diagnostics, typeArgs);
        }

        public BoundExpression StaticCall(TypeSymbol receiver, MethodSymbol method, params BoundExpression[] args)
        {
            if ((object)method == null)
            {
                return new BoundBadExpression(Syntax, default(LookupResultKind), ImmutableArray<Symbol>.Empty, args.AsImmutable(), receiver);
            }

            return Call(null, method, args);
        }

        public BoundExpression StaticCall(WellKnownMember method, params BoundExpression[] args)
        {
            MethodSymbol methodSymbol = WellKnownMethod(method);
            Binder.ReportUseSiteDiagnostics(methodSymbol, Diagnostics, Syntax);
            Debug.Assert(methodSymbol.IsStatic);
            return Call(null, methodSymbol, args);
        }

        public BoundExpression StaticCall(SpecialMember method, params BoundExpression[] args)
        {
            MethodSymbol methodSymbol = SpecialMethod(method);
            Binder.ReportUseSiteDiagnostics(methodSymbol, Diagnostics, Syntax);
            Debug.Assert(methodSymbol.IsStatic);
            return Call(null, methodSymbol, args);
        }

        public BoundCall Call(BoundExpression receiver, MethodSymbol method)
        {
            return Call(receiver, method, ImmutableArray<BoundExpression>.Empty);
        }

        public BoundCall Call(BoundExpression receiver, MethodSymbol method, BoundExpression arg0)
        {
            return Call(receiver, method, ImmutableArray.Create(arg0));
        }

        public BoundCall Call(BoundExpression receiver, MethodSymbol method, BoundExpression arg0, BoundExpression arg1)
        {
            return Call(receiver, method, ImmutableArray.Create(arg0, arg1));
        }

        public BoundCall Call(BoundExpression receiver, MethodSymbol method, params BoundExpression[] args)
        {
            return Call(receiver, method, ImmutableArray.Create<BoundExpression>(args));
        }

        public BoundCall Call(BoundExpression receiver, MethodSymbol method, ImmutableArray<BoundExpression> args)
        {
            Debug.Assert(method.ParameterCount == args.Length);

            return new BoundCall(
                Syntax, receiver, method, args,
                default(ImmutableArray<String>), method.ParameterRefKinds, false, false, false,
                default(ImmutableArray<int>), LookupResultKind.Viable, null, method.ReturnType,
                hasErrors: method.OriginalDefinition is ErrorMethodSymbol)
            { WasCompilerGenerated = true };
        }

        public BoundCall Call(BoundExpression receiver, MethodSymbol method, ImmutableArray<RefKind> refKinds, ImmutableArray<BoundExpression> args)
        {
            Debug.Assert(method.ParameterCount == args.Length);
            return new BoundCall(
                Syntax, receiver, method, args,
                default(ImmutableArray<String>), refKinds, false, false, false,
                ImmutableArray<int>.Empty, LookupResultKind.Viable, null, method.ReturnType)
            { WasCompilerGenerated = true };
        }

        public BoundExpression Conditional(BoundExpression condition, BoundExpression consequence, BoundExpression alternative, TypeSymbol type)
        {
            return new BoundConditionalOperator(Syntax, false, condition, consequence, alternative, default(ConstantValue), type) { WasCompilerGenerated = true };
        }

        public BoundExpression ComplexConditionalReceiver(BoundExpression valueTypeReceiver, BoundExpression referenceTypeReceiver)
        {
            Debug.Assert(valueTypeReceiver.Type == referenceTypeReceiver.Type);
            return new BoundComplexConditionalReceiver(Syntax, valueTypeReceiver, referenceTypeReceiver, valueTypeReceiver.Type) { WasCompilerGenerated = true };
        }

        public BoundExpression Coalesce(BoundExpression left, BoundExpression right)
        {
            Debug.Assert(left.Type.Equals(right.Type, TypeCompareKind.IgnoreCustomModifiersAndArraySizesAndLowerBounds));
            Debug.Assert(left.Type.IsReferenceType);

            return new BoundNullCoalescingOperator(Syntax, left, right, Conversion.Identity, left.Type) { WasCompilerGenerated = true };
        }

        public BoundStatement If(BoundExpression condition, BoundStatement thenClause, BoundStatement elseClauseOpt = null)
        {
            return If(condition, ImmutableArray<LocalSymbol>.Empty, thenClause, elseClauseOpt);
        }

        public BoundStatement ConditionalGoto(BoundExpression condition, LabelSymbol label, bool jumpIfTrue)
        {
            return new BoundConditionalGoto(Syntax, condition, jumpIfTrue, label) { WasCompilerGenerated = true };
        }

        public BoundStatement If(BoundExpression condition, ImmutableArray<LocalSymbol> locals, BoundStatement thenClause, BoundStatement elseClauseOpt = null)
        {
            // We translate
            //    if (condition) thenClause else elseClause
            // as
            //    {
            //       ConditionalGoto(!condition) alternative
            //       thenClause
            //       goto afterif;
            //       alternative:
            //       elseClause
            //       afterif:
            //    }
            Debug.Assert(thenClause != null);

            var statements = ArrayBuilder<BoundStatement>.GetInstance();
            var afterif = new GeneratedLabelSymbol("afterif");

            if (elseClauseOpt != null)
            {
                var alt = new GeneratedLabelSymbol("alternative");

                statements.Add(ConditionalGoto(condition, alt, false));
                statements.Add(thenClause);
                statements.Add(Goto(afterif));
                if (!locals.IsDefaultOrEmpty)
                {
                    var firstPart = this.Block(locals, statements.ToImmutable());
                    statements.Clear();
                    statements.Add(firstPart);
                }

                statements.Add(Label(alt));
                statements.Add(elseClauseOpt);
            }
            else
            {
                statements.Add(ConditionalGoto(condition, afterif, false));
                statements.Add(thenClause);
                if (!locals.IsDefaultOrEmpty)
                {
                    var firstPart = this.Block(locals, statements.ToImmutable());
                    statements.Clear();
                    statements.Add(firstPart);
                }
            }

            statements.Add(Label(afterif));
            return Block(statements.ToImmutableAndFree());
        }

        public BoundThrowStatement Throw(BoundExpression e = null)
        {
            return new BoundThrowStatement(Syntax, e) { WasCompilerGenerated = true };
        }

        public BoundLocal Local(LocalSymbol local)
        {
            return new BoundLocal(Syntax, local, null, local.Type) { WasCompilerGenerated = true };
        }

        public BoundExpression MakeSequence(LocalSymbol temp, params BoundExpression[] parts)
        {
            return MakeSequence(ImmutableArray.Create<LocalSymbol>(temp), parts);
        }

        public BoundExpression MakeSequence(params BoundExpression[] parts)
        {
            return MakeSequence(ImmutableArray<LocalSymbol>.Empty, parts);
        }

        public BoundExpression MakeSequence(ImmutableArray<LocalSymbol> locals, params BoundExpression[] parts)
        {
            var builder = ArrayBuilder<BoundExpression>.GetInstance();
            for (int i = 0; i < parts.Length - 1; i++)
            {
                var part = parts[i];
                if (LocalRewriter.ReadIsSideeffecting(part))
                {
                    builder.Add(parts[i]);
                }
            }
            var lastExpression = parts[parts.Length - 1];

            if (locals.IsDefaultOrEmpty && builder.Count == 0)
            {
                builder.Free();
                return lastExpression;
            }

            return Sequence(locals, builder.ToImmutableAndFree(), lastExpression);
        }

        public BoundSequence Sequence(BoundExpression[] sideEffects, BoundExpression result, TypeSymbol type = null)
        {
            return new BoundSequence(Syntax, ImmutableArray<LocalSymbol>.Empty, sideEffects.AsImmutableOrNull(), result, type ?? result.Type) { WasCompilerGenerated = true };
        }

        public BoundSequence Sequence(ImmutableArray<LocalSymbol> locals, ImmutableArray<BoundExpression> sideEffects, BoundExpression result)
        {
            return new BoundSequence(Syntax, locals, sideEffects, result, result.Type) { WasCompilerGenerated = true };
        }

        public BoundSpillSequence SpillSequence(ImmutableArray<LocalSymbol> locals, ImmutableArray<BoundStatement> sideEffects, BoundExpression result)
        {
            return new BoundSpillSequence(Syntax, locals, sideEffects, result, result.Type) { WasCompilerGenerated = true };
        }

        /// <summary>
        /// An internal helper class for building a switch statement.
        /// </summary>
        internal class SyntheticSwitchSection
        {
            public readonly ImmutableArray<int> Values;
            public readonly ImmutableArray<BoundStatement> Statements;
            public SyntheticSwitchSection(ImmutableArray<int> Values, ImmutableArray<BoundStatement> Statements)
            {
                this.Values = Values;
                this.Statements = Statements;
            }
        }

        public SyntheticSwitchSection SwitchSection(int value, params BoundStatement[] statements)
        {
            return new SyntheticSwitchSection(ImmutableArray.Create(value), ImmutableArray.Create(statements));
        }

        public SyntheticSwitchSection SwitchSection(List<int> values, params BoundStatement[] statements)
        {
            return new SyntheticSwitchSection(ImmutableArray.CreateRange(values), ImmutableArray.Create(statements));
        }

        /// <summary>
        /// Produce an int switch.
        /// </summary>
        public BoundStatement Switch(BoundExpression ex, ImmutableArray<SyntheticSwitchSection> sections)
        {
            Debug.Assert(ex.Type.SpecialType == CodeAnalysis.SpecialType.System_Int32);

            if (sections.Length == 0)
            {
                return ExpressionStatement(ex);
            }

            CheckSwitchSections(sections);
            GeneratedLabelSymbol breakLabel = new GeneratedLabelSymbol("break");
            var caseBuilder = ArrayBuilder<(ConstantValue Value, LabelSymbol label)>.GetInstance();
            var statements = ArrayBuilder<BoundStatement>.GetInstance();
            statements.Add(null); // placeholder at statements[0] for the dispatch
            foreach (var section in sections)
            {
                LabelSymbol sectionLabel;
                // If the section only contains a goto statement, use that label.
                if (section.Statements.Length == 1 && section.Statements[0] is BoundGotoStatement bgoto)
                {
                    sectionLabel = bgoto.Label;
                }
                else
                {
                    sectionLabel = new GeneratedLabelSymbol("case " + section.Values[0]);
                    statements.Add(Label(sectionLabel));
                    statements.AddRange(section.Statements);
                }

                foreach (var value in section.Values)
                {
                    caseBuilder.Add((ConstantValue.Create(value), sectionLabel));
                }
            }

            statements.Add(Label(breakLabel));
            Debug.Assert(statements[0] == null);
            statements[0] = new BoundSwitchDispatch(Syntax, ex, caseBuilder.ToImmutableAndFree(), breakLabel, null)
                { WasCompilerGenerated = true };
            return Block(statements.ToImmutableAndFree());
        }

        /// <summary>
        /// Check for (and assert that there are no) duplicate case labels in the switch.
        /// </summary>
        /// <param name="sections"></param>
        [Conditional("DEBUG")]
        private static void CheckSwitchSections(ImmutableArray<SyntheticSwitchSection> sections)
        {
            var labels = new HashSet<int>();
            foreach (var s in sections)
            {
                foreach (var v2 in s.Values)
                {
                    Debug.Assert(!labels.Contains(v2));
                    labels.Add(v2);
                }
            }
        }

        public BoundGotoStatement Goto(LabelSymbol label)
        {
            return new BoundGotoStatement(Syntax, label) { WasCompilerGenerated = true };
        }

        public BoundLabelStatement Label(LabelSymbol label)
        {
            return new BoundLabelStatement(Syntax, label) { WasCompilerGenerated = true };
        }

        public BoundLiteral Literal(Boolean value)
        {
            return new BoundLiteral(Syntax, ConstantValue.Create(value), SpecialType(Microsoft.CodeAnalysis.SpecialType.System_Boolean)) { WasCompilerGenerated = true };
        }

        public BoundLiteral Literal(string value)
        {
            var stringConst = ConstantValue.Create(value);
            return StringLiteral(stringConst);
        }

        public BoundLiteral StringLiteral(ConstantValue stringConst)
        {
            Debug.Assert(stringConst.IsString || stringConst.IsNull);
            return new BoundLiteral(Syntax, stringConst, SpecialType(Microsoft.CodeAnalysis.SpecialType.System_String)) { WasCompilerGenerated = true };
        }

        public BoundLiteral StringLiteral(String stringValue)
        {
            return StringLiteral(ConstantValue.Create(stringValue));
        }

        public BoundArrayLength ArrayLength(BoundExpression array)
        {
            Debug.Assert((object)array.Type != null && array.Type.IsArray());
            return new BoundArrayLength(Syntax, array, SpecialType(Microsoft.CodeAnalysis.SpecialType.System_Int32));
        }

        public BoundArrayAccess ArrayAccessFirstElement(BoundExpression array)
        {
            Debug.Assert((object)array.Type != null && array.Type.IsArray());
            int rank = ((ArrayTypeSymbol)array.Type).Rank;
            ImmutableArray<BoundExpression> firstElementIndices = ArrayBuilder<BoundExpression>.GetInstance(rank, Literal(0)).ToImmutableAndFree();
            return ArrayAccess(array, firstElementIndices);
        }

        public BoundArrayAccess ArrayAccess(BoundExpression array, params BoundExpression[] indices)
        {
            return ArrayAccess(array, indices.AsImmutableOrNull());
        }

        public BoundArrayAccess ArrayAccess(BoundExpression array, ImmutableArray<BoundExpression> indices)
        {
            Debug.Assert((object)array.Type != null && array.Type.IsArray());
            return new BoundArrayAccess(Syntax, array, indices, ((ArrayTypeSymbol)array.Type).ElementType);
        }

        public BoundStatement BaseInitialization()
        {
            // TODO: add diagnostics for when things fall apart
            var ctor = CurrentFunction.ThisParameter.Type.BaseTypeNoUseSiteDiagnostics.InstanceConstructors.Single(c => c.ParameterCount == 0);
            return new BoundExpressionStatement(Syntax, Call(Base(), ctor)) { WasCompilerGenerated = true };
        }

        public BoundStatement SequencePoint(SyntaxNode syntax, BoundStatement statement)
        {
            return new BoundSequencePoint(syntax, statement);
        }

        public BoundStatement SequencePointWithSpan(CSharpSyntaxNode syntax, TextSpan span, BoundStatement statement)
        {
            return new BoundSequencePointWithSpan(syntax, statement, span);
        }

        public BoundStatement HiddenSequencePoint()
        {
            return new BoundSequencePoint(null, null) { WasCompilerGenerated = true };
        }

        public BoundStatement ThrowNull()
        {
            return Throw(Null(Compilation.GetWellKnownType(Microsoft.CodeAnalysis.WellKnownType.System_Exception)));
        }

        public BoundExpression ThrowExpression(BoundExpression thrown, TypeSymbol type)
        {
            return new BoundThrowExpression(thrown.Syntax, thrown, type) { WasCompilerGenerated = true };
        }

        public BoundExpression Null(TypeSymbol type)
        {
            return Null(type, Syntax);
        }

        public static BoundExpression Null(TypeSymbol type, SyntaxNode syntax)
        {
            Debug.Assert(type.CanBeAssignedNull());
            BoundExpression nullLiteral = new BoundLiteral(syntax, ConstantValue.Null, type) { WasCompilerGenerated = true };
            return type.IsPointerType()
                ? BoundConversion.SynthesizedNonUserDefined(syntax, nullLiteral, Conversion.NullToPointer, type)
                : nullLiteral;
        }

        public BoundTypeExpression Type(TypeSymbol type)
        {
            return new BoundTypeExpression(Syntax, null, type) { WasCompilerGenerated = true };
        }

        public BoundExpression Typeof(WellKnownType type)
        {
            return Typeof(WellKnownType(type));
        }

        public BoundExpression Typeof(TypeSymbol type)
        {
            return new BoundTypeOfOperator(
                Syntax,
                Type(type),
                WellKnownMethod(CodeAnalysis.WellKnownMember.System_Type__GetTypeFromHandle),
                WellKnownType(CodeAnalysis.WellKnownType.System_Type))
            { WasCompilerGenerated = true };
        }

        public ImmutableArray<BoundExpression> TypeOfs(ImmutableArray<TypeSymbol> typeArguments)
        {
            return typeArguments.SelectAsArray(Typeof);
        }

        public BoundExpression TypeofDynamicOperationContextType()
        {
            return Typeof(this.CompilationState.DynamicOperationContextType);
        }

        public BoundExpression Sizeof(TypeSymbol type)
        {
            return new BoundSizeOfOperator(Syntax, Type(type), Binder.GetConstantSizeOf(type), SpecialType(Microsoft.CodeAnalysis.SpecialType.System_Int32)) { WasCompilerGenerated = true };
        }

        internal BoundExpression ConstructorInfo(MethodSymbol ctor)
        {
            return new BoundMethodInfo(
                Syntax,
                ctor,
                GetMethodFromHandleMethod(ctor.ContainingType),
                WellKnownType(Microsoft.CodeAnalysis.WellKnownType.System_Reflection_ConstructorInfo))
            { WasCompilerGenerated = true };
        }

        public BoundExpression MethodDefIndex(MethodSymbol method)
        {
            return new BoundMethodDefIndex(
                Syntax,
                method,
                SpecialType(Microsoft.CodeAnalysis.SpecialType.System_Int32))
            { WasCompilerGenerated = true };
        }

        /// <summary>
        /// Synthesizes an expression that evaluates to the current module's MVID.
        /// </summary>
        /// <returns></returns>
        public BoundExpression ModuleVersionId()
        {
            return new BoundModuleVersionId(Syntax, WellKnownType(Microsoft.CodeAnalysis.WellKnownType.System_Guid)) { WasCompilerGenerated = true };
        }

        public BoundExpression ModuleVersionIdString()
        {
            return new BoundModuleVersionIdString(Syntax, SpecialType(Microsoft.CodeAnalysis.SpecialType.System_String)) { WasCompilerGenerated = true };
        }

        public BoundExpression InstrumentationPayloadRoot(int analysisKind, TypeSymbol payloadType)
        {
            return new BoundInstrumentationPayloadRoot(Syntax, analysisKind, payloadType) { WasCompilerGenerated = true };
        }

        public BoundExpression MaximumMethodDefIndex()
        {
            return new BoundMaximumMethodDefIndex(
                Syntax,
                SpecialType(Microsoft.CodeAnalysis.SpecialType.System_Int32))
            { WasCompilerGenerated = true };
        }

        /// <summary>
        /// Synthesizes an expression that evaluates to the index of a source document in the table of debug source documents.
        /// </summary>
        public BoundExpression SourceDocumentIndex(Cci.DebugSourceDocument document)
        {
            return new BoundSourceDocumentIndex(
                Syntax,
                document,
                SpecialType(Microsoft.CodeAnalysis.SpecialType.System_Int32))
            { WasCompilerGenerated = true };
        }

        public BoundExpression MethodInfo(MethodSymbol method)
        {
            // The least overridden virtual method is only called for value type receivers
            // in special circumstances. These circumstances are exactly the checks performed by
            // MayUseCallForStructMethod (which is also used by the emitter when determining
            // whether or not to call a method with a value type receiver directly).
            if (!method.ContainingType.IsValueType || !Microsoft.CodeAnalysis.CSharp.CodeGen.CodeGenerator.MayUseCallForStructMethod(method))
            {
                method = method.GetConstructedLeastOverriddenMethod(this.CompilationState.Type);
            }

            return new BoundMethodInfo(
                Syntax,
                method,
                GetMethodFromHandleMethod(method.ContainingType),
                WellKnownType(Microsoft.CodeAnalysis.WellKnownType.System_Reflection_MethodInfo))
            { WasCompilerGenerated = true };
        }

        public BoundExpression FieldInfo(FieldSymbol field)
        {
            return new BoundFieldInfo(
                Syntax,
                field,
                GetFieldFromHandleMethod(field.ContainingType),
                WellKnownType(Microsoft.CodeAnalysis.WellKnownType.System_Reflection_FieldInfo))
            { WasCompilerGenerated = true };
        }

        private MethodSymbol GetMethodFromHandleMethod(NamedTypeSymbol methodContainer)
        {
            return WellKnownMethod(
                (methodContainer.AllTypeArgumentCount() == 0 && !methodContainer.IsAnonymousType) ?
                CodeAnalysis.WellKnownMember.System_Reflection_MethodBase__GetMethodFromHandle :
                CodeAnalysis.WellKnownMember.System_Reflection_MethodBase__GetMethodFromHandle2);
        }

        private MethodSymbol GetFieldFromHandleMethod(NamedTypeSymbol fieldContainer)
        {
            return WellKnownMethod(
                (fieldContainer.AllTypeArgumentCount() == 0) ?
                CodeAnalysis.WellKnownMember.System_Reflection_FieldInfo__GetFieldFromHandle :
                CodeAnalysis.WellKnownMember.System_Reflection_FieldInfo__GetFieldFromHandle2);
        }

        public BoundExpression Convert(TypeSymbol type, BoundExpression arg)
        {
            if (type == arg.Type)
            {
                return arg;
            }

            HashSet<DiagnosticInfo> useSiteDiagnostics = null;
            Conversion c = Compilation.Conversions.ClassifyConversionFromExpression(arg, type, ref useSiteDiagnostics);
            Debug.Assert(c.Exists);
            Debug.Assert(useSiteDiagnostics.IsNullOrEmpty());

            // If this happens, we should probably check if the method has ObsoleteAttribute.
            Debug.Assert((object)c.Method == null, "Why are we synthesizing a user-defined conversion after initial binding?");

            return Convert(type, arg, c);
        }

        public BoundExpression Convert(TypeSymbol type, BoundExpression arg, Conversion conversion, bool isChecked = false)
        {
            // NOTE: We can see user-defined conversions at this point because there are places in the bound tree where
            // the binder stashes Conversion objects for later consumption (e.g. foreach, nullable, increment).
            if ((object)conversion.Method != null && conversion.Method.Parameters[0].Type != arg.Type)
            {
                arg = Convert(conversion.Method.Parameters[0].Type, arg);
            }

            if (conversion.Kind == ConversionKind.ImplicitReference && arg.IsLiteralNull())
            {
                return Null(type);
            }

            if (conversion.Kind == ConversionKind.ExplicitNullable &&
                arg.Type.IsNullableType() &&
                arg.Type.GetNullableUnderlyingType().Equals(type, TypeCompareKind.AllIgnoreOptions))
            {
                // A conversion to unbox a nullable value is produced when binding a pattern-matching
                // operation from an operand of type T? to a pattern of type T.
                return this.Call(arg, this.SpecialMethod(CodeAnalysis.SpecialMember.System_Nullable_T_get_Value).AsMember((NamedTypeSymbol)arg.Type));
            }

            return new BoundConversion(Syntax, arg, conversion, isChecked, true, null, type) { WasCompilerGenerated = true };
        }

        public BoundExpression ArrayOrEmpty(TypeSymbol elementType, BoundExpression[] elements)
        {
            return ArrayOrEmpty(elementType, elements.AsImmutable());
        }

        /// <summary>
        /// Helper that will use Array.Empty if available and elements have 0 length
        /// NOTE: it is valid only if we know that the API that is being called will not
        ///       retain or use the array argument for any purpose (like locking or key in a hash table)
        ///       Typical example of valid use is Linq.Expressions factories - they do not make any
        ///       assumptions about array arguments and do not keep them or rely on their identity.
        /// </summary>
        public BoundExpression ArrayOrEmpty(TypeSymbol elementType, ImmutableArray<BoundExpression> elements)
        {
            if (elements.Length == 0)
            {
                MethodSymbol arrayEmpty = WellKnownMethod(CodeAnalysis.WellKnownMember.System_Array__Empty, isOptional: true);
                if ((object)arrayEmpty != null)
                {
                    arrayEmpty = arrayEmpty.Construct(ImmutableArray.Create(elementType));
                    return Call(null, arrayEmpty);
                }
            }

            return Array(elementType, elements);
        }

        public BoundExpression Array(TypeSymbol elementType, ImmutableArray<BoundExpression> elements)
        {
            return new BoundArrayCreation(
                Syntax,
                ImmutableArray.Create<BoundExpression>(Literal(elements.Length)),
                new BoundArrayInitialization(Syntax, elements) { WasCompilerGenerated = true },
                Compilation.CreateArrayTypeSymbol(elementType));
        }

        public BoundExpression Array(TypeSymbol elementType, BoundExpression length)
        {
            return new BoundArrayCreation(
               Syntax,
               ImmutableArray.Create<BoundExpression>(length),
               null,
               Compilation.CreateArrayTypeSymbol(elementType))
            { WasCompilerGenerated = true };
        }

        internal BoundExpression Default(TypeSymbol type)
        {
            return Default(type, Syntax);
        }

        internal static BoundExpression Default(TypeSymbol type, SyntaxNode syntax)
        {
            return new BoundDefaultExpression(syntax, type) { WasCompilerGenerated = true };
        }

        internal BoundStatement Try(
            BoundBlock tryBlock,
            ImmutableArray<BoundCatchBlock> catchBlocks,
            BoundBlock finallyBlock = null)
        {
            return new BoundTryStatement(Syntax, tryBlock, catchBlocks, finallyBlock) { WasCompilerGenerated = true };
        }

        internal ImmutableArray<BoundCatchBlock> CatchBlocks(
            params BoundCatchBlock[] catchBlocks)
        {
            return catchBlocks.AsImmutableOrNull();
        }

        internal BoundCatchBlock Catch(
            LocalSymbol local,
            BoundBlock block)
        {
            var source = Local(local);
            return new BoundCatchBlock(Syntax, ImmutableArray.Create(local), source, source.Type, exceptionFilterOpt: null, body: block, isSynthesizedAsyncCatchAll: false);
        }

        internal BoundCatchBlock Catch(
            BoundExpression source,
            BoundBlock block)
        {
            return new BoundCatchBlock(Syntax, ImmutableArray<LocalSymbol>.Empty, source, source.Type, exceptionFilterOpt: null, body: block, isSynthesizedAsyncCatchAll: false);
        }

        internal BoundTryStatement Fault(BoundBlock tryBlock, BoundBlock faultBlock)
        {
            return new BoundTryStatement(Syntax, tryBlock, ImmutableArray<BoundCatchBlock>.Empty, faultBlock, preferFaultHandler: true);
        }

        internal BoundExpression NullOrDefault(TypeSymbol typeSymbol)
        {
            return NullOrDefault(typeSymbol, this.Syntax);
        }

        internal static BoundExpression NullOrDefault(TypeSymbol typeSymbol, SyntaxNode syntax)
        {
            return typeSymbol.IsReferenceType ? Null(typeSymbol, syntax) : Default(typeSymbol, syntax);
        }

        internal BoundExpression Not(
            BoundExpression expression)
        {
            return new BoundUnaryOperator(expression.Syntax, UnaryOperatorKind.BoolLogicalNegation, expression, null, null, LookupResultKind.Viable, expression.Type);
        }

        /// <summary>
        /// Takes an expression and returns the bound local expression "temp"
        /// and the bound assignment expression "temp = expr".
        /// </summary>
        public BoundLocal StoreToTemp(
            BoundExpression argument,
            out BoundAssignmentOperator store,
            RefKind refKind = RefKind.None,
            SynthesizedLocalKind kind = SynthesizedLocalKind.LoweringTemp,
            SyntaxNode syntaxOpt = null
#if DEBUG
            , [CallerLineNumber]int callerLineNumber = 0
            , [CallerFilePath]string callerFilePath = null
#endif
            )
        {
            if (refKind == RefKind.Out)
            {
                refKind = RefKind.Ref;
            }

<<<<<<< HEAD
            MethodSymbol containingMethod = this.CurrentMethod;
            Debug.Assert((object)containingMethod != null);
=======
            MethodSymbol containingMethod = this.CurrentFunction;
>>>>>>> 62bb55cf
            var syntax = argument.Syntax;
            var type = argument.Type;

            var local = new BoundLocal(
                syntax,
                new SynthesizedLocal(
                    containingMethod,
                    type,
                    kind,
#if DEBUG
                    createdAtLineNumber: callerLineNumber,
                    createdAtFilePath: callerFilePath,
#endif
                    syntaxOpt: syntaxOpt ?? (kind.IsLongLived() ? syntax : null),
                    isPinned: false,
                    refKind: refKind),
                null,
                type);

            store = new BoundAssignmentOperator(
                syntax,
                local,
                argument,
                refKind != RefKind.None,
                type);

            return local;
        }

        internal BoundStatement NoOp(NoOpStatementFlavor noOpStatementFlavor)
        {
            return new BoundNoOpStatement(Syntax, noOpStatementFlavor);
        }

        internal BoundLocal MakeTempForDiscard(BoundDiscardExpression node, ArrayBuilder<LocalSymbol> temps)
        {
            LocalSymbol temp;
            BoundLocal result = MakeTempForDiscard(node, out temp);
            temps.Add(temp);
            return result;
        }

        internal BoundLocal MakeTempForDiscard(BoundDiscardExpression node, out LocalSymbol temp)
        {
            temp = new SynthesizedLocal(this.CurrentFunction, node.Type, SynthesizedLocalKind.LoweringTemp);

            return new BoundLocal(node.Syntax, temp, constantValueOpt: null, type: node.Type) { WasCompilerGenerated = true };
        }

        internal ImmutableArray<BoundExpression> MakeTempsForDiscardArguments(ImmutableArray<BoundExpression> arguments, ArrayBuilder<LocalSymbol> builder)
        {
            var discardsPresent = arguments.Any(a => a.Kind == BoundKind.DiscardExpression);

            if (discardsPresent)
            {
                arguments = arguments.SelectAsArray(
                    (arg, t) => arg.Kind == BoundKind.DiscardExpression ? t.factory.MakeTempForDiscard((BoundDiscardExpression)arg, t.builder) : arg,
                    (factory: this, builder: builder));
            }

            return arguments;
        }
    }
}<|MERGE_RESOLUTION|>--- conflicted
+++ resolved
@@ -161,7 +161,7 @@
             this.CompilationState = compilationState;
             this.CurrentType = currentClassOpt;
             this.TopLevelMethod = topLevelMethodOpt;
-            this.CurrentMethod = topLevelMethodOpt;
+            this.CurrentFunction = topLevelMethodOpt;
             this.Syntax = node;
             this.Diagnostics = diagnostics;
         }
@@ -1303,12 +1303,8 @@
                 refKind = RefKind.Ref;
             }
 
-<<<<<<< HEAD
-            MethodSymbol containingMethod = this.CurrentMethod;
+            MethodSymbol containingMethod = this.CurrentFunction;
             Debug.Assert((object)containingMethod != null);
-=======
-            MethodSymbol containingMethod = this.CurrentFunction;
->>>>>>> 62bb55cf
             var syntax = argument.Syntax;
             var type = argument.Type;
 
