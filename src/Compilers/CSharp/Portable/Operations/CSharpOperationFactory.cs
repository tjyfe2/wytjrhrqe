--- conflicted
+++ resolved
@@ -312,12 +312,8 @@
                         boundCall.ReceiverOpt != null &&
                         (boundCall.Method.IsVirtual || boundCall.Method.IsAbstract || boundCall.Method.IsOverride) &&
                         !boundCall.ReceiverOpt.SuppressVirtualCalls;
-<<<<<<< HEAD
-
-            Lazy<ImmutableArray<IArgument>> argumentsInEvaluationOrder = new Lazy<ImmutableArray<IArgument>>(() =>
-=======
+
             Lazy<ImmutableArray<IArgument>> arguments = new Lazy<ImmutableArray<IArgument>>(() =>
->>>>>>> 72cd548f
             {
                 return DeriveArguments(
                     boundCall,
@@ -333,15 +329,7 @@
                     boundCall.Syntax,
                     boundCall.InvokedAsExtensionMethod);
             });
-<<<<<<< HEAD
-            return new LazyInvocationExpression(targetMethod, instance, isVirtual, argumentsInEvaluationOrder, _semanticModel, syntax, type, constantValue, isImplicit);
-=======
-            SyntaxNode syntax = boundCall.Syntax;
-            ITypeSymbol type = boundCall.Type;
-            Optional<object> constantValue = ConvertToOptional(boundCall.ConstantValue);
-            bool isImplicit = boundCall.WasCompilerGenerated;
             return new LazyInvocationExpression(targetMethod, instance, isVirtual, arguments, _semanticModel, syntax, type, constantValue, isImplicit);
->>>>>>> 72cd548f
         }
 
         private IOperation CreateBoundLocalOperation(BoundLocal boundLocal)
@@ -395,7 +383,6 @@
 
         private IOperation CreateBoundIndexerAccessOperation(BoundIndexerAccess boundIndexerAccess)
         {
-<<<<<<< HEAD
             PropertySymbol property = boundIndexerAccess.Indexer;
             SyntaxNode syntax = boundIndexerAccess.Syntax;
             ITypeSymbol type = boundIndexerAccess.Type;
@@ -407,17 +394,12 @@
                 : property.GetOwnOrInheritedGetMethod();
             
             if (!boundIndexerAccess.OriginalIndexersOpt.IsDefault || boundIndexerAccess.ResultKind == LookupResultKind.OverloadResolutionFailure || accessor == null || accessor.OriginalDefinition is ErrorMethodSymbol)
-=======
-            IPropertySymbol property = boundIndexerAccess.Indexer;
-            Lazy<IOperation> instance = new Lazy<IOperation>(() => Create(boundIndexerAccess.Indexer.IsStatic ? null : boundIndexerAccess.ReceiverOpt));
+            {
+                return CreateInvalidExpressionForHasArgumentsExpression(boundIndexerAccess.ReceiverOpt, boundIndexerAccess.Arguments, null, syntax, type, constantValue, isImplicit);
+            }
+
+            Lazy<IOperation> instance = new Lazy<IOperation>(() => Create(property.IsStatic ? null : boundIndexerAccess.ReceiverOpt));
             Lazy<ImmutableArray<IArgument>> arguments = new Lazy<ImmutableArray<IArgument>>(() =>
->>>>>>> 72cd548f
-            {
-                return CreateInvalidExpressionForHasArgumentsExpression(boundIndexerAccess.ReceiverOpt, boundIndexerAccess.Arguments, null, syntax, type, constantValue, isImplicit);
-            }
-
-            Lazy<IOperation> instance = new Lazy<IOperation>(() => Create(property.IsStatic ? null : boundIndexerAccess.ReceiverOpt));
-            Lazy<ImmutableArray<IArgument>> argumentsInEvaluationOrder = new Lazy<ImmutableArray<IArgument>>(() =>
                 DeriveArguments(
                     boundIndexerAccess,
                     boundIndexerAccess.BinderOpt,
@@ -429,18 +411,8 @@
                     boundIndexerAccess.ArgumentRefKindsOpt,
                     property.Parameters,
                     boundIndexerAccess.Expanded,
-<<<<<<< HEAD
                     boundIndexerAccess.Syntax));
-            return new LazyPropertyReferenceExpression(property, instance, argumentsInEvaluationOrder, _semanticModel, syntax, type, constantValue, isImplicit);
-=======
-                    boundIndexerAccess.Syntax);
-            });
-            SyntaxNode syntax = boundIndexerAccess.Syntax;
-            ITypeSymbol type = boundIndexerAccess.Type;
-            Optional<object> constantValue = ConvertToOptional(boundIndexerAccess.ConstantValue);
-            bool isImplicit = boundIndexerAccess.WasCompilerGenerated;
             return new LazyPropertyReferenceExpression(property, instance, arguments, _semanticModel, syntax, type, constantValue, isImplicit);
->>>>>>> 72cd548f
         }
 
         private IEventReferenceExpression CreateBoundEventAccessOperation(BoundEventAccess boundEventAccess)
@@ -536,15 +508,7 @@
                     boundObjectCreationExpression.Expanded,
                     boundObjectCreationExpression.Syntax);
             });
-<<<<<<< HEAD
-            return new LazyObjectCreationExpression(constructor, initializer, argumentsInEvaluationOrder, _semanticModel, syntax, type, constantValue, isImplicit);
-=======
-            SyntaxNode syntax = boundObjectCreationExpression.Syntax;
-            ITypeSymbol type = boundObjectCreationExpression.Type;
-            Optional<object> constantValue = ConvertToOptional(boundObjectCreationExpression.ConstantValue);
-            bool isImplicit = boundObjectCreationExpression.WasCompilerGenerated;
             return new LazyObjectCreationExpression(constructor, initializer, arguments, _semanticModel, syntax, type, constantValue, isImplicit);
->>>>>>> 72cd548f
         }
 
         private IDynamicObjectCreationExpression CreateBoundDynamicObjectCreationExpressionOperation(BoundDynamicObjectCreationExpression boundDynamicObjectCreationExpression)
