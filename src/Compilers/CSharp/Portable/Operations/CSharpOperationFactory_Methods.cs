﻿// Copyright (c) Microsoft.  All Rights Reserved.  Licensed under the Apache License, Version 2.0.  See License.txt in the project root for license information.

using System.Collections.Immutable;
using System.Linq;
using Microsoft.CodeAnalysis.CSharp;
using Microsoft.CodeAnalysis.CSharp.Symbols;

namespace Microsoft.CodeAnalysis.Semantics
{
    internal sealed partial class CSharpOperationFactory
    {
        private static Optional<object> ConvertToOptional(ConstantValue value)
        {
            return value != null ? new Optional<object>(value.Value) : default(Optional<object>);
        }

        private ImmutableArray<IOperation> ToStatements(BoundStatement statement)
        {
            var statementList = statement as BoundStatementList;
            if (statementList != null)
            {
                return statementList.Statements.SelectAsArray(n => Create(n));
            }
            else if (statement == null)
            {
                return ImmutableArray<IOperation>.Empty;
            }

            return ImmutableArray.Create(Create(statement));
        }

<<<<<<< HEAD
        private ILiteralExpression CreateIncrementOneLiteralExpression(BoundIncrementOperator increment)
        {
            string text = increment.Syntax.ToString();
            SyntaxNode syntax = increment.Syntax;
            ITypeSymbol type = increment.Type;
            Optional<object> constantValue = ConvertToOptional(Semantics.Expression.SynthesizeNumeric(increment.Type, 1));
            return new LiteralExpression(text, syntax, type, constantValue);
        }

=======
>>>>>>> 49a56935
        internal static IArgument CreateArgumentOperation(ArgumentKind kind, IParameterSymbol parameter, IOperation value)
        {
            return new Argument(kind,
                parameter,
                value,
                inConversion: null,
                outConversion: null,
                syntax: value.Syntax,
                type: value.Type,
                constantValue: default);
        }

        private ImmutableArray<IArgument> DeriveArguments(
            BoundExpression boundNode,
            Binder binder,
            Symbol methodOrIndexer,
            MethodSymbol optionalParametersMethod,
            ImmutableArray<BoundExpression> boundArguments,
            ImmutableArray<string> argumentNamesOpt,
            ImmutableArray<int> argumentsToParametersOpt,
            ImmutableArray<RefKind> argumentRefKindsOpt,
            ImmutableArray<ParameterSymbol> parameters,
            bool expanded,
            SyntaxNode invocationSyntax,
            bool invokedAsExtensionMethod = false)
        {
            // We can simply return empty array only if both parameters and boundArguments are empty, because:
            // - if only parameters is empty, there's error in code but we still need to return provided expression.
            // - if boundArguments is empty, then either there's error or we need to provide values for optional/param-array parameters. 
            if (parameters.IsDefaultOrEmpty && boundArguments.IsDefaultOrEmpty)
            {
                return ImmutableArray<IArgument>.Empty;
            }

            //TODO: https://github.com/dotnet/roslyn/issues/18722
            //      Right now, for erroneous code, we exposes all expression in place of arguments as IArgument with Parameter set to null,
            //      so user needs to check IsInvalid first before using anything we returned. Need to implement a new interface for invalid 
            //      invocation instead.
            //      Note this check doesn't cover all scenarios. For example, when a parameter is a generic type but the type of the type argument 
            //      is undefined.
            if ((object)optionalParametersMethod == null 
                || boundNode.HasAnyErrors
                || parameters.Any(p => p.Type.IsErrorType())
                || optionalParametersMethod.GetUseSiteDiagnostic()?.DefaultSeverity == DiagnosticSeverity.Error)
            {
                // optionalParametersMethod can be null if we are writing to a readonly indexer or reading from an writeonly indexer,
                // in which case HasErrors property would be true, but we still want to treat this as invalid invocation.
                return boundArguments.SelectAsArray(arg => CreateArgumentOperation(ArgumentKind.Explicit, null, Create(arg)));
            }

            return LocalRewriter.MakeArgumentsInEvaluationOrder(
                 operationFactory: this,
                 binder: binder,
                 syntax: invocationSyntax,
                 arguments: boundArguments,
                 methodOrIndexer: methodOrIndexer,
                 optionalParametersMethod: optionalParametersMethod,
                 expanded: expanded,
                 argsToParamsOpt: argumentsToParametersOpt,
                 invokedAsExtensionMethod: invokedAsExtensionMethod);
        }

        private ImmutableArray<IOperation> GetObjectCreationInitializers(BoundObjectCreationExpression expression)
        {
            return BoundObjectCreationExpression.GetChildInitializers(expression.InitializerExpressionOpt).SelectAsArray(n => Create(n));
        }

        private static ConversionKind GetConversionKind(CSharp.ConversionKind kind)
        {
            switch (kind)
            {
                case CSharp.ConversionKind.ExplicitUserDefined:
                case CSharp.ConversionKind.ImplicitUserDefined:
                    return Semantics.ConversionKind.OperatorMethod;

                case CSharp.ConversionKind.ExplicitReference:
                case CSharp.ConversionKind.ImplicitReference:
                case CSharp.ConversionKind.Boxing:
                case CSharp.ConversionKind.Unboxing:
                case CSharp.ConversionKind.Identity:
                    return Semantics.ConversionKind.Cast;

                case CSharp.ConversionKind.AnonymousFunction:
                case CSharp.ConversionKind.ExplicitDynamic:
                case CSharp.ConversionKind.ImplicitDynamic:
                case CSharp.ConversionKind.ExplicitEnumeration:
                case CSharp.ConversionKind.ImplicitEnumeration:
                case CSharp.ConversionKind.ImplicitThrow:
                case CSharp.ConversionKind.ImplicitTupleLiteral:
                case CSharp.ConversionKind.ImplicitTuple:
                case CSharp.ConversionKind.ExplicitTupleLiteral:
                case CSharp.ConversionKind.ExplicitTuple:
                case CSharp.ConversionKind.ExplicitNullable:
                case CSharp.ConversionKind.ImplicitNullable:
                case CSharp.ConversionKind.ExplicitNumeric:
                case CSharp.ConversionKind.ImplicitNumeric:
                case CSharp.ConversionKind.ImplicitConstant:
                case CSharp.ConversionKind.IntegerToPointer:
                case CSharp.ConversionKind.IntPtr:
                case CSharp.ConversionKind.DefaultOrNullLiteral:
                case CSharp.ConversionKind.NullToPointer:
                case CSharp.ConversionKind.PointerToInteger:
                case CSharp.ConversionKind.PointerToPointer:
                case CSharp.ConversionKind.PointerToVoid:
                    return Semantics.ConversionKind.CSharp;

                case CSharp.ConversionKind.InterpolatedString:
                    return Semantics.ConversionKind.InterpolatedString;

                default:
                    return Semantics.ConversionKind.Invalid;
            }
        }

        private static ITypeSymbol GetArrayCreationElementType(BoundArrayCreation creation)
        {
            IArrayTypeSymbol arrayType = creation.Type as IArrayTypeSymbol;
            if ((object)arrayType != null)
            {
                return arrayType.ElementType;
            }

            return null;
        }

        private ImmutableArray<ISwitchCase> GetSwitchStatementCases(BoundSwitchStatement statement)
        {
            return statement.SwitchSections.SelectAsArray(switchSection =>
            {
                var clauses = switchSection.SwitchLabels.SelectAsArray(s => (ICaseClause)Create(s));
                var body = switchSection.Statements.SelectAsArray(s => Create(s));

                return (ISwitchCase)new SwitchCase(clauses, body, switchSection.Syntax, type: null, constantValue: default(Optional<object>));
            });
        }

        private ImmutableArray<ISwitchCase> GetPatternSwitchStatementCases(BoundPatternSwitchStatement statement)
        {
            return statement.SwitchSections.SelectAsArray(switchSection =>
            {
                var clauses = switchSection.SwitchLabels.SelectAsArray(s => (ICaseClause)Create(s));
                var body = switchSection.Statements.SelectAsArray(s => Create(s));

                return (ISwitchCase)new SwitchCase(clauses, body, switchSection.Syntax, type: null, constantValue: default(Optional<object>));
            });
        }

        private static BinaryOperationKind GetLabelEqualityKind(BoundSwitchLabel label)
        {
            BoundExpression caseValue = label.ExpressionOpt;
            if (caseValue != null)
            {
                switch (caseValue.Type.SpecialType)
                {
                    case SpecialType.System_Int32:
                    case SpecialType.System_Int64:
                    case SpecialType.System_UInt32:
                    case SpecialType.System_UInt64:
                    case SpecialType.System_UInt16:
                    case SpecialType.System_Int16:
                    case SpecialType.System_SByte:
                    case SpecialType.System_Byte:
                    case SpecialType.System_Char:
                        return BinaryOperationKind.IntegerEquals;

                    case SpecialType.System_Boolean:
                        return BinaryOperationKind.BooleanEquals;

                    case SpecialType.System_String:
                        return BinaryOperationKind.StringEquals;
                }

                if (caseValue.Type.TypeKind == TypeKind.Enum)
                {
                    return BinaryOperationKind.EnumEquals;
                }

                return BinaryOperationKind.Invalid;
            }

            // Return None for `default` case.
            return BinaryOperationKind.None;
        }

        internal class Helper
        {
            internal static BinaryOperationKind DeriveBinaryOperationKind(UnaryOperationKind incrementKind)
            {
                switch (incrementKind)
                {
                    case UnaryOperationKind.OperatorMethodPostfixIncrement:
                    case UnaryOperationKind.OperatorMethodPrefixIncrement:
                        return BinaryOperationKind.OperatorMethodAdd;
                    case UnaryOperationKind.OperatorMethodPostfixDecrement:
                    case UnaryOperationKind.OperatorMethodPrefixDecrement:
                        return BinaryOperationKind.OperatorMethodSubtract;
                    case UnaryOperationKind.IntegerPostfixIncrement:
                    case UnaryOperationKind.IntegerPrefixIncrement:
                        return BinaryOperationKind.IntegerAdd;
                    case UnaryOperationKind.IntegerPostfixDecrement:
                    case UnaryOperationKind.IntegerPrefixDecrement:
                        return BinaryOperationKind.IntegerSubtract;
                    case UnaryOperationKind.UnsignedPostfixIncrement:
                    case UnaryOperationKind.UnsignedPrefixIncrement:
                        return BinaryOperationKind.UnsignedAdd;
                    case UnaryOperationKind.UnsignedPostfixDecrement:
                    case UnaryOperationKind.UnsignedPrefixDecrement:
                        return BinaryOperationKind.UnsignedSubtract;
                    case UnaryOperationKind.FloatingPostfixIncrement:
                    case UnaryOperationKind.FloatingPrefixIncrement:
                        return BinaryOperationKind.FloatingAdd;
                    case UnaryOperationKind.FloatingPostfixDecrement:
                    case UnaryOperationKind.FloatingPrefixDecrement:
                        return BinaryOperationKind.FloatingSubtract;
                    case UnaryOperationKind.DecimalPostfixIncrement:
                    case UnaryOperationKind.DecimalPrefixIncrement:
                        return BinaryOperationKind.DecimalAdd;
                    case UnaryOperationKind.DecimalPostfixDecrement:
                    case UnaryOperationKind.DecimalPrefixDecrement:
                        return BinaryOperationKind.DecimalSubtract;
                    case UnaryOperationKind.EnumPostfixIncrement:
                    case UnaryOperationKind.EnumPrefixIncrement:
                        return BinaryOperationKind.EnumAdd;
                    case UnaryOperationKind.EnumPostfixDecrement:
                    case UnaryOperationKind.EnumPrefixDecrement:
                        return BinaryOperationKind.EnumSubtract;
                    case UnaryOperationKind.PointerPostfixIncrement:
                    case UnaryOperationKind.PointerPrefixIncrement:
                        return BinaryOperationKind.PointerIntegerAdd;
                    case UnaryOperationKind.PointerPostfixDecrement:
                    case UnaryOperationKind.PointerPrefixDecrement:
                        return BinaryOperationKind.PointerIntegerSubtract;
                    case UnaryOperationKind.DynamicPostfixIncrement:
                    case UnaryOperationKind.DynamicPrefixIncrement:
                        return BinaryOperationKind.DynamicAdd;
                    case UnaryOperationKind.DynamicPostfixDecrement:
                    case UnaryOperationKind.DynamicPrefixDecrement:
                        return BinaryOperationKind.DynamicSubtract;

                    default:
                        return BinaryOperationKind.Invalid;
                }
            }

            internal static UnaryOperationKind DeriveUnaryOperationKind(UnaryOperatorKind operatorKind)
            {
                switch (operatorKind & UnaryOperatorKind.OpMask)
                {
                    case UnaryOperatorKind.PostfixIncrement:
                        switch (operatorKind & UnaryOperatorKind.TypeMask)
                        {
                            case UnaryOperatorKind.Int:
                            case UnaryOperatorKind.Long:
                            case UnaryOperatorKind.SByte:
                            case UnaryOperatorKind.Short:
                                return UnaryOperationKind.IntegerPostfixIncrement;
                            case UnaryOperatorKind.UInt:
                            case UnaryOperatorKind.ULong:
                            case UnaryOperatorKind.Byte:
                            case UnaryOperatorKind.UShort:
                            case UnaryOperatorKind.Char:
                                return UnaryOperationKind.UnsignedPostfixIncrement;
                            case UnaryOperatorKind.Float:
                            case UnaryOperatorKind.Double:
                                return UnaryOperationKind.FloatingPostfixIncrement;
                            case UnaryOperatorKind.Decimal:
                                return UnaryOperationKind.DecimalPostfixIncrement;
                            case UnaryOperatorKind.Enum:
                                return UnaryOperationKind.EnumPostfixIncrement;
                            case UnaryOperatorKind.Pointer:
                                return UnaryOperationKind.PointerPostfixIncrement;
                            case UnaryOperatorKind.Dynamic:
                                return UnaryOperationKind.DynamicPostfixIncrement;
                            case UnaryOperatorKind.UserDefined:
                                return UnaryOperationKind.OperatorMethodPostfixIncrement;
                        }

                        break;

                    case UnaryOperatorKind.PostfixDecrement:
                        switch (operatorKind & UnaryOperatorKind.TypeMask)
                        {
                            case UnaryOperatorKind.Int:
                            case UnaryOperatorKind.Long:
                            case UnaryOperatorKind.SByte:
                            case UnaryOperatorKind.Short:
                                return UnaryOperationKind.IntegerPostfixDecrement;
                            case UnaryOperatorKind.UInt:
                            case UnaryOperatorKind.ULong:
                            case UnaryOperatorKind.Byte:
                            case UnaryOperatorKind.UShort:
                            case UnaryOperatorKind.Char:
                                return UnaryOperationKind.UnsignedPostfixDecrement;
                            case UnaryOperatorKind.Float:
                            case UnaryOperatorKind.Double:
                                return UnaryOperationKind.FloatingPostfixDecrement;
                            case UnaryOperatorKind.Decimal:
                                return UnaryOperationKind.DecimalPostfixDecrement;
                            case UnaryOperatorKind.Enum:
                                return UnaryOperationKind.EnumPostfixDecrement;
                            case UnaryOperatorKind.Pointer:
                                return UnaryOperationKind.PointerPostfixIncrement;
                            case UnaryOperatorKind.Dynamic:
                                return UnaryOperationKind.DynamicPostfixDecrement;
                            case UnaryOperatorKind.UserDefined:
                                return UnaryOperationKind.OperatorMethodPostfixDecrement;
                        }

                        break;

                    case UnaryOperatorKind.PrefixIncrement:
                        switch (operatorKind & UnaryOperatorKind.TypeMask)
                        {
                            case UnaryOperatorKind.Int:
                            case UnaryOperatorKind.Long:
                            case UnaryOperatorKind.SByte:
                            case UnaryOperatorKind.Short:
                                return UnaryOperationKind.IntegerPrefixIncrement;
                            case UnaryOperatorKind.UInt:
                            case UnaryOperatorKind.ULong:
                            case UnaryOperatorKind.Byte:
                            case UnaryOperatorKind.UShort:
                            case UnaryOperatorKind.Char:
                                return UnaryOperationKind.UnsignedPrefixIncrement;
                            case UnaryOperatorKind.Float:
                            case UnaryOperatorKind.Double:
                                return UnaryOperationKind.FloatingPrefixIncrement;
                            case UnaryOperatorKind.Decimal:
                                return UnaryOperationKind.DecimalPrefixIncrement;
                            case UnaryOperatorKind.Enum:
                                return UnaryOperationKind.EnumPrefixIncrement;
                            case UnaryOperatorKind.Pointer:
                                return UnaryOperationKind.PointerPrefixIncrement;
                            case UnaryOperatorKind.Dynamic:
                                return UnaryOperationKind.DynamicPrefixIncrement;
                            case UnaryOperatorKind.UserDefined:
                                return UnaryOperationKind.OperatorMethodPrefixIncrement;
                        }

                        break;

                    case UnaryOperatorKind.PrefixDecrement:
                        switch (operatorKind & UnaryOperatorKind.TypeMask)
                        {
                            case UnaryOperatorKind.Int:
                            case UnaryOperatorKind.Long:
                            case UnaryOperatorKind.SByte:
                            case UnaryOperatorKind.Short:
                                return UnaryOperationKind.IntegerPrefixDecrement;
                            case UnaryOperatorKind.UInt:
                            case UnaryOperatorKind.ULong:
                            case UnaryOperatorKind.Byte:
                            case UnaryOperatorKind.UShort:
                            case UnaryOperatorKind.Char:
                                return UnaryOperationKind.UnsignedPrefixDecrement;
                            case UnaryOperatorKind.Float:
                            case UnaryOperatorKind.Double:
                                return UnaryOperationKind.FloatingPrefixDecrement;
                            case UnaryOperatorKind.Decimal:
                                return UnaryOperationKind.DecimalPrefixDecrement;
                            case UnaryOperatorKind.Enum:
                                return UnaryOperationKind.EnumPrefixDecrement;
                            case UnaryOperatorKind.Pointer:
                                return UnaryOperationKind.PointerPrefixIncrement;
                            case UnaryOperatorKind.Dynamic:
                                return UnaryOperationKind.DynamicPrefixDecrement;
                            case UnaryOperatorKind.UserDefined:
                                return UnaryOperationKind.OperatorMethodPrefixDecrement;
                        }

                        break;

                    case UnaryOperatorKind.UnaryPlus:
                        switch (operatorKind & UnaryOperatorKind.TypeMask)
                        {
                            case UnaryOperatorKind.Int:
                            case UnaryOperatorKind.UInt:
                            case UnaryOperatorKind.Long:
                            case UnaryOperatorKind.ULong:
                                return UnaryOperationKind.IntegerPlus;
                            case UnaryOperatorKind.Float:
                            case UnaryOperatorKind.Double:
                                return UnaryOperationKind.FloatingPlus;
                            case UnaryOperatorKind.Decimal:
                                return UnaryOperationKind.DecimalPlus;
                            case UnaryOperatorKind.Dynamic:
                                return UnaryOperationKind.DynamicPlus;
                            case UnaryOperatorKind.UserDefined:
                                return UnaryOperationKind.OperatorMethodPlus;
                        }

                        break;

                    case UnaryOperatorKind.UnaryMinus:
                        switch (operatorKind & UnaryOperatorKind.TypeMask)
                        {
                            case UnaryOperatorKind.Int:
                            case UnaryOperatorKind.UInt:
                            case UnaryOperatorKind.Long:
                            case UnaryOperatorKind.ULong:
                                return UnaryOperationKind.IntegerMinus;
                            case UnaryOperatorKind.Float:
                            case UnaryOperatorKind.Double:
                                return UnaryOperationKind.FloatingMinus;
                            case UnaryOperatorKind.Decimal:
                                return UnaryOperationKind.DecimalMinus;
                            case UnaryOperatorKind.Dynamic:
                                return UnaryOperationKind.DynamicMinus;
                            case UnaryOperatorKind.UserDefined:
                                return UnaryOperationKind.OperatorMethodMinus;
                        }

                        break;

                    case UnaryOperatorKind.LogicalNegation:
                        switch (operatorKind & UnaryOperatorKind.TypeMask)
                        {
                            case UnaryOperatorKind.Bool:
                                return UnaryOperationKind.BooleanLogicalNot;
                            case UnaryOperatorKind.Dynamic:
                                return UnaryOperationKind.DynamicLogicalNot;
                            case UnaryOperatorKind.UserDefined:
                                return UnaryOperationKind.OperatorMethodLogicalNot;
                        }

                        break;
                    case UnaryOperatorKind.BitwiseComplement:
                        switch (operatorKind & UnaryOperatorKind.TypeMask)
                        {
                            case UnaryOperatorKind.Int:
                            case UnaryOperatorKind.UInt:
                            case UnaryOperatorKind.Long:
                            case UnaryOperatorKind.ULong:
                                return UnaryOperationKind.IntegerBitwiseNegation;
                            case UnaryOperatorKind.Bool:
                                return UnaryOperationKind.BooleanBitwiseNegation;
                            case UnaryOperatorKind.Dynamic:
                                return UnaryOperationKind.DynamicBitwiseNegation;
                            case UnaryOperatorKind.UserDefined:
                                return UnaryOperationKind.OperatorMethodBitwiseNegation;
                        }

                        break;

                    case UnaryOperatorKind.True:
                        switch (operatorKind & UnaryOperatorKind.TypeMask)
                        {
                            case UnaryOperatorKind.Dynamic:
                                return UnaryOperationKind.DynamicTrue;
                            case UnaryOperatorKind.UserDefined:
                                return UnaryOperationKind.OperatorMethodTrue;
                        }

                        break;

                    case UnaryOperatorKind.False:
                        switch (operatorKind & UnaryOperatorKind.TypeMask)
                        {
                            case UnaryOperatorKind.Dynamic:
                                return UnaryOperationKind.DynamicFalse;
                            case UnaryOperatorKind.UserDefined:
                                return UnaryOperationKind.OperatorMethodFalse;
                        }

                        break;
                }

                return UnaryOperationKind.Invalid;
            }

            internal static BinaryOperationKind DeriveBinaryOperationKind(BinaryOperatorKind operatorKind)
            {
                switch (operatorKind & BinaryOperatorKind.OpMask)
                {
                    case BinaryOperatorKind.Addition:
                        switch (operatorKind & BinaryOperatorKind.TypeMask)
                        {
                            case BinaryOperatorKind.Int:
                            case BinaryOperatorKind.Long:
                                return BinaryOperationKind.IntegerAdd;
                            case BinaryOperatorKind.UInt:
                            case BinaryOperatorKind.ULong:
                                return BinaryOperationKind.UnsignedAdd;
                            case BinaryOperatorKind.Double:
                            case BinaryOperatorKind.Float:
                                return BinaryOperationKind.FloatingAdd;
                            case BinaryOperatorKind.Decimal:
                                return BinaryOperationKind.DecimalAdd;
                            case BinaryOperatorKind.EnumAndUnderlying:
                            case BinaryOperatorKind.UnderlyingAndEnum:
                                return BinaryOperationKind.EnumAdd;
                            case BinaryOperatorKind.PointerAndInt:
                            case BinaryOperatorKind.PointerAndUInt:
                            case BinaryOperatorKind.PointerAndLong:
                            case BinaryOperatorKind.PointerAndULong:
                                return BinaryOperationKind.PointerIntegerAdd;
                            case BinaryOperatorKind.IntAndPointer:
                            case BinaryOperatorKind.UIntAndPointer:
                            case BinaryOperatorKind.LongAndPointer:
                            case BinaryOperatorKind.ULongAndPointer:
                                return BinaryOperationKind.IntegerPointerAdd;
                            case BinaryOperatorKind.Dynamic:
                                return BinaryOperationKind.DynamicAdd;
                            case BinaryOperatorKind.String:
                            case BinaryOperatorKind.StringAndObject:
                            case BinaryOperatorKind.ObjectAndString:
                                return BinaryOperationKind.StringConcatenate;
                            case BinaryOperatorKind.UserDefined:
                                return BinaryOperationKind.OperatorMethodAdd;
                        }

                        break;

                    case BinaryOperatorKind.Subtraction:
                        switch (operatorKind & BinaryOperatorKind.TypeMask)
                        {
                            case BinaryOperatorKind.Int:
                            case BinaryOperatorKind.Long:
                                return BinaryOperationKind.IntegerSubtract;
                            case BinaryOperatorKind.UInt:
                            case BinaryOperatorKind.ULong:
                                return BinaryOperationKind.UnsignedSubtract;
                            case BinaryOperatorKind.Double:
                            case BinaryOperatorKind.Float:
                                return BinaryOperationKind.FloatingSubtract;
                            case BinaryOperatorKind.Decimal:
                                return BinaryOperationKind.DecimalSubtract;
                            case BinaryOperatorKind.EnumAndUnderlying:
                            case BinaryOperatorKind.UnderlyingAndEnum:
                                return BinaryOperationKind.EnumSubtract;
                            case BinaryOperatorKind.PointerAndInt:
                            case BinaryOperatorKind.PointerAndUInt:
                            case BinaryOperatorKind.PointerAndLong:
                            case BinaryOperatorKind.PointerAndULong:
                                return BinaryOperationKind.PointerIntegerSubtract;
                            case BinaryOperatorKind.Pointer:
                                return BinaryOperationKind.PointerSubtract;
                            case BinaryOperatorKind.Dynamic:
                                return BinaryOperationKind.DynamicSubtract;
                            case BinaryOperatorKind.UserDefined:
                                return BinaryOperationKind.OperatorMethodSubtract;
                        }

                        break;

                    case BinaryOperatorKind.Multiplication:
                        switch (operatorKind & BinaryOperatorKind.TypeMask)
                        {
                            case BinaryOperatorKind.Int:
                            case BinaryOperatorKind.Long:
                                return BinaryOperationKind.IntegerMultiply;
                            case BinaryOperatorKind.UInt:
                            case BinaryOperatorKind.ULong:
                                return BinaryOperationKind.UnsignedMultiply;
                            case BinaryOperatorKind.Double:
                            case BinaryOperatorKind.Float:
                                return BinaryOperationKind.FloatingMultiply;
                            case BinaryOperatorKind.Decimal:
                                return BinaryOperationKind.DecimalMultiply;
                            case BinaryOperatorKind.Dynamic:
                                return BinaryOperationKind.DynamicMultiply;
                            case BinaryOperatorKind.UserDefined:
                                return BinaryOperationKind.OperatorMethodMultiply;
                        }

                        break;

                    case BinaryOperatorKind.Division:
                        switch (operatorKind & BinaryOperatorKind.TypeMask)
                        {
                            case BinaryOperatorKind.Int:
                            case BinaryOperatorKind.Long:
                                return BinaryOperationKind.IntegerDivide;
                            case BinaryOperatorKind.UInt:
                            case BinaryOperatorKind.ULong:
                                return BinaryOperationKind.UnsignedDivide;
                            case BinaryOperatorKind.Double:
                            case BinaryOperatorKind.Float:
                                return BinaryOperationKind.FloatingDivide;
                            case BinaryOperatorKind.Decimal:
                                return BinaryOperationKind.DecimalDivide;
                            case BinaryOperatorKind.Dynamic:
                                return BinaryOperationKind.DynamicDivide;
                            case BinaryOperatorKind.UserDefined:
                                return BinaryOperationKind.OperatorMethodDivide;
                        }

                        break;

                    case BinaryOperatorKind.Remainder:
                        switch (operatorKind & BinaryOperatorKind.TypeMask)
                        {
                            case BinaryOperatorKind.Int:
                            case BinaryOperatorKind.Long:
                                return BinaryOperationKind.IntegerRemainder;
                            case BinaryOperatorKind.UInt:
                            case BinaryOperatorKind.ULong:
                                return BinaryOperationKind.UnsignedRemainder;
                            case BinaryOperatorKind.Double:
                            case BinaryOperatorKind.Float:
                                return BinaryOperationKind.FloatingRemainder;
                            case BinaryOperatorKind.Dynamic:
                                return BinaryOperationKind.DynamicRemainder;
                            case BinaryOperatorKind.UserDefined:
                                return BinaryOperationKind.OperatorMethodRemainder;
                        }

                        break;

                    case BinaryOperatorKind.LeftShift:
                        switch (operatorKind & BinaryOperatorKind.TypeMask)
                        {
                            case BinaryOperatorKind.Int:
                            case BinaryOperatorKind.Long:
                                return BinaryOperationKind.IntegerLeftShift;
                            case BinaryOperatorKind.UInt:
                            case BinaryOperatorKind.ULong:
                                return BinaryOperationKind.UnsignedLeftShift;
                            case BinaryOperatorKind.Dynamic:
                                return BinaryOperationKind.DynamicLeftShift;
                            case BinaryOperatorKind.UserDefined:
                                return BinaryOperationKind.OperatorMethodLeftShift;
                        }

                        break;

                    case BinaryOperatorKind.RightShift:
                        switch (operatorKind & BinaryOperatorKind.TypeMask)
                        {
                            case BinaryOperatorKind.Int:
                            case BinaryOperatorKind.Long:
                                return BinaryOperationKind.IntegerRightShift;
                            case BinaryOperatorKind.UInt:
                            case BinaryOperatorKind.ULong:
                                return BinaryOperationKind.UnsignedRightShift;
                            case BinaryOperatorKind.Dynamic:
                                return BinaryOperationKind.DynamicRightShift;
                            case BinaryOperatorKind.UserDefined:
                                return BinaryOperationKind.OperatorMethodRightShift;
                        }

                        break;

                    case BinaryOperatorKind.And:
                        switch (operatorKind & BinaryOperatorKind.TypeMask)
                        {
                            case BinaryOperatorKind.Int:
                            case BinaryOperatorKind.Long:
                                return BinaryOperationKind.IntegerAnd;
                            case BinaryOperatorKind.UInt:
                            case BinaryOperatorKind.ULong:
                                return BinaryOperationKind.UnsignedAnd;
                            case BinaryOperatorKind.Bool:
                                if ((operatorKind & BinaryOperatorKind.Logical) != 0)
                                {
                                    return BinaryOperationKind.BooleanConditionalAnd;
                                }

                                return BinaryOperationKind.BooleanAnd;
                            case BinaryOperatorKind.Enum:
                                return BinaryOperationKind.EnumAnd;
                            case BinaryOperatorKind.Dynamic:
                                return BinaryOperationKind.DynamicAnd;
                            case BinaryOperatorKind.UserDefined:
                                if ((operatorKind & BinaryOperatorKind.Logical) != 0)
                                {
                                    return BinaryOperationKind.OperatorMethodConditionalAnd;
                                }

                                return BinaryOperationKind.OperatorMethodAnd;
                        }

                        break;

                    case BinaryOperatorKind.Or:
                        switch (operatorKind & BinaryOperatorKind.TypeMask)
                        {
                            case BinaryOperatorKind.Int:
                            case BinaryOperatorKind.Long:
                                return BinaryOperationKind.IntegerOr;
                            case BinaryOperatorKind.UInt:
                            case BinaryOperatorKind.ULong:
                                return BinaryOperationKind.UnsignedOr;
                            case BinaryOperatorKind.Bool:
                                if ((operatorKind & BinaryOperatorKind.Logical) != 0)
                                {
                                    return BinaryOperationKind.BooleanConditionalOr;
                                }

                                return BinaryOperationKind.BooleanOr;
                            case BinaryOperatorKind.Enum:
                                return BinaryOperationKind.EnumOr;
                            case BinaryOperatorKind.Dynamic:
                                return BinaryOperationKind.DynamicOr;
                            case BinaryOperatorKind.UserDefined:
                                if ((operatorKind & BinaryOperatorKind.Logical) != 0)
                                {
                                    return BinaryOperationKind.OperatorMethodConditionalOr;
                                }

                                return BinaryOperationKind.OperatorMethodOr;
                        }

                        break;

                    case BinaryOperatorKind.Xor:
                        switch (operatorKind & BinaryOperatorKind.TypeMask)
                        {
                            case BinaryOperatorKind.Int:
                            case BinaryOperatorKind.Long:
                                return BinaryOperationKind.IntegerExclusiveOr;
                            case BinaryOperatorKind.UInt:
                            case BinaryOperatorKind.ULong:
                                return BinaryOperationKind.UnsignedExclusiveOr;
                            case BinaryOperatorKind.Bool:
                                return BinaryOperationKind.BooleanExclusiveOr;
                            case BinaryOperatorKind.Enum:
                                return BinaryOperationKind.EnumExclusiveOr;
                            case BinaryOperatorKind.Dynamic:
                                return BinaryOperationKind.DynamicExclusiveOr;
                            case BinaryOperatorKind.UserDefined:
                                return BinaryOperationKind.OperatorMethodExclusiveOr;
                        }

                        break;

                    case BinaryOperatorKind.LessThan:
                        switch (operatorKind & BinaryOperatorKind.TypeMask)
                        {
                            case BinaryOperatorKind.Int:
                            case BinaryOperatorKind.Long:
                                return BinaryOperationKind.IntegerLessThan;
                            case BinaryOperatorKind.UInt:
                            case BinaryOperatorKind.ULong:
                                return BinaryOperationKind.UnsignedLessThan;
                            case BinaryOperatorKind.Float:
                            case BinaryOperatorKind.Double:
                                return BinaryOperationKind.FloatingLessThan;
                            case BinaryOperatorKind.Decimal:
                                return BinaryOperationKind.DecimalLessThan;
                            case BinaryOperatorKind.Pointer:
                                return BinaryOperationKind.PointerLessThan;
                            case BinaryOperatorKind.Enum:
                                return BinaryOperationKind.EnumLessThan;
                            case BinaryOperatorKind.UserDefined:
                                return BinaryOperationKind.OperatorMethodLessThan;
                        }

                        break;

                    case BinaryOperatorKind.LessThanOrEqual:
                        switch (operatorKind & BinaryOperatorKind.TypeMask)
                        {
                            case BinaryOperatorKind.Int:
                            case BinaryOperatorKind.Long:
                                return BinaryOperationKind.IntegerLessThanOrEqual;
                            case BinaryOperatorKind.UInt:
                            case BinaryOperatorKind.ULong:
                                return BinaryOperationKind.UnsignedLessThanOrEqual;
                            case BinaryOperatorKind.Float:
                            case BinaryOperatorKind.Double:
                                return BinaryOperationKind.FloatingLessThanOrEqual;
                            case BinaryOperatorKind.Decimal:
                                return BinaryOperationKind.DecimalLessThanOrEqual;
                            case BinaryOperatorKind.Pointer:
                                return BinaryOperationKind.PointerLessThanOrEqual;
                            case BinaryOperatorKind.Enum:
                                return BinaryOperationKind.EnumLessThanOrEqual;
                            case BinaryOperatorKind.UserDefined:
                                return BinaryOperationKind.OperatorMethodLessThanOrEqual;
                        }

                        break;

                    case BinaryOperatorKind.Equal:
                        switch (operatorKind & BinaryOperatorKind.TypeMask)
                        {
                            case BinaryOperatorKind.Int:
                            case BinaryOperatorKind.Long:
                            case BinaryOperatorKind.UInt:
                            case BinaryOperatorKind.ULong:
                                return BinaryOperationKind.IntegerEquals;
                            case BinaryOperatorKind.Float:
                            case BinaryOperatorKind.Double:
                                return BinaryOperationKind.FloatingEquals;
                            case BinaryOperatorKind.Decimal:
                                return BinaryOperationKind.DecimalEquals;
                            case BinaryOperatorKind.Pointer:
                                return BinaryOperationKind.PointerEquals;
                            case BinaryOperatorKind.Enum:
                                return BinaryOperationKind.EnumEquals;
                            case BinaryOperatorKind.Bool:
                                return BinaryOperationKind.BooleanEquals;
                            case BinaryOperatorKind.String:
                                return BinaryOperationKind.StringEquals;
                            case BinaryOperatorKind.Object:
                                return BinaryOperationKind.ObjectEquals;
                            case BinaryOperatorKind.Delegate:
                                return BinaryOperationKind.DelegateEquals;
                            case BinaryOperatorKind.NullableNull:
                                return BinaryOperationKind.NullableEquals;
                            case BinaryOperatorKind.UserDefined:
                                return BinaryOperationKind.OperatorMethodEquals;
                        }

                        break;

                    case BinaryOperatorKind.NotEqual:
                        switch (operatorKind & BinaryOperatorKind.TypeMask)
                        {
                            case BinaryOperatorKind.Int:
                            case BinaryOperatorKind.Long:
                            case BinaryOperatorKind.UInt:
                            case BinaryOperatorKind.ULong:
                                return BinaryOperationKind.IntegerNotEquals;
                            case BinaryOperatorKind.Float:
                            case BinaryOperatorKind.Double:
                                return BinaryOperationKind.FloatingNotEquals;
                            case BinaryOperatorKind.Decimal:
                                return BinaryOperationKind.DecimalNotEquals;
                            case BinaryOperatorKind.Pointer:
                                return BinaryOperationKind.PointerNotEquals;
                            case BinaryOperatorKind.Enum:
                                return BinaryOperationKind.EnumNotEquals;
                            case BinaryOperatorKind.Bool:
                                return BinaryOperationKind.BooleanNotEquals;
                            case BinaryOperatorKind.String:
                                return BinaryOperationKind.StringNotEquals;
                            case BinaryOperatorKind.Object:
                                return BinaryOperationKind.ObjectNotEquals;
                            case BinaryOperatorKind.Delegate:
                                return BinaryOperationKind.DelegateNotEquals;
                            case BinaryOperatorKind.NullableNull:
                                return BinaryOperationKind.NullableNotEquals;
                            case BinaryOperatorKind.UserDefined:
                                return BinaryOperationKind.OperatorMethodNotEquals;
                        }

                        break;

                    case BinaryOperatorKind.GreaterThanOrEqual:
                        switch (operatorKind & BinaryOperatorKind.TypeMask)
                        {
                            case BinaryOperatorKind.Int:
                            case BinaryOperatorKind.Long:
                                return BinaryOperationKind.IntegerGreaterThanOrEqual;
                            case BinaryOperatorKind.UInt:
                            case BinaryOperatorKind.ULong:
                                return BinaryOperationKind.UnsignedGreaterThanOrEqual;
                            case BinaryOperatorKind.Float:
                            case BinaryOperatorKind.Double:
                                return BinaryOperationKind.FloatingGreaterThanOrEqual;
                            case BinaryOperatorKind.Decimal:
                                return BinaryOperationKind.DecimalGreaterThanOrEqual;
                            case BinaryOperatorKind.Pointer:
                                return BinaryOperationKind.PointerGreaterThanOrEqual;
                            case BinaryOperatorKind.Enum:
                                return BinaryOperationKind.EnumGreaterThanOrEqual;
                            case BinaryOperatorKind.UserDefined:
                                return BinaryOperationKind.OperatorMethodGreaterThanOrEqual;
                        }

                        break;

                    case BinaryOperatorKind.GreaterThan:
                        switch (operatorKind & BinaryOperatorKind.TypeMask)
                        {
                            case BinaryOperatorKind.Int:
                            case BinaryOperatorKind.Long:
                                return BinaryOperationKind.IntegerGreaterThan;
                            case BinaryOperatorKind.UInt:
                            case BinaryOperatorKind.ULong:
                                return BinaryOperationKind.UnsignedGreaterThan;
                            case BinaryOperatorKind.Float:
                            case BinaryOperatorKind.Double:
                                return BinaryOperationKind.FloatingGreaterThan;
                            case BinaryOperatorKind.Decimal:
                                return BinaryOperationKind.DecimalGreaterThan;
                            case BinaryOperatorKind.Pointer:
                                return BinaryOperationKind.PointerGreaterThan;
                            case BinaryOperatorKind.Enum:
                                return BinaryOperationKind.EnumGreaterThan;
                            case BinaryOperatorKind.UserDefined:
                                return BinaryOperationKind.OperatorMethodGreaterThan;
                        }

                        break;
                }

                return BinaryOperationKind.Invalid;
            }
        }
    }
}<|MERGE_RESOLUTION|>--- conflicted
+++ resolved
@@ -29,18 +29,6 @@
             return ImmutableArray.Create(Create(statement));
         }
 
-<<<<<<< HEAD
-        private ILiteralExpression CreateIncrementOneLiteralExpression(BoundIncrementOperator increment)
-        {
-            string text = increment.Syntax.ToString();
-            SyntaxNode syntax = increment.Syntax;
-            ITypeSymbol type = increment.Type;
-            Optional<object> constantValue = ConvertToOptional(Semantics.Expression.SynthesizeNumeric(increment.Type, 1));
-            return new LiteralExpression(text, syntax, type, constantValue);
-        }
-
-=======
->>>>>>> 49a56935
         internal static IArgument CreateArgumentOperation(ArgumentKind kind, IParameterSymbol parameter, IOperation value)
         {
             return new Argument(kind,
