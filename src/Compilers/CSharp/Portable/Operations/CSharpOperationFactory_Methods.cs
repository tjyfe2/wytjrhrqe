﻿// Copyright (c) Microsoft.  All Rights Reserved.  Licensed under the Apache License, Version 2.0.  See License.txt in the project root for license information.

using System.Collections.Immutable;
<<<<<<< HEAD
using System.Diagnostics;
=======
using System.Linq;
>>>>>>> 79262771
using Microsoft.CodeAnalysis.CSharp;
using Microsoft.CodeAnalysis.CSharp.Symbols;

namespace Microsoft.CodeAnalysis.Semantics
{
    internal sealed partial class CSharpOperationFactory
    {
        private static Optional<object> ConvertToOptional(ConstantValue value)
        {
            return value != null ? new Optional<object>(value.Value) : default(Optional<object>);
        }

        private ImmutableArray<IOperation> ToStatements(BoundStatement statement)
        {
            var statementList = statement as BoundStatementList;
            if (statementList != null)
            {
                return statementList.Statements.SelectAsArray(n => Create(n));
            }
            else if (statement == null)
            {
                return ImmutableArray<IOperation>.Empty;
            }

            return ImmutableArray.Create(Create(statement));
        }

        internal static IArgument CreateArgumentOperation(ArgumentKind kind, IParameterSymbol parameter, IOperation value)
        {
            return new Argument(kind,
                parameter,
                value,
                inConversion: null,
                outConversion: null,
                isInvalid: parameter == null || value.IsInvalid,
                syntax: value.Syntax,
                type: value.Type,
                constantValue: default);
        }

        private ImmutableArray<IArgument> DeriveArguments(
            BoundExpression boundNode,
            Binder binder,
            Symbol methodOrIndexer,
            MethodSymbol optionalParametersMethod,
            ImmutableArray<BoundExpression> boundArguments,
            ImmutableArray<string> argumentNamesOpt,
            ImmutableArray<int> argumentsToParametersOpt,
            ImmutableArray<RefKind> argumentRefKindsOpt,
            ImmutableArray<ParameterSymbol> parameters,
            bool expanded,
            SyntaxNode invocationSyntax,
            bool invokedAsExtensionMethod = false)
        {
            // We can simply return empty array only if both parameters and boundArguments are empty, because:
            // - if only parameters is empty, there's error in code but we still need to return provided expression.
            // - if boundArguments is empty, then either there's error or we need to provide values for optional/param-array parameters. 
            if (parameters.IsDefaultOrEmpty && boundArguments.IsDefaultOrEmpty)
            {
                return ImmutableArray<IArgument>.Empty;
            }

            //TODO: https://github.com/dotnet/roslyn/issues/18722
            //      Right now, for erroneous code, we exposes all expression in place of arguments as IArgument with Parameter set to null,
            //      so user needs to check IsInvalid first before using anything we returned. Need to implement a new interface for invalid 
            //      invocation instead.
            //      Note this check doesn't cover all scenarios. For example, when a parameter is a generic type but the type of the type argument 
            //      is undefined.
            if ((object)optionalParametersMethod == null 
                || boundNode.HasAnyErrors
                || parameters.Any(p => p.Type.IsErrorType())
                || optionalParametersMethod.GetUseSiteDiagnostic()?.DefaultSeverity == DiagnosticSeverity.Error)
            {
                // optionalParametersMethod can be null if we are writing to a readonly indexer or reading from an writeonly indexer,
                // in which case HasErrors property would be true, but we still want to treat this as invalid invocation.
                return boundArguments.SelectAsArray(arg => CreateArgumentOperation(ArgumentKind.Explicit, null, Create(arg)));
            }

            return LocalRewriter.MakeArgumentsInEvaluationOrder(
                 operationFactory: this,
                 binder: binder,
                 syntax: invocationSyntax,
                 arguments: boundArguments,
                 methodOrIndexer: methodOrIndexer,
                 optionalParametersMethod: optionalParametersMethod,
                 expanded: expanded,
                 argsToParamsOpt: argumentsToParametersOpt,
                 invokedAsExtensionMethod: invokedAsExtensionMethod);
        }

        private ImmutableArray<IOperation> GetAnonymousObjectCreationInitializers(BoundAnonymousObjectCreationExpression expression)
        {
            // For error cases, the binder generates only the argument.
            Debug.Assert(expression.Arguments.Length >= expression.Declarations.Length);

            var builder = ArrayBuilder<IOperation>.GetInstance(expression.Arguments.Length);
            for (int i = 0; i < expression.Arguments.Length; i++)
            {
                IOperation value = Create(expression.Arguments[i]);
                if (i >= expression.Declarations.Length)
                {
                    builder.Add(value);
                    continue;
                }

                IOperation target = Create(expression.Declarations[i]);
                bool isInvalid = target.IsInvalid || value.IsInvalid;
                SyntaxNode syntax = value.Syntax?.Parent ?? expression.Syntax;
                ITypeSymbol type = target.Type;
                Optional<object> constantValue = value.ConstantValue;
                var assignment = new AssignmentExpression(target, value, isInvalid, syntax, type, constantValue);
                builder.Add(assignment);
            }

            return builder.ToImmutableAndFree();
        }

        private ImmutableArray<IOperation> GetObjectCreationInitializers(BoundObjectCreationExpression expression)
        {
            return BoundObjectCreationExpression.GetChildInitializers(expression.InitializerExpressionOpt).SelectAsArray(n => Create(n));
        }

        private static ConversionKind GetConversionKind(CSharp.ConversionKind kind)
        {
            switch (kind)
            {
                case CSharp.ConversionKind.ExplicitUserDefined:
                case CSharp.ConversionKind.ImplicitUserDefined:
                    return Semantics.ConversionKind.OperatorMethod;

                case CSharp.ConversionKind.ExplicitReference:
                case CSharp.ConversionKind.ImplicitReference:
                case CSharp.ConversionKind.Boxing:
                case CSharp.ConversionKind.Unboxing:
                case CSharp.ConversionKind.Identity:
                    return Semantics.ConversionKind.Cast;

                case CSharp.ConversionKind.AnonymousFunction:
                case CSharp.ConversionKind.ExplicitDynamic:
                case CSharp.ConversionKind.ImplicitDynamic:
                case CSharp.ConversionKind.ExplicitEnumeration:
                case CSharp.ConversionKind.ImplicitEnumeration:
                case CSharp.ConversionKind.ImplicitThrow:
                case CSharp.ConversionKind.ImplicitTupleLiteral:
                case CSharp.ConversionKind.ImplicitTuple:
                case CSharp.ConversionKind.ExplicitTupleLiteral:
                case CSharp.ConversionKind.ExplicitTuple:
                case CSharp.ConversionKind.ExplicitNullable:
                case CSharp.ConversionKind.ImplicitNullable:
                case CSharp.ConversionKind.ExplicitNumeric:
                case CSharp.ConversionKind.ImplicitNumeric:
                case CSharp.ConversionKind.ImplicitConstant:
                case CSharp.ConversionKind.IntegerToPointer:
                case CSharp.ConversionKind.IntPtr:
                case CSharp.ConversionKind.DefaultOrNullLiteral:
                case CSharp.ConversionKind.NullToPointer:
                case CSharp.ConversionKind.PointerToInteger:
                case CSharp.ConversionKind.PointerToPointer:
                case CSharp.ConversionKind.PointerToVoid:
                    return Semantics.ConversionKind.CSharp;

                case CSharp.ConversionKind.InterpolatedString:
                    return Semantics.ConversionKind.InterpolatedString;

                default:
                    return Semantics.ConversionKind.Invalid;
            }
        }

        private static ITypeSymbol GetArrayCreationElementType(BoundArrayCreation creation)
        {
            IArrayTypeSymbol arrayType = creation.Type as IArrayTypeSymbol;
            if ((object)arrayType != null)
            {
                return arrayType.ElementType;
            }

            return null;
        }

        private ImmutableArray<ISwitchCase> GetSwitchStatementCases(BoundSwitchStatement statement)
        {
            return statement.SwitchSections.SelectAsArray(switchSection =>
            {
                var clauses = switchSection.SwitchLabels.SelectAsArray(s => (ICaseClause)Create(s));
                var body = switchSection.Statements.SelectAsArray(s => Create(s));

                return (ISwitchCase)new SwitchCase(clauses, body, switchSection.HasErrors, switchSection.Syntax, type: null, constantValue: default(Optional<object>));
            });
        }

        private ImmutableArray<ISwitchCase> GetPatternSwitchStatementCases(BoundPatternSwitchStatement statement)
        {
            return statement.SwitchSections.SelectAsArray(switchSection =>
            {
                var clauses = switchSection.SwitchLabels.SelectAsArray(s => (ICaseClause)Create(s));
                var body = switchSection.Statements.SelectAsArray(s => Create(s));

                return (ISwitchCase)new SwitchCase(clauses, body, switchSection.HasErrors, switchSection.Syntax, type: null, constantValue: default(Optional<object>));
            });
        }

        private static BinaryOperationKind GetLabelEqualityKind(BoundSwitchLabel label)
        {
            BoundExpression caseValue = label.ExpressionOpt;
            if (caseValue != null)
            {
                switch (caseValue.Type.SpecialType)
                {
                    case SpecialType.System_Int32:
                    case SpecialType.System_Int64:
                    case SpecialType.System_UInt32:
                    case SpecialType.System_UInt64:
                    case SpecialType.System_UInt16:
                    case SpecialType.System_Int16:
                    case SpecialType.System_SByte:
                    case SpecialType.System_Byte:
                    case SpecialType.System_Char:
                        return BinaryOperationKind.IntegerEquals;

                    case SpecialType.System_Boolean:
                        return BinaryOperationKind.BooleanEquals;

                    case SpecialType.System_String:
                        return BinaryOperationKind.StringEquals;
                }

                if (caseValue.Type.TypeKind == TypeKind.Enum)
                {
                    return BinaryOperationKind.EnumEquals;
                }

                return BinaryOperationKind.Invalid;
            }

            // Return None for `default` case.
            return BinaryOperationKind.None;
        }

        internal class Helper
        {
            internal static BinaryOperationKind DeriveBinaryOperationKind(UnaryOperationKind incrementKind)
            {
                switch (incrementKind)
                {
                    case UnaryOperationKind.OperatorMethodPostfixIncrement:
                    case UnaryOperationKind.OperatorMethodPrefixIncrement:
                        return BinaryOperationKind.OperatorMethodAdd;
                    case UnaryOperationKind.OperatorMethodPostfixDecrement:
                    case UnaryOperationKind.OperatorMethodPrefixDecrement:
                        return BinaryOperationKind.OperatorMethodSubtract;
                    case UnaryOperationKind.IntegerPostfixIncrement:
                    case UnaryOperationKind.IntegerPrefixIncrement:
                        return BinaryOperationKind.IntegerAdd;
                    case UnaryOperationKind.IntegerPostfixDecrement:
                    case UnaryOperationKind.IntegerPrefixDecrement:
                        return BinaryOperationKind.IntegerSubtract;
                    case UnaryOperationKind.UnsignedPostfixIncrement:
                    case UnaryOperationKind.UnsignedPrefixIncrement:
                        return BinaryOperationKind.UnsignedAdd;
                    case UnaryOperationKind.UnsignedPostfixDecrement:
                    case UnaryOperationKind.UnsignedPrefixDecrement:
                        return BinaryOperationKind.UnsignedSubtract;
                    case UnaryOperationKind.FloatingPostfixIncrement:
                    case UnaryOperationKind.FloatingPrefixIncrement:
                        return BinaryOperationKind.FloatingAdd;
                    case UnaryOperationKind.FloatingPostfixDecrement:
                    case UnaryOperationKind.FloatingPrefixDecrement:
                        return BinaryOperationKind.FloatingSubtract;
                    case UnaryOperationKind.DecimalPostfixIncrement:
                    case UnaryOperationKind.DecimalPrefixIncrement:
                        return BinaryOperationKind.DecimalAdd;
                    case UnaryOperationKind.DecimalPostfixDecrement:
                    case UnaryOperationKind.DecimalPrefixDecrement:
                        return BinaryOperationKind.DecimalSubtract;
                    case UnaryOperationKind.EnumPostfixIncrement:
                    case UnaryOperationKind.EnumPrefixIncrement:
                        return BinaryOperationKind.EnumAdd;
                    case UnaryOperationKind.EnumPostfixDecrement:
                    case UnaryOperationKind.EnumPrefixDecrement:
                        return BinaryOperationKind.EnumSubtract;
                    case UnaryOperationKind.PointerPostfixIncrement:
                    case UnaryOperationKind.PointerPrefixIncrement:
                        return BinaryOperationKind.PointerIntegerAdd;
                    case UnaryOperationKind.PointerPostfixDecrement:
                    case UnaryOperationKind.PointerPrefixDecrement:
                        return BinaryOperationKind.PointerIntegerSubtract;
                    case UnaryOperationKind.DynamicPostfixIncrement:
                    case UnaryOperationKind.DynamicPrefixIncrement:
                        return BinaryOperationKind.DynamicAdd;
                    case UnaryOperationKind.DynamicPostfixDecrement:
                    case UnaryOperationKind.DynamicPrefixDecrement:
                        return BinaryOperationKind.DynamicSubtract;

                    default:
                        return BinaryOperationKind.Invalid;
                }
            }

            internal static UnaryOperationKind DeriveUnaryOperationKind(UnaryOperatorKind operatorKind)
            {
                switch (operatorKind & UnaryOperatorKind.OpMask)
                {
                    case UnaryOperatorKind.PostfixIncrement:
                        switch (operatorKind & UnaryOperatorKind.TypeMask)
                        {
                            case UnaryOperatorKind.Int:
                            case UnaryOperatorKind.Long:
                            case UnaryOperatorKind.SByte:
                            case UnaryOperatorKind.Short:
                                return UnaryOperationKind.IntegerPostfixIncrement;
                            case UnaryOperatorKind.UInt:
                            case UnaryOperatorKind.ULong:
                            case UnaryOperatorKind.Byte:
                            case UnaryOperatorKind.UShort:
                            case UnaryOperatorKind.Char:
                                return UnaryOperationKind.UnsignedPostfixIncrement;
                            case UnaryOperatorKind.Float:
                            case UnaryOperatorKind.Double:
                                return UnaryOperationKind.FloatingPostfixIncrement;
                            case UnaryOperatorKind.Decimal:
                                return UnaryOperationKind.DecimalPostfixIncrement;
                            case UnaryOperatorKind.Enum:
                                return UnaryOperationKind.EnumPostfixIncrement;
                            case UnaryOperatorKind.Pointer:
                                return UnaryOperationKind.PointerPostfixIncrement;
                            case UnaryOperatorKind.Dynamic:
                                return UnaryOperationKind.DynamicPostfixIncrement;
                            case UnaryOperatorKind.UserDefined:
                                return UnaryOperationKind.OperatorMethodPostfixIncrement;
                        }

                        break;

                    case UnaryOperatorKind.PostfixDecrement:
                        switch (operatorKind & UnaryOperatorKind.TypeMask)
                        {
                            case UnaryOperatorKind.Int:
                            case UnaryOperatorKind.Long:
                            case UnaryOperatorKind.SByte:
                            case UnaryOperatorKind.Short:
                                return UnaryOperationKind.IntegerPostfixDecrement;
                            case UnaryOperatorKind.UInt:
                            case UnaryOperatorKind.ULong:
                            case UnaryOperatorKind.Byte:
                            case UnaryOperatorKind.UShort:
                            case UnaryOperatorKind.Char:
                                return UnaryOperationKind.UnsignedPostfixDecrement;
                            case UnaryOperatorKind.Float:
                            case UnaryOperatorKind.Double:
                                return UnaryOperationKind.FloatingPostfixDecrement;
                            case UnaryOperatorKind.Decimal:
                                return UnaryOperationKind.DecimalPostfixDecrement;
                            case UnaryOperatorKind.Enum:
                                return UnaryOperationKind.EnumPostfixDecrement;
                            case UnaryOperatorKind.Pointer:
                                return UnaryOperationKind.PointerPostfixIncrement;
                            case UnaryOperatorKind.Dynamic:
                                return UnaryOperationKind.DynamicPostfixDecrement;
                            case UnaryOperatorKind.UserDefined:
                                return UnaryOperationKind.OperatorMethodPostfixDecrement;
                        }

                        break;

                    case UnaryOperatorKind.PrefixIncrement:
                        switch (operatorKind & UnaryOperatorKind.TypeMask)
                        {
                            case UnaryOperatorKind.Int:
                            case UnaryOperatorKind.Long:
                            case UnaryOperatorKind.SByte:
                            case UnaryOperatorKind.Short:
                                return UnaryOperationKind.IntegerPrefixIncrement;
                            case UnaryOperatorKind.UInt:
                            case UnaryOperatorKind.ULong:
                            case UnaryOperatorKind.Byte:
                            case UnaryOperatorKind.UShort:
                            case UnaryOperatorKind.Char:
                                return UnaryOperationKind.UnsignedPrefixIncrement;
                            case UnaryOperatorKind.Float:
                            case UnaryOperatorKind.Double:
                                return UnaryOperationKind.FloatingPrefixIncrement;
                            case UnaryOperatorKind.Decimal:
                                return UnaryOperationKind.DecimalPrefixIncrement;
                            case UnaryOperatorKind.Enum:
                                return UnaryOperationKind.EnumPrefixIncrement;
                            case UnaryOperatorKind.Pointer:
                                return UnaryOperationKind.PointerPrefixIncrement;
                            case UnaryOperatorKind.Dynamic:
                                return UnaryOperationKind.DynamicPrefixIncrement;
                            case UnaryOperatorKind.UserDefined:
                                return UnaryOperationKind.OperatorMethodPrefixIncrement;
                        }

                        break;

                    case UnaryOperatorKind.PrefixDecrement:
                        switch (operatorKind & UnaryOperatorKind.TypeMask)
                        {
                            case UnaryOperatorKind.Int:
                            case UnaryOperatorKind.Long:
                            case UnaryOperatorKind.SByte:
                            case UnaryOperatorKind.Short:
                                return UnaryOperationKind.IntegerPrefixDecrement;
                            case UnaryOperatorKind.UInt:
                            case UnaryOperatorKind.ULong:
                            case UnaryOperatorKind.Byte:
                            case UnaryOperatorKind.UShort:
                            case UnaryOperatorKind.Char:
                                return UnaryOperationKind.UnsignedPrefixDecrement;
                            case UnaryOperatorKind.Float:
                            case UnaryOperatorKind.Double:
                                return UnaryOperationKind.FloatingPrefixDecrement;
                            case UnaryOperatorKind.Decimal:
                                return UnaryOperationKind.DecimalPrefixDecrement;
                            case UnaryOperatorKind.Enum:
                                return UnaryOperationKind.EnumPrefixDecrement;
                            case UnaryOperatorKind.Pointer:
                                return UnaryOperationKind.PointerPrefixIncrement;
                            case UnaryOperatorKind.Dynamic:
                                return UnaryOperationKind.DynamicPrefixDecrement;
                            case UnaryOperatorKind.UserDefined:
                                return UnaryOperationKind.OperatorMethodPrefixDecrement;
                        }

                        break;

                    case UnaryOperatorKind.UnaryPlus:
                        switch (operatorKind & UnaryOperatorKind.TypeMask)
                        {
                            case UnaryOperatorKind.Int:
                            case UnaryOperatorKind.UInt:
                            case UnaryOperatorKind.Long:
                            case UnaryOperatorKind.ULong:
                                return UnaryOperationKind.IntegerPlus;
                            case UnaryOperatorKind.Float:
                            case UnaryOperatorKind.Double:
                                return UnaryOperationKind.FloatingPlus;
                            case UnaryOperatorKind.Decimal:
                                return UnaryOperationKind.DecimalPlus;
                            case UnaryOperatorKind.Dynamic:
                                return UnaryOperationKind.DynamicPlus;
                            case UnaryOperatorKind.UserDefined:
                                return UnaryOperationKind.OperatorMethodPlus;
                        }

                        break;

                    case UnaryOperatorKind.UnaryMinus:
                        switch (operatorKind & UnaryOperatorKind.TypeMask)
                        {
                            case UnaryOperatorKind.Int:
                            case UnaryOperatorKind.UInt:
                            case UnaryOperatorKind.Long:
                            case UnaryOperatorKind.ULong:
                                return UnaryOperationKind.IntegerMinus;
                            case UnaryOperatorKind.Float:
                            case UnaryOperatorKind.Double:
                                return UnaryOperationKind.FloatingMinus;
                            case UnaryOperatorKind.Decimal:
                                return UnaryOperationKind.DecimalMinus;
                            case UnaryOperatorKind.Dynamic:
                                return UnaryOperationKind.DynamicMinus;
                            case UnaryOperatorKind.UserDefined:
                                return UnaryOperationKind.OperatorMethodMinus;
                        }

                        break;

                    case UnaryOperatorKind.LogicalNegation:
                        switch (operatorKind & UnaryOperatorKind.TypeMask)
                        {
                            case UnaryOperatorKind.Bool:
                                return UnaryOperationKind.BooleanLogicalNot;
                            case UnaryOperatorKind.Dynamic:
                                return UnaryOperationKind.DynamicLogicalNot;
                            case UnaryOperatorKind.UserDefined:
                                return UnaryOperationKind.OperatorMethodLogicalNot;
                        }

                        break;
                    case UnaryOperatorKind.BitwiseComplement:
                        switch (operatorKind & UnaryOperatorKind.TypeMask)
                        {
                            case UnaryOperatorKind.Int:
                            case UnaryOperatorKind.UInt:
                            case UnaryOperatorKind.Long:
                            case UnaryOperatorKind.ULong:
                                return UnaryOperationKind.IntegerBitwiseNegation;
                            case UnaryOperatorKind.Bool:
                                return UnaryOperationKind.BooleanBitwiseNegation;
                            case UnaryOperatorKind.Dynamic:
                                return UnaryOperationKind.DynamicBitwiseNegation;
                            case UnaryOperatorKind.UserDefined:
                                return UnaryOperationKind.OperatorMethodBitwiseNegation;
                        }

                        break;

                    case UnaryOperatorKind.True:
                        switch (operatorKind & UnaryOperatorKind.TypeMask)
                        {
                            case UnaryOperatorKind.Dynamic:
                                return UnaryOperationKind.DynamicTrue;
                            case UnaryOperatorKind.UserDefined:
                                return UnaryOperationKind.OperatorMethodTrue;
                        }

                        break;

                    case UnaryOperatorKind.False:
                        switch (operatorKind & UnaryOperatorKind.TypeMask)
                        {
                            case UnaryOperatorKind.Dynamic:
                                return UnaryOperationKind.DynamicFalse;
                            case UnaryOperatorKind.UserDefined:
                                return UnaryOperationKind.OperatorMethodFalse;
                        }

                        break;
                }

                return UnaryOperationKind.Invalid;
            }

            internal static BinaryOperationKind DeriveBinaryOperationKind(BinaryOperatorKind operatorKind)
            {
                switch (operatorKind & BinaryOperatorKind.OpMask)
                {
                    case BinaryOperatorKind.Addition:
                        switch (operatorKind & BinaryOperatorKind.TypeMask)
                        {
                            case BinaryOperatorKind.Int:
                            case BinaryOperatorKind.Long:
                                return BinaryOperationKind.IntegerAdd;
                            case BinaryOperatorKind.UInt:
                            case BinaryOperatorKind.ULong:
                                return BinaryOperationKind.UnsignedAdd;
                            case BinaryOperatorKind.Double:
                            case BinaryOperatorKind.Float:
                                return BinaryOperationKind.FloatingAdd;
                            case BinaryOperatorKind.Decimal:
                                return BinaryOperationKind.DecimalAdd;
                            case BinaryOperatorKind.EnumAndUnderlying:
                            case BinaryOperatorKind.UnderlyingAndEnum:
                                return BinaryOperationKind.EnumAdd;
                            case BinaryOperatorKind.PointerAndInt:
                            case BinaryOperatorKind.PointerAndUInt:
                            case BinaryOperatorKind.PointerAndLong:
                            case BinaryOperatorKind.PointerAndULong:
                                return BinaryOperationKind.PointerIntegerAdd;
                            case BinaryOperatorKind.IntAndPointer:
                            case BinaryOperatorKind.UIntAndPointer:
                            case BinaryOperatorKind.LongAndPointer:
                            case BinaryOperatorKind.ULongAndPointer:
                                return BinaryOperationKind.IntegerPointerAdd;
                            case BinaryOperatorKind.Dynamic:
                                return BinaryOperationKind.DynamicAdd;
                            case BinaryOperatorKind.String:
                            case BinaryOperatorKind.StringAndObject:
                            case BinaryOperatorKind.ObjectAndString:
                                return BinaryOperationKind.StringConcatenate;
                            case BinaryOperatorKind.UserDefined:
                                return BinaryOperationKind.OperatorMethodAdd;
                        }

                        break;

                    case BinaryOperatorKind.Subtraction:
                        switch (operatorKind & BinaryOperatorKind.TypeMask)
                        {
                            case BinaryOperatorKind.Int:
                            case BinaryOperatorKind.Long:
                                return BinaryOperationKind.IntegerSubtract;
                            case BinaryOperatorKind.UInt:
                            case BinaryOperatorKind.ULong:
                                return BinaryOperationKind.UnsignedSubtract;
                            case BinaryOperatorKind.Double:
                            case BinaryOperatorKind.Float:
                                return BinaryOperationKind.FloatingSubtract;
                            case BinaryOperatorKind.Decimal:
                                return BinaryOperationKind.DecimalSubtract;
                            case BinaryOperatorKind.EnumAndUnderlying:
                            case BinaryOperatorKind.UnderlyingAndEnum:
                                return BinaryOperationKind.EnumSubtract;
                            case BinaryOperatorKind.PointerAndInt:
                            case BinaryOperatorKind.PointerAndUInt:
                            case BinaryOperatorKind.PointerAndLong:
                            case BinaryOperatorKind.PointerAndULong:
                                return BinaryOperationKind.PointerIntegerSubtract;
                            case BinaryOperatorKind.Pointer:
                                return BinaryOperationKind.PointerSubtract;
                            case BinaryOperatorKind.Dynamic:
                                return BinaryOperationKind.DynamicSubtract;
                            case BinaryOperatorKind.UserDefined:
                                return BinaryOperationKind.OperatorMethodSubtract;
                        }

                        break;

                    case BinaryOperatorKind.Multiplication:
                        switch (operatorKind & BinaryOperatorKind.TypeMask)
                        {
                            case BinaryOperatorKind.Int:
                            case BinaryOperatorKind.Long:
                                return BinaryOperationKind.IntegerMultiply;
                            case BinaryOperatorKind.UInt:
                            case BinaryOperatorKind.ULong:
                                return BinaryOperationKind.UnsignedMultiply;
                            case BinaryOperatorKind.Double:
                            case BinaryOperatorKind.Float:
                                return BinaryOperationKind.FloatingMultiply;
                            case BinaryOperatorKind.Decimal:
                                return BinaryOperationKind.DecimalMultiply;
                            case BinaryOperatorKind.Dynamic:
                                return BinaryOperationKind.DynamicMultiply;
                            case BinaryOperatorKind.UserDefined:
                                return BinaryOperationKind.OperatorMethodMultiply;
                        }

                        break;

                    case BinaryOperatorKind.Division:
                        switch (operatorKind & BinaryOperatorKind.TypeMask)
                        {
                            case BinaryOperatorKind.Int:
                            case BinaryOperatorKind.Long:
                                return BinaryOperationKind.IntegerDivide;
                            case BinaryOperatorKind.UInt:
                            case BinaryOperatorKind.ULong:
                                return BinaryOperationKind.UnsignedDivide;
                            case BinaryOperatorKind.Double:
                            case BinaryOperatorKind.Float:
                                return BinaryOperationKind.FloatingDivide;
                            case BinaryOperatorKind.Decimal:
                                return BinaryOperationKind.DecimalDivide;
                            case BinaryOperatorKind.Dynamic:
                                return BinaryOperationKind.DynamicDivide;
                            case BinaryOperatorKind.UserDefined:
                                return BinaryOperationKind.OperatorMethodDivide;
                        }

                        break;

                    case BinaryOperatorKind.Remainder:
                        switch (operatorKind & BinaryOperatorKind.TypeMask)
                        {
                            case BinaryOperatorKind.Int:
                            case BinaryOperatorKind.Long:
                                return BinaryOperationKind.IntegerRemainder;
                            case BinaryOperatorKind.UInt:
                            case BinaryOperatorKind.ULong:
                                return BinaryOperationKind.UnsignedRemainder;
                            case BinaryOperatorKind.Double:
                            case BinaryOperatorKind.Float:
                                return BinaryOperationKind.FloatingRemainder;
                            case BinaryOperatorKind.Dynamic:
                                return BinaryOperationKind.DynamicRemainder;
                            case BinaryOperatorKind.UserDefined:
                                return BinaryOperationKind.OperatorMethodRemainder;
                        }

                        break;

                    case BinaryOperatorKind.LeftShift:
                        switch (operatorKind & BinaryOperatorKind.TypeMask)
                        {
                            case BinaryOperatorKind.Int:
                            case BinaryOperatorKind.Long:
                                return BinaryOperationKind.IntegerLeftShift;
                            case BinaryOperatorKind.UInt:
                            case BinaryOperatorKind.ULong:
                                return BinaryOperationKind.UnsignedLeftShift;
                            case BinaryOperatorKind.Dynamic:
                                return BinaryOperationKind.DynamicLeftShift;
                            case BinaryOperatorKind.UserDefined:
                                return BinaryOperationKind.OperatorMethodLeftShift;
                        }

                        break;

                    case BinaryOperatorKind.RightShift:
                        switch (operatorKind & BinaryOperatorKind.TypeMask)
                        {
                            case BinaryOperatorKind.Int:
                            case BinaryOperatorKind.Long:
                                return BinaryOperationKind.IntegerRightShift;
                            case BinaryOperatorKind.UInt:
                            case BinaryOperatorKind.ULong:
                                return BinaryOperationKind.UnsignedRightShift;
                            case BinaryOperatorKind.Dynamic:
                                return BinaryOperationKind.DynamicRightShift;
                            case BinaryOperatorKind.UserDefined:
                                return BinaryOperationKind.OperatorMethodRightShift;
                        }

                        break;

                    case BinaryOperatorKind.And:
                        switch (operatorKind & BinaryOperatorKind.TypeMask)
                        {
                            case BinaryOperatorKind.Int:
                            case BinaryOperatorKind.Long:
                                return BinaryOperationKind.IntegerAnd;
                            case BinaryOperatorKind.UInt:
                            case BinaryOperatorKind.ULong:
                                return BinaryOperationKind.UnsignedAnd;
                            case BinaryOperatorKind.Bool:
                                if ((operatorKind & BinaryOperatorKind.Logical) != 0)
                                {
                                    return BinaryOperationKind.BooleanConditionalAnd;
                                }

                                return BinaryOperationKind.BooleanAnd;
                            case BinaryOperatorKind.Enum:
                                return BinaryOperationKind.EnumAnd;
                            case BinaryOperatorKind.Dynamic:
                                return BinaryOperationKind.DynamicAnd;
                            case BinaryOperatorKind.UserDefined:
                                if ((operatorKind & BinaryOperatorKind.Logical) != 0)
                                {
                                    return BinaryOperationKind.OperatorMethodConditionalAnd;
                                }

                                return BinaryOperationKind.OperatorMethodAnd;
                        }

                        break;

                    case BinaryOperatorKind.Or:
                        switch (operatorKind & BinaryOperatorKind.TypeMask)
                        {
                            case BinaryOperatorKind.Int:
                            case BinaryOperatorKind.Long:
                                return BinaryOperationKind.IntegerOr;
                            case BinaryOperatorKind.UInt:
                            case BinaryOperatorKind.ULong:
                                return BinaryOperationKind.UnsignedOr;
                            case BinaryOperatorKind.Bool:
                                if ((operatorKind & BinaryOperatorKind.Logical) != 0)
                                {
                                    return BinaryOperationKind.BooleanConditionalOr;
                                }

                                return BinaryOperationKind.BooleanOr;
                            case BinaryOperatorKind.Enum:
                                return BinaryOperationKind.EnumOr;
                            case BinaryOperatorKind.Dynamic:
                                return BinaryOperationKind.DynamicOr;
                            case BinaryOperatorKind.UserDefined:
                                if ((operatorKind & BinaryOperatorKind.Logical) != 0)
                                {
                                    return BinaryOperationKind.OperatorMethodConditionalOr;
                                }

                                return BinaryOperationKind.OperatorMethodOr;
                        }

                        break;

                    case BinaryOperatorKind.Xor:
                        switch (operatorKind & BinaryOperatorKind.TypeMask)
                        {
                            case BinaryOperatorKind.Int:
                            case BinaryOperatorKind.Long:
                                return BinaryOperationKind.IntegerExclusiveOr;
                            case BinaryOperatorKind.UInt:
                            case BinaryOperatorKind.ULong:
                                return BinaryOperationKind.UnsignedExclusiveOr;
                            case BinaryOperatorKind.Bool:
                                return BinaryOperationKind.BooleanExclusiveOr;
                            case BinaryOperatorKind.Enum:
                                return BinaryOperationKind.EnumExclusiveOr;
                            case BinaryOperatorKind.Dynamic:
                                return BinaryOperationKind.DynamicExclusiveOr;
                            case BinaryOperatorKind.UserDefined:
                                return BinaryOperationKind.OperatorMethodExclusiveOr;
                        }

                        break;

                    case BinaryOperatorKind.LessThan:
                        switch (operatorKind & BinaryOperatorKind.TypeMask)
                        {
                            case BinaryOperatorKind.Int:
                            case BinaryOperatorKind.Long:
                                return BinaryOperationKind.IntegerLessThan;
                            case BinaryOperatorKind.UInt:
                            case BinaryOperatorKind.ULong:
                                return BinaryOperationKind.UnsignedLessThan;
                            case BinaryOperatorKind.Float:
                            case BinaryOperatorKind.Double:
                                return BinaryOperationKind.FloatingLessThan;
                            case BinaryOperatorKind.Decimal:
                                return BinaryOperationKind.DecimalLessThan;
                            case BinaryOperatorKind.Pointer:
                                return BinaryOperationKind.PointerLessThan;
                            case BinaryOperatorKind.Enum:
                                return BinaryOperationKind.EnumLessThan;
                            case BinaryOperatorKind.UserDefined:
                                return BinaryOperationKind.OperatorMethodLessThan;
                        }

                        break;

                    case BinaryOperatorKind.LessThanOrEqual:
                        switch (operatorKind & BinaryOperatorKind.TypeMask)
                        {
                            case BinaryOperatorKind.Int:
                            case BinaryOperatorKind.Long:
                                return BinaryOperationKind.IntegerLessThanOrEqual;
                            case BinaryOperatorKind.UInt:
                            case BinaryOperatorKind.ULong:
                                return BinaryOperationKind.UnsignedLessThanOrEqual;
                            case BinaryOperatorKind.Float:
                            case BinaryOperatorKind.Double:
                                return BinaryOperationKind.FloatingLessThanOrEqual;
                            case BinaryOperatorKind.Decimal:
                                return BinaryOperationKind.DecimalLessThanOrEqual;
                            case BinaryOperatorKind.Pointer:
                                return BinaryOperationKind.PointerLessThanOrEqual;
                            case BinaryOperatorKind.Enum:
                                return BinaryOperationKind.EnumLessThanOrEqual;
                            case BinaryOperatorKind.UserDefined:
                                return BinaryOperationKind.OperatorMethodLessThanOrEqual;
                        }

                        break;

                    case BinaryOperatorKind.Equal:
                        switch (operatorKind & BinaryOperatorKind.TypeMask)
                        {
                            case BinaryOperatorKind.Int:
                            case BinaryOperatorKind.Long:
                            case BinaryOperatorKind.UInt:
                            case BinaryOperatorKind.ULong:
                                return BinaryOperationKind.IntegerEquals;
                            case BinaryOperatorKind.Float:
                            case BinaryOperatorKind.Double:
                                return BinaryOperationKind.FloatingEquals;
                            case BinaryOperatorKind.Decimal:
                                return BinaryOperationKind.DecimalEquals;
                            case BinaryOperatorKind.Pointer:
                                return BinaryOperationKind.PointerEquals;
                            case BinaryOperatorKind.Enum:
                                return BinaryOperationKind.EnumEquals;
                            case BinaryOperatorKind.Bool:
                                return BinaryOperationKind.BooleanEquals;
                            case BinaryOperatorKind.String:
                                return BinaryOperationKind.StringEquals;
                            case BinaryOperatorKind.Object:
                                return BinaryOperationKind.ObjectEquals;
                            case BinaryOperatorKind.Delegate:
                                return BinaryOperationKind.DelegateEquals;
                            case BinaryOperatorKind.NullableNull:
                                return BinaryOperationKind.NullableEquals;
                            case BinaryOperatorKind.UserDefined:
                                return BinaryOperationKind.OperatorMethodEquals;
                        }

                        break;

                    case BinaryOperatorKind.NotEqual:
                        switch (operatorKind & BinaryOperatorKind.TypeMask)
                        {
                            case BinaryOperatorKind.Int:
                            case BinaryOperatorKind.Long:
                            case BinaryOperatorKind.UInt:
                            case BinaryOperatorKind.ULong:
                                return BinaryOperationKind.IntegerNotEquals;
                            case BinaryOperatorKind.Float:
                            case BinaryOperatorKind.Double:
                                return BinaryOperationKind.FloatingNotEquals;
                            case BinaryOperatorKind.Decimal:
                                return BinaryOperationKind.DecimalNotEquals;
                            case BinaryOperatorKind.Pointer:
                                return BinaryOperationKind.PointerNotEquals;
                            case BinaryOperatorKind.Enum:
                                return BinaryOperationKind.EnumNotEquals;
                            case BinaryOperatorKind.Bool:
                                return BinaryOperationKind.BooleanNotEquals;
                            case BinaryOperatorKind.String:
                                return BinaryOperationKind.StringNotEquals;
                            case BinaryOperatorKind.Object:
                                return BinaryOperationKind.ObjectNotEquals;
                            case BinaryOperatorKind.Delegate:
                                return BinaryOperationKind.DelegateNotEquals;
                            case BinaryOperatorKind.NullableNull:
                                return BinaryOperationKind.NullableNotEquals;
                            case BinaryOperatorKind.UserDefined:
                                return BinaryOperationKind.OperatorMethodNotEquals;
                        }

                        break;

                    case BinaryOperatorKind.GreaterThanOrEqual:
                        switch (operatorKind & BinaryOperatorKind.TypeMask)
                        {
                            case BinaryOperatorKind.Int:
                            case BinaryOperatorKind.Long:
                                return BinaryOperationKind.IntegerGreaterThanOrEqual;
                            case BinaryOperatorKind.UInt:
                            case BinaryOperatorKind.ULong:
                                return BinaryOperationKind.UnsignedGreaterThanOrEqual;
                            case BinaryOperatorKind.Float:
                            case BinaryOperatorKind.Double:
                                return BinaryOperationKind.FloatingGreaterThanOrEqual;
                            case BinaryOperatorKind.Decimal:
                                return BinaryOperationKind.DecimalGreaterThanOrEqual;
                            case BinaryOperatorKind.Pointer:
                                return BinaryOperationKind.PointerGreaterThanOrEqual;
                            case BinaryOperatorKind.Enum:
                                return BinaryOperationKind.EnumGreaterThanOrEqual;
                            case BinaryOperatorKind.UserDefined:
                                return BinaryOperationKind.OperatorMethodGreaterThanOrEqual;
                        }

                        break;

                    case BinaryOperatorKind.GreaterThan:
                        switch (operatorKind & BinaryOperatorKind.TypeMask)
                        {
                            case BinaryOperatorKind.Int:
                            case BinaryOperatorKind.Long:
                                return BinaryOperationKind.IntegerGreaterThan;
                            case BinaryOperatorKind.UInt:
                            case BinaryOperatorKind.ULong:
                                return BinaryOperationKind.UnsignedGreaterThan;
                            case BinaryOperatorKind.Float:
                            case BinaryOperatorKind.Double:
                                return BinaryOperationKind.FloatingGreaterThan;
                            case BinaryOperatorKind.Decimal:
                                return BinaryOperationKind.DecimalGreaterThan;
                            case BinaryOperatorKind.Pointer:
                                return BinaryOperationKind.PointerGreaterThan;
                            case BinaryOperatorKind.Enum:
                                return BinaryOperationKind.EnumGreaterThan;
                            case BinaryOperatorKind.UserDefined:
                                return BinaryOperationKind.OperatorMethodGreaterThan;
                        }

                        break;
                }

                return BinaryOperationKind.Invalid;
            }
        }
    }
}<|MERGE_RESOLUTION|>--- conflicted
+++ resolved
@@ -1,11 +1,8 @@
 ﻿// Copyright (c) Microsoft.  All Rights Reserved.  Licensed under the Apache License, Version 2.0.  See License.txt in the project root for license information.
 
 using System.Collections.Immutable;
-<<<<<<< HEAD
 using System.Diagnostics;
-=======
 using System.Linq;
->>>>>>> 79262771
 using Microsoft.CodeAnalysis.CSharp;
 using Microsoft.CodeAnalysis.CSharp.Symbols;
 
