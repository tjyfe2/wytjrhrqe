﻿// Copyright (c) Microsoft.  All Rights Reserved.  Licensed under the Apache License, Version 2.0.  See License.txt in the project root for license information.

using System.Collections.Immutable;
using System.Diagnostics;
using System.Linq;
using Microsoft.CodeAnalysis.CSharp.Symbols;
using Roslyn.Utilities;

namespace Microsoft.CodeAnalysis.CSharp
{
    internal partial class SymbolDisplayVisitor
    {
        void VisitTypeSymbolWithAnnotations(TypeSymbolWithAnnotations type)
        {
            Debug.Assert(this.NotFirstVisitor is SymbolDisplayVisitor);

            if (type.IsNullable == true)
            {
                var typeSymbol = type.TypeSymbol;

                if (typeSymbol.TypeKind == TypeKind.Array)
                {
                    ((SymbolDisplayVisitor)this.NotFirstVisitor).VisitArrayType((IArrayTypeSymbol)typeSymbol, isNullable: true);
                }
                else 
                {
                    typeSymbol.Accept(this.NotFirstVisitor);
                    if (!typeSymbol.IsNullableType())
                    {
                        AddPunctuation(SyntaxKind.QuestionToken);
                    }
                }
            }
            else
            {
                type.TypeSymbol.Accept(this.NotFirstVisitor);
            }
        }

        public override void VisitArrayType(IArrayTypeSymbol symbol)
        {
            VisitArrayType(symbol, isNullable: false);
        }

        void VisitArrayType(IArrayTypeSymbol symbol, bool isNullable)
        {
            if (TryAddAlias(symbol, builder))
            {
                return;
            }

            //See spec section 12.1 for the order of rank specifiers
            //e.g. int[][,][,,] is stored as 
            //     ArrayType
            //         Rank = 1
            //         ElementType = ArrayType
            //             Rank = 2
            //             ElementType = ArrayType
            //                 Rank = 3
            //                 ElementType = int

            if (format.CompilerInternalOptions.IncludesOption(SymbolDisplayCompilerInternalOptions.ReverseArrayRankSpecifiers))
            {
                // Ironically, reverse order is simpler - we just have to recurse on the element type and then add a rank specifier.
                symbol.ElementType.Accept(this);
                AddArrayRank(symbol);
                return;
            }

            TypeSymbolWithAnnotations underlyingNonArrayTypeWithAnnotations = (symbol as ArrayTypeSymbol)?.ElementType;
            var underlyingNonArrayType = symbol.ElementType;
            while (underlyingNonArrayType.Kind == SymbolKind.ArrayType)
            {
                underlyingNonArrayTypeWithAnnotations = (underlyingNonArrayType as ArrayTypeSymbol)?.ElementType;
                underlyingNonArrayType = ((IArrayTypeSymbol)underlyingNonArrayType).ElementType;
            }

            if ((object)underlyingNonArrayTypeWithAnnotations != null)
            {
                VisitTypeSymbolWithAnnotations(underlyingNonArrayTypeWithAnnotations);
            }
            else
            {
                underlyingNonArrayType.Accept(this.NotFirstVisitor);
            }

            var arrayType = symbol;
            while (arrayType != null)
            {
                if (!this.isFirstSymbolVisited)
                {
                    AddCustomModifiersIfRequired(arrayType.CustomModifiers, leadingSpace: true);
                }

                AddArrayRank(arrayType);

                if (isNullable)
                {
                    AddPunctuation(SyntaxKind.QuestionToken);
                }

                isNullable = (arrayType as ArrayTypeSymbol)?.ElementType.IsNullable == true;
                arrayType = arrayType.ElementType as IArrayTypeSymbol;
            }
        }

        private void AddArrayRank(IArrayTypeSymbol symbol)
        {
            bool insertStars = format.MiscellaneousOptions.IncludesOption(SymbolDisplayMiscellaneousOptions.UseAsterisksInMultiDimensionalArrays);

            AddPunctuation(SyntaxKind.OpenBracketToken);

            if (symbol.Rank > 1)
            {
                if (insertStars)
                {
                    AddPunctuation(SyntaxKind.AsteriskToken);
                }
            }
            else
            {
                var array = symbol as ArrayTypeSymbol;

                if ((object)array != null && !array.IsSZArray)
                {
                    // Always add an asterisk in this case in order to distinguish between SZArray and MDArray.
                    AddPunctuation(SyntaxKind.AsteriskToken);
                }
            }

            for (int i = 0; i < symbol.Rank - 1; i++)
            {
                AddPunctuation(SyntaxKind.CommaToken);

                if (insertStars)
                {
                    AddPunctuation(SyntaxKind.AsteriskToken);
                }
            }

            AddPunctuation(SyntaxKind.CloseBracketToken);
        }

        public override void VisitPointerType(IPointerTypeSymbol symbol)
        {
            var pointer = symbol as PointerTypeSymbol;

            if ((object)pointer == null)
            {
                symbol.PointedAtType.Accept(this.NotFirstVisitor);
            }
            else
            {
                VisitTypeSymbolWithAnnotations(pointer.PointedAtType);
            }

            if (!this.isFirstSymbolVisited)
            {
                AddCustomModifiersIfRequired(symbol.CustomModifiers, leadingSpace: true);
            }

            AddPunctuation(SyntaxKind.AsteriskToken);
        }

        public override void VisitTypeParameter(ITypeParameterSymbol symbol)
        {
            if (this.isFirstSymbolVisited)
            {
                AddTypeParameterVarianceIfRequired(symbol);
            }

            //variance and constraints are handled by methods and named types
            builder.Add(CreatePart(SymbolDisplayPartKind.TypeParameterName, symbol, symbol.Name));
        }

        public override void VisitDynamicType(IDynamicTypeSymbol symbol)
        {
            builder.Add(CreatePart(SymbolDisplayPartKind.Keyword, symbol, symbol.Name));
        }

        public override void VisitNamedType(INamedTypeSymbol symbol)
        {
            if (this.IsMinimizing && TryAddAlias(symbol, builder))
            {
                return;
            }

            if (format.MiscellaneousOptions.IncludesOption(SymbolDisplayMiscellaneousOptions.UseSpecialTypes))
            {
                if (AddSpecialTypeKeyword(symbol))
                {
                    //if we're using special type keywords and this is a special type, then no other work is required
                    return;
                }
            }

            if (!format.MiscellaneousOptions.IncludesOption(SymbolDisplayMiscellaneousOptions.ExpandNullable))
            {
                //if we're expanding nullable, we just visit nullable types normally
                if (IsNullableType(symbol) && !symbol.IsDefinition)
                {
                    // Can't have a type called "int*?".
                    var typeArg = symbol.TypeArguments[0];
                    if (typeArg.TypeKind != TypeKind.Pointer)
                    {
<<<<<<< HEAD
                        typeArg.Accept(this.NotFirstVisitor);

                        if (this.format.CompilerInternalOptions.IncludesOption(SymbolDisplayCompilerInternalOptions.IncludeCustomModifiers))
                        {
                            var namedType = symbol as NamedTypeSymbol;
                            if ((object)namedType != null)
                            {
                                AddCustomModifiersIfRequired(namedType.TypeArgumentsNoUseSiteDiagnostics[0].CustomModifiers, leadingSpace: true, trailingSpace: false);
                            }
                        }
=======
                        symbol.TypeArguments[0].Accept(this.NotFirstVisitor);
                        AddCustomModifiersIfRequired(symbol.GetTypeArgumentCustomModifiers(0), leadingSpace: true, trailingSpace: false);
>>>>>>> c28d8bac

                        AddPunctuation(SyntaxKind.QuestionToken);

                        //visiting the underlying type did all of the work for us
                        return;
                    }
                }
            }

            if (this.IsMinimizing || symbol.IsTupleType)
            {
                MinimallyQualify(symbol);
                return;
            }

            AddTypeKind(symbol);

            if (CanShowDelegateSignature(symbol))
            {
                if (format.DelegateStyle == SymbolDisplayDelegateStyle.NameAndSignature)
                {
                    var invokeMethod = symbol.DelegateInvokeMethod;
                    if (invokeMethod.ReturnsByRef)
                    {
                        AddRefIfRequired();
                    }

                    if (invokeMethod.ReturnsVoid)
                    {
                        AddKeyword(SyntaxKind.VoidKeyword);
                    }
                    else
                    {
                        AddReturnType(symbol.DelegateInvokeMethod);
                    }

                    AddSpace();
                }
            }

            //only visit the namespace if the style requires it and there isn't an enclosing type
            var containingSymbol = symbol.ContainingSymbol;
            if (ShouldVisitNamespace(containingSymbol))
            {
                var namespaceSymbol = (INamespaceSymbol)containingSymbol;
                var shouldSkip = namespaceSymbol.IsGlobalNamespace && symbol.TypeKind == TypeKind.Error;

                if (!shouldSkip)
                {
                    namespaceSymbol.Accept(this.NotFirstVisitor);
                    AddPunctuation(namespaceSymbol.IsGlobalNamespace ? SyntaxKind.ColonColonToken : SyntaxKind.DotToken);
                }
            }

            //visit the enclosing type if the style requires it
            if (format.TypeQualificationStyle == SymbolDisplayTypeQualificationStyle.NameAndContainingTypes ||
                format.TypeQualificationStyle == SymbolDisplayTypeQualificationStyle.NameAndContainingTypesAndNamespaces)
            {
                if (IncludeNamedType(symbol.ContainingType))
                {
                    symbol.ContainingType.Accept(this.NotFirstVisitor);
                    AddPunctuation(SyntaxKind.DotToken);
                }
            }

            AddNameAndTypeArgumentsOrParameters(symbol);
        }

        private static bool IsNullableType(INamedTypeSymbol type)
        {
            var original = type.OriginalDefinition;
            return original != null && original.SpecialType == SpecialType.System_Nullable_T;
        }

        private void AddNameAndTypeArgumentsOrParameters(INamedTypeSymbol symbol)
        {
            if (symbol.IsAnonymousType)
            {
                AddAnonymousTypeName(symbol);
                return;
            }
            else if (symbol.IsTupleType)
            {
                // If top level tuple uses non-default names, there is no way to preserve them
                // unless we use tuple syntax for the type. So, we give them priority.
                if (HasNonDefaultTupleElements(symbol) || CanUseTupleTypeName(symbol))
                {
                    AddTupleTypeName(symbol);
                    return;
                }

                // Fall back to displaying the underlying type.
                symbol = symbol.TupleUnderlyingType;
            }

            string symbolName = null;

            // It would be nice to handle VB NoPia symbols too, but it's not worth the effort.

            var illegalGenericInstantiationSymbol = symbol as NoPiaIllegalGenericInstantiationSymbol;

            if ((object)illegalGenericInstantiationSymbol != null)
            {
                symbol = illegalGenericInstantiationSymbol.UnderlyingSymbol;
            }
            else
            {
                var ambiguousCanonicalTypeSymbol = symbol as NoPiaAmbiguousCanonicalTypeSymbol;

                if ((object)ambiguousCanonicalTypeSymbol != null)
                {
                    symbol = ambiguousCanonicalTypeSymbol.FirstCandidate;
                }
                else
                {
                    var missingCanonicalTypeSymbol = symbol as NoPiaMissingCanonicalTypeSymbol;

                    if ((object)missingCanonicalTypeSymbol != null)
                    {
                        symbolName = missingCanonicalTypeSymbol.FullTypeName;
                    }
                }
            }

            var partKind = GetPartKind(symbol);

            if (symbolName == null)
            {
                symbolName = symbol.Name;
            }

            if (format.MiscellaneousOptions.IncludesOption(SymbolDisplayMiscellaneousOptions.UseErrorTypeSymbolName) &&
                partKind == SymbolDisplayPartKind.ErrorTypeName &&
                string.IsNullOrEmpty(symbolName))
            {
                builder.Add(CreatePart(partKind, symbol, "?"));
            }
            else
            {
                symbolName = RemoveAttributeSufficeIfNecessary(symbol, symbolName);
                builder.Add(CreatePart(partKind, symbol, symbolName));
            }

            if (format.CompilerInternalOptions.IncludesOption(SymbolDisplayCompilerInternalOptions.UseArityForGenericTypes))
            {
                // Only the compiler can set the internal option and the compiler doesn't use other implementations of INamedTypeSymbol.
                if (((NamedTypeSymbol)symbol).MangleName)
                {
                    Debug.Assert(symbol.Arity > 0);
                    builder.Add(CreatePart(InternalSymbolDisplayPartKind.Arity, null,
                        MetadataHelpers.GetAritySuffix(symbol.Arity)));
                }
            }
            else if (symbol.Arity > 0 && format.GenericsOptions.IncludesOption(SymbolDisplayGenericsOptions.IncludeTypeParameters))
            {
                // It would be nice to handle VB symbols too, but it's not worth the effort.
                if (symbol is UnsupportedMetadataTypeSymbol || symbol is MissingMetadataTypeSymbol || symbol.IsUnboundGenericType)
                {
                    AddPunctuation(SyntaxKind.LessThanToken);
                    for (int i = 0; i < symbol.Arity - 1; i++)
                    {
                        AddPunctuation(SyntaxKind.CommaToken);
                    }

                    AddPunctuation(SyntaxKind.GreaterThanToken);
                }
                else
                {
<<<<<<< HEAD
                    var modifiers = default(ImmutableArray<ImmutableArray<CustomModifier>>);

                    if (this.format.CompilerInternalOptions.IncludesOption(SymbolDisplayCompilerInternalOptions.IncludeCustomModifiers))
                    {
                        var namedType = symbol as NamedTypeSymbol;
                        if ((object)namedType != null)
                        {
                            modifiers = namedType.TypeArgumentsNoUseSiteDiagnostics.SelectAsArray(a => a.CustomModifiers) ;
                        }
                    }

                    AddTypeArguments(symbol, modifiers);
=======
                    AddTypeArguments(symbol.TypeArguments, symbol);
>>>>>>> c28d8bac

                    AddDelegateParameters(symbol);

                    // TODO: do we want to skip these if we're being visited as a containing type?
                    AddTypeParameterConstraints(symbol.TypeArguments);
                }
            }
            else
            {
                AddDelegateParameters(symbol);
            }

            // Only the compiler can set the internal option and the compiler doesn't use other implementations of INamedTypeSymbol.
            if (symbol.OriginalDefinition is MissingMetadataTypeSymbol &&
                format.CompilerInternalOptions.IncludesOption(SymbolDisplayCompilerInternalOptions.FlagMissingMetadataTypes))
            {
                //add it as punctuation - it's just for testing
                AddPunctuation(SyntaxKind.OpenBracketToken);
                builder.Add(CreatePart(InternalSymbolDisplayPartKind.Other, symbol, "missing"));
                AddPunctuation(SyntaxKind.CloseBracketToken);
            }
        }

        private void AddDelegateParameters(INamedTypeSymbol symbol)
        {
            if (CanShowDelegateSignature(symbol))
            {
                if (format.DelegateStyle == SymbolDisplayDelegateStyle.NameAndParameters ||
                    format.DelegateStyle == SymbolDisplayDelegateStyle.NameAndSignature)
                {
                    var method = symbol.DelegateInvokeMethod;
                    AddPunctuation(SyntaxKind.OpenParenToken);
                    AddParametersIfRequired(hasThisParameter: false, isVarargs: method.IsVararg, parameters: method.Parameters);
                    AddPunctuation(SyntaxKind.CloseParenToken);
                }
            }
        }

        private void AddAnonymousTypeName(INamedTypeSymbol symbol)
        {
            // TODO: revise to generate user-friendly name 
            var members = string.Join(", ", symbol.GetMembers().OfType<IPropertySymbol>().Select(CreateAnonymousTypeMember));

            if (members.Length == 0)
            {
                builder.Add(new SymbolDisplayPart(SymbolDisplayPartKind.ClassName, symbol, "<empty anonymous type>"));
            }
            else
            {
                var name = $"<anonymous type: {members}>";
                builder.Add(new SymbolDisplayPart(SymbolDisplayPartKind.ClassName, symbol, name));
            }
        }

        /// <summary>
        /// Returns true if tuple type syntax can be used to refer to the tuple type without loss of information.
        /// For example, it cannot be used when extension tuple is using non-default friendly names. 
        /// </summary>
        /// <param name="tupleSymbol"></param>
        /// <returns></returns>
        private bool CanUseTupleTypeName(INamedTypeSymbol tupleSymbol)
        {
            INamedTypeSymbol currentUnderlying = tupleSymbol.TupleUnderlyingType;

            while (currentUnderlying.Arity == TupleTypeSymbol.RestPosition)
            {
                tupleSymbol = (INamedTypeSymbol)currentUnderlying.TypeArguments[TupleTypeSymbol.RestPosition - 1];
                Debug.Assert(tupleSymbol.IsTupleType);

                if (HasNonDefaultTupleElements(tupleSymbol))
                {
                    return false;
                }

                currentUnderlying = tupleSymbol.TupleUnderlyingType;
            }

            return true;
        }

        private static bool HasNonDefaultTupleElements(INamedTypeSymbol tupleSymbol)
        {
            return tupleSymbol.TupleElements.Any(e => !e.IsDefaultTupleElement());
        }

        private void AddTupleTypeName(INamedTypeSymbol symbol)
        {
            Debug.Assert(symbol.IsTupleType);

            ImmutableArray<IFieldSymbol> elements = symbol.TupleElements;

            AddPunctuation(SyntaxKind.OpenParenToken);
            for (int i = 0; i < elements.Length; i++)
            {
                var element = elements[i];

                if (i != 0)
                {
                    AddPunctuation(SyntaxKind.CommaToken);
                    AddSpace();
                }

                element.Type.Accept(this.NotFirstVisitor);
                if (!element.IsImplicitlyDeclared)
                {
                    AddSpace();
                    builder.Add(CreatePart(SymbolDisplayPartKind.FieldName, symbol, element.Name));
                }
            }

            AddPunctuation(SyntaxKind.CloseParenToken);
        }

        private string CreateAnonymousTypeMember(IPropertySymbol property)
        {
            return property.Type.ToDisplayString(format) + " " + property.Name;
        }

        private bool CanShowDelegateSignature(INamedTypeSymbol symbol)
        {
            return
                isFirstSymbolVisited &&
                symbol.TypeKind == TypeKind.Delegate &&
                format.DelegateStyle != SymbolDisplayDelegateStyle.NameOnly &&
                symbol.DelegateInvokeMethod != null;
        }

        private static SymbolDisplayPartKind GetPartKind(INamedTypeSymbol symbol)
        {
            switch (symbol.TypeKind)
            {
                case TypeKind.Submission:
                case TypeKind.Module:
                case TypeKind.Class:
                    return SymbolDisplayPartKind.ClassName;
                case TypeKind.Delegate:
                    return SymbolDisplayPartKind.DelegateName;
                case TypeKind.Enum:
                    return SymbolDisplayPartKind.EnumName;
                case TypeKind.Error:
                    return SymbolDisplayPartKind.ErrorTypeName;
                case TypeKind.Interface:
                    return SymbolDisplayPartKind.InterfaceName;
                case TypeKind.Struct:
                    return SymbolDisplayPartKind.StructName;
                default:
                    throw ExceptionUtilities.UnexpectedValue(symbol.TypeKind);
            }
        }

        private bool AddSpecialTypeKeyword(INamedTypeSymbol symbol)
        {
            var specialTypeName = GetSpecialTypeName(symbol.SpecialType);
            if (specialTypeName == null)
            {
                return false;
            }

            // cheat - skip escapeKeywordIdentifiers. not calling AddKeyword because someone
            // else is working out the text for us
            builder.Add(CreatePart(SymbolDisplayPartKind.Keyword, symbol, specialTypeName));
            return true;
        }

        private static string GetSpecialTypeName(SpecialType specialType)
        {
            switch (specialType)
            {
                case SpecialType.System_Void:
                    return "void";
                case SpecialType.System_SByte:
                    return "sbyte";
                case SpecialType.System_Int16:
                    return "short";
                case SpecialType.System_Int32:
                    return "int";
                case SpecialType.System_Int64:
                    return "long";
                case SpecialType.System_Byte:
                    return "byte";
                case SpecialType.System_UInt16:
                    return "ushort";
                case SpecialType.System_UInt32:
                    return "uint";
                case SpecialType.System_UInt64:
                    return "ulong";
                case SpecialType.System_Single:
                    return "float";
                case SpecialType.System_Double:
                    return "double";
                case SpecialType.System_Decimal:
                    return "decimal";
                case SpecialType.System_Char:
                    return "char";
                case SpecialType.System_Boolean:
                    return "bool";
                case SpecialType.System_String:
                    return "string";
                case SpecialType.System_Object:
                    return "object";
                default:
                    return null;
            }
        }

        private void AddTypeKind(INamedTypeSymbol symbol)
        {
            if (isFirstSymbolVisited && format.KindOptions.IncludesOption(SymbolDisplayKindOptions.IncludeTypeKeyword))
            {
                if (symbol.IsAnonymousType)
                {
                    builder.Add(new SymbolDisplayPart(SymbolDisplayPartKind.AnonymousTypeIndicator, null, "AnonymousType"));
                    AddSpace();
                }
                else if (symbol.IsTupleType)
                {
                    builder.Add(new SymbolDisplayPart(SymbolDisplayPartKind.AnonymousTypeIndicator, null, "Tuple"));
                    AddSpace();
                }
                else
                {
                    var kindKeyword = GetKindKeyword(symbol.TypeKind);
                    if (kindKeyword != SyntaxKind.None)
                    {
                        AddKeyword(kindKeyword);
                        AddSpace();
                    }
                }
            }
        }

        private static SyntaxKind GetKindKeyword(TypeKind typeKind)
        {
            switch (typeKind)
            {
                case TypeKind.Module:
                case TypeKind.Class:
                    return SyntaxKind.ClassKeyword;
                case TypeKind.Enum:
                    return SyntaxKind.EnumKeyword;
                case TypeKind.Delegate:
                    return SyntaxKind.DelegateKeyword;
                case TypeKind.Interface:
                    return SyntaxKind.InterfaceKeyword;
                case TypeKind.Struct:
                    return SyntaxKind.StructKeyword;
                default:
                    return SyntaxKind.None;
            }
        }

        private void AddTypeParameterVarianceIfRequired(ITypeParameterSymbol symbol)
        {
            if (format.GenericsOptions.IncludesOption(SymbolDisplayGenericsOptions.IncludeVariance))
            {
                switch (symbol.Variance)
                {
                    case VarianceKind.In:
                        AddKeyword(SyntaxKind.InKeyword);
                        AddSpace();
                        break;
                    case VarianceKind.Out:
                        AddKeyword(SyntaxKind.OutKeyword);
                        AddSpace();
                        break;
                }
            }
        }

        //returns true if there are constraints
<<<<<<< HEAD
        private void AddTypeArguments(ISymbol owner, ImmutableArray<ImmutableArray<CustomModifier>> modifiers)
=======
        private void AddTypeArguments(ImmutableArray<ITypeSymbol> typeArguments, INamedTypeSymbol modifiersSourceOpt = null)
>>>>>>> c28d8bac
        {
            ImmutableArray<ITypeSymbol> typeArguments;
            ImmutableArray<TypeSymbolWithAnnotations>? typeArgumentsWithAnnotations;

            if (owner.Kind == SymbolKind.Method)
            {
                typeArguments = ((IMethodSymbol)owner).TypeArguments;
                typeArgumentsWithAnnotations = (owner as MethodSymbol)?.TypeArguments;
            }
            else
            {
                typeArguments = ((INamedTypeSymbol)owner).TypeArguments;
                typeArgumentsWithAnnotations = (owner as NamedTypeSymbol)?.TypeArguments;
            }

            if (typeArguments.Length > 0 && format.GenericsOptions.IncludesOption(SymbolDisplayGenericsOptions.IncludeTypeParameters))
            {
                AddPunctuation(SyntaxKind.LessThanToken);

                var first = true;
                for (int i = 0; i < typeArguments.Length; i++)
                {
                    var typeArg = typeArguments[i];

                    if (!first)
                    {
                        AddPunctuation(SyntaxKind.CommaToken);
                        AddSpace();
                    }
                    first = false;

                    if (typeArg.Kind == SymbolKind.TypeParameter)
                    {
                        var typeParam = (ITypeParameterSymbol)typeArg;

                        AddTypeParameterVarianceIfRequired(typeParam);
                    }

                    if (typeArgumentsWithAnnotations == null)
                    {
                        typeArg.Accept(this.NotFirstVisitor);
                    }
                    else
                    {
                        VisitTypeSymbolWithAnnotations(typeArgumentsWithAnnotations.GetValueOrDefault()[i]);
                    }

                    if (modifiersSourceOpt != null)
                    {
                        AddCustomModifiersIfRequired(modifiersSourceOpt.GetTypeArgumentCustomModifiers(i), leadingSpace: true, trailingSpace: false);
                    }
                }

                AddPunctuation(SyntaxKind.GreaterThanToken);
            }
        }

        private static bool TypeParameterHasConstraints(ITypeParameterSymbol typeParam)
        {
            return !typeParam.ConstraintTypes.IsEmpty || typeParam.HasConstructorConstraint ||
                typeParam.HasReferenceTypeConstraint || typeParam.HasValueTypeConstraint;
        }

        private void AddTypeParameterConstraints(ImmutableArray<ITypeSymbol> typeArguments)
        {
            if (this.isFirstSymbolVisited && format.GenericsOptions.IncludesOption(SymbolDisplayGenericsOptions.IncludeTypeConstraints))
            {
                foreach (var typeArg in typeArguments)
                {
                    if (typeArg.Kind == SymbolKind.TypeParameter)
                    {
                        var typeParam = (ITypeParameterSymbol)typeArg;

                        if (TypeParameterHasConstraints(typeParam))
                        {
                            AddSpace();
                            AddKeyword(SyntaxKind.WhereKeyword);
                            AddSpace();

                            typeParam.Accept(this.NotFirstVisitor);

                            AddSpace();
                            AddPunctuation(SyntaxKind.ColonToken);
                            AddSpace();

                            bool needComma = false;

                            //class/struct constraint must be first
                            if (typeParam.HasReferenceTypeConstraint)
                            {
                                AddKeyword(SyntaxKind.ClassKeyword);
                                needComma = true;
                            }
                            else if (typeParam.HasValueTypeConstraint)
                            {
                                AddKeyword(SyntaxKind.StructKeyword);
                                needComma = true;
                            }

                            foreach (var baseType in typeParam.ConstraintTypes)
                            {
                                if (needComma)
                                {
                                    AddPunctuation(SyntaxKind.CommaToken);
                                    AddSpace();
                                }

                                baseType.Accept(this.NotFirstVisitor);

                                needComma = true;
                            }

                            //ctor constraint must be last
                            if (typeParam.HasConstructorConstraint)
                            {
                                if (needComma)
                                {
                                    AddPunctuation(SyntaxKind.CommaToken);
                                    AddSpace();
                                }

                                AddKeyword(SyntaxKind.NewKeyword);
                                AddPunctuation(SyntaxKind.OpenParenToken);
                                AddPunctuation(SyntaxKind.CloseParenToken);
                            }
                        }
                    }
                }
            }
        }
    }
}<|MERGE_RESOLUTION|>--- conflicted
+++ resolved
@@ -203,21 +203,8 @@
                     var typeArg = symbol.TypeArguments[0];
                     if (typeArg.TypeKind != TypeKind.Pointer)
                     {
-<<<<<<< HEAD
                         typeArg.Accept(this.NotFirstVisitor);
-
-                        if (this.format.CompilerInternalOptions.IncludesOption(SymbolDisplayCompilerInternalOptions.IncludeCustomModifiers))
-                        {
-                            var namedType = symbol as NamedTypeSymbol;
-                            if ((object)namedType != null)
-                            {
-                                AddCustomModifiersIfRequired(namedType.TypeArgumentsNoUseSiteDiagnostics[0].CustomModifiers, leadingSpace: true, trailingSpace: false);
-                            }
-                        }
-=======
-                        symbol.TypeArguments[0].Accept(this.NotFirstVisitor);
                         AddCustomModifiersIfRequired(symbol.GetTypeArgumentCustomModifiers(0), leadingSpace: true, trailingSpace: false);
->>>>>>> c28d8bac
 
                         AddPunctuation(SyntaxKind.QuestionToken);
 
@@ -386,7 +373,6 @@
                 }
                 else
                 {
-<<<<<<< HEAD
                     var modifiers = default(ImmutableArray<ImmutableArray<CustomModifier>>);
 
                     if (this.format.CompilerInternalOptions.IncludesOption(SymbolDisplayCompilerInternalOptions.IncludeCustomModifiers))
@@ -399,9 +385,6 @@
                     }
 
                     AddTypeArguments(symbol, modifiers);
-=======
-                    AddTypeArguments(symbol.TypeArguments, symbol);
->>>>>>> c28d8bac
 
                     AddDelegateParameters(symbol);
 
@@ -672,11 +655,7 @@
         }
 
         //returns true if there are constraints
-<<<<<<< HEAD
         private void AddTypeArguments(ISymbol owner, ImmutableArray<ImmutableArray<CustomModifier>> modifiers)
-=======
-        private void AddTypeArguments(ImmutableArray<ITypeSymbol> typeArguments, INamedTypeSymbol modifiersSourceOpt = null)
->>>>>>> c28d8bac
         {
             ImmutableArray<ITypeSymbol> typeArguments;
             ImmutableArray<TypeSymbolWithAnnotations>? typeArgumentsWithAnnotations;
@@ -724,9 +703,9 @@
                         VisitTypeSymbolWithAnnotations(typeArgumentsWithAnnotations.GetValueOrDefault()[i]);
                     }
 
-                    if (modifiersSourceOpt != null)
-                    {
-                        AddCustomModifiersIfRequired(modifiersSourceOpt.GetTypeArgumentCustomModifiers(i), leadingSpace: true, trailingSpace: false);
+                    if (!modifiers.IsDefault)
+                    {
+                        AddCustomModifiersIfRequired(modifiers[i], leadingSpace: true, trailingSpace: false);
                     }
                 }
 
