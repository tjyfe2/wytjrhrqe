--- conflicted
+++ resolved
@@ -193,15 +193,9 @@
                 //   }
                 //
                 // See InternalsVisibleToAndStrongNameTests: IvtVirtualCall1, IvtVirtualCall2, IvtVirtual_ParamsAndDynamic.
-<<<<<<< HEAD
-                EventSymbol overridden = e.OverriddenEvent;
+                EventSymbol? overridden = e.OverriddenEvent;
                 var discardedUseSiteInfo = CompoundUseSiteInfo<AssemblySymbol>.Discarded;
-                if ((object)overridden == null || !AccessCheck.IsSymbolAccessible(overridden, accessingType, ref discardedUseSiteInfo))
-=======
-                EventSymbol? overridden = e.OverriddenEvent;
-                HashSet<DiagnosticInfo>? useSiteDiagnostics = null;
-                if ((object?)overridden == null || !AccessCheck.IsSymbolAccessible(overridden, accessingType, ref useSiteDiagnostics))
->>>>>>> aeb47891
+                if ((object?)overridden == null || !AccessCheck.IsSymbolAccessible(overridden, accessingType, ref discardedUseSiteInfo))
                 {
                     break;
                 }
@@ -277,11 +271,7 @@
 
         #region Use-Site Diagnostics
 
-<<<<<<< HEAD
         internal override UseSiteInfo<AssemblySymbol> GetUseSiteInfo()
-=======
-        internal override DiagnosticInfo? GetUseSiteDiagnostic()
->>>>>>> aeb47891
         {
             if (this.IsDefinition)
             {
@@ -291,11 +281,7 @@
             return this.OriginalDefinition.GetUseSiteInfo();
         }
 
-<<<<<<< HEAD
         internal bool CalculateUseSiteDiagnostic(ref UseSiteInfo<AssemblySymbol> result)
-=======
-        internal bool CalculateUseSiteDiagnostic(ref DiagnosticInfo? result)
->>>>>>> aeb47891
         {
             Debug.Assert(this.IsDefinition);
 
@@ -309,14 +295,9 @@
             {
                 // If the member is in an assembly with unified references, 
                 // we check if its definition depends on a type from a unified reference.
-<<<<<<< HEAD
-                HashSet<TypeSymbol> unificationCheckedTypes = null;
+                HashSet<TypeSymbol>? unificationCheckedTypes = null;
                 DiagnosticInfo diagnosticInfo = result.DiagnosticInfo;
                 if (this.TypeWithAnnotations.GetUnificationUseSiteDiagnosticRecursive(ref diagnosticInfo, this, ref unificationCheckedTypes))
-=======
-                HashSet<TypeSymbol>? unificationCheckedTypes = null;
-                if (this.TypeWithAnnotations.GetUnificationUseSiteDiagnosticRecursive(ref result, this, ref unificationCheckedTypes))
->>>>>>> aeb47891
                 {
                     result = result.AdjustDiagnosticInfo(diagnosticInfo);
                     return true;
@@ -340,13 +321,8 @@
         {
             get
             {
-<<<<<<< HEAD
-                DiagnosticInfo info = GetUseSiteInfo().DiagnosticInfo;
-                return (object)info != null && info.Code == (int)ErrorCode.ERR_BindToBogus;
-=======
-                DiagnosticInfo? info = GetUseSiteDiagnostic();
+                DiagnosticInfo? info = GetUseSiteInfo().DiagnosticInfo;
                 return (object?)info != null && info.Code == (int)ErrorCode.ERR_BindToBogus;
->>>>>>> aeb47891
             }
         }
 
