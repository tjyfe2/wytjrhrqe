﻿// Licensed to the .NET Foundation under one or more agreements.
// The .NET Foundation licenses this file to you under the MIT license.
// See the LICENSE file in the project root for more information.

using System;
using System.Collections.Generic;
using System.Collections.Immutable;
using System.Diagnostics;
using System.Linq;
using System.Runtime.CompilerServices;
using System.Runtime.InteropServices;
using Microsoft.CodeAnalysis.PooledObjects;
using Microsoft.CodeAnalysis.Symbols;
using Roslyn.Utilities;

namespace Microsoft.CodeAnalysis.CSharp.Symbols
{
    /// <summary>
    /// Represents a type other than an array, a pointer, a type parameter, and dynamic.
    /// </summary>
    internal abstract partial class NamedTypeSymbol : TypeSymbol, INamedTypeSymbolInternal
    {
        private bool _hasNoBaseCycles;

        // Only the compiler can create NamedTypeSymbols.
        internal NamedTypeSymbol(TupleExtraData tupleData = null)
        {
            _lazyTupleData = tupleData;
        }

        // !!!!!!!!!!!!!!!!!!!!!!!!!!!!!!!!!!!!!!!!!!!!
        // Changes to the public interface of this class should remain synchronized with the VB version.
        // Do not make any changes to the public interface without making the corresponding change
        // to the VB version.
        // !!!!!!!!!!!!!!!!!!!!!!!!!!!!!!!!!!!!!!!!!!!!

        // TODO: How should anonymous types be represented? One possible options: have an
        // IsAnonymous on this type. The Name would then return a unique compiler-generated
        // type that matches the metadata name.

        /// <summary>
        /// Returns the arity of this type, or the number of type parameters it takes.
        /// A non-generic type has zero arity.
        /// </summary>
        public abstract int Arity { get; }

        /// <summary>
        /// Returns the type parameters that this type has. If this is a non-generic type,
        /// returns an empty ImmutableArray.  
        /// </summary>
        public abstract ImmutableArray<TypeParameterSymbol> TypeParameters { get; }

        /// <summary>
        /// Returns the type arguments that have been substituted for the type parameters. 
        /// If nothing has been substituted for a give type parameters,
        /// then the type parameter itself is consider the type argument.
        /// </summary>
        internal abstract ImmutableArray<TypeWithAnnotations> TypeArgumentsWithAnnotationsNoUseSiteDiagnostics { get; }

        internal ImmutableArray<TypeWithAnnotations> TypeArgumentsWithDefinitionUseSiteDiagnostics(ref CompoundUseSiteInfo<AssemblySymbol> useSiteInfo)
        {
            var result = TypeArgumentsWithAnnotationsNoUseSiteDiagnostics;

            foreach (var typeArgument in result)
            {
                typeArgument.Type.OriginalDefinition.AddUseSiteInfo(ref useSiteInfo);
            }

            return result;
        }

        internal TypeWithAnnotations TypeArgumentWithDefinitionUseSiteDiagnostics(int index, ref CompoundUseSiteInfo<AssemblySymbol> useSiteInfo)
        {
            var result = TypeArgumentsWithAnnotationsNoUseSiteDiagnostics[index];
            result.Type.OriginalDefinition.AddUseSiteInfo(ref useSiteInfo);
            return result;
        }

        /// <summary>
        /// Returns the type symbol that this type was constructed from. This type symbol
        /// has the same containing type (if any), but has type arguments that are the same
        /// as the type parameters (although its containing type might not).
        /// </summary>
        public abstract NamedTypeSymbol ConstructedFrom { get; }

        /// <summary>
        /// For enum types, gets the underlying type. Returns null on all other
        /// kinds of types.
        /// </summary>
        public virtual NamedTypeSymbol EnumUnderlyingType
        {
            get
            {
                return null;
            }
        }

        public override NamedTypeSymbol ContainingType
        {
            get
            {
                // we can do this since if a type does not live directly in a type
                // there is no containing type at all
                // NOTE: many derived types will override this with even better implementation
                //       since most know their containing types/symbols directly
                return this.ContainingSymbol as NamedTypeSymbol;
            }
        }

        /// <summary>
        /// Returns true for a struct type containing a cycle.
        /// This property is intended for flow analysis only
        /// since it is only implemented for source types.
        /// </summary>
        internal virtual bool KnownCircularStruct
        {
            get
            {
                return false;
            }
        }

        internal bool KnownToHaveNoDeclaredBaseCycles
        {
            get
            {
                return _hasNoBaseCycles;
            }
        }

        internal void SetKnownToHaveNoDeclaredBaseCycles()
        {
            _hasNoBaseCycles = true;
        }

        /// <summary>
        /// Is this a NoPia local type explicitly declared in source, i.e.
        /// top level type with a TypeIdentifier attribute on it?
        /// </summary>
        internal virtual bool IsExplicitDefinitionOfNoPiaLocalType
        {
            get
            {
                return false;
            }
        }

        /// <summary>
        /// Returns true and a string from the first GuidAttribute on the type, 
        /// the string might be null or an invalid guid representation. False, 
        /// if there is no GuidAttribute with string argument.
        /// </summary>
        internal virtual bool GetGuidString(out string guidString)
        {
            return GetGuidStringDefaultImplementation(out guidString);
        }

        /// <summary>
        /// For delegate types, gets the delegate's invoke method.  Returns null on
        /// all other kinds of types.  Note that it is possible to have an ill-formed
        /// delegate type imported from metadata which does not have an Invoke method.
        /// Such a type will be classified as a delegate but its DelegateInvokeMethod
        /// would be null.
        /// </summary>
        public MethodSymbol DelegateInvokeMethod
        {
            get
            {
                if (TypeKind != TypeKind.Delegate)
                {
                    return null;
                }

                var methods = GetMembers(WellKnownMemberNames.DelegateInvokeName);
                if (methods.Length != 1)
                {
                    return null;
                }

                var method = methods[0] as MethodSymbol;

                //EDMAURER we used to also check 'method.IsVirtual' because section 13.6
                //of the CLI spec dictates that it be virtual, but real world
                //working metadata has been found that contains an Invoke method that is
                //marked as virtual but not newslot (both of those must be combined to
                //meet the C# definition of virtual). Rather than weaken the check
                //I've removed it, as the Dev10 compiler makes no check, and we don't
                //stand to gain anything by having it.

                //return method != null && method.IsVirtual ? method : null;
                return method;
            }
        }

        /// <summary>
        /// Get the operators for this type by their metadata name
        /// </summary>
        internal ImmutableArray<MethodSymbol> GetOperators(string name)
        {
            ImmutableArray<Symbol> candidates = GetSimpleNonTypeMembers(name);
            if (candidates.IsEmpty)
            {
                return ImmutableArray<MethodSymbol>.Empty;
            }

            ArrayBuilder<MethodSymbol> operators = ArrayBuilder<MethodSymbol>.GetInstance();
            foreach (MethodSymbol candidate in candidates.OfType<MethodSymbol>())
            {
                if (candidate.MethodKind == MethodKind.UserDefinedOperator || candidate.MethodKind == MethodKind.Conversion)
                {
                    operators.Add(candidate);
                }
            }

            return operators.ToImmutableAndFree();
        }

        /// <summary>
        /// Get the instance constructors for this type.
        /// </summary>
        public ImmutableArray<MethodSymbol> InstanceConstructors
        {
            get
            {
                return GetConstructors(includeInstance: true, includeStatic: false);
            }
        }

        /// <summary>
        /// Get the static constructors for this type.
        /// </summary>
        public ImmutableArray<MethodSymbol> StaticConstructors
        {
            get
            {
                return GetConstructors(includeInstance: false, includeStatic: true);
            }
        }

        /// <summary>
        /// Get the instance and static constructors for this type.
        /// </summary>
        public ImmutableArray<MethodSymbol> Constructors
        {
            get
            {
                return GetConstructors(includeInstance: true, includeStatic: true);
            }
        }

        private ImmutableArray<MethodSymbol> GetConstructors(bool includeInstance, bool includeStatic)
        {
            Debug.Assert(includeInstance || includeStatic);

            ImmutableArray<Symbol> instanceCandidates = includeInstance
                ? GetMembers(WellKnownMemberNames.InstanceConstructorName)
                : ImmutableArray<Symbol>.Empty;
            ImmutableArray<Symbol> staticCandidates = includeStatic
                ? GetMembers(WellKnownMemberNames.StaticConstructorName)
                : ImmutableArray<Symbol>.Empty;

            if (instanceCandidates.IsEmpty && staticCandidates.IsEmpty)
            {
                return ImmutableArray<MethodSymbol>.Empty;
            }

            ArrayBuilder<MethodSymbol> constructors = ArrayBuilder<MethodSymbol>.GetInstance();
            foreach (Symbol candidate in instanceCandidates)
            {
                if (candidate is MethodSymbol method)
                {
                    Debug.Assert(method.MethodKind == MethodKind.Constructor);
                    constructors.Add(method);
                }
            }
            foreach (Symbol candidate in staticCandidates)
            {
                if (candidate is MethodSymbol method)
                {
                    Debug.Assert(method.MethodKind == MethodKind.StaticConstructor);
                    constructors.Add(method);
                }
            }
            return constructors.ToImmutableAndFree();
        }

        /// <summary>
        /// Get the indexers for this type.
        /// </summary>
        /// <remarks>
        /// Won't include indexers that are explicit interface implementations.
        /// </remarks>
        public ImmutableArray<PropertySymbol> Indexers
        {
            get
            {
                ImmutableArray<Symbol> candidates = GetSimpleNonTypeMembers(WellKnownMemberNames.Indexer);

                if (candidates.IsEmpty)
                {
                    return ImmutableArray<PropertySymbol>.Empty;
                }

                // The common case will be returning a list with the same elements as "candidates",
                // but we need a list of PropertySymbols, so we're stuck building a new list anyway.
                ArrayBuilder<PropertySymbol> indexers = ArrayBuilder<PropertySymbol>.GetInstance();
                foreach (Symbol candidate in candidates)
                {
                    if (candidate.Kind == SymbolKind.Property)
                    {
                        Debug.Assert(((PropertySymbol)candidate).IsIndexer);
                        indexers.Add((PropertySymbol)candidate);
                    }
                }
                return indexers.ToImmutableAndFree();
            }
        }

        /// <summary>
        /// Returns true if this type might contain extension methods. If this property
        /// returns false, there are no extension methods in this type.
        /// </summary>
        /// <remarks>
        /// This property allows the search for extension methods to be narrowed quickly.
        /// </remarks>
        public abstract bool MightContainExtensionMethods { get; }

        internal void GetExtensionMethods(ArrayBuilder<MethodSymbol> methods, string nameOpt, int arity, LookupOptions options)
        {
            if (this.MightContainExtensionMethods)
            {
                DoGetExtensionMethods(methods, nameOpt, arity, options);
            }
        }

        internal void DoGetExtensionMethods(ArrayBuilder<MethodSymbol> methods, string nameOpt, int arity, LookupOptions options)
        {
            var members = nameOpt == null
                ? this.GetMembersUnordered()
                : this.GetSimpleNonTypeMembers(nameOpt);

            foreach (var member in members)
            {
                if (member.Kind == SymbolKind.Method)
                {
                    var method = (MethodSymbol)member;
                    if (method.IsExtensionMethod &&
                        ((options & LookupOptions.AllMethodsOnArityZero) != 0 || arity == method.Arity))
                    {
                        var thisParam = method.Parameters.First();

                        if ((thisParam.RefKind == RefKind.Ref && !thisParam.Type.IsValueType) ||
                            (thisParam.RefKind == RefKind.In && thisParam.Type.TypeKind != TypeKind.Struct))
                        {
                            // For ref and ref-readonly extension methods, receivers need to be of the correct types to be considered in lookup
                            continue;
                        }

                        Debug.Assert(method.MethodKind != MethodKind.ReducedExtension);
                        methods.Add(method);
                    }
                }
            }
        }

        // TODO: Probably should provide similar accessors for static constructor, destructor, 
        // TODO: operators, conversions.

        /// <summary>
        /// Returns true if this type is known to be a reference type. It is never the case that
        /// IsReferenceType and IsValueType both return true. However, for an unconstrained type
        /// parameter, IsReferenceType and IsValueType will both return false.
        /// </summary>
        public override bool IsReferenceType
        {
            get
            {
                var kind = TypeKind;
                return kind != TypeKind.Enum && kind != TypeKind.Struct && kind != TypeKind.Error;
            }
        }

        /// <summary>
        /// Returns true if this type is known to be a value type. It is never the case that
        /// IsReferenceType and IsValueType both return true. However, for an unconstrained type
        /// parameter, IsReferenceType and IsValueType will both return false.
        /// </summary>
        public override bool IsValueType
        {
            get
            {
                var kind = TypeKind;
                return kind == TypeKind.Struct || kind == TypeKind.Enum;
            }
        }

        internal override ManagedKind ManagedKind
        {
            get
            {
                // CONSIDER: we could cache this, but it's only expensive for non-special struct types
                // that are pointed to.  For now, only cache on SourceMemberContainerSymbol since it fits
                // nicely into the flags variable.
                return BaseTypeAnalysis.GetManagedKind(this);
            }
        }

        /// <summary>
        /// Gets the associated attribute usage info for an attribute type.
        /// </summary>
        internal abstract AttributeUsageInfo GetAttributeUsageInfo();

        /// <summary>
        /// Returns true if the type is a Script class. 
        /// It might be an interactive submission class or a Script class in a csx file.
        /// </summary>
        public virtual bool IsScriptClass
        {
            get
            {
                return false;
            }
        }

        internal bool IsSubmissionClass
        {
            get
            {
                return TypeKind == TypeKind.Submission;
            }
        }

        internal SynthesizedInstanceConstructor GetScriptConstructor()
        {
            Debug.Assert(IsScriptClass);
            return (SynthesizedInstanceConstructor)InstanceConstructors.Single();
        }

        internal SynthesizedInteractiveInitializerMethod GetScriptInitializer()
        {
            Debug.Assert(IsScriptClass);
            return (SynthesizedInteractiveInitializerMethod)GetMembers(SynthesizedInteractiveInitializerMethod.InitializerName).Single();
        }

        internal SynthesizedEntryPointSymbol GetScriptEntryPoint()
        {
            Debug.Assert(IsScriptClass);
            var name = (TypeKind == TypeKind.Submission) ? SynthesizedEntryPointSymbol.FactoryName : SynthesizedEntryPointSymbol.MainName;
            return (SynthesizedEntryPointSymbol)GetMembers(name).Single();
        }

        /// <summary>
        /// Returns true if the type is the implicit class that holds onto invalid global members (like methods or
        /// statements in a non script file).
        /// </summary>
        public virtual bool IsImplicitClass
        {
            get
            {
                return false;
            }
        }

        /// <summary>
        /// Gets the name of this symbol. Symbols without a name return the empty string; null is
        /// never returned.
        /// </summary>
        public abstract override string Name { get; }

        /// <summary>
        /// Return the name including the metadata arity suffix.
        /// </summary>
        public override string MetadataName
        {
            get
            {
                return MangleName ? MetadataHelpers.ComposeAritySuffixedMetadataName(Name, Arity) : Name;
            }
        }

        /// <summary>
        /// Should the name returned by Name property be mangled with [`arity] suffix in order to get metadata name.
        /// Must return False for a type with Arity == 0.
        /// </summary>
        internal abstract bool MangleName
        {
            // Intentionally no default implementation to force consideration of appropriate implementation for each new subclass
            get;
        }

        /// <summary>
        /// Collection of names of members declared within this type.
        /// </summary>
        public abstract IEnumerable<string> MemberNames { get; }

        /// <summary>
        /// Get all the members of this symbol.
        /// </summary>
        /// <returns>An ImmutableArray containing all the members of this symbol. If this symbol has no members,
        /// returns an empty ImmutableArray. Never returns null.</returns>
        public abstract override ImmutableArray<Symbol> GetMembers();

        /// <summary>
        /// Get all the members of this symbol that have a particular name.
        /// </summary>
        /// <returns>An ImmutableArray containing all the members of this symbol with the given name. If there are
        /// no members with this name, returns an empty ImmutableArray. Never returns null.</returns>
        public abstract override ImmutableArray<Symbol> GetMembers(string name);

        internal virtual ImmutableArray<Symbol> GetSimpleNonTypeMembers(string name)
        {
            return GetMembers(name);
        }

        /// <summary>
        /// Get all the members of this symbol that are types.
        /// </summary>
        /// <returns>An ImmutableArray containing all the types that are members of this symbol. If this symbol has no type members,
        /// returns an empty ImmutableArray. Never returns null.</returns>
        public abstract override ImmutableArray<NamedTypeSymbol> GetTypeMembers();

        /// <summary>
        /// Get all the members of this symbol that are types that have a particular name, of any arity.
        /// </summary>
        /// <returns>An ImmutableArray containing all the types that are members of this symbol with the given name.
        /// If this symbol has no type members with this name,
        /// returns an empty ImmutableArray. Never returns null.</returns>
        public abstract override ImmutableArray<NamedTypeSymbol> GetTypeMembers(string name);

        /// <summary>
        /// Get all the members of this symbol that are types that have a particular name and arity
        /// </summary>
        /// <returns>An ImmutableArray containing all the types that are members of this symbol with the given name and arity.
        /// If this symbol has no type members with this name and arity,
        /// returns an empty ImmutableArray. Never returns null.</returns>
        public abstract override ImmutableArray<NamedTypeSymbol> GetTypeMembers(string name, int arity);

        /// <summary>
        /// Get all instance field and event members.
        /// </summary>
        /// <remarks>
        /// For source symbols may be called while calculating
        /// <see cref="NamespaceOrTypeSymbol.GetMembersUnordered"/>.
        /// </remarks>
        internal virtual IEnumerable<Symbol> GetInstanceFieldsAndEvents()
        {
            return GetMembersUnordered().Where(IsInstanceFieldOrEvent);
        }

        protected static Func<Symbol, bool> IsInstanceFieldOrEvent = symbol =>
        {
            if (!symbol.IsStatic)
            {
                switch (symbol.Kind)
                {
                    case SymbolKind.Field:
                    case SymbolKind.Event:
                        return true;
                }
            }
            return false;
        };

        /// <summary>
        /// Get this accessibility that was declared on this symbol. For symbols that do not have
        /// accessibility declared on them, returns NotApplicable.
        /// </summary>
        public abstract override Accessibility DeclaredAccessibility { get; }

        /// <summary>
        /// Used to implement visitor pattern.
        /// </summary>
        internal override TResult Accept<TArgument, TResult>(CSharpSymbolVisitor<TArgument, TResult> visitor, TArgument argument)
        {
            return visitor.VisitNamedType(this, argument);
        }

        public override void Accept(CSharpSymbolVisitor visitor)
        {
            visitor.VisitNamedType(this);
        }

        public override TResult Accept<TResult>(CSharpSymbolVisitor<TResult> visitor)
        {
            return visitor.VisitNamedType(this);
        }

        /// <summary>
        /// During early attribute decoding, we consider a safe subset of all members that will not
        /// cause cyclic dependencies.  Get all such members for this symbol.
        /// </summary>
        /// <remarks>
        /// Never returns null (empty instead).
        /// Expected implementations: for source, return type and field members; for metadata, return all members.
        /// </remarks>
        internal abstract ImmutableArray<Symbol> GetEarlyAttributeDecodingMembers();

        /// <summary>
        /// During early attribute decoding, we consider a safe subset of all members that will not
        /// cause cyclic dependencies.  Get all such members for this symbol that have a particular name.
        /// </summary>
        /// <remarks>
        /// Never returns null (empty instead).
        /// Expected implementations: for source, return type and field members; for metadata, return all members.
        /// </remarks>
        internal abstract ImmutableArray<Symbol> GetEarlyAttributeDecodingMembers(string name);

        /// <summary>
        /// Gets the kind of this symbol.
        /// </summary>
        public override SymbolKind Kind // Cannot seal this method because of the ErrorSymbol.
        {
            get
            {
                return SymbolKind.NamedType;
            }
        }

        internal abstract NamedTypeSymbol GetDeclaredBaseType(ConsList<TypeSymbol> basesBeingResolved);

        internal abstract ImmutableArray<NamedTypeSymbol> GetDeclaredInterfaces(ConsList<TypeSymbol> basesBeingResolved);

        public override int GetHashCode()
        {
            // return a distinguished value for 'object' so we can return the same value for 'dynamic'.
            // That's because the hash code ignores the distinction between dynamic and object.  It also
            // ignores custom modifiers.
            if (this.SpecialType == SpecialType.System_Object)
            {
                return (int)SpecialType.System_Object;
            }

            // OriginalDefinition must be object-equivalent.
            return RuntimeHelpers.GetHashCode(OriginalDefinition);
        }

        /// <summary>
        /// Compares this type to another type.
        /// </summary>
        internal override bool Equals(TypeSymbol t2, TypeCompareKind comparison, IReadOnlyDictionary<TypeParameterSymbol, bool> isValueTypeOverrideOpt = null)
        {
            if ((object)t2 == this) return true;
            if ((object)t2 == null) return false;

            if ((comparison & TypeCompareKind.IgnoreDynamic) != 0)
            {
                if (t2.TypeKind == TypeKind.Dynamic)
                {
                    // if ignoring dynamic, then treat dynamic the same as the type 'object'
                    if (this.SpecialType == SpecialType.System_Object)
                    {
                        return true;
                    }
                }
            }

            NamedTypeSymbol other = t2 as NamedTypeSymbol;
            if ((object)other == null) return false;

            // Compare OriginalDefinitions.
            var thisOriginalDefinition = this.OriginalDefinition;
            var otherOriginalDefinition = other.OriginalDefinition;

            bool thisIsOriginalDefinition = ((object)this == (object)thisOriginalDefinition);
            bool otherIsOriginalDefinition = ((object)other == (object)otherOriginalDefinition);

            if (thisIsOriginalDefinition && otherIsOriginalDefinition)
            {
                // If we continue, we either return false, or get into a cycle.
                return false;
            }

            if ((thisIsOriginalDefinition || otherIsOriginalDefinition) &&
                (comparison & (TypeCompareKind.IgnoreCustomModifiersAndArraySizesAndLowerBounds | TypeCompareKind.AllNullableIgnoreOptions | TypeCompareKind.IgnoreTupleNames)) == 0)
            {
                return false;
            }

            // CONSIDER: original definitions are not unique for missing metadata type
            // symbols.  Therefore this code may not behave correctly if 'this' is List<int>
            // where List`1 is a missing metadata type symbol, and other is similarly List<int>
            // but for a reference-distinct List`1.
            if (!Equals(thisOriginalDefinition, otherOriginalDefinition, comparison, isValueTypeOverrideOpt))
            {
                return false;
            }

            // The checks above are supposed to handle the vast majority of cases.
            // More complicated cases are handled in a special helper to make the common case scenario simple/fast (fewer locals and smaller stack frame)
            return EqualsComplicatedCases(other, comparison, isValueTypeOverrideOpt);
        }

        /// <summary>
        /// Helper for more complicated cases of Equals like when we have generic instantiations or types nested within them.
        /// </summary>
        private bool EqualsComplicatedCases(NamedTypeSymbol other, TypeCompareKind comparison, IReadOnlyDictionary<TypeParameterSymbol, bool> isValueTypeOverrideOpt)
        {
            if ((object)this.ContainingType != null &&
                !this.ContainingType.Equals(other.ContainingType, comparison, isValueTypeOverrideOpt))
            {
                return false;
            }

            var thisIsNotConstructed = ReferenceEquals(ConstructedFrom, this);
            var otherIsNotConstructed = ReferenceEquals(other.ConstructedFrom, other);

            if (thisIsNotConstructed && otherIsNotConstructed)
            {
                // Note that the arguments might appear different here due to alpha-renaming.  For example, given
                // class A<T> { class B<U> {} }
                // The type A<int>.B<int> is "constructed from" A<int>.B<1>, which may be a distinct type object
                // with a different alpha-renaming of B's type parameter every time that type expression is bound,
                // but these should be considered the same type each time.
                return true;
            }

            if (this.IsUnboundGenericType != other.IsUnboundGenericType)
            {
                return false;
            }

            if ((thisIsNotConstructed || otherIsNotConstructed) &&
                 (comparison & (TypeCompareKind.IgnoreCustomModifiersAndArraySizesAndLowerBounds | TypeCompareKind.AllNullableIgnoreOptions | TypeCompareKind.IgnoreTupleNames)) == 0)
            {
                return false;
            }

            var typeArguments = this.TypeArgumentsWithAnnotationsNoUseSiteDiagnostics;
            var otherTypeArguments = other.TypeArgumentsWithAnnotationsNoUseSiteDiagnostics;
            int count = typeArguments.Length;

            // since both are constructed from the same (original) type, they must have the same arity
            Debug.Assert(count == otherTypeArguments.Length);

            for (int i = 0; i < count; i++)
            {
                var typeArgument = typeArguments[i];
                var otherTypeArgument = otherTypeArguments[i];
                if (!typeArgument.Equals(otherTypeArgument, comparison, isValueTypeOverrideOpt))
                {
                    return false;
                }
            }

            if (this.IsTupleType && !tupleNamesEquals(other, comparison))
            {
                return false;
            }

            return true;

            bool tupleNamesEquals(NamedTypeSymbol other, TypeCompareKind comparison)
            {
                // Make sure field names are the same.
                if ((comparison & TypeCompareKind.IgnoreTupleNames) == 0)
                {
                    var elementNames = TupleElementNames;
                    var otherElementNames = other.TupleElementNames;
                    return elementNames.IsDefault ? otherElementNames.IsDefault : !otherElementNames.IsDefault && elementNames.SequenceEqual(otherElementNames);
                }

                return true;
            }
        }

        internal override void AddNullableTransforms(ArrayBuilder<byte> transforms)
        {
            ContainingType?.AddNullableTransforms(transforms);

            foreach (TypeWithAnnotations arg in this.TypeArgumentsWithAnnotationsNoUseSiteDiagnostics)
            {
                arg.AddNullableTransforms(transforms);
            }
        }

        internal override bool ApplyNullableTransforms(byte defaultTransformFlag, ImmutableArray<byte> transforms, ref int position, out TypeSymbol result)
        {
            if (!IsGenericType)
            {
                result = this;
                return true;
            }

            var allTypeArguments = ArrayBuilder<TypeWithAnnotations>.GetInstance();
            GetAllTypeArgumentsNoUseSiteDiagnostics(allTypeArguments);

            bool haveChanges = false;
            for (int i = 0; i < allTypeArguments.Count; i++)
            {
                TypeWithAnnotations oldTypeArgument = allTypeArguments[i];
                TypeWithAnnotations newTypeArgument;
                if (!oldTypeArgument.ApplyNullableTransforms(defaultTransformFlag, transforms, ref position, out newTypeArgument))
                {
                    allTypeArguments.Free();
                    result = this;
                    return false;
                }
                else if (!oldTypeArgument.IsSameAs(newTypeArgument))
                {
                    allTypeArguments[i] = newTypeArgument;
                    haveChanges = true;
                }
            }

            result = haveChanges ? this.WithTypeArguments(allTypeArguments.ToImmutable()) : this;
            allTypeArguments.Free();
            return true;
        }

        internal override TypeSymbol SetNullabilityForReferenceTypes(Func<TypeWithAnnotations, TypeWithAnnotations> transform)
        {
            if (!IsGenericType)
            {
                return this;
            }

            var allTypeArguments = ArrayBuilder<TypeWithAnnotations>.GetInstance();
            GetAllTypeArgumentsNoUseSiteDiagnostics(allTypeArguments);

            bool haveChanges = false;
            for (int i = 0; i < allTypeArguments.Count; i++)
            {
                TypeWithAnnotations oldTypeArgument = allTypeArguments[i];
                TypeWithAnnotations newTypeArgument = transform(oldTypeArgument);
                if (!oldTypeArgument.IsSameAs(newTypeArgument))
                {
                    allTypeArguments[i] = newTypeArgument;
                    haveChanges = true;
                }
            }

            NamedTypeSymbol result = haveChanges ? this.WithTypeArguments(allTypeArguments.ToImmutable()) : this;
            allTypeArguments.Free();
            return result;
        }

        internal NamedTypeSymbol WithTypeArguments(ImmutableArray<TypeWithAnnotations> allTypeArguments)
        {
            var definition = this.OriginalDefinition;
            TypeMap substitution = new TypeMap(definition.GetAllTypeParameters(), allTypeArguments);
            return substitution.SubstituteNamedType(definition).WithTupleDataFrom(this);
        }

        internal override TypeSymbol MergeEquivalentTypes(TypeSymbol other, VarianceKind variance)
        {
            Debug.Assert(this.Equals(other, TypeCompareKind.IgnoreDynamicAndTupleNames | TypeCompareKind.IgnoreNullableModifiersForReferenceTypes));

            if (!IsGenericType)
            {
                return other.IsDynamic() ? other : this;
            }

            var allTypeParameters = ArrayBuilder<TypeParameterSymbol>.GetInstance();
            var allTypeArguments = ArrayBuilder<TypeWithAnnotations>.GetInstance();
            bool haveChanges = MergeEquivalentTypeArguments(this, (NamedTypeSymbol)other, variance, allTypeParameters, allTypeArguments);

            NamedTypeSymbol result;
            if (haveChanges)
            {
                TypeMap substitution = new TypeMap(allTypeParameters.ToImmutable(), allTypeArguments.ToImmutable());
                result = substitution.SubstituteNamedType(this.OriginalDefinition);
            }
            else
            {
                result = this;
            }

            allTypeArguments.Free();
            allTypeParameters.Free();

            return IsTupleType ? MergeTupleNames((NamedTypeSymbol)other, result) : result;
        }

        /// <summary>
        /// Merges nullability of all type arguments from the `typeA` and `typeB`.
        /// The type parameters are added to `allTypeParameters`; the merged
        /// type arguments are added to `allTypeArguments`; and the method
        /// returns true if there were changes from the original `typeA`.
        /// </summary>
        private static bool MergeEquivalentTypeArguments(
            NamedTypeSymbol typeA,
            NamedTypeSymbol typeB,
            VarianceKind variance,
            ArrayBuilder<TypeParameterSymbol> allTypeParameters,
            ArrayBuilder<TypeWithAnnotations> allTypeArguments)
        {
            Debug.Assert(typeA.IsGenericType);
            Debug.Assert(typeA.Equals(typeB, TypeCompareKind.IgnoreDynamicAndTupleNames | TypeCompareKind.IgnoreNullableModifiersForReferenceTypes));

            // Tuple types act as covariant when merging equivalent types.
            bool isTuple = typeA.IsTupleType;

            var definition = typeA.OriginalDefinition;
            bool haveChanges = false;

            while (true)
            {
                var typeParameters = definition.TypeParameters;
                if (typeParameters.Length > 0)
                {
                    var typeArgumentsA = typeA.TypeArgumentsWithAnnotationsNoUseSiteDiagnostics;
                    var typeArgumentsB = typeB.TypeArgumentsWithAnnotationsNoUseSiteDiagnostics;
                    allTypeParameters.AddRange(typeParameters);
                    for (int i = 0; i < typeArgumentsA.Length; i++)
                    {
                        TypeWithAnnotations typeArgumentA = typeArgumentsA[i];
                        TypeWithAnnotations typeArgumentB = typeArgumentsB[i];
                        VarianceKind typeArgumentVariance = GetTypeArgumentVariance(variance, isTuple ? VarianceKind.Out : typeParameters[i].Variance);
                        TypeWithAnnotations merged = typeArgumentA.MergeEquivalentTypes(typeArgumentB, typeArgumentVariance);
                        allTypeArguments.Add(merged);
                        if (!typeArgumentA.IsSameAs(merged))
                        {
                            haveChanges = true;
                        }
                    }
                }
                definition = definition.ContainingType;
                if (definition is null)
                {
                    break;
                }
                typeA = typeA.ContainingType;
                typeB = typeB.ContainingType;
                variance = VarianceKind.None;
            }

            return haveChanges;
        }

        private static VarianceKind GetTypeArgumentVariance(VarianceKind typeVariance, VarianceKind typeParameterVariance)
        {
            switch (typeVariance)
            {
                case VarianceKind.In:
                    switch (typeParameterVariance)
                    {
                        case VarianceKind.In:
                            return VarianceKind.Out;
                        case VarianceKind.Out:
                            return VarianceKind.In;
                        default:
                            return VarianceKind.None;
                    }
                case VarianceKind.Out:
                    return typeParameterVariance;
                default:
                    return VarianceKind.None;
            }
        }

        /// <summary>
        /// Returns a constructed type given its type arguments.
        /// </summary>
        /// <param name="typeArguments">The immediate type arguments to be replaced for type
        /// parameters in the type.</param>
        public NamedTypeSymbol Construct(params TypeSymbol[] typeArguments)
        {
            // https://github.com/dotnet/roslyn/issues/30064: We should fix the callers to pass TypeWithAnnotations[] instead of TypeSymbol[].
            return ConstructWithoutModifiers(typeArguments.AsImmutableOrNull(), false);
        }

        /// <summary>
        /// Returns a constructed type given its type arguments.
        /// </summary>
        /// <param name="typeArguments">The immediate type arguments to be replaced for type
        /// parameters in the type.</param>
        public NamedTypeSymbol Construct(ImmutableArray<TypeSymbol> typeArguments)
        {
            // https://github.com/dotnet/roslyn/issues/30064: We should fix the callers to pass ImmutableArray<TypeWithAnnotations> instead of ImmutableArray<TypeSymbol>.
            return ConstructWithoutModifiers(typeArguments, false);
        }

        /// <summary>
        /// Returns a constructed type given its type arguments.
        /// </summary>
        /// <param name="typeArguments"></param>
        public NamedTypeSymbol Construct(IEnumerable<TypeSymbol> typeArguments)
        {
            // https://github.com/dotnet/roslyn/issues/30064: We should fix the callers to pass IEnumerable<TypeWithAnnotations> instead of IEnumerable<TypeSymbol>.
            return ConstructWithoutModifiers(typeArguments.AsImmutableOrNull(), false);
        }

        /// <summary>
        /// Returns an unbound generic type of this named type.
        /// </summary>
        public NamedTypeSymbol ConstructUnboundGenericType()
        {
            return OriginalDefinition.AsUnboundGenericType();
        }

        internal NamedTypeSymbol GetUnboundGenericTypeOrSelf()
        {
            if (!this.IsGenericType)
            {
                return this;
            }

            return this.ConstructUnboundGenericType();
        }

        /// <summary>
        /// Gets a value indicating whether this type has an EmbeddedAttribute or not.
        /// </summary>
        internal abstract bool HasCodeAnalysisEmbeddedAttribute { get; }

        internal static readonly Func<TypeWithAnnotations, bool> TypeWithAnnotationsIsNullFunction = type => !type.HasType;

        internal static readonly Func<TypeWithAnnotations, bool> TypeWithAnnotationsIsErrorType = type => type.HasType && type.Type.IsErrorType();

        private NamedTypeSymbol ConstructWithoutModifiers(ImmutableArray<TypeSymbol> typeArguments, bool unbound)
        {
            ImmutableArray<TypeWithAnnotations> modifiedArguments;

            if (typeArguments.IsDefault)
            {
                modifiedArguments = default(ImmutableArray<TypeWithAnnotations>);
            }
            else
            {
                modifiedArguments = typeArguments.SelectAsArray(t => TypeWithAnnotations.Create(t));
            }

            return Construct(modifiedArguments, unbound);
        }

        internal NamedTypeSymbol Construct(ImmutableArray<TypeWithAnnotations> typeArguments)
        {
            return Construct(typeArguments, unbound: false);
        }

        internal NamedTypeSymbol Construct(ImmutableArray<TypeWithAnnotations> typeArguments, bool unbound)
        {
            if (!ReferenceEquals(this, ConstructedFrom))
            {
                throw new InvalidOperationException(CSharpResources.CannotCreateConstructedFromConstructed);
            }

            if (this.Arity == 0)
            {
                throw new InvalidOperationException(CSharpResources.CannotCreateConstructedFromNongeneric);
            }

            if (typeArguments.IsDefault)
            {
                throw new ArgumentNullException(nameof(typeArguments));
            }

            if (typeArguments.Any(TypeWithAnnotationsIsNullFunction))
            {
                throw new ArgumentException(CSharpResources.TypeArgumentCannotBeNull, nameof(typeArguments));
            }

            if (typeArguments.Length != this.Arity)
            {
                throw new ArgumentException(CSharpResources.WrongNumberOfTypeArguments, nameof(typeArguments));
            }

            Debug.Assert(!unbound || typeArguments.All(TypeWithAnnotationsIsErrorType));

            if (ConstructedNamedTypeSymbol.TypeParametersMatchTypeArguments(this.TypeParameters, typeArguments))
            {
                return this;
            }

            return this.ConstructCore(typeArguments, unbound);
        }

        protected virtual NamedTypeSymbol ConstructCore(ImmutableArray<TypeWithAnnotations> typeArguments, bool unbound)
        {
            return new ConstructedNamedTypeSymbol(this, typeArguments, unbound);
        }

        /// <summary>
        /// True if this type or some containing type has type parameters.
        /// </summary>
        public bool IsGenericType
        {
            get
            {
                for (var current = this; !ReferenceEquals(current, null); current = current.ContainingType)
                {
                    if (current.TypeArgumentsWithAnnotationsNoUseSiteDiagnostics.Length != 0)
                    {
                        return true;
                    }
                }

                return false;
            }
        }

        /// <summary>
        /// True if this is a reference to an <em>unbound</em> generic type.  These occur only
        /// within a <c>typeof</c> expression.  A generic type is considered <em>unbound</em>
        /// if all of the type argument lists in its fully qualified name are empty.
        /// Note that the type arguments of an unbound generic type will be returned as error
        /// types because they do not really have type arguments.  An unbound generic type
        /// yields null for its BaseType and an empty result for its Interfaces.
        /// </summary>
        public virtual bool IsUnboundGenericType
        {
            get
            {
                return false;
            }
        }

        // Given C<int>.D<string, double>, yields { int, string, double }
        internal void GetAllTypeArguments(ArrayBuilder<TypeSymbol> builder, ref CompoundUseSiteInfo<AssemblySymbol> useSiteInfo)
        {
            var outer = ContainingType;
            if (!ReferenceEquals(outer, null))
            {
                outer.GetAllTypeArguments(builder, ref useSiteInfo);
            }

            foreach (var argument in TypeArgumentsWithDefinitionUseSiteDiagnostics(ref useSiteInfo))
            {
                builder.Add(argument.Type);
            }
        }

        internal ImmutableArray<TypeWithAnnotations> GetAllTypeArguments(ref CompoundUseSiteInfo<AssemblySymbol> useSiteInfo)
        {
            ArrayBuilder<TypeWithAnnotations> builder = ArrayBuilder<TypeWithAnnotations>.GetInstance();
            GetAllTypeArguments(builder, ref useSiteInfo);
            return builder.ToImmutableAndFree();
        }

        internal void GetAllTypeArguments(ArrayBuilder<TypeWithAnnotations> builder, ref CompoundUseSiteInfo<AssemblySymbol> useSiteInfo)
        {
            var outer = ContainingType;
            if (!ReferenceEquals(outer, null))
            {
                outer.GetAllTypeArguments(builder, ref useSiteInfo);
            }

            builder.AddRange(TypeArgumentsWithDefinitionUseSiteDiagnostics(ref useSiteInfo));
        }

        internal void GetAllTypeArgumentsNoUseSiteDiagnostics(ArrayBuilder<TypeWithAnnotations> builder)
        {
            ContainingType?.GetAllTypeArgumentsNoUseSiteDiagnostics(builder);
            builder.AddRange(TypeArgumentsWithAnnotationsNoUseSiteDiagnostics);
        }

        internal int AllTypeArgumentCount()
        {
            int count = TypeArgumentsWithAnnotationsNoUseSiteDiagnostics.Length;

            var outer = ContainingType;
            if (!ReferenceEquals(outer, null))
            {
                count += outer.AllTypeArgumentCount();
            }

            return count;
        }

        internal ImmutableArray<TypeWithAnnotations> GetTypeParametersAsTypeArguments()
        {
            return TypeMap.TypeParametersAsTypeSymbolsWithAnnotations(this.TypeParameters);
        }

        /// <summary>
        /// The original definition of this symbol. If this symbol is constructed from another
        /// symbol by type substitution then OriginalDefinition gets the original symbol as it was defined in
        /// source or metadata.
        /// </summary>
        public new virtual NamedTypeSymbol OriginalDefinition
        {
            get
            {
                return this;
            }
        }

        protected override sealed TypeSymbol OriginalTypeSymbolDefinition
        {
            get
            {
                return this.OriginalDefinition;
            }
        }

        /// <summary>
        /// Returns the map from type parameters to type arguments.
        /// If this is not a generic type instantiation, returns null.
        /// The map targets the original definition of the type.
        /// </summary>
        internal virtual TypeMap TypeSubstitution
        {
            get { return null; }
        }

        internal virtual NamedTypeSymbol AsMember(NamedTypeSymbol newOwner)
        {
            Debug.Assert(this.IsDefinition);
            Debug.Assert(ReferenceEquals(newOwner.OriginalDefinition, this.ContainingSymbol.OriginalDefinition));
            return newOwner.IsDefinition ? this : new SubstitutedNestedTypeSymbol((SubstitutedNamedTypeSymbol)newOwner, this);
        }

        #region Use-Site Diagnostics

        internal override UseSiteInfo<AssemblySymbol> GetUseSiteInfo()
        {
            UseSiteInfo<AssemblySymbol> result = new UseSiteInfo<AssemblySymbol>(PrimaryDependency);

            if (this.IsDefinition)
            {
                return result;
            }

            // Check definition, type arguments 
            if (!DeriveUseSiteInfoFromType(ref result, this.OriginalDefinition))
            {
                DeriveUseSiteDiagnosticFromTypeArguments(ref result);
            }

            return result;
        }

        private bool DeriveUseSiteDiagnosticFromTypeArguments(ref UseSiteInfo<AssemblySymbol> result)
        {
            NamedTypeSymbol currentType = this;

            do
            {
<<<<<<< HEAD
                if (DeriveUseSiteInfoFromType(ref result, arg, AllowedRequiredModifierType.None))
=======
                foreach (TypeWithAnnotations arg in currentType.TypeArgumentsWithAnnotationsNoUseSiteDiagnostics)
>>>>>>> 7e9bff78
                {
                    if (DeriveUseSiteDiagnosticFromType(ref result, arg, AllowedRequiredModifierType.None))
                    {
                        return true;
                    }
                }

                currentType = currentType.ContainingType;
            }
            while (currentType?.IsDefinition == false);

            return false;
        }

        internal DiagnosticInfo CalculateUseSiteDiagnostic()
        {
            DiagnosticInfo result = null;

            // Check base type.
            if (MergeUseSiteDiagnostics(ref result, DeriveUseSiteDiagnosticFromBase()))
            {
                return result;
            }

            // If we reach a type (Me) that is in an assembly with unified references, 
            // we check if that type definition depends on a type from a unified reference.
            if (this.ContainingModule.HasUnifiedReferences)
            {
                HashSet<TypeSymbol> unificationCheckedTypes = null;
                if (GetUnificationUseSiteDiagnosticRecursive(ref result, this, ref unificationCheckedTypes))
                {
                    return result;
                }
            }

            return result;
        }

        private DiagnosticInfo DeriveUseSiteDiagnosticFromBase()
        {
            NamedTypeSymbol @base = this.BaseTypeNoUseSiteDiagnostics;

            while ((object)@base != null)
            {
                if (@base.IsErrorType() && @base is NoPiaIllegalGenericInstantiationSymbol)
                {
                    return @base.GetUseSiteInfo().DiagnosticInfo;
                }

                @base = @base.BaseTypeNoUseSiteDiagnostics;
            }

            return null;
        }

        internal override bool GetUnificationUseSiteDiagnosticRecursive(ref DiagnosticInfo result, Symbol owner, ref HashSet<TypeSymbol> checkedTypes)
        {
            if (!this.MarkCheckedIfNecessary(ref checkedTypes))
            {
                return false;
            }

            Debug.Assert(owner.ContainingModule.HasUnifiedReferences);
            if (owner.ContainingModule.GetUnificationUseSiteDiagnostic(ref result, this))
            {
                return true;
            }

            // We recurse into base types, interfaces and type *parameters* to check for
            // problems with constraints. We recurse into type *arguments* in the overload
            // in ConstructedNamedTypeSymbol.
            //
            // When we are binding a name with a nested type, Goo.Bar, then we ask for
            // use-site errors to be reported on both Goo and Goo.Bar. Therefore we should
            // not recurse into the containing type here; doing so will result in errors
            // being reported twice if Goo is bad.

            var @base = this.BaseTypeNoUseSiteDiagnostics;
            if ((object)@base != null && @base.GetUnificationUseSiteDiagnosticRecursive(ref result, owner, ref checkedTypes))
            {
                return true;
            }

            return GetUnificationUseSiteDiagnosticRecursive(ref result, this.InterfacesNoUseSiteDiagnostics(), owner, ref checkedTypes) ||
                   GetUnificationUseSiteDiagnosticRecursive(ref result, this.TypeParameters, owner, ref checkedTypes);
        }

        #endregion

        /// <summary>
        /// True if the type itself is excluded from code coverage instrumentation.
        /// True for source types marked with <see cref="AttributeDescription.ExcludeFromCodeCoverageAttribute"/>.
        /// </summary>
        internal virtual bool IsDirectlyExcludedFromCodeCoverage { get => false; }

        /// <summary>
        /// True if this symbol has a special name (metadata flag SpecialName is set).
        /// </summary>
        internal abstract bool HasSpecialName { get; }

        /// <summary>
        /// Returns a flag indicating whether this symbol is ComImport.
        /// </summary>
        /// <remarks>
        /// A type can me marked as a ComImport type in source by applying the <see cref="System.Runtime.InteropServices.ComImportAttribute"/>
        /// </remarks>
        internal abstract bool IsComImport { get; }

        /// <summary>
        /// True if the type is a Windows runtime type.
        /// </summary>
        /// <remarks>
        /// A type can me marked as a Windows runtime type in source by applying the WindowsRuntimeImportAttribute.
        /// WindowsRuntimeImportAttribute is a pseudo custom attribute defined as an internal class in System.Runtime.InteropServices.WindowsRuntime namespace.
        /// This is needed to mark Windows runtime types which are redefined in mscorlib.dll and System.Runtime.WindowsRuntime.dll.
        /// These two assemblies are special as they implement the CLR's support for WinRT.
        /// </remarks>
        internal abstract bool IsWindowsRuntimeImport { get; }

        /// <summary>
        /// True if the type should have its WinRT interfaces projected onto .NET types and
        /// have missing .NET interface members added to the type.
        /// </summary>
        internal abstract bool ShouldAddWinRTMembers { get; }

        /// <summary>
        /// Returns a flag indicating whether this symbol has at least one applied/inherited conditional attribute.
        /// </summary>
        /// <remarks>
        /// Forces binding and decoding of attributes.
        /// </remarks>
        internal bool IsConditional
        {
            get
            {
                if (this.GetAppliedConditionalSymbols().Any())
                {
                    return true;
                }

                // Conditional attributes are inherited by derived types.
                var baseType = this.BaseTypeNoUseSiteDiagnostics;
                return (object)baseType != null ? baseType.IsConditional : false;
            }
        }

        /// <summary>
        /// True if the type is serializable (has Serializable metadata flag).
        /// </summary>
        public abstract bool IsSerializable { get; }

        /// <summary>
        /// Returns true if locals are to be initialized
        /// </summary>
        public abstract bool AreLocalsZeroed { get; }

        /// <summary>
        /// Type layout information (ClassLayout metadata and layout kind flags).
        /// </summary>
        internal abstract TypeLayout Layout { get; }

        /// <summary>
        /// The default charset used for type marshalling. 
        /// Can be changed via <see cref="DefaultCharSetAttribute"/> applied on the containing module.
        /// </summary>
        protected CharSet DefaultMarshallingCharSet
        {
            get
            {
                return this.GetEffectiveDefaultMarshallingCharSet() ?? CharSet.Ansi;
            }
        }

        /// <summary>
        /// Marshalling charset of string data fields within the type (string formatting flags in metadata).
        /// </summary>
        internal abstract CharSet MarshallingCharSet { get; }

        /// <summary>
        /// True if the type has declarative security information (HasSecurity flags).
        /// </summary>
        internal abstract bool HasDeclarativeSecurity { get; }

        /// <summary>
        /// Declaration security information associated with this type, or null if there is none.
        /// </summary>
        internal abstract IEnumerable<Cci.SecurityAttribute> GetSecurityInformation();

        /// <summary>
        /// Returns a sequence of preprocessor symbols specified in <see cref="ConditionalAttribute"/> applied on this symbol, or null if there are none.
        /// </summary>
        internal abstract ImmutableArray<string> GetAppliedConditionalSymbols();

        /// <summary>
        /// If <see cref="CoClassAttribute"/> was applied to the type and the attribute argument is a valid named type argument, i.e. accessible class type, then it returns the type symbol for the argument.
        /// Otherwise, returns null.
        /// </summary>
        /// <remarks>
        /// <para>
        /// This property invokes force completion of attributes. If you are accessing this property
        /// from the binder, make sure that we are not binding within an Attribute context.
        /// This could lead to a possible cycle in attribute binding.
        /// We can avoid this cycle by first checking if we are within the context of an Attribute argument,
        /// i.e. if(!binder.InAttributeArgument) { ...  namedType.ComImportCoClass ... }
        /// </para>
        /// <para>
        /// CONSIDER: We can remove the above restriction and possibility of cycle if we do an
        /// early binding of some well known attributes.
        /// </para>
        /// </remarks>
        internal virtual NamedTypeSymbol ComImportCoClass
        {
            get
            {
                return null;
            }
        }

        /// <summary>
        /// If class represents fixed buffer, this property returns the FixedElementField
        /// </summary>
        internal virtual FieldSymbol FixedElementField
        {
            get
            {
                return null;
            }
        }

        /// <summary>
        /// Requires less computation than <see cref="TypeSymbol.TypeKind"/> == <see cref="TypeKind.Interface"/>.
        /// </summary>
        /// <remarks>
        /// Metadata types need to compute their base types in order to know their TypeKinds, and that can lead
        /// to cycles if base types are already being computed.
        /// </remarks>
        /// <returns>True if this is an interface type.</returns>
        internal abstract bool IsInterface { get; }

        /// <summary>
        /// Verify if the given type can be used to back a tuple type 
        /// and return cardinality of that tuple type in <paramref name="tupleCardinality"/>. 
        /// </summary>
        /// <param name="tupleCardinality">If method returns true, contains cardinality of the compatible tuple type.</param>
        /// <returns></returns>
        internal bool IsTupleTypeOfCardinality(out int tupleCardinality)
        {
            // Should this be optimized for perf (caching for VT<0> to VT<7>, etc.)?
            if (!IsUnboundGenericType &&
                ContainingSymbol?.Kind == SymbolKind.Namespace &&
                ContainingNamespace.ContainingNamespace?.IsGlobalNamespace == true &&
                Name == ValueTupleTypeName &&
                ContainingNamespace.Name == MetadataHelpers.SystemString)
            {
                int arity = Arity;

                if (arity >= 0 && arity < ValueTupleRestPosition)
                {
                    tupleCardinality = arity;
                    return true;
                }
                else if (arity == ValueTupleRestPosition && !IsDefinition)
                {
                    // Skip through "Rest" extensions
                    TypeSymbol typeToCheck = this;
                    int levelsOfNesting = 0;

                    do
                    {
                        levelsOfNesting++;
                        typeToCheck = ((NamedTypeSymbol)typeToCheck).TypeArgumentsWithAnnotationsNoUseSiteDiagnostics[ValueTupleRestPosition - 1].Type;
                    }
                    while (Equals(typeToCheck.OriginalDefinition, this.OriginalDefinition, TypeCompareKind.ConsiderEverything) && !typeToCheck.IsDefinition);

                    arity = (typeToCheck as NamedTypeSymbol)?.Arity ?? 0;

                    if (arity > 0 && arity < ValueTupleRestPosition && ((NamedTypeSymbol)typeToCheck).IsTupleTypeOfCardinality(out tupleCardinality))
                    {
                        Debug.Assert(tupleCardinality < ValueTupleRestPosition);
                        tupleCardinality += (ValueTupleRestPosition - 1) * levelsOfNesting;
                        return true;
                    }
                }
            }

            tupleCardinality = 0;
            return false;
        }

        /// <summary>
        /// Returns an instance of a symbol that represents a native integer
        /// if this underlying symbol represents System.IntPtr or System.UIntPtr.
        /// For other symbols, throws <see cref="System.InvalidOperationException"/>.
        /// </summary>
        internal abstract NamedTypeSymbol AsNativeInteger();

        /// <summary>
        /// If this is a native integer, returns the symbol for the underlying type,
        /// either <see cref="System.IntPtr"/> or <see cref="System.UIntPtr"/>.
        /// Otherwise, returns null.
        /// </summary>
        internal abstract NamedTypeSymbol NativeIntegerUnderlyingType { get; }

        protected override ISymbol CreateISymbol()
        {
            return new PublicModel.NonErrorNamedTypeSymbol(this, DefaultNullableAnnotation);
        }

        protected override ITypeSymbol CreateITypeSymbol(CodeAnalysis.NullableAnnotation nullableAnnotation)
        {
            Debug.Assert(nullableAnnotation != DefaultNullableAnnotation);
            return new PublicModel.NonErrorNamedTypeSymbol(this, nullableAnnotation);
        }

        INamedTypeSymbolInternal INamedTypeSymbolInternal.EnumUnderlyingType
        {
            get
            {
                return this.EnumUnderlyingType;
            }
        }
    }
}<|MERGE_RESOLUTION|>--- conflicted
+++ resolved
@@ -1226,13 +1226,9 @@
 
             do
             {
-<<<<<<< HEAD
-                if (DeriveUseSiteInfoFromType(ref result, arg, AllowedRequiredModifierType.None))
-=======
                 foreach (TypeWithAnnotations arg in currentType.TypeArgumentsWithAnnotationsNoUseSiteDiagnostics)
->>>>>>> 7e9bff78
-                {
-                    if (DeriveUseSiteDiagnosticFromType(ref result, arg, AllowedRequiredModifierType.None))
+                {
+                    if (DeriveUseSiteInfoFromType(ref result, arg, AllowedRequiredModifierType.None))
                     {
                         return true;
                     }
