--- conflicted
+++ resolved
@@ -55,19 +55,11 @@
         public abstract RefKind RefKind { get; }
 
         /// <summary>
-<<<<<<< HEAD
-=======
-        /// The list of custom modifiers, if any, associated with the parameter type.
-        /// </summary>
-        public abstract ImmutableArray<CustomModifier> CustomModifiers { get; }
-
-        /// <summary>
         /// Custom modifiers associated with the ref modifier, or an empty array if there are none.
         /// </summary>
         public abstract ImmutableArray<CustomModifier> RefCustomModifiers { get; }
 
         /// <summary>
->>>>>>> 2355a7be
         /// Describes how the parameter is marshalled when passed to native code.
         /// Null if no specific marshalling information is available for the parameter.
         /// </summary>
