--- conflicted
+++ resolved
@@ -287,11 +287,7 @@
             UseSiteInfo<AssemblySymbol> result = default;
 
             // Check type, custom modifiers
-<<<<<<< HEAD
-            DeriveUseSiteInfoFromType(ref result, this.PointedAtTypeWithAnnotations);
-=======
-            DeriveUseSiteDiagnosticFromType(ref result, this.PointedAtTypeWithAnnotations, AllowedRequiredModifierType.None);
->>>>>>> 29542b0a
+            DeriveUseSiteInfoFromType(ref result, this.PointedAtTypeWithAnnotations, AllowedRequiredModifierType.None);
             return result;
         }
 
