--- conflicted
+++ resolved
@@ -341,12 +341,8 @@
                 {
                     type = unboundLambda.ParameterTypeWithAnnotations(p);
                     refKind = unboundLambda.RefKind(p);
-<<<<<<< HEAD
-                    scope = unboundLambda.Scope(p);
+                    scope = unboundLambda.DeclaredScope(p);
                     paramSyntax = unboundLambda.ParameterSyntax(p);
-=======
-                    scope = unboundLambda.DeclaredScope(p);
->>>>>>> d04c23b6
                 }
                 else if (p < numDelegateParameters)
                 {
