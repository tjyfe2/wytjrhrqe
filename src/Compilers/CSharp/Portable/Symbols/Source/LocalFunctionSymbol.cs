﻿// Copyright (c) Microsoft.  All Rights Reserved.  Licensed under the Apache License, Version 2.0.  See License.txt in the project root for license information.

using System.Collections.Generic;
using System.Collections.Immutable;
using System.Reflection;
using Microsoft.Cci;
using Microsoft.CodeAnalysis.CSharp.Syntax;
using Roslyn.Utilities;
using System.Diagnostics;
using System.Threading;
using System;

namespace Microsoft.CodeAnalysis.CSharp.Symbols
{
    internal class LocalFunctionSymbol : MethodSymbol
    {
        private readonly Binder _binder;
        private readonly LocalFunctionStatementSyntax _syntax;
        private readonly Symbol _containingSymbol;
        private readonly DeclarationModifiers _declarationModifiers;
        private readonly ImmutableArray<TypeParameterSymbol> _typeParameters;
        private ImmutableArray<ParameterSymbol> _parameters;
        private ImmutableArray<TypeParameterConstraintClause> _lazyTypeParameterConstraints;
<<<<<<< HEAD
        private TypeSymbolWithAnnotations _returnType;
=======
        private readonly RefKind _refKind;
        private TypeSymbol _returnType;
>>>>>>> c7afb2d2
        private bool _isVararg;
        private TypeSymbol _iteratorElementType;

        // TODO: Find a better way to report diagnostics.
        // We can't put binding in the constructor, as it creates infinite recursion.
        // We can't report to Compilation.DeclarationDiagnostics as it's already too late and they will be dropped.
        // The current system is to dump diagnostics into this field, and then grab them out again in Binder_Statements.BindLocalFunctionStatement
        private ImmutableArray<Diagnostic> _diagnostics;

        public LocalFunctionSymbol(
            Binder binder,
            NamedTypeSymbol containingType,
            Symbol containingSymbol,
            LocalFunctionStatementSyntax syntax)
        {
            _syntax = syntax;
            _containingSymbol = containingSymbol;
            _refKind = syntax.RefKeyword.Kind().GetRefKind();

            _declarationModifiers =
                DeclarationModifiers.Private |
                DeclarationModifiers.Static |
                syntax.Modifiers.ToDeclarationModifiers();

            var diagnostics = DiagnosticBag.GetInstance();

            if (_syntax.TypeParameterList != null)
            {
                binder = new WithMethodTypeParametersBinder(this, binder);
                _typeParameters = MakeTypeParameters(diagnostics);
            }
            else
            {
                _typeParameters = ImmutableArray<TypeParameterSymbol>.Empty;
            }

            if (IsExtensionMethod)
            {
                diagnostics.Add(ErrorCode.ERR_BadExtensionAgg, Locations[0]);
            }

            _binder = binder;
            _diagnostics = diagnostics.ToReadOnlyAndFree();
        }

        internal void GrabDiagnostics(DiagnosticBag addTo)
        {
            // force lazy init
            ComputeParameters();
            ComputeReturnType();

            var diags = ImmutableInterlocked.InterlockedExchange(ref _diagnostics, default(ImmutableArray<Diagnostic>));
            if (!diags.IsDefault)
            {
                addTo.AddRange(diags);
            }
        }

        private void AddDiagnostics(ImmutableArray<Diagnostic> diagnostics)
        {
            // Atomic update operation. Applies a function (Concat) to a variable repeatedly, until it "gets through" (isn't in a race condition with another concat)
            var oldDiags = _diagnostics;
            while (true)
            {
                var newDiags = oldDiags.IsDefault ? diagnostics : oldDiags.Concat(diagnostics);
                var overwriteDiags = ImmutableInterlocked.InterlockedCompareExchange(ref _diagnostics, newDiags, oldDiags);
                if (overwriteDiags == oldDiags)
                {
                    break;
                }
                oldDiags = overwriteDiags;
            }
        }

        public override bool IsVararg
        {
            get
            {
                ComputeParameters();
                return _isVararg;
            }
        }

        public override ImmutableArray<ParameterSymbol> Parameters
        {
            get
            {
                ComputeParameters();
                return _parameters;
            }
        }

        private void ComputeParameters()
        {
            if (!_parameters.IsDefault)
            {
                return;
            }
            var diagnostics = DiagnosticBag.GetInstance();
            SyntaxToken arglistToken;
            _parameters = ParameterHelpers.MakeParameters(_binder, this, _syntax.ParameterList, true, out arglistToken, diagnostics, true);
            _isVararg = (arglistToken.Kind() == SyntaxKind.ArgListKeyword);
            if (diagnostics.IsEmptyWithoutResolution)
            {
                SourceMemberMethodSymbol.ReportAsyncParameterErrors(this, diagnostics, this.Locations[0]);
            }
            AddDiagnostics(diagnostics.ToReadOnlyAndFree());
        }

        public override TypeSymbolWithAnnotations ReturnType
        {
            get
            {
                return ComputeReturnType();
            }
        }

<<<<<<< HEAD
        internal TypeSymbolWithAnnotations ComputeReturnType()
=======
        internal override RefKind RefKind
        {
            get
            {
                return _refKind;
            }
        }

        internal TypeSymbol ComputeReturnType()
>>>>>>> c7afb2d2
        {
            if ((object)_returnType != null)
            {
                return _returnType;
            }

            var diagnostics = DiagnosticBag.GetInstance();
            TypeSymbolWithAnnotations returnType = _binder.BindType(_syntax.ReturnType, diagnostics);
            var raceReturnType = Interlocked.CompareExchange(ref _returnType, returnType, null);
            if ((object)raceReturnType != null)
            {
                diagnostics.Free();
                return raceReturnType;
            }
            if (this.IsAsync && !this.IsGenericTaskReturningAsync(_binder.Compilation) && !this.IsTaskReturningAsync(_binder.Compilation) && !this.IsVoidReturningAsync())
            {
                // The return type of an async method must be void, Task or Task<T>
                diagnostics.Add(ErrorCode.ERR_BadAsyncReturn, this.Locations[0]);
            }

            if (this.RefKind != RefKind.None && returnType.SpecialType == SpecialType.System_Void)
            {
                diagnostics.Add(ErrorCode.ERR_VoidReturningMethodCannotReturnByRef, this.Locations[0]);
            }

            // TODO: note there is a race condition here that will ultimately need to be fixed.
            // Specifically, the Interlocked.CompareExchange above succeeds, and will be seen by
            // other threads, before the diagnostics have been recorded in this symbol, below.
            // We can resolve this with a lock around this method and any other methods that
            // manipulate _diagnostics, directly or indirectly.
            AddDiagnostics(diagnostics.ToReadOnlyAndFree());
            return returnType;
        }

        public override bool ReturnsVoid => ReturnType?.SpecialType == SpecialType.System_Void;

        public override int Arity => TypeParameters.Length;

        public override ImmutableArray<TypeSymbolWithAnnotations> TypeArguments => TypeParameters.SelectAsArray(TypeMap.AsTypeSymbolWithAnnotations);

        public override ImmutableArray<TypeParameterSymbol> TypeParameters => _typeParameters;

        public override bool IsExtensionMethod
        {
            get
            {
                // It is an error to be an extension method, but we need to compute it to report it
                var firstParam = _syntax.ParameterList.Parameters.FirstOrDefault();
                return firstParam != null &&
                    !firstParam.IsArgList &&
                    firstParam.Modifiers.Any(SyntaxKind.ThisKeyword);
            }
        }

        internal override TypeSymbol IteratorElementType
        {
            get
            {
                return _iteratorElementType;
            }
            set
            {
                Debug.Assert((object)_iteratorElementType == null || _iteratorElementType == value);
                Interlocked.CompareExchange(ref _iteratorElementType, value, null);
            }
        }

        public override MethodKind MethodKind => MethodKind.LocalFunction;

        public sealed override Symbol ContainingSymbol => _containingSymbol;

        public override string Name => _syntax.Identifier.ValueText;

        public SyntaxToken NameToken => _syntax.Identifier;

        internal override bool HasSpecialName => false;

        public override bool HidesBaseMethodsByName => false;


        public override ImmutableArray<MethodSymbol> ExplicitInterfaceImplementations => ImmutableArray<MethodSymbol>.Empty;


        public override ImmutableArray<Location> Locations => ImmutableArray.Create(_syntax.Identifier.GetLocation());

        public override ImmutableArray<SyntaxReference> DeclaringSyntaxReferences => ImmutableArray.Create(_syntax.GetReference());


        internal override bool GenerateDebugInfo => true;

        internal override MethodImplAttributes ImplementationAttributes => default(MethodImplAttributes);

        internal override ObsoleteAttributeData ObsoleteAttributeData => null;


        internal override MarshalPseudoCustomAttributeData ReturnValueMarshallingInformation => null;

        internal override CallingConvention CallingConvention => CallingConvention.Default;

        internal override bool HasDeclarativeSecurity => false;
        internal override bool RequiresSecurityObject => false;

        public override Symbol AssociatedSymbol => null;

        public override Accessibility DeclaredAccessibility => ModifierUtils.EffectiveAccessibility(_declarationModifiers);

        public override bool IsAsync => (_declarationModifiers & DeclarationModifiers.Async) != 0;

        public override bool IsStatic => (_declarationModifiers & DeclarationModifiers.Static) != 0;

        public override bool IsVirtual => (_declarationModifiers & DeclarationModifiers.Virtual) != 0;

        public override bool IsOverride => (_declarationModifiers & DeclarationModifiers.Override) != 0;

        public override bool IsAbstract => (_declarationModifiers & DeclarationModifiers.Abstract) != 0;

        public override bool IsSealed => (_declarationModifiers & DeclarationModifiers.Sealed) != 0;

        public override bool IsExtern => (_declarationModifiers & DeclarationModifiers.Extern) != 0;

        public bool IsUnsafe => (_declarationModifiers & DeclarationModifiers.Unsafe) != 0;

        public override DllImportData GetDllImportData() => null;

        internal override ImmutableArray<string> GetAppliedConditionalSymbols() => ImmutableArray<string>.Empty;

        internal override bool IsMetadataNewSlot(bool ignoreInterfaceImplementationChanges = false) => false;

        internal override bool IsMetadataVirtual(bool ignoreInterfaceImplementationChanges = false) => false;

        internal override IEnumerable<SecurityAttribute> GetSecurityInformation()
        {
            throw ExceptionUtilities.Unreachable;
        }

        internal override int CalculateLocalSyntaxOffset(int localPosition, SyntaxTree localTree)
        {
            throw ExceptionUtilities.Unreachable;
        }

        internal override bool TryGetThisParameter(out ParameterSymbol thisParameter)
        {
            // Local function symbols have no "this" parameter
            thisParameter = null;
            return true;
        }

        private ImmutableArray<TypeParameterSymbol> MakeTypeParameters(DiagnosticBag diagnostics)
        {
            var result = ArrayBuilder<TypeParameterSymbol>.GetInstance();
            var typeParameters = _syntax.TypeParameterList.Parameters;
            for (int ordinal = 0; ordinal < typeParameters.Count; ordinal++)
            {
                var parameter = typeParameters[ordinal];
                var identifier = parameter.Identifier;
                var location = identifier.GetLocation();
                var name = identifier.ValueText;

                // TODO: Add diagnostic checks for nested local functions (and containing method)
                if (name == this.Name)
                {
                    diagnostics.Add(ErrorCode.ERR_TypeVariableSameAsParent, location, name);
                }

                for (int i = 0; i < result.Count; i++)
                {
                    if (name == result[i].Name)
                    {
                        diagnostics.Add(ErrorCode.ERR_DuplicateTypeParameter, location, name);
                        break;
                    }
                }

                var tpEnclosing = ContainingSymbol.FindEnclosingTypeParameter(name);
                if ((object)tpEnclosing != null)
                {
                    // Type parameter '{0}' has the same name as the type parameter from outer type '{1}'
                    diagnostics.Add(ErrorCode.WRN_TypeParameterSameAsOuterTypeParameter, location, name, tpEnclosing.ContainingSymbol);
                }

                var typeParameter = new LocalFunctionTypeParameterSymbol(
                        this,
                        name,
                        ordinal,
                        ImmutableArray.Create(location),
                        ImmutableArray.Create(parameter.GetReference()));

                result.Add(typeParameter);
            }

            return result.ToImmutableAndFree();
        }

        internal TypeParameterConstraintKind GetTypeParameterConstraints(int ordinal)
        {
            var clause = this.GetTypeParameterConstraintClause(ordinal);
            return (clause != null) ? clause.Constraints : TypeParameterConstraintKind.None;
        }

        internal ImmutableArray<TypeSymbolWithAnnotations> GetTypeParameterConstraintTypes(int ordinal)
        {
            var clause = this.GetTypeParameterConstraintClause(ordinal);
            return (clause != null) ? clause.ConstraintTypes : ImmutableArray<TypeSymbolWithAnnotations>.Empty;
        }

        private TypeParameterConstraintClause GetTypeParameterConstraintClause(int ordinal)
        {
            if (_lazyTypeParameterConstraints.IsDefault)
            {
                var diagnostics = DiagnosticBag.GetInstance();
                if (ImmutableInterlocked.InterlockedInitialize(ref _lazyTypeParameterConstraints, MakeTypeParameterConstraints(diagnostics)))
                {
                    AddDiagnostics(diagnostics.ToReadOnly());
                }
                diagnostics.Free();
            }

            var clauses = _lazyTypeParameterConstraints;
            return (clauses.Length > 0) ? clauses[ordinal] : null;
        }

        private ImmutableArray<TypeParameterConstraintClause> MakeTypeParameterConstraints(DiagnosticBag diagnostics)
        {
            var typeParameters = this.TypeParameters;
            if (typeParameters.Length == 0)
            {
                return ImmutableArray<TypeParameterConstraintClause>.Empty;
            }

            var constraintClauses = _syntax.ConstraintClauses;
            if (constraintClauses.Count == 0)
            {
                return ImmutableArray<TypeParameterConstraintClause>.Empty;
            }

            var syntaxTree = _syntax.SyntaxTree;

            // Wrap binder from factory in a generic constraints specific binder
            // to avoid checking constraints when binding type names.
            Debug.Assert(!_binder.Flags.Includes(BinderFlags.GenericConstraintsClause));
            var binder = _binder.WithAdditionalFlags(BinderFlags.GenericConstraintsClause | BinderFlags.SuppressConstraintChecks);

            var result = binder.BindTypeParameterConstraintClauses(this, typeParameters, constraintClauses, diagnostics);
            this.CheckConstraintTypesVisibility(new SourceLocation(_syntax.Identifier), result, diagnostics);
            return result;
        }

        public override int GetHashCode()
        {
            // this is what lambdas do (do not use hashes of other fields)
            return _syntax.GetHashCode();
        }

        public sealed override bool Equals(object symbol)
        {
            if ((object)this == symbol) return true;

            var localFunction = symbol as LocalFunctionSymbol;
            return (object)localFunction != null
                && localFunction._syntax == _syntax;
        }
    }
}<|MERGE_RESOLUTION|>--- conflicted
+++ resolved
@@ -21,12 +21,8 @@
         private readonly ImmutableArray<TypeParameterSymbol> _typeParameters;
         private ImmutableArray<ParameterSymbol> _parameters;
         private ImmutableArray<TypeParameterConstraintClause> _lazyTypeParameterConstraints;
-<<<<<<< HEAD
+        private readonly RefKind _refKind;
         private TypeSymbolWithAnnotations _returnType;
-=======
-        private readonly RefKind _refKind;
-        private TypeSymbol _returnType;
->>>>>>> c7afb2d2
         private bool _isVararg;
         private TypeSymbol _iteratorElementType;
 
@@ -144,19 +140,15 @@
             }
         }
 
-<<<<<<< HEAD
+        internal override RefKind RefKind
+        {
+            get
+            {
+                return _refKind;
+            }
+        }
+
         internal TypeSymbolWithAnnotations ComputeReturnType()
-=======
-        internal override RefKind RefKind
-        {
-            get
-            {
-                return _refKind;
-            }
-        }
-
-        internal TypeSymbol ComputeReturnType()
->>>>>>> c7afb2d2
         {
             if ((object)_returnType != null)
             {
