﻿// Copyright (c) Microsoft.  All Rights Reserved.  Licensed under the Apache License, Version 2.0.  See License.txt in the project root for license information.

using System;
using System.Collections.Generic;
using System.Collections.Immutable;
using System.Diagnostics;
using System.Linq;
using System.Runtime.InteropServices;
using System.Threading;
using Microsoft.CodeAnalysis;
using Microsoft.CodeAnalysis.Collections;
using Microsoft.CodeAnalysis.CSharp.Symbols;
using Microsoft.CodeAnalysis.CSharp.Syntax;
using Microsoft.CodeAnalysis.PooledObjects;
using Roslyn.Utilities;

namespace Microsoft.CodeAnalysis.CSharp.Symbols
{
    /// <summary>
    /// Represents a named type symbol whose members are declared in source.
    /// </summary>
    internal abstract partial class SourceMemberContainerTypeSymbol : NamedTypeSymbol
    {
        // The flags type is used to compact many different bits of information efficiently.
        private struct Flags
        {
            // We current pack everything into two 32-bit ints; layouts for each are given below.

            // First int:
            //
            // |  |d|yy|xxxxxxxxxxxxxxxxxxxxx|wwwwww|
            //
            // w = special type.  6 bits.
            // x = modifiers.  21 bits.
            // y = IsManagedType.  2 bits.
            // d = FieldDefinitionsNoted. 1 bit
            private const int SpecialTypeOffset = 0;
            private const int DeclarationModifiersOffset = 6;
            private const int IsManagedTypeOffset = 27;

            private const int SpecialTypeMask = 0x3F;
            private const int DeclarationModifiersMask = 0x3FFFFF;
            private const int IsManagedTypeMask = 0x3;

            private const int FieldDefinitionsNotedBit = 1 << 29;

            private int _flags;

            // More flags.
            //
            // |                           |zzzz|f|
            //
            // f = FlattenedMembersIsSorted.  1 bit.
            // z = TypeKind. 4 bits.
            private const int TypeKindOffset = 1;

            private const int TypeKindMask = 0xF;

            private const int FlattenedMembersIsSortedBit = 1 << 0;

            private int _flags2;

            public SpecialType SpecialType
            {
                get { return (SpecialType)((_flags >> SpecialTypeOffset) & SpecialTypeMask); }
            }

            public DeclarationModifiers DeclarationModifiers
            {
                get { return (DeclarationModifiers)((_flags >> DeclarationModifiersOffset) & DeclarationModifiersMask); }
            }

            public ThreeState IsManagedType
            {
                get { return (ThreeState)((_flags >> IsManagedTypeOffset) & IsManagedTypeMask); }
            }

            public bool FieldDefinitionsNoted
            {
                get { return (_flags & FieldDefinitionsNotedBit) != 0; }
            }

            // True if "lazyMembersFlattened" is sorted.
            public bool FlattenedMembersIsSorted
            {
                get { return (_flags2 & FlattenedMembersIsSortedBit) != 0; }
            }

            public TypeKind TypeKind
            {
                get { return (TypeKind)((_flags2 >> TypeKindOffset) & TypeKindMask); }
            }


#if DEBUG
            static Flags()
            {
                // Verify a few things about the values we combine into flags.  This way, if they ever
                // change, this will get hit and you will know you have to update this type as well.

                // 1) Verify that the range of special types doesn't fall outside the bounds of the
                // special type mask.
                var specialTypes = EnumExtensions.GetValues<SpecialType>();
                var maxSpecialType = (int)specialTypes.Aggregate((s1, s2) => s1 | s2);
                Debug.Assert((maxSpecialType & SpecialTypeMask) == maxSpecialType);

                // 2) Verify that the range of declaration modifiers doesn't fall outside the bounds of
                // the declaration modifier mask.
                var declarationModifiers = EnumExtensions.GetValues<DeclarationModifiers>();
                var maxDeclarationModifier = (int)declarationModifiers.Aggregate((d1, d2) => d1 | d2);
                Debug.Assert((maxDeclarationModifier & DeclarationModifiersMask) == maxDeclarationModifier);
            }
#endif

            public Flags(SpecialType specialType, DeclarationModifiers declarationModifiers, TypeKind typeKind)
            {
                int specialTypeInt = ((int)specialType & SpecialTypeMask) << SpecialTypeOffset;
                int declarationModifiersInt = ((int)declarationModifiers & DeclarationModifiersMask) << DeclarationModifiersOffset;
                int typeKindInt = ((int)typeKind & TypeKindMask) << TypeKindOffset;

                _flags = specialTypeInt | declarationModifiersInt;
                _flags2 = typeKindInt;
            }

            public void SetFieldDefinitionsNoted()
            {
                ThreadSafeFlagOperations.Set(ref _flags, FieldDefinitionsNotedBit);
            }

            public void SetFlattenedMembersIsSorted()
            {
                ThreadSafeFlagOperations.Set(ref _flags2, (FlattenedMembersIsSortedBit));
            }

            private static bool BitsAreUnsetOrSame(int bits, int mask)
            {
                return (bits & mask) == 0 || (bits & mask) == mask;
            }

            public void SetIsManagedType(bool isManagedType)
            {
                int bitsToSet = ((int)isManagedType.ToThreeState() & IsManagedTypeMask) << IsManagedTypeOffset;
                Debug.Assert(BitsAreUnsetOrSame(_flags, bitsToSet));
                ThreadSafeFlagOperations.Set(ref _flags, bitsToSet);
            }
        }

        protected SymbolCompletionState state;

        private Flags _flags;

        private readonly NamespaceOrTypeSymbol _containingSymbol;
        protected readonly MergedTypeDeclaration declaration;

        private MembersAndInitializers _lazyMembersAndInitializers;
        private Dictionary<string, ImmutableArray<Symbol>> _lazyMembersDictionary;
        private Dictionary<string, ImmutableArray<Symbol>> _lazyEarlyAttributeDecodingMembersDictionary;

        private static readonly Dictionary<string, ImmutableArray<NamedTypeSymbol>> s_emptyTypeMembers = new Dictionary<string, ImmutableArray<NamedTypeSymbol>>(EmptyComparer.Instance);
        private Dictionary<string, ImmutableArray<NamedTypeSymbol>> _lazyTypeMembers;
        private ImmutableArray<Symbol> _lazyMembersFlattened;
        private ImmutableArray<SynthesizedExplicitImplementationForwardingMethod> _lazySynthesizedExplicitImplementations;
        private int _lazyKnownCircularStruct;
        private LexicalSortKey _lazyLexicalSortKey = LexicalSortKey.NotInitialized;

        private ThreeState _lazyContainsExtensionMethods;
        private ThreeState _lazyAnyMemberHasAttributes;

        #region Construction

        internal SourceMemberContainerTypeSymbol(
            NamespaceOrTypeSymbol containingSymbol,
            MergedTypeDeclaration declaration,
            DiagnosticBag diagnostics)
        {
            _containingSymbol = containingSymbol;
            this.declaration = declaration;

            TypeKind typeKind = declaration.Kind.ToTypeKind();
            var modifiers = MakeModifiers(typeKind, diagnostics);

            foreach (var singleDeclaration in declaration.Declarations)
            {
                diagnostics.AddRange(singleDeclaration.Diagnostics);
            }

            int access = (int)(modifiers & DeclarationModifiers.AccessibilityMask);
            if ((access & (access - 1)) != 0)
            {   // more than one access modifier
                if ((modifiers & DeclarationModifiers.Partial) != 0)
                    diagnostics.Add(ErrorCode.ERR_PartialModifierConflict, Locations[0], this);
                access = access & ~(access - 1); // narrow down to one access modifier
                modifiers &= ~DeclarationModifiers.AccessibilityMask; // remove them all
                modifiers |= (DeclarationModifiers)access; // except the one
            }

            var specialType = access == (int)DeclarationModifiers.Public
                ? MakeSpecialType()
                : SpecialType.None;

            _flags = new Flags(specialType, modifiers, typeKind);

            var containingType = this.ContainingType;
            if ((object)containingType != null && containingType.IsSealed && this.DeclaredAccessibility.HasProtected())
            {
                diagnostics.Add(AccessCheck.GetProtectedMemberInSealedTypeError(ContainingType), Locations[0], this);
            }

            state.NotePartComplete(CompletionPart.TypeArguments); // type arguments need not be computed separately
        }

        private SpecialType MakeSpecialType()
        {
            // check if this is one of the COR library types
            if (ContainingSymbol.Kind == SymbolKind.Namespace &&
                ContainingSymbol.ContainingAssembly.KeepLookingForDeclaredSpecialTypes)
            {
                //for a namespace, the emitted name is a dot-separated list of containing namespaces
                var emittedName = ContainingSymbol.ToDisplayString(SymbolDisplayFormat.QualifiedNameOnlyFormat);
                emittedName = MetadataHelpers.BuildQualifiedName(emittedName, MetadataName);

                return SpecialTypes.GetTypeFromMetadataName(emittedName);
            }
            else
            {
                return SpecialType.None;
            }
        }

        private DeclarationModifiers MakeModifiers(TypeKind typeKind, DiagnosticBag diagnostics)
        {
            var defaultAccess = this.ContainingSymbol is NamespaceSymbol
                ? DeclarationModifiers.Internal
                : DeclarationModifiers.Private;

            var allowedModifiers = DeclarationModifiers.AccessibilityMask;

            if (ContainingSymbol is TypeSymbol)
            {
                if (ContainingType.IsInterface)
                {
                    allowedModifiers |= DeclarationModifiers.All;
                }
                else
                {
                    allowedModifiers |= DeclarationModifiers.New;
                }
            }

            switch (typeKind)
            {
                case TypeKind.Class:
                case TypeKind.Submission:
                    allowedModifiers |= DeclarationModifiers.Partial | DeclarationModifiers.Static | DeclarationModifiers.Sealed | DeclarationModifiers.Abstract | DeclarationModifiers.Unsafe;
                    break;
                case TypeKind.Struct:
                    allowedModifiers |= DeclarationModifiers.Ref | DeclarationModifiers.ReadOnly | DeclarationModifiers.Unsafe;
                    break;
                case TypeKind.Interface:
                    allowedModifiers |= DeclarationModifiers.Partial | DeclarationModifiers.Unsafe;
                    break;
                case TypeKind.Delegate:
                    allowedModifiers |= DeclarationModifiers.Unsafe;
                    break;
            }

            bool modifierErrors;
            var mods = MakeAndCheckTypeModifiers(
                defaultAccess,
                allowedModifiers,
                this,
                diagnostics,
                out modifierErrors);

            this.CheckUnsafeModifier(mods, diagnostics);

            if (!modifierErrors &&
                (mods & DeclarationModifiers.Abstract) != 0 &&
                (mods & (DeclarationModifiers.Sealed | DeclarationModifiers.Static)) != 0)
            {
                diagnostics.Add(ErrorCode.ERR_AbstractSealedStatic, Locations[0], this);
            }

            if (!modifierErrors &&
                (mods & (DeclarationModifiers.Sealed | DeclarationModifiers.Static)) == (DeclarationModifiers.Sealed | DeclarationModifiers.Static))
            {
                diagnostics.Add(ErrorCode.ERR_SealedStaticClass, Locations[0], this);
            }

            switch (typeKind)
            {
                case TypeKind.Interface:
                    mods |= DeclarationModifiers.Abstract;
                    break;
                case TypeKind.Struct:
                case TypeKind.Enum:
                    mods |= DeclarationModifiers.Sealed;
                    break;
                case TypeKind.Delegate:
                    mods |= DeclarationModifiers.Sealed;
                    break;
            }

            return mods;
        }

        private DeclarationModifiers MakeAndCheckTypeModifiers(
            DeclarationModifiers defaultAccess,
            DeclarationModifiers allowedModifiers,
            SourceMemberContainerTypeSymbol self,
            DiagnosticBag diagnostics,
            out bool modifierErrors)
        {
            modifierErrors = false;

            var result = DeclarationModifiers.Unset;
            var partCount = declaration.Declarations.Length;
            var missingPartial = false;

            for (var i = 0; i < partCount; i++)
            {
                var mods = declaration.Declarations[i].Modifiers;

                if (partCount > 1 && (mods & DeclarationModifiers.Partial) == 0)
                {
                    missingPartial = true;
                }

                if (result == DeclarationModifiers.Unset)
                {
                    result = mods;
                    continue;
                }

                result |= mods;
            }

            result = ModifierUtils.CheckModifiers(
                result, allowedModifiers, self.Locations[0], diagnostics, 
                modifierTokensOpt: null, modifierErrors: out modifierErrors);

            if ((result & DeclarationModifiers.AccessibilityMask) == 0)
            {
                result |= defaultAccess;
            }

            if (missingPartial)
            {
                if ((result & DeclarationModifiers.Partial) == 0)
                {
                    // duplicate definitions
                    switch (self.ContainingSymbol.Kind)
                    {
                        case SymbolKind.Namespace:
                            for (var i = 1; i < partCount; i++)
                            {
                                diagnostics.Add(ErrorCode.ERR_DuplicateNameInNS, declaration.Declarations[i].NameLocation, self.Name, self.ContainingSymbol);
                                modifierErrors = true;
                            }
                            break;

                        case SymbolKind.NamedType:
                            for (var i = 1; i < partCount; i++)
                            {
                                if (ContainingType.Locations.Length == 1 || ContainingType.IsPartial())
                                    diagnostics.Add(ErrorCode.ERR_DuplicateNameInClass, declaration.Declarations[i].NameLocation, self.ContainingSymbol, self.Name);
                                modifierErrors = true;
                            }
                            break;
                    }
                }
                else
                {
                    for (var i = 0; i < partCount; i++)
                    {
                        var singleDeclaration = declaration.Declarations[i];
                        var mods = singleDeclaration.Modifiers;
                        if ((mods & DeclarationModifiers.Partial) == 0)
                        {
                            diagnostics.Add(ErrorCode.ERR_MissingPartial, singleDeclaration.NameLocation, self.Name);
                            modifierErrors = true;
                        }
                    }
                }
            }

            return result;
        }

        #endregion

        #region Completion

        internal sealed override bool RequiresCompletion
        {
            get { return true; }
        }

        internal sealed override bool HasComplete(CompletionPart part)
        {
            return state.HasComplete(part);
        }

        protected abstract void CheckBase(DiagnosticBag diagnostics);
        protected abstract void CheckInterfaces(DiagnosticBag diagnostics);

        internal override void ForceComplete(SourceLocation locationOpt, CancellationToken cancellationToken)
        {
            while (true)
            {
                // NOTE: cases that depend on GetMembers[ByName] should call RequireCompletionPartMembers.
                cancellationToken.ThrowIfCancellationRequested();
                var incompletePart = state.NextIncompletePart;
                switch (incompletePart)
                {
                    case CompletionPart.Attributes:
                        GetAttributes();
                        break;

                    case CompletionPart.StartBaseType:
                    case CompletionPart.FinishBaseType:
                        if (state.NotePartComplete(CompletionPart.StartBaseType))
                        {
                            var diagnostics = DiagnosticBag.GetInstance();
                            CheckBase(diagnostics);
                            AddDeclarationDiagnostics(diagnostics);
                            state.NotePartComplete(CompletionPart.FinishBaseType);
                            diagnostics.Free();
                        }
                        break;

                    case CompletionPart.StartInterfaces:
                    case CompletionPart.FinishInterfaces:
                        if (state.NotePartComplete(CompletionPart.StartInterfaces))
                        {
                            var diagnostics = DiagnosticBag.GetInstance();
                            CheckInterfaces(diagnostics);
                            AddDeclarationDiagnostics(diagnostics);
                            state.NotePartComplete(CompletionPart.FinishInterfaces);
                            diagnostics.Free();
                        }
                        break;

                    case CompletionPart.EnumUnderlyingType:
                        var discarded = this.EnumUnderlyingType;
                        break;

                    case CompletionPart.TypeArguments:
                        {
                            var tmp = this.TypeArgumentsNoUseSiteDiagnostics; // force type arguments
                        }
                        break;

                    case CompletionPart.TypeParameters:
                        // force type parameters
                        foreach (var typeParameter in this.TypeParameters)
                        {
                            typeParameter.ForceComplete(locationOpt, cancellationToken);
                        }

                        state.NotePartComplete(CompletionPart.TypeParameters);
                        break;

                    case CompletionPart.Members:
                        this.GetMembersByName();
                        break;

                    case CompletionPart.TypeMembers:
                        this.GetTypeMembersUnordered();
                        break;

                    case CompletionPart.SynthesizedExplicitImplementations:
                        this.GetSynthesizedExplicitImplementations(cancellationToken); //force interface and base class errors to be checked
                        break;

                    case CompletionPart.StartMemberChecks:
                    case CompletionPart.FinishMemberChecks:
                        if (state.NotePartComplete(CompletionPart.StartMemberChecks))
                        {
                            var diagnostics = DiagnosticBag.GetInstance();
                            AfterMembersChecks(diagnostics);
                            AddDeclarationDiagnostics(diagnostics);

                            // We may produce a SymbolDeclaredEvent for the enclosing type before events for its contained members
                            DeclaringCompilation.SymbolDeclaredEvent(this);
                            var thisThreadCompleted = state.NotePartComplete(CompletionPart.FinishMemberChecks);
                            Debug.Assert(thisThreadCompleted);
                            diagnostics.Free();
                        }
                        break;

                    case CompletionPart.MembersCompleted:
                        {
                            ImmutableArray<Symbol> members = this.GetMembersUnordered();

                            bool allCompleted = true;

                            if (locationOpt == null)
                            {
                                foreach (var member in members)
                                {
                                    cancellationToken.ThrowIfCancellationRequested();
                                    member.ForceComplete(locationOpt, cancellationToken);
                                }
                            }
                            else
                            {
                                foreach (var member in members)
                                {
                                    ForceCompleteMemberByLocation(locationOpt, member, cancellationToken);
                                    allCompleted = allCompleted && member.HasComplete(CompletionPart.All);
                                }
                            }

                            if (!allCompleted)
                            {
                                // We did not complete all members so we won't have enough information for
                                // the PointedAtManagedTypeChecks, so just kick out now.
                                var allParts = CompletionPart.NamedTypeSymbolWithLocationAll;
                                state.SpinWaitComplete(allParts, cancellationToken);
                                return;
                            }

                            EnsureFieldDefinitionsNoted();

                            // We've completed all members, so we're ready for the PointedAtManagedTypeChecks;
                            // proceed to the next iteration.
                            state.NotePartComplete(CompletionPart.MembersCompleted);
                            break;
                        }

                    case CompletionPart.None:
                        return;

                    default:
                        // This assert will trigger if we forgot to handle any of the completion parts
                        Debug.Assert((incompletePart & CompletionPart.NamedTypeSymbolAll) == 0);
                        // any other values are completion parts intended for other kinds of symbols
                        state.NotePartComplete(CompletionPart.All & ~CompletionPart.NamedTypeSymbolAll);
                        break;
                }

                state.SpinWaitComplete(incompletePart, cancellationToken);
            }

            throw ExceptionUtilities.Unreachable;
        }

        internal void EnsureFieldDefinitionsNoted()
        {
            if (_flags.FieldDefinitionsNoted)
            {
                return;
            }

            NoteFieldDefinitions();
        }

        private void NoteFieldDefinitions()
        {
            // we must note all fields once therefore we need to lock
            lock (this.GetMembersAndInitializers())
            {
                if (!_flags.FieldDefinitionsNoted)
                {
                    var assembly = (SourceAssemblySymbol)ContainingAssembly;

                    Accessibility containerEffectiveAccessibility = EffectiveAccessibility();

                    foreach (var member in _lazyMembersAndInitializers.NonTypeNonIndexerMembers)
                    {
                        FieldSymbol field;
                        if (!member.IsFieldOrFieldLikeEvent(out field) || field.IsConst || field.IsFixed)
                        {
                            continue;
                        }

                        Accessibility fieldDeclaredAccessibility = field.DeclaredAccessibility;
                        if (fieldDeclaredAccessibility == Accessibility.Private)
                        {
                            // mark private fields as tentatively unassigned and unread unless we discover otherwise.
                            assembly.NoteFieldDefinition(field, isInternal: false, isUnread: true);
                        }
                        else if (containerEffectiveAccessibility == Accessibility.Private)
                        {
                            // mark effectively private fields as tentatively unassigned unless we discover otherwise.
                            assembly.NoteFieldDefinition(field, isInternal: false, isUnread: false);
                        }
                        else if (fieldDeclaredAccessibility == Accessibility.Internal || containerEffectiveAccessibility == Accessibility.Internal)
                        {
                            // mark effectively internal fields as tentatively unassigned unless we discover otherwise.
                            // NOTE: These fields will be reported as unassigned only if internals are not visible from this assembly.
                            // See property SourceAssemblySymbol.UnusedFieldWarnings.
                            assembly.NoteFieldDefinition(field, isInternal: true, isUnread: false);
                        }
                    }
                    _flags.SetFieldDefinitionsNoted();
                }
            }
        }

        #endregion

        #region Containers

        public sealed override NamedTypeSymbol ContainingType
        {
            get
            {
                return _containingSymbol as NamedTypeSymbol;
            }
        }

        public sealed override Symbol ContainingSymbol
        {
            get
            {
                return _containingSymbol;
            }
        }

        #endregion

        #region Flags Encoded Properties

        public override SpecialType SpecialType
        {
            get
            {
                return _flags.SpecialType;
            }
        }

        public override TypeKind TypeKind
        {
            get
            {
                return _flags.TypeKind;
            }
        }

        internal MergedTypeDeclaration MergedDeclaration
        {
            get
            {
                return this.declaration;
            }
        }

        internal sealed override bool IsInterface
        {
            get
            {
                // TypeKind is computed eagerly, so this is cheap.
                return this.TypeKind == TypeKind.Interface;
            }
        }

        internal override bool IsManagedType
        {
            get
            {
                var isManagedType = _flags.IsManagedType;
                if (!isManagedType.HasValue())
                {
                    bool value = base.IsManagedType;
                    _flags.SetIsManagedType(value);
                    return value;
                }
                return isManagedType.Value();
            }
        }

        public override bool IsStatic
        {
            get
            {
                return (_flags.DeclarationModifiers & DeclarationModifiers.Static) != 0;
            }
        }

        internal sealed override bool IsByRefLikeType
        {
            get
            {
                return (_flags.DeclarationModifiers & DeclarationModifiers.Ref) != 0;
            }
        }

        internal override bool IsReadOnly
        {
            get
            {
                return (_flags.DeclarationModifiers & DeclarationModifiers.ReadOnly) != 0;
            }
        }

        public override bool IsSealed
        {
            get
            {
                return (_flags.DeclarationModifiers & DeclarationModifiers.Sealed) != 0;
            }
        }

        public override bool IsAbstract
        {
            get
            {
                return (_flags.DeclarationModifiers & DeclarationModifiers.Abstract) != 0;
            }
        }

        internal bool IsPartial
        {
            get
            {
                return (_flags.DeclarationModifiers & DeclarationModifiers.Partial) != 0;
            }
        }

        internal bool IsNew
        {
            get
            {
                return (_flags.DeclarationModifiers & DeclarationModifiers.New) != 0;
            }
        }

        public override Accessibility DeclaredAccessibility
        {
            get
            {
                return ModifierUtils.EffectiveAccessibility(_flags.DeclarationModifiers);
            }
        }

        /// <summary>
        /// Compute the "effective accessibility" of the current class for the purpose of warnings about unused fields.
        /// </summary>
        private Accessibility EffectiveAccessibility()
        {
            var result = DeclaredAccessibility;
            if (result == Accessibility.Private) return Accessibility.Private;
            for (Symbol container = this.ContainingType; (object)container != null; container = container.ContainingType)
            {
                switch (container.DeclaredAccessibility)
                {
                    case Accessibility.Private:
                        return Accessibility.Private;
                    case Accessibility.Internal:
                        result = Accessibility.Internal;
                        continue;
                }
            }

            return result;
        }

        #endregion

        #region Syntax

        public override bool IsScriptClass
        {
            get
            {
                var kind = this.declaration.Declarations[0].Kind;
                return kind == DeclarationKind.Script || kind == DeclarationKind.Submission;
            }
        }

        public override bool IsImplicitClass
        {
            get
            {
                return this.declaration.Declarations[0].Kind == DeclarationKind.ImplicitClass;
            }
        }

        public override bool IsImplicitlyDeclared
        {
            get
            {
                return IsImplicitClass || IsScriptClass;
            }
        }

        public override int Arity
        {
            get
            {
                return declaration.Arity;
            }
        }

        public override string Name
        {
            get
            {
                return declaration.Name;
            }
        }

        internal override bool MangleName
        {
            get
            {
                return Arity > 0;
            }
        }

        internal override LexicalSortKey GetLexicalSortKey()
        {
            if (!_lazyLexicalSortKey.IsInitialized)
            {
                _lazyLexicalSortKey.SetFrom(declaration.GetLexicalSortKey(this.DeclaringCompilation));
            }
            return _lazyLexicalSortKey;
        }

        public override ImmutableArray<Location> Locations
        {
            get
            {
                return declaration.NameLocations.Cast<SourceLocation, Location>();
            }
        }

        public ImmutableArray<SyntaxReference> SyntaxReferences
        {
            get
            {
                return this.declaration.SyntaxReferences;
            }
        }

        public override ImmutableArray<SyntaxReference> DeclaringSyntaxReferences
        {
            get
            {
                return SyntaxReferences;
            }
        }

        #endregion

        #region Members

        /// <summary>
        /// Encapsulates information about the non-type members of a (i.e. this) type.
        ///   1) For non-initializers, symbols are created and stored in a list.
        ///   2) For fields and properties, the symbols are stored in (1) and their initializers are
        ///      stored with other initialized fields and properties from the same syntax tree with
        ///      the same static-ness.
        ///   3) For indexers, syntax (weak) references are stored for later binding.
        /// </summary>
        /// <remarks>
        /// CONSIDER: most types won't have indexers, so we could move the indexer list
        /// into a subclass to spare most instances the space required for the field.
        /// </remarks>
        private sealed class MembersAndInitializers
        {
            internal readonly ImmutableArray<Symbol> NonTypeNonIndexerMembers;
            internal readonly ImmutableArray<ImmutableArray<FieldOrPropertyInitializer>> StaticInitializers;
            internal readonly ImmutableArray<ImmutableArray<FieldOrPropertyInitializer>> InstanceInitializers;
            internal readonly ImmutableArray<SyntaxReference> IndexerDeclarations;
            internal readonly int StaticInitializersSyntaxLength;
            internal readonly int InstanceInitializersSyntaxLength;

            public MembersAndInitializers(
                ImmutableArray<Symbol> nonTypeNonIndexerMembers,
                ImmutableArray<ImmutableArray<FieldOrPropertyInitializer>> staticInitializers,
                ImmutableArray<ImmutableArray<FieldOrPropertyInitializer>> instanceInitializers,
                ImmutableArray<SyntaxReference> indexerDeclarations,
                int staticInitializersSyntaxLength,
                int instanceInitializersSyntaxLength)
            {
                Debug.Assert(!nonTypeNonIndexerMembers.IsDefault);
                Debug.Assert(!staticInitializers.IsDefault);
                Debug.Assert(!instanceInitializers.IsDefault);
                Debug.Assert(!indexerDeclarations.IsDefault);

                Debug.Assert(!nonTypeNonIndexerMembers.Any(s => s is TypeSymbol));
                Debug.Assert(!nonTypeNonIndexerMembers.Any(s => s.IsIndexer()));
                Debug.Assert(!nonTypeNonIndexerMembers.Any(s => s.IsAccessor() && ((MethodSymbol)s).AssociatedSymbol.IsIndexer()));

                Debug.Assert(staticInitializersSyntaxLength == staticInitializers.Sum(s => s.Sum(i => (i.FieldOpt == null || !i.FieldOpt.IsMetadataConstant) ? i.Syntax.Span.Length : 0)));
                Debug.Assert(instanceInitializersSyntaxLength == instanceInitializers.Sum(s => s.Sum(i => i.Syntax.Span.Length)));

                this.NonTypeNonIndexerMembers = nonTypeNonIndexerMembers;
                this.StaticInitializers = staticInitializers;
                this.InstanceInitializers = instanceInitializers;
                this.IndexerDeclarations = indexerDeclarations;
                this.StaticInitializersSyntaxLength = staticInitializersSyntaxLength;
                this.InstanceInitializersSyntaxLength = instanceInitializersSyntaxLength;
            }
        }

        internal ImmutableArray<ImmutableArray<FieldOrPropertyInitializer>> StaticInitializers
        {
            get { return GetMembersAndInitializers().StaticInitializers; }
        }

        internal ImmutableArray<ImmutableArray<FieldOrPropertyInitializer>> InstanceInitializers
        {
            get { return GetMembersAndInitializers().InstanceInitializers; }
        }

        internal int CalculateSyntaxOffsetInSynthesizedConstructor(int position, SyntaxTree tree, bool isStatic)
        {
            if (IsScriptClass && !isStatic)
            {
                int aggregateLength = 0;

                foreach (var declaration in this.declaration.Declarations)
                {
                    var syntaxRef = declaration.SyntaxReference;
                    if (tree == syntaxRef.SyntaxTree)
                    {
                        return aggregateLength + position;
                    }

                    aggregateLength += syntaxRef.Span.Length;
                }

                throw ExceptionUtilities.Unreachable;
            }

            int syntaxOffset;
            if (TryCalculateSyntaxOffsetOfPositionInInitializer(position, tree, isStatic, ctorInitializerLength: 0, syntaxOffset: out syntaxOffset))
            {
                return syntaxOffset;
            }

            if (declaration.Declarations.Length >= 1 && position == declaration.Declarations[0].Location.SourceSpan.Start)
            {
                // With dynamic analysis instrumentation, the introducing declaration of a type can provide
                // the syntax associated with both the analysis payload local of a synthesized constructor
                // and with the constructor itself. If the synthesized constructor includes an initializer with a lambda,
                // that lambda needs a closure that captures the analysis payload of the constructor,
                // and the offset of the syntax for the local within the constructor is by definition zero.
                return 0;
            }

            // an implicit constructor has no body and no initializer, so the variable has to be declared in a member initializer
            throw ExceptionUtilities.Unreachable;
        }

        /// <summary>
        /// Calculates a syntax offset of a syntax position that is contained in a property or field initializer (if it is in fact contained in one).
        /// </summary>
        internal bool TryCalculateSyntaxOffsetOfPositionInInitializer(int position, SyntaxTree tree, bool isStatic, int ctorInitializerLength, out int syntaxOffset)
        {
            Debug.Assert(ctorInitializerLength >= 0);

            var membersAndInitializers = GetMembersAndInitializers();
            var allInitializers = isStatic ? membersAndInitializers.StaticInitializers : membersAndInitializers.InstanceInitializers;

            var siblingInitializers = GetInitializersInSourceTree(tree, allInitializers);
            int index = IndexOfInitializerContainingPosition(siblingInitializers, position);
            if (index < 0)
            {
                syntaxOffset = 0;
                return false;
            }

            //                                 |<-----------distanceFromCtorBody----------->|
            // [      initializer 0    ][ initializer 1 ][ initializer 2 ][ctor initializer][ctor body]
            // |<--preceding init len-->|      ^
            //                             position 

            int initializersLength = isStatic ? membersAndInitializers.StaticInitializersSyntaxLength : membersAndInitializers.InstanceInitializersSyntaxLength;
            int distanceFromInitializerStart = position - siblingInitializers[index].Syntax.Span.Start;

            int distanceFromCtorBody =
                initializersLength + ctorInitializerLength -
                (siblingInitializers[index].PrecedingInitializersLength + distanceFromInitializerStart);

            Debug.Assert(distanceFromCtorBody > 0);

            // syntax offset 0 is at the start of the ctor body:
            syntaxOffset = -distanceFromCtorBody;
            return true;
        }

        private static ImmutableArray<FieldOrPropertyInitializer> GetInitializersInSourceTree(SyntaxTree tree, ImmutableArray<ImmutableArray<FieldOrPropertyInitializer>> initializers)
        {
            var builder = ArrayBuilder<FieldOrPropertyInitializer>.GetInstance();
            foreach (var siblingInitializers in initializers)
            {
                Debug.Assert(!siblingInitializers.IsEmpty);

                if (siblingInitializers[0].Syntax.SyntaxTree == tree)
                {
                    builder.AddRange(siblingInitializers);
                }
            }

            return builder.ToImmutableAndFree();
        }

        private static int IndexOfInitializerContainingPosition(ImmutableArray<FieldOrPropertyInitializer> initializers, int position)
        {
            // Search for the start of the span (the spans are non-overlapping and sorted)
            int index = initializers.BinarySearch(position, (initializer, pos) => initializer.Syntax.Span.Start.CompareTo(pos));

            // Binary search returns non-negative result if the position is exactly the start of some span.
            if (index >= 0)
            {
                return index;
            }

            // Otherwise, ~index is the closest span whose start is greater than the position.
            // => Check if the preceding initializer span contains the position.
            int precedingInitializerIndex = ~index - 1;
            if (precedingInitializerIndex >= 0 && initializers[precedingInitializerIndex].Syntax.Span.Contains(position))
            {
                return precedingInitializerIndex;
            }

            return -1;
        }

        public override IEnumerable<string> MemberNames
        {
            get { return this.declaration.MemberNames; }
        }

        internal override ImmutableArray<NamedTypeSymbol> GetTypeMembersUnordered()
        {
            return GetTypeMembersDictionary().Flatten();
        }

        public override ImmutableArray<NamedTypeSymbol> GetTypeMembers()
        {
            return GetTypeMembersDictionary().Flatten(LexicalOrderSymbolComparer.Instance);
        }

        public override ImmutableArray<NamedTypeSymbol> GetTypeMembers(string name)
        {
            ImmutableArray<NamedTypeSymbol> members;
            if (GetTypeMembersDictionary().TryGetValue(name, out members))
            {
                return members;
            }

            return ImmutableArray<NamedTypeSymbol>.Empty;
        }

        public override ImmutableArray<NamedTypeSymbol> GetTypeMembers(string name, int arity)
        {
            return GetTypeMembers(name).WhereAsArray(t => t.Arity == arity);
        }

        private Dictionary<string, ImmutableArray<NamedTypeSymbol>> GetTypeMembersDictionary()
        {
            if (_lazyTypeMembers == null)
            {
                var diagnostics = DiagnosticBag.GetInstance();
                if (Interlocked.CompareExchange(ref _lazyTypeMembers, MakeTypeMembers(diagnostics), null) == null)
                {
                    AddDeclarationDiagnostics(diagnostics);

                    state.NotePartComplete(CompletionPart.TypeMembers);
                }

                diagnostics.Free();
            }

            return _lazyTypeMembers;
        }

        private Dictionary<string, ImmutableArray<NamedTypeSymbol>> MakeTypeMembers(DiagnosticBag diagnostics)
        {
            var symbols = ArrayBuilder<NamedTypeSymbol>.GetInstance();
            var conflictDict = new Dictionary<(string, int), SourceNamedTypeSymbol>();
            try
            {
                foreach (var childDeclaration in declaration.Children)
                {
                    var t = new SourceNamedTypeSymbol(this, childDeclaration, diagnostics);
                    this.CheckMemberNameDistinctFromType(t, diagnostics);

                    var key = (t.Name, t.Arity);
                    SourceNamedTypeSymbol other;
                    if (conflictDict.TryGetValue(key, out other))
                    {
                        if (Locations.Length == 1 || IsPartial)
                        {
                            if (t.IsPartial && other.IsPartial)
                            {
                                diagnostics.Add(ErrorCode.ERR_PartialTypeKindConflict, t.Locations[0], t);
                            }
                            else
                            {
                                diagnostics.Add(ErrorCode.ERR_DuplicateNameInClass, t.Locations[0], this, t.Name);
                            }
                        }
                    }
                    else
                    {
                        conflictDict.Add(key, t);
                    }

                    symbols.Add(t);
                }

                if (IsInterface)
                {
                    foreach (var t in symbols)
                    {
                        diagnostics.Add(ErrorCode.ERR_InterfacesCannotContainTypes, t.Locations[0], t);
                    }
                }

                Debug.Assert(s_emptyTypeMembers.Count == 0);
                return symbols.Count > 0 ?
                    symbols.ToDictionary(s => s.Name, StringOrdinalComparer.Instance) :
                    s_emptyTypeMembers;
            }
            finally
            {
                symbols.Free();
            }
        }

        private void CheckMemberNameDistinctFromType(Symbol member, DiagnosticBag diagnostics)
        {
            switch (this.TypeKind)
            {
                case TypeKind.Class:
                case TypeKind.Struct:
                    if (member.Name == this.Name)
                    {
                        diagnostics.Add(ErrorCode.ERR_MemberNameSameAsType, member.Locations[0], this.Name);
                    }
                    break;
            }
        }

        internal override ImmutableArray<Symbol> GetMembersUnordered()
        {
            var result = _lazyMembersFlattened;

            if (result.IsDefault)
            {
                result = GetMembersByName().Flatten(null);  // do not sort.
                ImmutableInterlocked.InterlockedInitialize(ref _lazyMembersFlattened, result);
                result = _lazyMembersFlattened;
            }

#if DEBUG
            // In DEBUG, swap first and last elements so that use of Unordered in a place it isn't warranted is caught
            // more obviously.
            return result.DeOrder();
#else
            return result;
#endif
        }

        public override ImmutableArray<Symbol> GetMembers()
        {
            if (_flags.FlattenedMembersIsSorted)
            {
                return _lazyMembersFlattened;
            }
            else
            {
                var allMembers = this.GetMembersUnordered();

                if (allMembers.Length > 1)
                {
                    // The array isn't sorted. Sort it and remember that we sorted it.
                    allMembers = allMembers.Sort(LexicalOrderSymbolComparer.Instance);
                    ImmutableInterlocked.InterlockedExchange(ref _lazyMembersFlattened, allMembers);
                }

                _flags.SetFlattenedMembersIsSorted();
                return allMembers;
            }
        }

        public sealed override ImmutableArray<Symbol> GetMembers(string name)
        {
            ImmutableArray<Symbol> members;
            if (GetMembersByName().TryGetValue(name, out members))
            {
                return members;
            }

            return ImmutableArray<Symbol>.Empty;
        }

        internal override ImmutableArray<Symbol> GetSimpleNonTypeMembers(string name)
        {
            if (_lazyMembersDictionary != null || MemberNames.Contains(name))
            {
                return GetMembers(name);
            }

            return ImmutableArray<Symbol>.Empty;
        }

        internal override IEnumerable<FieldSymbol> GetFieldsToEmit()
        {
            if (this.TypeKind == TypeKind.Enum)
            {
                // For consistency with Dev10, emit value__ field first.
                var valueField = ((SourceNamedTypeSymbol)this).EnumValueField;
                Debug.Assert((object)valueField != null);
                yield return valueField;
            }

            foreach (var m in this.GetMembers())
            {
                switch (m.Kind)
                {
                    case SymbolKind.Field:
                        yield return (FieldSymbol)m;
                        break;
                    case SymbolKind.Event:
                        FieldSymbol associatedField = ((EventSymbol)m).AssociatedField;
                        if ((object)associatedField != null)
                        {
                            yield return associatedField;
                        }
                        break;
                }
            }
        }

        /// <summary>
        /// During early attribute decoding, we consider a safe subset of all members that will not
        /// cause cyclic dependencies.  Get all such members for this symbol.
        /// 
        /// In particular, this method will return nested types and fields (other than auto-property
        /// backing fields).
        /// </summary>
        internal override ImmutableArray<Symbol> GetEarlyAttributeDecodingMembers()
        {
            return GetEarlyAttributeDecodingMembersDictionary().Flatten();
        }

        /// <summary>
        /// During early attribute decoding, we consider a safe subset of all members that will not
        /// cause cyclic dependencies.  Get all such members for this symbol that have a particular name.
        /// 
        /// In particular, this method will return nested types and fields (other than auto-property
        /// backing fields).
        /// </summary>
        internal override ImmutableArray<Symbol> GetEarlyAttributeDecodingMembers(string name)
        {
            ImmutableArray<Symbol> result;
            return GetEarlyAttributeDecodingMembersDictionary().TryGetValue(name, out result) ? result : ImmutableArray<Symbol>.Empty;
        }

        private Dictionary<string, ImmutableArray<Symbol>> GetEarlyAttributeDecodingMembersDictionary()
        {
            if (_lazyEarlyAttributeDecodingMembersDictionary == null)
            {
                var membersAndInitializers = GetMembersAndInitializers(); //NOTE: separately cached

                // NOTE: members were added in a single pass over the syntax, so they're already
                // in lexical order.

                var membersByName = membersAndInitializers.NonTypeNonIndexerMembers.ToDictionary(s => s.Name);
                AddNestedTypesToDictionary(membersByName, GetTypeMembersDictionary());

                Interlocked.CompareExchange(ref _lazyEarlyAttributeDecodingMembersDictionary, membersByName, null);
            }

            return _lazyEarlyAttributeDecodingMembersDictionary;
        }

        // NOTE: this method should do as little work as possible
        //       we often need to get members just to do a lookup.
        //       All additional checks and diagnostics may be not
        //       needed yet or at all.
        private MembersAndInitializers GetMembersAndInitializers()
        {
            var membersAndInitializers = _lazyMembersAndInitializers;
            if (membersAndInitializers != null)
            {
                return membersAndInitializers;
            }

            var diagnostics = DiagnosticBag.GetInstance();
            membersAndInitializers = BuildMembersAndInitializers(diagnostics);

            var alreadyKnown = Interlocked.CompareExchange(ref _lazyMembersAndInitializers, membersAndInitializers, null);
            if (alreadyKnown != null)
            {
                diagnostics.Free();
                return alreadyKnown;
            }

            AddDeclarationDiagnostics(diagnostics);
            diagnostics.Free();

            return membersAndInitializers;
        }

        protected Dictionary<string, ImmutableArray<Symbol>> GetMembersByName()
        {
            if (this.state.HasComplete(CompletionPart.Members))
            {
                return _lazyMembersDictionary;
            }

            return GetMembersByNameSlow();
        }

        private Dictionary<string, ImmutableArray<Symbol>> GetMembersByNameSlow()
        {
            if (_lazyMembersDictionary == null)
            {
                var diagnostics = DiagnosticBag.GetInstance();
                var membersDictionary = MakeAllMembers(diagnostics);
                if (Interlocked.CompareExchange(ref _lazyMembersDictionary, membersDictionary, null) == null)
                {
                    var memberNames = ArrayBuilder<string>.GetInstance(membersDictionary.Count);
                    memberNames.AddRange(membersDictionary.Keys);
                    MergePartialMembers(memberNames, membersDictionary, diagnostics);
                    memberNames.Free();
                    AddDeclarationDiagnostics(diagnostics);
                    state.NotePartComplete(CompletionPart.Members);
                }

                diagnostics.Free();
            }

            state.SpinWaitComplete(CompletionPart.Members, default(CancellationToken));
            return _lazyMembersDictionary;
        }

        internal override IEnumerable<Symbol> GetInstanceFieldsAndEvents()
        {
            var membersAndInitializers = this.GetMembersAndInitializers();
            return membersAndInitializers.NonTypeNonIndexerMembers.Where(IsInstanceFieldOrEvent);
        }

        protected void AfterMembersChecks(DiagnosticBag diagnostics)
        {
            if (IsInterface)
            {
                CheckInterfaceMembers(this.GetMembersAndInitializers().NonTypeNonIndexerMembers, diagnostics);
            }

            CheckMemberNamesDistinctFromType(diagnostics);
            CheckMemberNameConflicts(diagnostics);
            CheckSpecialMemberErrors(diagnostics);
            CheckTypeParameterNameConflicts(diagnostics);
            CheckAccessorNameConflicts(diagnostics);

            bool unused = KnownCircularStruct;

            CheckSequentialOnPartialType(diagnostics);
            CheckForProtectedInStaticClass(diagnostics);
            CheckForUnmatchedOperators(diagnostics);

            if (this.IsByRefLikeType)
            {
                this.DeclaringCompilation.EnsureIsByRefLikeAttributeExists(diagnostics, Locations[0], modifyCompilationForIsByRefLike: true);
            }

            if (this.IsReadOnly)
            {
                this.DeclaringCompilation.EnsureIsReadOnlyAttributeExists(diagnostics, Locations[0], modifyCompilationForRefReadOnly: true);
            }
        }

        private void CheckMemberNamesDistinctFromType(DiagnosticBag diagnostics)
        {
            foreach (var member in GetMembersAndInitializers().NonTypeNonIndexerMembers)
            {
                CheckMemberNameDistinctFromType(member, diagnostics);
            }
        }

        private void CheckMemberNameConflicts(DiagnosticBag diagnostics)
        {
            Dictionary<string, ImmutableArray<Symbol>> membersByName = GetMembersByName();

            // Collisions involving indexers are handled specially.
            CheckIndexerNameConflicts(diagnostics, membersByName);

            // key and value will be the same object in these dictionaries.
            var methodsBySignature = new Dictionary<SourceMemberMethodSymbol, SourceMemberMethodSymbol>(MemberSignatureComparer.DuplicateSourceComparer);
            var conversionsAsMethods = new Dictionary<SourceMemberMethodSymbol, SourceMemberMethodSymbol>(MemberSignatureComparer.DuplicateSourceComparer);
            var conversionsAsConversions = new HashSet<SourceUserDefinedConversionSymbol>(ConversionSignatureComparer.Comparer);

            // SPEC: The signature of an operator must differ from the signatures of all other
            // SPEC: operators declared in the same class.

            // DELIBERATE SPEC VIOLATION:
            // The specification does not state that a user-defined conversion reserves the names
            // op_Implicit or op_Explicit, but nevertheless the native compiler does so; an attempt
            // to define a field or a conflicting method with the metadata name of a user-defined
            // conversion is an error.  We preserve this reasonable behavior.
            //
            // Similarly, we treat "public static C operator +(C, C)" as colliding with
            // "public static C op_Addition(C, C)". Fortunately, this behavior simply
            // falls out of treating user-defined operators as ordinary methods; we do
            // not need any special handling in this method.
            //
            // However, we must have special handling for conversions because conversions
            // use a completely different rule for detecting collisions between two 
            // conversions: conversion signatures consist only of the source and target
            // types of the conversions, and not the kind of the conversion (implicit or explicit),
            // the name of the method, and so on.
            //
            // Therefore we must detect the following kinds of member name conflicts:
            //
            // 1. a method, conversion or field has the same name as a (different) field (* see note below) 
            // 2. a method has the same method signature as another method or conversion
            // 3. a conversion has the same conversion signature as another conversion.
            //
            // However, we must *not* detect "a conversion has the same *method* signature 
            // as another conversion" because conversions are allowed to overload on 
            // return type but methods are not.
            //
            // (*) NOTE: Throughout the rest of this method I will use "field" as a shorthand for
            // "non-method, non-conversion, non-type member", rather than spelling out 
            // "field, property or event...")

            foreach (var pair in membersByName)
            {
                var name = pair.Key;
                Symbol lastSym = GetTypeMembers(name).FirstOrDefault();
                methodsBySignature.Clear();
                // Conversion collisions do not consider the name of the conversion,
                // so do not clear that dictionary.
                foreach (var symbol in pair.Value)
                {
                    if (symbol.Kind == SymbolKind.NamedType ||
                        symbol.IsAccessor() ||
                        symbol.IsIndexer())
                    {
                        continue;
                    }

                    // We detect the first category of conflict by running down the list of members
                    // of the same name, and producing an error when we discover any of the following
                    // "bad transitions".
                    //
                    // * a method or conversion that comes after any field (not necessarily directly)
                    // * a field directly following a field
                    // * a field directly following a method or conversion
                    //
                    // Furthermore: we do not wish to detect collisions between nested types in 
                    // this code; that is tested elsewhere. However, we do wish to detect a collision
                    // between a nested type and a field, method or conversion. Therefore we
                    // initialize our "bad transition" detector with a type of the given name,
                    // if there is one. That way we also detect the transitions of "method following
                    // type", and so on.
                    //
                    // The "lastSym" local below is used to detect these transitions. Its value is
                    // one of the following:
                    //
                    // * a nested type of the given name, or
                    // * the first method of the given name, or
                    // * the most recently processed field of the given name.
                    //
                    // If either the current symbol or the "last symbol" are not methods then
                    // there must be a collision:
                    // 
                    // * if the current symbol is not a method and the last symbol is, then 
                    //   there is a field directly following a method of the same name
                    // * if the current symbol is a method and the last symbol is not, then
                    //   there is a method directly or indirectly following a field of the same name,
                    //   or a method of the same name as a nested type.
                    // * if neither are methods then either we have a field directly
                    //   following a field of the same name, or a field and a nested type of the same name.
                    //

                    if ((object)lastSym != null)
                    {
                        if (symbol.Kind != SymbolKind.Method || lastSym.Kind != SymbolKind.Method)
                        {
                            if (symbol.Kind != SymbolKind.Field || !symbol.IsImplicitlyDeclared)
                            {
                                // The type '{0}' already contains a definition for '{1}'
                                if (Locations.Length == 1 || IsPartial)
                                {
                                    diagnostics.Add(ErrorCode.ERR_DuplicateNameInClass, symbol.Locations[0], this, symbol.Name);
                                }
                            }

                            if (lastSym.Kind == SymbolKind.Method)
                            {
                                lastSym = symbol;
                            }
                        }
                    }
                    else
                    {
                        lastSym = symbol;
                    }

                    // That takes care of the first category of conflict; we detect the
                    // second and third categories as follows:

                    var conversion = symbol as SourceUserDefinedConversionSymbol;
                    var method = symbol as SourceMemberMethodSymbol;
                    if ((object)conversion != null)
                    {
                        // Does this conversion collide *as a conversion* with any previously-seen
                        // conversion?

                        if (!conversionsAsConversions.Add(conversion))
                        {
                            // CS0557: Duplicate user-defined conversion in type 'C'
                            diagnostics.Add(ErrorCode.ERR_DuplicateConversionInClass, conversion.Locations[0], this);
                        }
                        else
                        {
                            // The other set might already contain a conversion which would collide
                            // *as a method* with the current conversion.
                            if (!conversionsAsMethods.ContainsKey(conversion))
                            {
                                conversionsAsMethods.Add(conversion, conversion);
                            }
                        }

                        // Does this conversion collide *as a method* with any previously-seen
                        // non-conversion method?

                        SourceMemberMethodSymbol previousMethod;
                        if (methodsBySignature.TryGetValue(conversion, out previousMethod))
                        {
                            ReportMethodSignatureCollision(diagnostics, conversion, previousMethod);
                        }
                        // Do not add the conversion to the set of previously-seen methods; that set
                        // is only non-conversion methods.
                    }
                    else if ((object)method != null)
                    {
                        // Does this method collide *as a method* with any previously-seen
                        // conversion?

                        SourceMemberMethodSymbol previousConversion;
                        if (conversionsAsMethods.TryGetValue(method, out previousConversion))
                        {
                            ReportMethodSignatureCollision(diagnostics, method, previousConversion);
                        }
                        // Do not add the method to the set of previously-seen conversions.

                        // Does this method collide *as a method* with any previously-seen
                        // non-conversion method?

                        SourceMemberMethodSymbol previousMethod;
                        if (methodsBySignature.TryGetValue(method, out previousMethod))
                        {
                            ReportMethodSignatureCollision(diagnostics, method, previousMethod);
                        }
                        else
                        {
                            // We haven't seen this method before. Make a note of it in case
                            // we see a colliding method later.
                            methodsBySignature.Add(method, method);
                        }
                    }
                }
            }
        }

        // Report a name conflict; the error is reported on the location of method1.
        // UNDONE: Consider adding a secondary location pointing to the second method.
        private void ReportMethodSignatureCollision(DiagnosticBag diagnostics, SourceMemberMethodSymbol method1, SourceMemberMethodSymbol method2)
        {
            // Partial methods are allowed to collide by signature.
            if (method1.IsPartial && method2.IsPartial)
            {
                return;
            }

            Debug.Assert(method1.ParameterCount == method2.ParameterCount);

            for (int i = 0; i < method1.ParameterCount; i++)
            {
                var refKind1 = method1.Parameters[i].RefKind;
                var refKind2 = method2.Parameters[i].RefKind;

                if (refKind1 != refKind2)
                {
                    // '{0}' cannot define an overloaded {1} that differs only on parameter modifiers '{2}' and '{3}'
                    var methodKind = method1.MethodKind == MethodKind.Constructor ? MessageID.IDS_SK_CONSTRUCTOR : MessageID.IDS_SK_METHOD;
                    diagnostics.Add(ErrorCode.ERR_OverloadRefKind, method1.Locations[0], this, methodKind.Localize(), refKind1.ToParameterDisplayString(), refKind2.ToParameterDisplayString());

                    return;
                }
            }

            // Special case: if there are two destructors, use the destructor syntax instead of "Finalize"
            var methodName = (method1.MethodKind == MethodKind.Destructor && method2.MethodKind == MethodKind.Destructor) ?
                "~" + this.Name :
                method1.Name;
            // Type '{1}' already defines a member called '{0}' with the same parameter types
            diagnostics.Add(ErrorCode.ERR_MemberAlreadyExists, method1.Locations[0], methodName, this);
        }

        private void CheckIndexerNameConflicts(DiagnosticBag diagnostics, Dictionary<string, ImmutableArray<Symbol>> membersByName)
        {
            PooledHashSet<string> typeParameterNames = null;
            if (this.Arity > 0)
            {
                typeParameterNames = PooledHashSet<string>.GetInstance();
                foreach (TypeParameterSymbol typeParameter in this.TypeParameters)
                {
                    typeParameterNames.Add(typeParameter.Name);
                }
            }

            var indexersBySignature = new Dictionary<PropertySymbol, PropertySymbol>(MemberSignatureComparer.DuplicateSourceComparer);

            // Note: Can't assume that all indexers are called WellKnownMemberNames.Indexer because 
            // they may be explicit interface implementations.
            foreach (var members in membersByName.Values)
            {
                string lastIndexerName = null;
                indexersBySignature.Clear();
                foreach (var symbol in members)
                {
                    if (symbol.IsIndexer())
                    {
                        PropertySymbol indexer = (PropertySymbol)symbol;
                        CheckIndexerSignatureCollisions(
                            indexer,
                            diagnostics,
                            membersByName,
                            indexersBySignature,
                            ref lastIndexerName);

                        // Also check for collisions with type parameters, which aren't in the member map.
                        // NOTE: Accessors have normal names and are handled in CheckTypeParameterNameConflicts.
                        if (typeParameterNames != null)
                        {
                            string indexerName = indexer.MetadataName;
                            if (typeParameterNames.Contains(indexerName))
                            {
                                diagnostics.Add(ErrorCode.ERR_DuplicateNameInClass, indexer.Locations[0], this, indexerName);
                                continue;
                            }
                        }
                    }
                }
            }

            typeParameterNames?.Free();
        }

        private void CheckIndexerSignatureCollisions(
            PropertySymbol indexer,
            DiagnosticBag diagnostics,
            Dictionary<string, ImmutableArray<Symbol>> membersByName,
            Dictionary<PropertySymbol, PropertySymbol> indexersBySignature,
            ref string lastIndexerName)
        {
            if (!indexer.IsExplicitInterfaceImplementation) //explicit implementation names are not checked
            {
                string indexerName = indexer.MetadataName;

                if (lastIndexerName != null && lastIndexerName != indexerName)
                {
                    // NOTE: dev10 checks indexer names by comparing each to the previous.
                    // For example, if indexers are declared with names A, B, A, B, then there
                    // will be three errors - one for each time the name is different from the
                    // previous one.  If, on the other hand, the names are A, A, B, B, then
                    // there will only be one error because only one indexer has a different
                    // name from the previous one.

                    diagnostics.Add(ErrorCode.ERR_InconsistentIndexerNames, indexer.Locations[0]);
                }

                lastIndexerName = indexerName;

                if (Locations.Length == 1 || IsPartial)
                {
                    if (membersByName.ContainsKey(indexerName))
                    {
                        // The name of the indexer is reserved - it can only be used by other indexers.
                        Debug.Assert(!membersByName[indexerName].Any(SymbolExtensions.IsIndexer));
                        diagnostics.Add(ErrorCode.ERR_DuplicateNameInClass, indexer.Locations[0], this, indexerName);
                    }
                }
            }

            PropertySymbol prevIndexerBySignature;
            if (indexersBySignature.TryGetValue(indexer, out prevIndexerBySignature))
            {
                // Type '{1}' already defines a member called '{0}' with the same parameter types
                // NOTE: Dev10 prints "this" as the name of the indexer.
                diagnostics.Add(ErrorCode.ERR_MemberAlreadyExists, indexer.Locations[0], SyntaxFacts.GetText(SyntaxKind.ThisKeyword), this);
            }
            else
            {
                indexersBySignature[indexer] = indexer;
            }
        }

        private void CheckSpecialMemberErrors(DiagnosticBag diagnostics)
        {
            var conversions = new TypeConversions(this.ContainingAssembly.CorLibrary);
            foreach (var member in this.GetMembersUnordered())
            {
                member.AfterAddingTypeMembersChecks(conversions, diagnostics);
            }
        }

        private void CheckTypeParameterNameConflicts(DiagnosticBag diagnostics)
        {
            if (this.TypeKind == TypeKind.Delegate)
            {
                // Delegates do not have conflicts between their type parameter
                // names and their methods; it is legal (though odd) to say
                // delegate void D<Invoke>(Invoke x);

                return;
            }

            if (Locations.Length == 1 || IsPartial)
            {
                foreach (var tp in TypeParameters)
                {
                    foreach (var dup in GetMembers(tp.Name))
                    {
                        diagnostics.Add(ErrorCode.ERR_DuplicateNameInClass, dup.Locations[0], this, tp.Name);
                    }
                }
            }
        }

        private void CheckAccessorNameConflicts(DiagnosticBag diagnostics)
        {
            // Report errors where property and event accessors
            // conflict with other members of the same name.
            foreach (Symbol symbol in this.GetMembersUnordered())
            {
                if (symbol.IsExplicitInterfaceImplementation())
                {
                    // If there's a name conflict it will show up as a more specific
                    // interface implementation error.
                    continue;
                }
                switch (symbol.Kind)
                {
                    case SymbolKind.Property:
                        {
                            var propertySymbol = (PropertySymbol)symbol;
                            this.CheckForMemberConflictWithPropertyAccessor(propertySymbol, getNotSet: true, diagnostics: diagnostics);
                            this.CheckForMemberConflictWithPropertyAccessor(propertySymbol, getNotSet: false, diagnostics: diagnostics);
                            break;
                        }
                    case SymbolKind.Event:
                        {
                            var eventSymbol = (EventSymbol)symbol;
                            this.CheckForMemberConflictWithEventAccessor(eventSymbol, isAdder: true, diagnostics: diagnostics);
                            this.CheckForMemberConflictWithEventAccessor(eventSymbol, isAdder: false, diagnostics: diagnostics);
                            break;
                        }
                }
            }
        }

        internal override bool KnownCircularStruct
        {
            get
            {
                if (_lazyKnownCircularStruct == (int)ThreeState.Unknown)
                {
                    if (TypeKind != TypeKind.Struct)
                    {
                        Interlocked.CompareExchange(ref _lazyKnownCircularStruct, (int)ThreeState.False, (int)ThreeState.Unknown);
                    }
                    else
                    {
                        var diagnostics = DiagnosticBag.GetInstance();
                        var value = (int)CheckStructCircularity(diagnostics).ToThreeState();

                        if (Interlocked.CompareExchange(ref _lazyKnownCircularStruct, value, (int)ThreeState.Unknown) == (int)ThreeState.Unknown)
                        {
                            AddDeclarationDiagnostics(diagnostics);
                        }

                        Debug.Assert(value == _lazyKnownCircularStruct);
                        diagnostics.Free();
                    }
                }

                return _lazyKnownCircularStruct == (int)ThreeState.True;
            }
        }

        private bool CheckStructCircularity(DiagnosticBag diagnostics)
        {
            Debug.Assert(TypeKind == TypeKind.Struct);

            CheckFiniteFlatteningGraph(diagnostics);
            return HasStructCircularity(diagnostics);
        }

        private bool HasStructCircularity(DiagnosticBag diagnostics)
        {
            foreach (var valuesByName in GetMembersByName().Values)
            {
                foreach (var member in valuesByName)
                {
                    if (member.Kind != SymbolKind.Field)
                    {
                        // NOTE: don't have to check field-like events, because they can't have struct types.
                        continue;
                    }
                    var field = (FieldSymbol)member;
                    if (field.IsStatic)
                    {
                        continue;
                    }
                    var type = field.Type;
                    if (((object)type != null) &&
                        (type.TypeKind == TypeKind.Struct) &&
                        BaseTypeAnalysis.StructDependsOn((NamedTypeSymbol)type, this) &&
                        !type.IsPrimitiveRecursiveStruct()) // allow System.Int32 to contain a field of its own type
                    {
                        // If this is a backing field, report the error on the associated property.
                        var symbol = field.AssociatedSymbol ?? field;

                        if (symbol.Kind == SymbolKind.Parameter)
                        {
                            // We should stick to members for this error.
                            symbol = field;
                        }

                        // Struct member '{0}' of type '{1}' causes a cycle in the struct layout
                        diagnostics.Add(ErrorCode.ERR_StructLayoutCycle, symbol.Locations[0], symbol, type);
                        return true;
                    }
                }
            }
            return false;
        }

        private void CheckForProtectedInStaticClass(DiagnosticBag diagnostics)
        {
            if (!IsStatic)
            {
                return;
            }

            // no protected members allowed
            foreach (var valuesByName in GetMembersByName().Values)
            {
                foreach (var member in valuesByName)
                {
                    if (member is TypeSymbol)
                    {
                        // Duplicate Dev10's failure to diagnose this error.
                        continue;
                    }

                    if (member.DeclaredAccessibility == Accessibility.Protected || member.DeclaredAccessibility == Accessibility.ProtectedOrInternal)
                    {
                        if (member.Kind != SymbolKind.Method || ((MethodSymbol)member).MethodKind != MethodKind.Destructor)
                        {
                            diagnostics.Add(ErrorCode.ERR_ProtectedInStatic, member.Locations[0], member);
                        }
                    }
                }
            }
        }

        private void CheckForUnmatchedOperators(DiagnosticBag diagnostics)
        {
            // SPEC: The true and false unary operators require pairwise declaration.
            // SPEC: A compile-time error occurs if a class or struct declares one 
            // SPEC: of these operators without also declaring the other.
            //
            // SPEC DEFICIENCY: The line of the specification quoted above should say
            // the same thing as the lines below: that the formal parameters of the
            // paired true/false operators must match exactly. You can't do 
            // op true(S) and op false(S?) for example.

            // SPEC: Certain binary operators require pairwise declaration. For every
            // SPEC: declaration of either operator of a pair, there must be a matching
            // SPEC: declaration of the other operator of the pair. Two operator 
            // SPEC: declarations match when they have the same return type and the same
            // SPEC: type for each parameter. The following operators require pairwise
            // SPEC: declaration: == and !=, > and <, >= and <=.

            CheckForUnmatchedOperator(diagnostics, WellKnownMemberNames.TrueOperatorName, WellKnownMemberNames.FalseOperatorName);
            CheckForUnmatchedOperator(diagnostics, WellKnownMemberNames.EqualityOperatorName, WellKnownMemberNames.InequalityOperatorName);
            CheckForUnmatchedOperator(diagnostics, WellKnownMemberNames.LessThanOperatorName, WellKnownMemberNames.GreaterThanOperatorName);
            CheckForUnmatchedOperator(diagnostics, WellKnownMemberNames.LessThanOrEqualOperatorName, WellKnownMemberNames.GreaterThanOrEqualOperatorName);

            // We also produce a warning if == / != is overridden without also overriding
            // Equals and GetHashCode, or if Equals is overridden without GetHashCode.

            CheckForEqualityAndGetHashCode(diagnostics);
        }

        private void CheckForUnmatchedOperator(DiagnosticBag diagnostics, string operatorName1, string operatorName2)
        {
            var ops1 = this.GetOperators(operatorName1);
            var ops2 = this.GetOperators(operatorName2);
            CheckForUnmatchedOperator(diagnostics, ops1, ops2, operatorName2);
            CheckForUnmatchedOperator(diagnostics, ops2, ops1, operatorName1);
        }

        private static void CheckForUnmatchedOperator(
            DiagnosticBag diagnostics,
            ImmutableArray<MethodSymbol> ops1,
            ImmutableArray<MethodSymbol> ops2,
            string operatorName2)
        {
            foreach (var op1 in ops1)
            {
                bool foundMatch = false;
                foreach (var op2 in ops2)
                {
                    foundMatch = DoOperatorsPair(op1, op2);
                    if (foundMatch)
                    {
                        break;
                    }
                }

                if (!foundMatch)
                {
                    // CS0216: The operator 'C.operator true(C)' requires a matching operator 'false' to also be defined
                    diagnostics.Add(ErrorCode.ERR_OperatorNeedsMatch, op1.Locations[0], op1,
                        SyntaxFacts.GetText(SyntaxFacts.GetOperatorKind(operatorName2)));
                }
            }
        }

        private static bool DoOperatorsPair(MethodSymbol op1, MethodSymbol op2)
        {
            if (op1.ParameterCount != op2.ParameterCount)
            {
                return false;
            }

            for (int p = 0; p < op1.ParameterCount; ++p)
            {
                if (!op1.ParameterTypes[p].Equals(op2.ParameterTypes[p], TypeCompareKind.AllIgnoreOptions))
                {
                    return false;
                }
            }

            if (!op1.ReturnType.Equals(op2.ReturnType, TypeCompareKind.AllIgnoreOptions))
            {
                return false;
            }

            return true;
        }

        private void CheckForEqualityAndGetHashCode(DiagnosticBag diagnostics)
        {
            if (this.IsInterfaceType())
            {
                // Interfaces are allowed to define Equals without GetHashCode if they want.
                return;
            }

            bool hasOp = this.GetOperators(WellKnownMemberNames.EqualityOperatorName).Any() ||
                this.GetOperators(WellKnownMemberNames.InequalityOperatorName).Any();
            bool overridesEquals = this.TypeOverridesObjectMethod("Equals");

            if (hasOp || overridesEquals)
            {
                bool overridesGHC = this.TypeOverridesObjectMethod("GetHashCode");
                if (overridesEquals && !overridesGHC)
                {
                    // CS0659: 'C' overrides Object.Equals(object o) but does not override Object.GetHashCode()
                    diagnostics.Add(ErrorCode.WRN_EqualsWithoutGetHashCode, this.Locations[0], this);
                }

                if (hasOp && !overridesEquals)
                {
                    // CS0660: 'C' defines operator == or operator != but does not override Object.Equals(object o)
                    diagnostics.Add(ErrorCode.WRN_EqualityOpWithoutEquals, this.Locations[0], this);
                }

                if (hasOp && !overridesGHC)
                {
                    // CS0661: 'C' defines operator == or operator != but does not override Object.GetHashCode()
                    diagnostics.Add(ErrorCode.WRN_EqualityOpWithoutGetHashCode, this.Locations[0], this);
                }
            }
        }

        private bool TypeOverridesObjectMethod(string name)
        {
            foreach (var method in this.GetMembers(name).OfType<MethodSymbol>())
            {
                if (method.IsOverride && method.GetConstructedLeastOverriddenMethod(this).ContainingType.SpecialType == Microsoft.CodeAnalysis.SpecialType.System_Object)
                {
                    return true;
                }
            }
            return false;
        }

        private void CheckFiniteFlatteningGraph(DiagnosticBag diagnostics)
        {
            Debug.Assert(ReferenceEquals(this, this.OriginalDefinition));
            if (AllTypeArgumentCount() == 0) return;
            var instanceMap = new Dictionary<NamedTypeSymbol, NamedTypeSymbol>(ReferenceEqualityComparer.Instance);
            instanceMap.Add(this, this);
            foreach (var m in this.GetMembersUnordered())
            {
                var f = m as FieldSymbol;
                if ((object)f == null || !f.IsStatic || f.Type.TypeKind != TypeKind.Struct) continue;
                var type = (NamedTypeSymbol)f.Type;
                if (InfiniteFlatteningGraph(this, type, instanceMap))
                {
                    // Struct member '{0}' of type '{1}' causes a cycle in the struct layout
                    diagnostics.Add(ErrorCode.ERR_StructLayoutCycle, f.Locations[0], f, type);
                    //this.KnownCircularStruct = true;
                    return;
                }
            }
        }

        private static bool InfiniteFlatteningGraph(SourceMemberContainerTypeSymbol top, NamedTypeSymbol t, Dictionary<NamedTypeSymbol, NamedTypeSymbol> instanceMap)
        {
            if (!t.ContainsTypeParameter()) return false;
            NamedTypeSymbol oldInstance;
            var tOriginal = t.OriginalDefinition;
            if (instanceMap.TryGetValue(tOriginal, out oldInstance))
            {
                // short circuit when we find a cycle, but only return true when the cycle contains the top struct
                return (oldInstance != t) && ReferenceEquals(tOriginal, top);
            }
            else
            {
                instanceMap.Add(tOriginal, t);
                try
                {
                    foreach (var m in t.GetMembersUnordered())
                    {
                        var f = m as FieldSymbol;
                        if ((object)f == null || !f.IsStatic || f.Type.TypeKind != TypeKind.Struct) continue;
                        var type = (NamedTypeSymbol)f.Type;
                        if (InfiniteFlatteningGraph(top, type, instanceMap)) return true;
                    }
                    return false;
                }
                finally
                {
                    instanceMap.Remove(tOriginal);
                }
            }
        }

        private void CheckSequentialOnPartialType(DiagnosticBag diagnostics)
        {
            if (!IsPartial || this.Layout.Kind != LayoutKind.Sequential)
            {
                return;
            }

            SyntaxReference whereFoundField = null;
            if (this.SyntaxReferences.Length <= 1)
            {
                return;
            }

            foreach (var syntaxRef in this.SyntaxReferences)
            {
                var syntax = syntaxRef.GetSyntax() as TypeDeclarationSyntax;
                if (syntax == null)
                {
                    continue;
                }

                foreach (var m in syntax.Members)
                {
                    if (HasInstanceData(m))
                    {
                        if (whereFoundField != null && whereFoundField != syntaxRef)
                        {
                            diagnostics.Add(ErrorCode.WRN_SequentialOnPartialClass, Locations[0], this);
                            return;
                        }

                        whereFoundField = syntaxRef;
                    }
                }
            }
        }

        private static bool HasInstanceData(MemberDeclarationSyntax m)
        {
            switch (m.Kind())
            {
                case SyntaxKind.FieldDeclaration:
                    var fieldDecl = (FieldDeclarationSyntax)m;
                    return
                        !ContainsModifier(fieldDecl.Modifiers, SyntaxKind.StaticKeyword) &&
                        !ContainsModifier(fieldDecl.Modifiers, SyntaxKind.ConstKeyword);
                case SyntaxKind.PropertyDeclaration:
                    // auto-property
                    var propertyDecl = (PropertyDeclarationSyntax)m;
                    return
                        !ContainsModifier(propertyDecl.Modifiers, SyntaxKind.StaticKeyword) &&
                        !ContainsModifier(propertyDecl.Modifiers, SyntaxKind.AbstractKeyword) &&
                        !ContainsModifier(propertyDecl.Modifiers, SyntaxKind.ExternKeyword) &&
                        propertyDecl.AccessorList != null &&
                        All(propertyDecl.AccessorList.Accessors, a => a.Body == null);
                case SyntaxKind.EventFieldDeclaration:
                    // field-like event declaration
                    var eventFieldDecl = (EventFieldDeclarationSyntax)m;
                    return
                        !ContainsModifier(eventFieldDecl.Modifiers, SyntaxKind.StaticKeyword) &&
                        !ContainsModifier(eventFieldDecl.Modifiers, SyntaxKind.AbstractKeyword) &&
                        !ContainsModifier(eventFieldDecl.Modifiers, SyntaxKind.ExternKeyword);
                default:
                    return false;
            }
        }

        private static bool All<T>(SyntaxList<T> list, Func<T, bool> predicate) where T : CSharpSyntaxNode
        {
            foreach (var t in list) { if (predicate(t)) return true; };
            return false;
        }

        private static bool ContainsModifier(SyntaxTokenList modifiers, SyntaxKind modifier)
        {
            foreach (var m in modifiers) { if (m.IsKind(modifier)) return true; };
            return false;
        }

        private Dictionary<string, ImmutableArray<Symbol>> MakeAllMembers(DiagnosticBag diagnostics)
        {
            var membersAndInitializers = GetMembersAndInitializers();

            // Most types don't have indexers.  If this is one of those types,
            // just reuse the dictionary we build for early attribute decoding.
            if (membersAndInitializers.IndexerDeclarations.Length == 0)
            {
                return GetEarlyAttributeDecodingMembersDictionary();
            }

            // Add indexers (plus their accessors)
            var indexerMembers = ArrayBuilder<Symbol>.GetInstance();
            Binder binder = null;
            SyntaxTree currentTree = null;
            foreach (var decl in membersAndInitializers.IndexerDeclarations)
            {
                var syntax = (IndexerDeclarationSyntax)decl.GetSyntax();

                if (binder == null || currentTree != decl.SyntaxTree)
                {
                    currentTree = decl.SyntaxTree;
                    BinderFactory binderFactory = this.DeclaringCompilation.GetBinderFactory(currentTree);
                    binder = binderFactory.GetBinder(syntax);
                }

                var indexer = SourcePropertySymbol.Create(this, binder, syntax, diagnostics);
                CheckMemberNameDistinctFromType(indexer, diagnostics);

                indexerMembers.Add(indexer);
                AddAccessorIfAvailable(indexerMembers, indexer.GetMethod, diagnostics, checkName: true);
                AddAccessorIfAvailable(indexerMembers, indexer.SetMethod, diagnostics, checkName: true);
            }

            var membersByName = MergeIndexersAndNonIndexers(membersAndInitializers.NonTypeNonIndexerMembers, indexerMembers);
            indexerMembers.Free();

            // Merge types into the member dictionary
            AddNestedTypesToDictionary(membersByName, GetTypeMembersDictionary());

            return membersByName;
        }

        /// <summary>
        /// Merge (already ordered) non-type, non-indexer members with (already ordered) indexer members.
        /// </summary>
        private static Dictionary<string, ImmutableArray<Symbol>> MergeIndexersAndNonIndexers(ImmutableArray<Symbol> nonIndexerMembers, ArrayBuilder<Symbol> indexerMembers)
        {
            int nonIndexerCount = nonIndexerMembers.Length;
            int indexerCount = indexerMembers.Count;

            var merged = ArrayBuilder<Symbol>.GetInstance(nonIndexerCount + indexerCount);

            int nonIndexerPos = 0;
            int indexerPos = 0;

            while (nonIndexerPos < nonIndexerCount && indexerPos < indexerCount)
            {
                var nonIndexer = nonIndexerMembers[nonIndexerPos];
                var indexer = indexerMembers[indexerPos];
                if (LexicalOrderSymbolComparer.Instance.Compare(nonIndexer, indexer) < 0)
                {
                    merged.Add(nonIndexer);
                    nonIndexerPos++;
                }
                else
                {
                    merged.Add(indexer);
                    indexerPos++;
                }
            }

            for (; nonIndexerPos < nonIndexerCount; nonIndexerPos++)
            {
                merged.Add(nonIndexerMembers[nonIndexerPos]);
            }

            for (; indexerPos < indexerCount; indexerPos++)
            {
                merged.Add(indexerMembers[indexerPos]);
            }

            var membersByName = merged.ToDictionary(s => s.Name, StringOrdinalComparer.Instance);
            merged.Free();

            return membersByName;
        }

        private static void AddNestedTypesToDictionary(Dictionary<string, ImmutableArray<Symbol>> membersByName, Dictionary<string, ImmutableArray<NamedTypeSymbol>> typesByName)
        {
            foreach (var pair in typesByName)
            {
                string name = pair.Key;
                ImmutableArray<NamedTypeSymbol> types = pair.Value;
                ImmutableArray<Symbol> typesAsSymbols = StaticCast<Symbol>.From(types);

                ImmutableArray<Symbol> membersForName;
                if (membersByName.TryGetValue(name, out membersForName))
                {
                    membersByName[name] = membersForName.Concat(typesAsSymbols);
                }
                else
                {
                    membersByName.Add(name, typesAsSymbols);
                }
            }
        }

        private class MembersAndInitializersBuilder
        {
            public readonly ArrayBuilder<Symbol> NonTypeNonIndexerMembers = ArrayBuilder<Symbol>.GetInstance();
            public readonly ArrayBuilder<ImmutableArray<FieldOrPropertyInitializer>> StaticInitializers = ArrayBuilder<ImmutableArray<FieldOrPropertyInitializer>>.GetInstance();
            public readonly ArrayBuilder<ImmutableArray<FieldOrPropertyInitializer>> InstanceInitializers = ArrayBuilder<ImmutableArray<FieldOrPropertyInitializer>>.GetInstance();
            public readonly ArrayBuilder<SyntaxReference> IndexerDeclarations = ArrayBuilder<SyntaxReference>.GetInstance();

            public int StaticSyntaxLength;
            public int InstanceSyntaxLength;

            public MembersAndInitializers ToReadOnlyAndFree()
            {
                return new MembersAndInitializers(
                    NonTypeNonIndexerMembers.ToImmutableAndFree(),
                    StaticInitializers.ToImmutableAndFree(),
                    InstanceInitializers.ToImmutableAndFree(),
                    IndexerDeclarations.ToImmutableAndFree(),
                    StaticSyntaxLength,
                    InstanceSyntaxLength);
            }

            public void Free()
            {
                NonTypeNonIndexerMembers.Free();
                StaticInitializers.Free();
                InstanceInitializers.Free();
                IndexerDeclarations.Free();
            }
        }

        private MembersAndInitializers BuildMembersAndInitializers(DiagnosticBag diagnostics)
        {
            var builder = new MembersAndInitializersBuilder();
            AddDeclaredNontypeMembers(builder, diagnostics);

            switch (TypeKind)
            {
                case TypeKind.Struct:
                    CheckForStructBadInitializers(builder, diagnostics);
                    CheckForStructDefaultConstructors(builder.NonTypeNonIndexerMembers, isEnum: false, diagnostics: diagnostics);
                    AddSynthesizedConstructorsIfNecessary(builder.NonTypeNonIndexerMembers, builder.StaticInitializers, diagnostics);
                    break;

                case TypeKind.Enum:
                    CheckForStructDefaultConstructors(builder.NonTypeNonIndexerMembers, isEnum: true, diagnostics: diagnostics);
                    AddSynthesizedConstructorsIfNecessary(builder.NonTypeNonIndexerMembers, builder.StaticInitializers, diagnostics);
                    break;

                case TypeKind.Class:
                case TypeKind.Submission:
                    // No additional checking required.
                    AddSynthesizedConstructorsIfNecessary(builder.NonTypeNonIndexerMembers, builder.StaticInitializers, diagnostics);
                    break;

                default:
                    break;
            }

            // We already built the members and initializers on another thread, we might have detected that condition
            // during member building on this thread and bailed, which results in incomplete data in the builder.
            // In such case we have to avoid creating the instance of MemberAndInitializers since it checks the consistency
            // of the data in the builder and would fail in an assertion if we tried to construct it from incomplete builder.
            if (_lazyMembersAndInitializers != null)
            {
                builder.Free();
                return null;
            }

            return builder.ToReadOnlyAndFree();
        }

        private void AddDeclaredNontypeMembers(MembersAndInitializersBuilder builder, DiagnosticBag diagnostics)
        {
            foreach (var decl in this.declaration.Declarations)
            {
                if (!decl.HasAnyNontypeMembers)
                {
                    continue;
                }

                if (_lazyMembersAndInitializers != null)
                {
                    // membersAndInitializers is already computed. no point to continue.
                    return;
                }

                var syntax = decl.SyntaxReference.GetSyntax();

                switch (syntax.Kind())
                {
                    case SyntaxKind.EnumDeclaration:
                        AddEnumMembers(builder, (EnumDeclarationSyntax)syntax, diagnostics);
                        break;

                    case SyntaxKind.DelegateDeclaration:
                        SourceDelegateMethodSymbol.AddDelegateMembers(this, builder.NonTypeNonIndexerMembers, (DelegateDeclarationSyntax)syntax, diagnostics);
                        break;

                    case SyntaxKind.NamespaceDeclaration:
                        // The members of a global anonymous type is in a syntax tree of a namespace declaration or a compilation unit.
                        AddNonTypeMembers(builder, ((NamespaceDeclarationSyntax)syntax).Members, diagnostics);
                        break;

                    case SyntaxKind.CompilationUnit:
                        AddNonTypeMembers(builder, ((CompilationUnitSyntax)syntax).Members, diagnostics);
                        break;

                    case SyntaxKind.ClassDeclaration:
                        var classDecl = (ClassDeclarationSyntax)syntax;
                        AddNonTypeMembers(builder, classDecl.Members, diagnostics);
                        break;

                    case SyntaxKind.InterfaceDeclaration:
                        AddNonTypeMembers(builder, ((InterfaceDeclarationSyntax)syntax).Members, diagnostics);
                        break;

                    case SyntaxKind.StructDeclaration:
                        var structDecl = (StructDeclarationSyntax)syntax;
                        AddNonTypeMembers(builder, structDecl.Members, diagnostics);
                        break;

                    default:
                        throw ExceptionUtilities.UnexpectedValue(syntax.Kind());
                }
            }
        }

        internal Binder GetBinder(CSharpSyntaxNode syntaxNode)
        {
            return this.DeclaringCompilation.GetBinder(syntaxNode);
        }

        private static void MergePartialMembers(
            ArrayBuilder<string> memberNames,
            Dictionary<string, ImmutableArray<Symbol>> membersByName,
            DiagnosticBag diagnostics)
        {
            //key and value will be the same object
            var methodsBySignature = new Dictionary<MethodSymbol, SourceMemberMethodSymbol>(MemberSignatureComparer.DuplicateSourceComparer);

            foreach (var name in memberNames)
            {
                methodsBySignature.Clear();
                foreach (var symbol in membersByName[name])
                {
                    var method = symbol as SourceMemberMethodSymbol;
                    if ((object)method == null || !method.IsPartial)
                    {
                        continue; // only partial methods need to be merged
                    }

                    SourceMemberMethodSymbol prev;
                    if (methodsBySignature.TryGetValue(method, out prev))
                    {
                        var prevPart = (SourceOrdinaryMethodSymbol)prev;
                        var methodPart = (SourceOrdinaryMethodSymbol)method;

                        bool hasImplementation = (object)prevPart.OtherPartOfPartial != null || prevPart.IsPartialImplementation;
                        bool hasDefinition = (object)prevPart.OtherPartOfPartial != null || prevPart.IsPartialDefinition;

                        if (hasImplementation && methodPart.IsPartialImplementation)
                        {
                            // A partial method may not have multiple implementing declarations
                            diagnostics.Add(ErrorCode.ERR_PartialMethodOnlyOneActual, methodPart.Locations[0]);
                        }
                        else if (hasDefinition && methodPart.IsPartialDefinition)
                        {
                            // A partial method may not have multiple defining declarations
                            diagnostics.Add(ErrorCode.ERR_PartialMethodOnlyOneLatent, methodPart.Locations[0]);
                        }
                        else
                        {
                            membersByName[name] = FixPartialMember(membersByName[name], prevPart, methodPart);
                        }
                    }
                    else
                    {
                        methodsBySignature.Add(method, method);
                    }
                }

                foreach (SourceOrdinaryMethodSymbol method in methodsBySignature.Values)
                {
                    // partial implementations not paired with a definition
                    if (method.IsPartialImplementation && (object)method.OtherPartOfPartial == null)
                    {
                        diagnostics.Add(ErrorCode.ERR_PartialMethodMustHaveLatent, method.Locations[0], method);
                    }
                    else if ((object)method.OtherPartOfPartial != null && MemberSignatureComparer.ConsideringTupleNamesCreatesDifference(method, method.OtherPartOfPartial))
                    {
                        diagnostics.Add(ErrorCode.ERR_PartialMethodInconsistentTupleNames, method.Locations[0], method, method.OtherPartOfPartial);
                    }
                }
            }
        }

        /// <summary>
        /// Fix up a partial method by combining its defining and implementing declarations, updating the array of symbols (by name),
        /// and returning the combined symbol.
        /// </summary>
        /// <param name="symbols">The symbols array containing both the latent and implementing declaration</param>
        /// <param name="part1">One of the two declarations</param>
        /// <param name="part2">The other declaration</param>
        /// <returns>An updated symbols array containing only one method symbol representing the two parts</returns>
        private static ImmutableArray<Symbol> FixPartialMember(ImmutableArray<Symbol> symbols, SourceOrdinaryMethodSymbol part1, SourceOrdinaryMethodSymbol part2)
        {
            SourceOrdinaryMethodSymbol definition;
            SourceOrdinaryMethodSymbol implementation;
            if (part1.IsPartialDefinition)
            {
                definition = part1;
                implementation = part2;
            }
            else
            {
                definition = part2;
                implementation = part1;
            }

            SourceOrdinaryMethodSymbol.InitializePartialMethodParts(definition, implementation);

            // a partial method is represented in the member list by its definition part:
            return Remove(symbols, implementation);
        }

        private static ImmutableArray<Symbol> Remove(ImmutableArray<Symbol> symbols, Symbol symbol)
        {
            var builder = ArrayBuilder<Symbol>.GetInstance();
            foreach (var s in symbols)
            {
                if (!ReferenceEquals(s, symbol))
                {
                    builder.Add(s);
                }
            }
            return builder.ToImmutableAndFree();
        }
<<<<<<< HEAD
        
=======

        private static bool DifferByOutOrRef(SourceMemberMethodSymbol m1, SourceMemberMethodSymbol m2)
        {
            var pl1 = m1.Parameters;
            var pl2 = m2.Parameters;
            int n = pl1.Length;
            for (int i = 0; i < n; i++)
            {
                if (pl1[i].RefKind != pl2[i].RefKind)
                {
                    return true;
                }
            }

            return false;
        }

>>>>>>> 8dd264ba
        /// <summary>
        /// Report an error if a member (other than a method) exists with the same name
        /// as the property accessor, or if a method exists with the same name and signature.
        /// </summary>
        private void CheckForMemberConflictWithPropertyAccessor(
            PropertySymbol propertySymbol,
            bool getNotSet,
            DiagnosticBag diagnostics)
        {
            Debug.Assert(!propertySymbol.IsExplicitInterfaceImplementation); // checked by caller

            MethodSymbol accessor = getNotSet ? propertySymbol.GetMethod : propertySymbol.SetMethod;
            string accessorName;
            if ((object)accessor != null)
            {
                accessorName = accessor.Name;
            }
            else
            {
                string propertyName = propertySymbol.IsIndexer ? propertySymbol.MetadataName : propertySymbol.Name;
                accessorName = SourcePropertyAccessorSymbol.GetAccessorName(propertyName,
                    getNotSet,
                    propertySymbol.IsCompilationOutputWinMdObj());
            }

            foreach (var symbol in GetMembers(accessorName))
            {
                if (symbol.Kind != SymbolKind.Method)
                {
                    // The type '{0}' already contains a definition for '{1}'
                    if (Locations.Length == 1 || IsPartial)
                        diagnostics.Add(ErrorCode.ERR_DuplicateNameInClass, GetAccessorOrPropertyLocation(propertySymbol, getNotSet), this, accessorName);
                    return;
                }
                else
                {
                    var methodSymbol = (MethodSymbol)symbol;
                    if ((methodSymbol.MethodKind == MethodKind.Ordinary) &&
                        ParametersMatchPropertyAccessor(propertySymbol, getNotSet, methodSymbol.Parameters))
                    {
                        // Type '{1}' already reserves a member called '{0}' with the same parameter types
                        diagnostics.Add(ErrorCode.ERR_MemberReserved, GetAccessorOrPropertyLocation(propertySymbol, getNotSet), accessorName, this);
                        return;
                    }
                }
            }
        }

        /// <summary>
        /// Report an error if a member (other than a method) exists with the same name
        /// as the event accessor, or if a method exists with the same name and signature.
        /// </summary>
        private void CheckForMemberConflictWithEventAccessor(
            EventSymbol eventSymbol,
            bool isAdder,
            DiagnosticBag diagnostics)
        {
            Debug.Assert(!eventSymbol.IsExplicitInterfaceImplementation); // checked by caller

            string accessorName = SourceEventSymbol.GetAccessorName(eventSymbol.Name, isAdder);

            foreach (var symbol in GetMembers(accessorName))
            {
                if (symbol.Kind != SymbolKind.Method)
                {
                    // The type '{0}' already contains a definition for '{1}'
                    if (Locations.Length == 1 || IsPartial)
                        diagnostics.Add(ErrorCode.ERR_DuplicateNameInClass, GetAccessorOrEventLocation(eventSymbol, isAdder), this, accessorName);
                    return;
                }
                else
                {
                    var methodSymbol = (MethodSymbol)symbol;
                    if ((methodSymbol.MethodKind == MethodKind.Ordinary) &&
                        ParametersMatchEventAccessor(eventSymbol, methodSymbol.Parameters))
                    {
                        // Type '{1}' already reserves a member called '{0}' with the same parameter types
                        diagnostics.Add(ErrorCode.ERR_MemberReserved, GetAccessorOrEventLocation(eventSymbol, isAdder), accessorName, this);
                        return;
                    }
                }
            }
        }

        /// <summary>
        /// Return the location of the accessor, or if no accessor, the location of the property.
        /// </summary>
        private static Location GetAccessorOrPropertyLocation(PropertySymbol propertySymbol, bool getNotSet)
        {
            var locationFrom = (Symbol)(getNotSet ? propertySymbol.GetMethod : propertySymbol.SetMethod) ?? propertySymbol;
            return locationFrom.Locations[0];
        }

        /// <summary>
        /// Return the location of the accessor, or if no accessor, the location of the event.
        /// </summary>
        private static Location GetAccessorOrEventLocation(EventSymbol propertySymbol, bool isAdder)
        {
            var locationFrom = (Symbol)(isAdder ? propertySymbol.AddMethod : propertySymbol.RemoveMethod) ?? propertySymbol;
            return locationFrom.Locations[0];
        }

        /// <summary>
        /// Return true if the method parameters match the parameters of the
        /// property accessor, including the value parameter for the setter.
        /// </summary>
        private static bool ParametersMatchPropertyAccessor(PropertySymbol propertySymbol, bool getNotSet, ImmutableArray<ParameterSymbol> methodParams)
        {
            var propertyParams = propertySymbol.Parameters;
            var numParams = propertyParams.Length + (getNotSet ? 0 : 1);
            if (numParams != methodParams.Length)
            {
                return false;
            }

            for (int i = 0; i < numParams; i++)
            {
                var methodParam = methodParams[i];
                if (methodParam.RefKind != RefKind.None)
                {
                    return false;
                }

                var propertyParamType = ((i == numParams - 1) && !getNotSet) ? propertySymbol.Type : propertyParams[i].Type;
                if (!propertyParamType.Equals(methodParam.Type, TypeCompareKind.AllIgnoreOptions))
                {
                    return false;
                }
            }

            return true;
        }

        /// <summary>
        /// Return true if the method parameters match the parameters of the
        /// event accessor, including the value parameter.
        /// </summary>
        private static bool ParametersMatchEventAccessor(EventSymbol eventSymbol, ImmutableArray<ParameterSymbol> methodParams)
        {
            return
                methodParams.Length == 1 &&
                methodParams[0].RefKind == RefKind.None &&
                eventSymbol.Type.Equals(methodParams[0].Type, TypeCompareKind.AllIgnoreOptions);
        }

        private void AddEnumMembers(MembersAndInitializersBuilder result, EnumDeclarationSyntax syntax, DiagnosticBag diagnostics)
        {
            // The previous enum constant used to calculate subsequent
            // implicit enum constants. (This is the most recent explicit
            // enum constant or the first implicit constant if no explicit values.)
            SourceEnumConstantSymbol otherSymbol = null;

            // Offset from "otherSymbol".
            int otherSymbolOffset = 0;

            foreach (var member in syntax.Members)
            {
                SourceEnumConstantSymbol symbol;
                var valueOpt = member.EqualsValue;

                if (valueOpt != null)
                {
                    symbol = SourceEnumConstantSymbol.CreateExplicitValuedConstant(this, member, diagnostics);
                }
                else
                {
                    symbol = SourceEnumConstantSymbol.CreateImplicitValuedConstant(this, member, otherSymbol, otherSymbolOffset, diagnostics);
                }

                result.NonTypeNonIndexerMembers.Add(symbol);

                if (valueOpt != null || (object)otherSymbol == null)
                {
                    otherSymbol = symbol;
                    otherSymbolOffset = 1;
                }
                else
                {
                    otherSymbolOffset++;
                }
            }
        }

        private static void AddInitializer(ref ArrayBuilder<FieldOrPropertyInitializer> initializers, ref int aggregateSyntaxLength, FieldSymbol fieldOpt, CSharpSyntaxNode node)
        {
            if (initializers == null)
            {
                initializers = new ArrayBuilder<FieldOrPropertyInitializer>();
            }
            else
            {
                // initializers should be added in syntax order:
                Debug.Assert(node.SyntaxTree == initializers.Last().Syntax.SyntaxTree);
                Debug.Assert(node.SpanStart > initializers.Last().Syntax.GetSyntax().SpanStart);
            }

            int currentLength = aggregateSyntaxLength;

            // A constant field of type decimal needs a field initializer, so
            // check if it is a metadata constant, not just a constant to exclude
            // decimals. Other constants do not need field initializers.
            if (fieldOpt == null || !fieldOpt.IsMetadataConstant)
            {
                // ignore leading and trailing trivia of the node:
                aggregateSyntaxLength += node.Span.Length;
            }

            initializers.Add(new FieldOrPropertyInitializer(fieldOpt, node, currentLength));
        }

        private static void AddInitializers(ArrayBuilder<ImmutableArray<FieldOrPropertyInitializer>> allInitializers, ArrayBuilder<FieldOrPropertyInitializer> siblingsOpt)
        {
            if (siblingsOpt != null)
            {
                allInitializers.Add(siblingsOpt.ToImmutableAndFree());
            }
        }

        private static void CheckInterfaceMembers(ImmutableArray<Symbol> nonTypeMembers, DiagnosticBag diagnostics)
        {
            foreach (var member in nonTypeMembers)
            {
                CheckInterfaceMember(member, diagnostics);
            }
        }

        private static void CheckInterfaceMember(Symbol member, DiagnosticBag diagnostics)
        {
            switch (member.Kind)
            {
                case SymbolKind.Field:
                    if ((object)((FieldSymbol)member).AssociatedSymbol == null)
                    {
                        diagnostics.Add(ErrorCode.ERR_InterfacesCantContainFields, member.Locations[0]);
                    }
                    break;

                case SymbolKind.Method:
                    var meth = (MethodSymbol)member;
                    switch (meth.MethodKind)
                    {
                        case MethodKind.Constructor:
                        case MethodKind.StaticConstructor:
                            diagnostics.Add(ErrorCode.ERR_InterfacesCantContainConstructors, member.Locations[0]);
                            break;
                        case MethodKind.Conversion:
                        case MethodKind.UserDefinedOperator:
                            diagnostics.Add(ErrorCode.ERR_InterfacesCantContainOperators, member.Locations[0]);
                            break;
                        case MethodKind.Destructor:
                            diagnostics.Add(ErrorCode.ERR_OnlyClassesCanContainDestructors, member.Locations[0]);
                            break;
                        case MethodKind.ExplicitInterfaceImplementation:
                        //CS0541 is handled in SourcePropertySymbol
                        case MethodKind.Ordinary:
                        case MethodKind.LocalFunction:
                        case MethodKind.PropertyGet:
                        case MethodKind.PropertySet:
                        case MethodKind.EventAdd:
                        case MethodKind.EventRemove:
                            break;
                        default:
                            throw ExceptionUtilities.UnexpectedValue(meth.MethodKind);
                    }
                    break;

                case SymbolKind.Property:
                    break;

                case SymbolKind.Event:
                    break;

                default:
                    throw ExceptionUtilities.UnexpectedValue(member.Kind);
            }
        }

        private static void CheckForStructDefaultConstructors(
            ArrayBuilder<Symbol> members,
            bool isEnum,
            DiagnosticBag diagnostics)
        {
            foreach (var s in members)
            {
                var m = s as MethodSymbol;
                if ((object)m != null)
                {
                    if (m.MethodKind == MethodKind.Constructor && m.ParameterCount == 0)
                    {
                        if (isEnum)
                        {
                            diagnostics.Add(ErrorCode.ERR_EnumsCantContainDefaultConstructor, m.Locations[0]);
                        }
                        else
                        {
                            diagnostics.Add(ErrorCode.ERR_StructsCantContainDefaultConstructor, m.Locations[0]);
                        }
                    }
                }
            }
        }

        private void CheckForStructBadInitializers(MembersAndInitializersBuilder builder, DiagnosticBag diagnostics)
        {
            Debug.Assert(TypeKind == TypeKind.Struct);

            foreach (var initializers in builder.InstanceInitializers)
            {
                foreach (FieldOrPropertyInitializer initializer in initializers)
                {
                    // '{0}': cannot have instance field initializers in structs
                    diagnostics.Add(ErrorCode.ERR_FieldInitializerInStruct, (initializer.FieldOpt.AssociatedSymbol ?? initializer.FieldOpt).Locations[0], this);
                }
            }
        }

        private void AddSynthesizedConstructorsIfNecessary(ArrayBuilder<Symbol> members, ArrayBuilder<ImmutableArray<FieldOrPropertyInitializer>> staticInitializers, DiagnosticBag diagnostics)
        {
            //we're not calling the helpers on NamedTypeSymbol base, because those call
            //GetMembers and we're inside a GetMembers call ourselves (i.e. stack overflow)
            var hasInstanceConstructor = false;
            var hasParameterlessInstanceConstructor = false;
            var hasStaticConstructor = false;

            // CONSIDER: if this traversal becomes a bottleneck, the flags could be made outputs of the
            // dictionary construction process.  For now, this is more encapsulated.
            foreach (var member in members)
            {
                if (member.Kind == SymbolKind.Method)
                {
                    var method = (MethodSymbol)member;
                    switch (method.MethodKind)
                    {
                        case MethodKind.Constructor:
                            hasInstanceConstructor = true;
                            hasParameterlessInstanceConstructor = hasParameterlessInstanceConstructor || method.ParameterCount == 0;
                            break;

                        case MethodKind.StaticConstructor:
                            hasStaticConstructor = true;
                            break;
                    }
                }

                //kick out early if we've seen everything we're looking for
                if (hasInstanceConstructor && hasStaticConstructor)
                {
                    break;
                }
            }

            // NOTE: Per section 11.3.8 of the spec, "every struct implicitly has a parameterless instance constructor".
            // We won't insert a parameterless constructor for a struct if there already is one.
            // We don't expect anything to be emitted, but it should be in the symbol table.
            if ((!hasParameterlessInstanceConstructor && this.IsStructType()) || (!hasInstanceConstructor && !this.IsStatic))
            {
                members.Add((this.TypeKind == TypeKind.Submission) ?
                    new SynthesizedSubmissionConstructor(this, diagnostics) :
                    new SynthesizedInstanceConstructor(this));
            }

            // constants don't count, since they do not exist as fields at runtime
            // NOTE: even for decimal constants (which require field initializers), 
            // we do not create .cctor here since a static constructor implicitly created for a decimal 
            // should not appear in the list returned by public API like GetMembers().
            if (!hasStaticConstructor && HasNonConstantInitializer(staticInitializers))
            {
                // Note: we don't have to put anything in the method - the binder will
                // do that when processing field initializers.
                members.Add(new SynthesizedStaticConstructor(this));
            }

            if (this.IsScriptClass)
            {
                var scriptInitializer = new SynthesizedInteractiveInitializerMethod(this, diagnostics);
                members.Add(scriptInitializer);
                var scriptEntryPoint = SynthesizedEntryPointSymbol.Create(scriptInitializer, diagnostics);
                members.Add(scriptEntryPoint);
            }
        }

        private static bool HasNonConstantInitializer(ArrayBuilder<ImmutableArray<FieldOrPropertyInitializer>> initializers)
        {
            return initializers.Any(siblings => siblings.Any(initializer => !initializer.FieldOpt.IsConst));
        }

        private void AddNonTypeMembers(
            MembersAndInitializersBuilder builder,
            SyntaxList<MemberDeclarationSyntax> members,
            DiagnosticBag diagnostics)
        {
            if (members.Count == 0)
            {
                return;
            }

            var firstMember = members[0];
            var bodyBinder = this.GetBinder(firstMember);

            ArrayBuilder<FieldOrPropertyInitializer> staticInitializers = null;
            ArrayBuilder<FieldOrPropertyInitializer> instanceInitializers = null;

            foreach (var m in members)
            {
                if (_lazyMembersAndInitializers != null)
                {
                    // membersAndInitializers is already computed. no point to continue.
                    return;
                }

                bool reportMisplacedGlobalCode = !m.HasErrors;

                switch (m.Kind())
                {
                    case SyntaxKind.FieldDeclaration:
                        {
                            var fieldSyntax = (FieldDeclarationSyntax)m;
                            if (IsImplicitClass && reportMisplacedGlobalCode)
                            {
                                diagnostics.Add(ErrorCode.ERR_NamespaceUnexpected,
                                    new SourceLocation(fieldSyntax.Declaration.Variables.First().Identifier));
                            }

                            bool modifierErrors;
                            var modifiers = SourceMemberFieldSymbol.MakeModifiers(this, fieldSyntax.Declaration.Variables[0].Identifier, fieldSyntax.Modifiers, diagnostics, out modifierErrors);
                            foreach (var variable in fieldSyntax.Declaration.Variables)
                            {
                                var fieldSymbol = (modifiers & DeclarationModifiers.Fixed) == 0
                                    ? new SourceMemberFieldSymbolFromDeclarator(this, variable, modifiers, modifierErrors, diagnostics)
                                    : new SourceFixedFieldSymbol(this, variable, modifiers, modifierErrors, diagnostics);
                                builder.NonTypeNonIndexerMembers.Add(fieldSymbol);

                                if (IsScriptClass)
                                {
                                    // also gather expression-declared variables from the bracketed argument lists and the initializers
                                    ExpressionFieldFinder.FindExpressionVariables(builder.NonTypeNonIndexerMembers, variable, this,
                                                            DeclarationModifiers.Private | (modifiers & DeclarationModifiers.Static),
                                                            fieldSymbol);
                                }

                                if (variable.Initializer != null)
                                {
                                    if (fieldSymbol.IsStatic)
                                    {
                                        AddInitializer(ref staticInitializers, ref builder.StaticSyntaxLength, fieldSymbol, variable.Initializer);
                                    }
                                    else
                                    {
                                        AddInitializer(ref instanceInitializers, ref builder.InstanceSyntaxLength, fieldSymbol, variable.Initializer);
                                    }
                                }
                            }
                        }
                        break;

                    case SyntaxKind.MethodDeclaration:
                        {
                            var methodSyntax = (MethodDeclarationSyntax)m;
                            if (IsImplicitClass && reportMisplacedGlobalCode)
                            {
                                diagnostics.Add(ErrorCode.ERR_NamespaceUnexpected,
                                    new SourceLocation(methodSyntax.Identifier));
                            }

                            var method = SourceOrdinaryMethodSymbol.CreateMethodSymbol(this, bodyBinder, methodSyntax, diagnostics);
                            builder.NonTypeNonIndexerMembers.Add(method);
                        }
                        break;

                    case SyntaxKind.ConstructorDeclaration:
                        {
                            var constructorSyntax = (ConstructorDeclarationSyntax)m;
                            if (IsImplicitClass && reportMisplacedGlobalCode)
                            {
                                diagnostics.Add(ErrorCode.ERR_NamespaceUnexpected,
                                    new SourceLocation(constructorSyntax.Identifier));
                            }

                            var constructor = SourceConstructorSymbol.CreateConstructorSymbol(this, constructorSyntax, diagnostics);
                            builder.NonTypeNonIndexerMembers.Add(constructor);
                        }
                        break;

                    case SyntaxKind.DestructorDeclaration:
                        {
                            var destructorSyntax = (DestructorDeclarationSyntax)m;
                            if (IsImplicitClass && reportMisplacedGlobalCode)
                            {
                                diagnostics.Add(ErrorCode.ERR_NamespaceUnexpected,
                                    new SourceLocation(destructorSyntax.Identifier));
                            }

                            // CONSIDER: if this doesn't (directly or indirectly) override object.Finalize, the
                            // runtime won't consider it a finalizer and it will not be marked as a destructor
                            // when it is loaded from metadata.  Perhaps we should just treat it as an Ordinary
                            // method in such cases?
                            var destructor = new SourceDestructorSymbol(this, destructorSyntax, diagnostics);
                            builder.NonTypeNonIndexerMembers.Add(destructor);
                        }
                        break;

                    case SyntaxKind.PropertyDeclaration:
                        {
                            var propertySyntax = (PropertyDeclarationSyntax)m;
                            if (IsImplicitClass && reportMisplacedGlobalCode)
                            {
                                diagnostics.Add(ErrorCode.ERR_NamespaceUnexpected,
                                    new SourceLocation(propertySyntax.Identifier));
                            }

                            var property = SourcePropertySymbol.Create(this, bodyBinder, propertySyntax, diagnostics);
                            builder.NonTypeNonIndexerMembers.Add(property);

                            AddAccessorIfAvailable(builder.NonTypeNonIndexerMembers, property.GetMethod, diagnostics);
                            AddAccessorIfAvailable(builder.NonTypeNonIndexerMembers, property.SetMethod, diagnostics);
                            FieldSymbol backingField = property.BackingField;

                            // TODO: can we leave this out of the member list?
                            // From the 10/12/11 design notes:
                            //   In addition, we will change autoproperties to behavior in 
                            //   a similar manner and make the autoproperty fields private.
                            if ((object)backingField != null)
                            {
                                builder.NonTypeNonIndexerMembers.Add(backingField);

                                var initializer = propertySyntax.Initializer;
                                if (initializer != null)
                                {
                                    if (IsScriptClass)
                                    {
                                        // also gather expression-declared variables from the initializer
                                        ExpressionFieldFinder.FindExpressionVariables(builder.NonTypeNonIndexerMembers,
                                                                                      initializer,
                                                                                      this,
                                                                                      DeclarationModifiers.Private | (property.IsStatic ? DeclarationModifiers.Static : 0),
                                                                                      backingField);
                                    }

                                    if (property.IsStatic)
                                    {
                                        AddInitializer(ref staticInitializers, ref builder.StaticSyntaxLength, backingField, initializer);
                                    }
                                    else
                                    {
                                        AddInitializer(ref instanceInitializers, ref builder.InstanceSyntaxLength, backingField, initializer);
                                    }
                                }
                            }
                        }
                        break;

                    case SyntaxKind.EventFieldDeclaration:
                        {
                            var eventFieldSyntax = (EventFieldDeclarationSyntax)m;
                            if (IsImplicitClass && reportMisplacedGlobalCode)
                            {
                                diagnostics.Add(
                                    ErrorCode.ERR_NamespaceUnexpected,
                                    new SourceLocation(eventFieldSyntax.Declaration.Variables.First().Identifier));
                            }

                            foreach (VariableDeclaratorSyntax declarator in eventFieldSyntax.Declaration.Variables)
                            {
                                SourceFieldLikeEventSymbol @event = new SourceFieldLikeEventSymbol(this, bodyBinder, eventFieldSyntax.Modifiers, declarator, diagnostics);
                                builder.NonTypeNonIndexerMembers.Add(@event);

                                FieldSymbol associatedField = @event.AssociatedField;

                                if (IsScriptClass)
                                {
                                    // also gather expression-declared variables from the bracketed argument lists and the initializers
                                    ExpressionFieldFinder.FindExpressionVariables(builder.NonTypeNonIndexerMembers, declarator, this,
                                                            DeclarationModifiers.Private | (@event.IsStatic ? DeclarationModifiers.Static : 0),
                                                            associatedField);
                                }

                                if ((object)associatedField != null)
                                {
                                    // NOTE: specifically don't add the associated field to the members list
                                    // (regard it as an implementation detail).

                                    if (declarator.Initializer != null)
                                    {
                                        if (associatedField.IsStatic)
                                        {
                                            AddInitializer(ref staticInitializers, ref builder.StaticSyntaxLength, associatedField, declarator.Initializer);
                                        }
                                        else
                                        {
                                            AddInitializer(ref instanceInitializers, ref builder.InstanceSyntaxLength, associatedField, declarator.Initializer);
                                        }
                                    }
                                }

                                Debug.Assert((object)@event.AddMethod != null);
                                Debug.Assert((object)@event.RemoveMethod != null);

                                AddAccessorIfAvailable(builder.NonTypeNonIndexerMembers, @event.AddMethod, diagnostics);
                                AddAccessorIfAvailable(builder.NonTypeNonIndexerMembers, @event.RemoveMethod, diagnostics);
                            }
                        }
                        break;

                    case SyntaxKind.EventDeclaration:
                        {
                            var eventSyntax = (EventDeclarationSyntax)m;
                            if (IsImplicitClass && reportMisplacedGlobalCode)
                            {
                                diagnostics.Add(ErrorCode.ERR_NamespaceUnexpected,
                                    new SourceLocation(eventSyntax.Identifier));
                            }

                            var @event = new SourceCustomEventSymbol(this, bodyBinder, eventSyntax, diagnostics);

                            builder.NonTypeNonIndexerMembers.Add(@event);

                            AddAccessorIfAvailable(builder.NonTypeNonIndexerMembers, @event.AddMethod, diagnostics);
                            AddAccessorIfAvailable(builder.NonTypeNonIndexerMembers, @event.RemoveMethod, diagnostics);

                            Debug.Assert((object)@event.AssociatedField == null);
                        }
                        break;

                    case SyntaxKind.IndexerDeclaration:
                        {
                            var indexerSyntax = (IndexerDeclarationSyntax)m;
                            if (IsImplicitClass && reportMisplacedGlobalCode)
                            {
                                diagnostics.Add(ErrorCode.ERR_NamespaceUnexpected,
                                    new SourceLocation(indexerSyntax.ThisKeyword));
                            }

                            // We can't create the indexer symbol yet, because we don't know
                            // what name it will have after attribute binding (because of
                            // IndexerNameAttribute).  Instead, we'll keep a (weak) reference
                            // to the syntax and bind it again after early attribute decoding.
                            builder.IndexerDeclarations.Add(indexerSyntax.GetReference());
                        }
                        break;

                    case SyntaxKind.ConversionOperatorDeclaration:
                        {
                            var conversionOperatorSyntax = (ConversionOperatorDeclarationSyntax)m;
                            if (IsImplicitClass && reportMisplacedGlobalCode)
                            {
                                diagnostics.Add(ErrorCode.ERR_NamespaceUnexpected,
                                    new SourceLocation(conversionOperatorSyntax.OperatorKeyword));
                            }

                            var method = SourceUserDefinedConversionSymbol.CreateUserDefinedConversionSymbol
                                (this, conversionOperatorSyntax, diagnostics);
                            builder.NonTypeNonIndexerMembers.Add(method);
                        }
                        break;

                    case SyntaxKind.OperatorDeclaration:
                        {
                            var operatorSyntax = (OperatorDeclarationSyntax)m;
                            if (IsImplicitClass && reportMisplacedGlobalCode)
                            {
                                diagnostics.Add(ErrorCode.ERR_NamespaceUnexpected,
                                    new SourceLocation(operatorSyntax.OperatorKeyword));
                            }

                            var method = SourceUserDefinedOperatorSymbol.CreateUserDefinedOperatorSymbol
                                (this, operatorSyntax, diagnostics);
                            builder.NonTypeNonIndexerMembers.Add(method);
                        }

                        break;

                    case SyntaxKind.GlobalStatement:
                        {
                            var globalStatement = ((GlobalStatementSyntax)m).Statement;

                            if (IsScriptClass)
                            {
                                var innerStatement = globalStatement;

                                // drill into any LabeledStatements 
                                while (innerStatement.Kind() == SyntaxKind.LabeledStatement)
                                {
                                    innerStatement = ((LabeledStatementSyntax)innerStatement).Statement;
                                }

                                switch (innerStatement.Kind())
                                {
                                    case SyntaxKind.LocalDeclarationStatement:
                                        // We shouldn't reach this place, but field declarations preceded with a label end up here.
                                        // This is tracked by https://github.com/dotnet/roslyn/issues/13712. Let's do our best for now.
                                        var decl = (LocalDeclarationStatementSyntax)innerStatement;
                                        foreach (var vdecl in decl.Declaration.Variables)
                                        {
                                            // also gather expression-declared variables from the bracketed argument lists and the initializers
                                            ExpressionFieldFinder.FindExpressionVariables(builder.NonTypeNonIndexerMembers, vdecl, this, DeclarationModifiers.Private,
                                                                                          containingFieldOpt: null);
                                        }
                                        break;

                                    case SyntaxKind.ExpressionStatement:
                                    case SyntaxKind.IfStatement:
                                    case SyntaxKind.YieldReturnStatement:
                                    case SyntaxKind.ReturnStatement:
                                    case SyntaxKind.ThrowStatement:
                                    case SyntaxKind.SwitchStatement:
                                    case SyntaxKind.LockStatement:
                                        ExpressionFieldFinder.FindExpressionVariables(builder.NonTypeNonIndexerMembers,
                                                  innerStatement,
                                                  this,
                                                  DeclarationModifiers.Private,
                                                  containingFieldOpt: null);
                                        break;

                                    default:
                                        // no other statement introduces variables into the enclosing scope
                                        break;
                                }

                                AddInitializer(ref instanceInitializers, ref builder.InstanceSyntaxLength, null, globalStatement);
                            }
                            else if (reportMisplacedGlobalCode)
                            {
                                diagnostics.Add(ErrorCode.ERR_GlobalStatement, new SourceLocation(globalStatement));
                            }
                        }
                        break;

                    default:
                        Debug.Assert(
                            SyntaxFacts.IsTypeDeclaration(m.Kind()) ||
                            m.Kind() == SyntaxKind.NamespaceDeclaration ||
                            m.Kind() == SyntaxKind.IncompleteMember);
                        break;
                }
            }

            AddInitializers(builder.InstanceInitializers, instanceInitializers);
            AddInitializers(builder.StaticInitializers, staticInitializers);
        }

        private void AddAccessorIfAvailable(ArrayBuilder<Symbol> symbols, MethodSymbol accessorOpt, DiagnosticBag diagnostics, bool checkName = false)
        {
            if ((object)accessorOpt != null)
            {
                symbols.Add(accessorOpt);
                if (checkName)
                {
                    CheckMemberNameDistinctFromType(accessorOpt, diagnostics);
                }
            }
        }

        #endregion

        #region Extension Methods

        internal bool ContainsExtensionMethods
        {
            get
            {
                if (!_lazyContainsExtensionMethods.HasValue())
                {
                    bool containsExtensionMethods = ((this.IsStatic && !this.IsGenericType) || this.IsScriptClass) && this.declaration.ContainsExtensionMethods;
                    _lazyContainsExtensionMethods = containsExtensionMethods.ToThreeState();
                }

                return _lazyContainsExtensionMethods.Value();
            }
        }

        internal bool AnyMemberHasAttributes
        {
            get
            {
                if (!_lazyAnyMemberHasAttributes.HasValue())
                {
                    bool anyMemberHasAttributes = this.declaration.AnyMemberHasAttributes;
                    _lazyAnyMemberHasAttributes = anyMemberHasAttributes.ToThreeState();
                }

                return _lazyAnyMemberHasAttributes.Value();
            }
        }

        public override bool MightContainExtensionMethods
        {
            get
            {
                return this.ContainsExtensionMethods;
            }
        }

        #endregion

        public sealed override NamedTypeSymbol ConstructedFrom
        {
            get { return this; }
        }
    }
}<|MERGE_RESOLUTION|>--- conflicted
+++ resolved
@@ -2479,27 +2479,7 @@
             }
             return builder.ToImmutableAndFree();
         }
-<<<<<<< HEAD
         
-=======
-
-        private static bool DifferByOutOrRef(SourceMemberMethodSymbol m1, SourceMemberMethodSymbol m2)
-        {
-            var pl1 = m1.Parameters;
-            var pl2 = m2.Parameters;
-            int n = pl1.Length;
-            for (int i = 0; i < n; i++)
-            {
-                if (pl1[i].RefKind != pl2[i].RefKind)
-                {
-                    return true;
-                }
-            }
-
-            return false;
-        }
-
->>>>>>> 8dd264ba
         /// <summary>
         /// Report an error if a member (other than a method) exists with the same name
         /// as the property accessor, or if a method exists with the same name and signature.
