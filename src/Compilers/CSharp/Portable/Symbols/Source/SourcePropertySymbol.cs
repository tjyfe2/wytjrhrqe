--- conflicted
+++ resolved
@@ -13,13 +13,7 @@
 {
     internal sealed class SourcePropertySymbol : SourcePropertySymbolBase
     {
-<<<<<<< HEAD
-        private const string DefaultIndexerName = "Item";
-
         internal static SourcePropertySymbol Create(SourceMemberContainerTypeSymbol containingType, Binder bodyBinder, PropertyDeclarationSyntax syntax, BindingDiagnosticBag diagnostics)
-=======
-        internal static SourcePropertySymbol Create(SourceMemberContainerTypeSymbol containingType, Binder bodyBinder, PropertyDeclarationSyntax syntax, DiagnosticBag diagnostics)
->>>>>>> c59d44c2
         {
             var nameToken = syntax.Identifier;
             var location = nameToken.GetLocation();
