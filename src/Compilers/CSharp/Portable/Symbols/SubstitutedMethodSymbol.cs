﻿// Copyright (c) Microsoft.  All Rights Reserved.  Licensed under the Apache License, Version 2.0.  See License.txt in the project root for license information.

using System.Collections.Generic;
using System.Collections.Immutable;
using System.Diagnostics;
using System.Globalization;
using System.Runtime.CompilerServices;
using System.Threading;
using Microsoft.CodeAnalysis.CSharp.Symbols;
using Microsoft.CodeAnalysis.CSharp.Syntax;
using Microsoft.CodeAnalysis.Text;
using Roslyn.Utilities;

namespace Microsoft.CodeAnalysis.CSharp.Symbols
{
    // Suppose we have class C<T> { void M<U>(T, U) {}} and additional class types X and Y.
    // C<> is a NamedTypeSymbol.
    // C<>.M<> is a MethodSymbol.
    // C<X> is a ConstructedTypeSymbol.
    // C<X>.M<> is a SubstitutedMethodSymbol. It has parameters of types X and U.
    // C<X>.M<Y> is a ConstructedMethodSymbol.
    internal class SubstitutedMethodSymbol : MethodSymbol
    {
        private readonly NamedTypeSymbol _containingType;
        protected readonly MethodSymbol originalDefinition;
        private readonly TypeMap _inputMap;
        private readonly MethodSymbol _constructedFrom;

        private TypeSymbolWithAnnotations _lazyReturnType;
        private ImmutableArray<ParameterSymbol> _lazyParameters;
        private TypeMap _lazyMap;
        private ImmutableArray<TypeParameterSymbol> _lazyTypeParameters;

        //we want to compute these lazily since it may be expensive for the underlying symbol
        private ImmutableArray<MethodSymbol> _lazyExplicitInterfaceImplementations;
        private OverriddenOrHiddenMembersResult _lazyOverriddenOrHiddenMembers;

        private int _hashCode; // computed on demand

        internal SubstitutedMethodSymbol(SubstitutedNamedTypeSymbol containingSymbol, MethodSymbol originalDefinition)
            : this(containingSymbol, containingSymbol.TypeSubstitution, originalDefinition, constructedFrom: null)
        {
        }

        protected SubstitutedMethodSymbol(NamedTypeSymbol containingSymbol, TypeMap map, MethodSymbol originalDefinition, MethodSymbol constructedFrom)
        {
            Debug.Assert(originalDefinition.IsDefinition);
            _containingType = containingSymbol;
            this.originalDefinition = originalDefinition;
            _inputMap = map;
            if ((object)constructedFrom != null)
            {
                _constructedFrom = constructedFrom;
                Debug.Assert(ReferenceEquals(constructedFrom.ConstructedFrom, constructedFrom));
                _lazyTypeParameters = constructedFrom.TypeParameters;
                _lazyMap = map;
            }
            else
            {
                _constructedFrom = this;
            }
        }

        public override MethodSymbol ConstructedFrom
        {
            get
            {
                return _constructedFrom;
            }
        }

        public override string GetDocumentationCommentXml(CultureInfo preferredCulture = null, bool expandIncludes = false, CancellationToken cancellationToken = default(CancellationToken))
        {
            return originalDefinition.GetDocumentationCommentXml(preferredCulture, expandIncludes, cancellationToken);
        }

        private TypeMap Map
        {
            get
            {
                EnsureMapAndTypeParameters();
                return _lazyMap;
            }
        }

        public sealed override ImmutableArray<TypeParameterSymbol> TypeParameters
        {
            get
            {
                EnsureMapAndTypeParameters();
                return _lazyTypeParameters;
            }
        }

        private void EnsureMapAndTypeParameters()
        {
            if (!_lazyTypeParameters.IsDefault)
            {
                return;
            }

            ImmutableArray<TypeParameterSymbol> typeParameters;
            Debug.Assert(ReferenceEquals(_constructedFrom, this));

            // We're creating a new unconstructed Method from another; alpha-rename type parameters.
            var newMap = _inputMap.WithAlphaRename(this.originalDefinition, this, out typeParameters);

            var prevMap = Interlocked.CompareExchange(ref _lazyMap, newMap, null);
            if (prevMap != null)
            {
                // There is a race with another thread who has already set the map
                // need to ensure that typeParameters, matches the map
                typeParameters = prevMap.SubstituteTypeParameters(this.originalDefinition.TypeParameters);
            }

            ImmutableInterlocked.InterlockedCompareExchange(ref _lazyTypeParameters, typeParameters, default(ImmutableArray<TypeParameterSymbol>));
            Debug.Assert(_lazyTypeParameters != null);
        }

        internal sealed override Microsoft.Cci.CallingConvention CallingConvention
        {
            get
            {
                return originalDefinition.CallingConvention;
            }
        }

        public sealed override int Arity
        {
            get
            {
                return originalDefinition.Arity;
            }
        }

        public sealed override string Name
        {
            get
            {
                return originalDefinition.Name;
            }
        }

        internal sealed override bool HasSpecialName
        {
            get
            {
                return originalDefinition.HasSpecialName;
            }
        }

        internal sealed override System.Reflection.MethodImplAttributes ImplementationAttributes
        {
            get
            {
                return originalDefinition.ImplementationAttributes;
            }
        }

        internal sealed override bool RequiresSecurityObject
        {
            get
            {
                return originalDefinition.RequiresSecurityObject;
            }
        }

        public sealed override DllImportData GetDllImportData()
        {
            return originalDefinition.GetDllImportData();
        }

        internal sealed override MarshalPseudoCustomAttributeData ReturnValueMarshallingInformation
        {
            get { return originalDefinition.ReturnValueMarshallingInformation; }
        }

        internal sealed override bool HasDeclarativeSecurity
        {
            get { return originalDefinition.HasDeclarativeSecurity; }
        }

        internal sealed override IEnumerable<Microsoft.Cci.SecurityAttribute> GetSecurityInformation()
        {
            return originalDefinition.GetSecurityInformation();
        }

        internal sealed override ImmutableArray<string> GetAppliedConditionalSymbols()
        {
            return originalDefinition.GetAppliedConditionalSymbols();
        }

        public sealed override AssemblySymbol ContainingAssembly
        {
            get
            {
                return originalDefinition.ContainingAssembly;
            }
        }

        public sealed override ImmutableArray<Location> Locations
        {
            get
            {
                return originalDefinition.Locations;
            }
        }

        public sealed override ImmutableArray<SyntaxReference> DeclaringSyntaxReferences
        {
            get
            {
                return originalDefinition.DeclaringSyntaxReferences;
            }
        }

        public override ImmutableArray<TypeSymbolWithAnnotations> TypeArguments
        {
            get
            {
                return TypeParameters.SelectAsArray(TypeMap.AsTypeSymbolWithAnnotations);
            }
        }

        public sealed override MethodSymbol OriginalDefinition
        {
            get
            {
                return originalDefinition;
            }
        }

        public sealed override bool IsExtern
        {
            get
            {
                return originalDefinition.IsExtern;
            }
        }

        public sealed override bool IsSealed
        {
            get
            {
                return originalDefinition.IsSealed;
            }
        }

        public sealed override bool IsVirtual
        {
            get
            {
                return originalDefinition.IsVirtual;
            }
        }

        public sealed override bool IsAsync
        {
            get
            {
                return originalDefinition.IsAsync;
            }
        }

        public sealed override bool IsAbstract
        {
            get
            {
                return originalDefinition.IsAbstract;
            }
        }

        public sealed override bool IsOverride
        {
            get
            {
                return originalDefinition.IsOverride;
            }
        }

        public sealed override bool IsStatic
        {
            get
            {
                return originalDefinition.IsStatic;
            }
        }

        public sealed override bool IsExtensionMethod
        {
            get
            {
                return originalDefinition.IsExtensionMethod;
            }
        }

        internal override ObsoleteAttributeData ObsoleteAttributeData
        {
            get
            {
                return originalDefinition.ObsoleteAttributeData;
            }
        }

        internal sealed override MethodSymbol CallsiteReducedFromMethod
        {
            get
            {
                var method = originalDefinition.ReducedFrom;
                return ((object)method == null) ? null : method.Construct(this.TypeArguments);
            }
        }

        public override TypeSymbol ReceiverType
        {
            get
            {
                var reduced = this.CallsiteReducedFromMethod;
                if ((object)reduced == null)
                {
                    return this.ContainingType;
                }

                return reduced.Parameters[0].Type.TypeSymbol;
            }
        }

        public override TypeSymbol GetTypeInferredDuringReduction(TypeParameterSymbol reducedFromTypeParameter)
        {
            // This will throw if API shouldn't be supported or there is a problem with the argument.
            var notUsed = originalDefinition.GetTypeInferredDuringReduction(reducedFromTypeParameter);

            Debug.Assert((object)notUsed == null && (object)originalDefinition.ReducedFrom != null);
            return this.TypeArguments[reducedFromTypeParameter.Ordinal].TypeSymbol;
        }

        public sealed override MethodSymbol ReducedFrom
        {
            get
            {
                return originalDefinition.ReducedFrom;
            }
        }

        public sealed override bool HidesBaseMethodsByName
        {
            get
            {
                return originalDefinition.HidesBaseMethodsByName;
            }
        }

        public sealed override Accessibility DeclaredAccessibility
        {
            get
            {
                return originalDefinition.DeclaredAccessibility;
            }
        }

        internal sealed override bool IsMetadataVirtual(bool ignoreInterfaceImplementationChanges = false)
        {
            return originalDefinition.IsMetadataVirtual(ignoreInterfaceImplementationChanges);
        }

        internal override bool IsMetadataFinal
        {
            get
            {
                return originalDefinition.IsMetadataFinal;
            }
        }

        internal sealed override bool IsMetadataNewSlot(bool ignoreInterfaceImplementationChanges = false)
        {
            return originalDefinition.IsMetadataNewSlot(ignoreInterfaceImplementationChanges);
        }

        public sealed override Symbol ContainingSymbol
        {
            get
            {
                return _containingType;
            }
        }

        public override NamedTypeSymbol ContainingType
        {
            get
            {
                return _containingType;
            }
        }

        public sealed override ImmutableArray<CSharpAttributeData> GetAttributes()
        {
            return this.originalDefinition.GetAttributes();
        }

        public sealed override Symbol AssociatedSymbol
        {
            get
            {
                Symbol underlying = originalDefinition.AssociatedSymbol;
                return ((object)underlying == null) ? null : underlying.SymbolAsMember(ContainingType);
            }
        }

        public sealed override MethodKind MethodKind
        {
            get
            {
                return originalDefinition.MethodKind;
            }
        }

        public sealed override bool ReturnsVoid
        {
            get
            {
                return originalDefinition.ReturnsVoid;
            }
        }

        public sealed override bool IsGenericMethod
        {
            get
            {
                return originalDefinition.IsGenericMethod;
            }
        }

        public sealed override bool IsImplicitlyDeclared
        {
            get
            {
                return this.originalDefinition.IsImplicitlyDeclared;
            }
        }

        internal sealed override bool GenerateDebugInfo
        {
            get
            {
                return this.originalDefinition.GenerateDebugInfo;
            }
        }

        public sealed override bool IsVararg
        {
            get
            {
                return originalDefinition.IsVararg;
            }
        }

<<<<<<< HEAD
        public sealed override TypeSymbolWithAnnotations ReturnType
=======
        internal sealed override RefKind RefKind
        {
            get
            {
                return originalDefinition.RefKind;
            }
        }

        public sealed override TypeSymbol ReturnType
>>>>>>> c7afb2d2
        {
            get
            {
                var returnType = _lazyReturnType;
                if ((object)returnType != null)
                {
                    return returnType;
                }

                returnType = Map.SubstituteType(originalDefinition.ReturnType);
                return Interlocked.CompareExchange(ref _lazyReturnType, returnType, null) ?? returnType;
            }
        }

        internal sealed override int ParameterCount
        {
            get { return this.originalDefinition.ParameterCount; }
        }

        public sealed override ImmutableArray<ParameterSymbol> Parameters
        {
            get
            {
                if (_lazyParameters.IsDefault)
                {
                    ImmutableInterlocked.InterlockedCompareExchange(ref _lazyParameters, SubstituteParameters(), default(ImmutableArray<ParameterSymbol>));
                }

                return _lazyParameters;
            }
        }

        internal sealed override bool IsExplicitInterfaceImplementation
        {
            get { return this.originalDefinition.IsExplicitInterfaceImplementation; }
        }

        public sealed override ImmutableArray<MethodSymbol> ExplicitInterfaceImplementations
        {
            get
            {
                if (!ReferenceEquals(this.ConstructedFrom, this))
                {
                    return ImmutableArray<MethodSymbol>.Empty;
                }

                if (_lazyExplicitInterfaceImplementations.IsDefault)
                {
                    ImmutableInterlocked.InterlockedCompareExchange(
                        ref _lazyExplicitInterfaceImplementations,
                        ExplicitInterfaceHelpers.SubstituteExplicitInterfaceImplementations(this.originalDefinition.ExplicitInterfaceImplementations, Map),
                        default(ImmutableArray<MethodSymbol>));
                }
                return _lazyExplicitInterfaceImplementations;
            }
        }

        internal sealed override OverriddenOrHiddenMembersResult OverriddenOrHiddenMembers
        {
            get
            {
                if (_lazyOverriddenOrHiddenMembers == null)
                {
                    // We need to compute the overridden or hidden members for this type, rather than applying
                    // our type map to those of the underlying type, because the substitution may have introduced
                    // ambiguities.
                    Interlocked.CompareExchange(ref _lazyOverriddenOrHiddenMembers, this.MakeOverriddenOrHiddenMembers(), null);
                }
                return _lazyOverriddenOrHiddenMembers;
            }
        }

        internal sealed override bool CallsAreOmitted(SyntaxTree syntaxTree)
        {
            return originalDefinition.CallsAreOmitted(syntaxTree);
        }

        internal sealed override TypeMap TypeSubstitution
        {
            get { return this.Map; }
        }

        internal sealed override bool TryGetThisParameter(out ParameterSymbol thisParameter)
        {
            // Required in EE scenarios.  Specifically, the EE binds in the context of a 
            // substituted method, whereas the core compiler always binds within the
            // context of an original definition.  
            // There should never be any reason to call this in normal compilation
            // scenarios, but the behavior should be sensible if it does occur.
            ParameterSymbol originalThisParameter;
            if (!originalDefinition.TryGetThisParameter(out originalThisParameter))
            {
                thisParameter = null;
                return false;
            }

            thisParameter = (object)originalThisParameter != null
                ? new ThisParameterSymbol(this)
                : null;
            return true;
        }

        private ImmutableArray<ParameterSymbol> SubstituteParameters()
        {
            var unsubstitutedParameters = originalDefinition.Parameters;
            int count = unsubstitutedParameters.Length;

            if (count == 0)
            {
                return ImmutableArray<ParameterSymbol>.Empty;
            }
            else
            {
                var substituted = ArrayBuilder<ParameterSymbol>.GetInstance(count);
                TypeMap map = Map;
                foreach (var p in unsubstitutedParameters)
                {
                    substituted.Add(new SubstitutedParameterSymbol(this, map, p));
                }

                return substituted.ToImmutableAndFree();
            }
        }

        internal override int CalculateLocalSyntaxOffset(int localPosition, SyntaxTree localTree)
        {
            throw ExceptionUtilities.Unreachable;
        }

        private int ComputeHashCode()
        {
            int code = this.OriginalDefinition.GetHashCode();
            code = Hash.Combine(this.ContainingType, code);

            // Unconstructed method may contain alpha-renamed type parameters while
            // may still be considered equal, we do not want to give different hashcode to such types.
            //
            // Example:
            //   Having original method A<U>.Foo<V>() we create two _unconstructed_ methods
            //    A<int>.Foo<V'>
            //    A<int>.Foo<V">     
            //  Note that V' and V" are type parameters substituted via alpha-renaming of original V
            //  These are different objects, but represent the same "type parameter at index 1"
            //
            //  In short - we are not interested in the type arguments of unconstructed methods.
            if ((object)ConstructedFrom != (object)this)
            {
                foreach (var arg in this.TypeArguments)
                {
                    code = Hash.Combine(arg.TypeSymbol, code);
                }
            }

            return code;
        }

        public override bool Equals(object obj)
        {
            if ((object)this == obj) return true;

            SubstitutedMethodSymbol other = obj as SubstitutedMethodSymbol;
            if ((object)other == null) return false;

            if ((object)this.OriginalDefinition != (object)other.OriginalDefinition &&
                this.OriginalDefinition != other.OriginalDefinition)
            {
                return false;
            }

            // This checks if the methods have the same definition and the type parameters on the containing types have been
            // substituted in the same way.
            if (this.ContainingType != other.ContainingType) return false;

            // If both are declarations, then we don't need to check type arguments
            // If exactly one is a declaration, then they re not equal
            bool selfIsDeclaration = (object)this == (object)this.ConstructedFrom;
            bool otherIsDeclaration = (object)other == (object)other.ConstructedFrom;
            // PERF: VSadov specifically replaced the short-circuited operators in changeset #24717.
            if (selfIsDeclaration | otherIsDeclaration)
            {
                return selfIsDeclaration & otherIsDeclaration;
            }

            // This checks if the type parameters on the method itself have been substituted in the same way.
            int arity = this.Arity;
            for (int i = 0; i < arity; i++)
            {
                // TODO: what about annotations
                if (this.TypeArguments[i].TypeSymbol != other.TypeArguments[i].TypeSymbol)
                {
                    return false;
                }
            }

            return true;
        }

        public override int GetHashCode()
        {
            int code = _hashCode;

            if (code == 0)
            {
                code = ComputeHashCode();

                // 0 means that hashcode is not initialized. 
                // in a case we really get 0 for the hashcode, tweak it by +1
                if (code == 0)
                {
                    code++;
                }

                _hashCode = code;
            }

            return code;
        }
    }
}<|MERGE_RESOLUTION|>--- conflicted
+++ resolved
@@ -454,19 +454,15 @@
             }
         }
 
-<<<<<<< HEAD
+        internal sealed override RefKind RefKind
+        {
+            get
+            {
+                return originalDefinition.RefKind;
+            }
+        }
+
         public sealed override TypeSymbolWithAnnotations ReturnType
-=======
-        internal sealed override RefKind RefKind
-        {
-            get
-            {
-                return originalDefinition.RefKind;
-            }
-        }
-
-        public sealed override TypeSymbol ReturnType
->>>>>>> c7afb2d2
         {
             get
             {
