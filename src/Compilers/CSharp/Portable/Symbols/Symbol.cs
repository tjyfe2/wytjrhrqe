--- conflicted
+++ resolved
@@ -1062,13 +1062,8 @@
 
         internal bool DeriveUseSiteInfoFromType(ref UseSiteInfo<AssemblySymbol> result, TypeWithAnnotations type, AllowedRequiredModifierType allowedRequiredModifierType)
         {
-<<<<<<< HEAD
-            return (type.DefaultType.TypeKind != TypeKind.TypeParameter && DeriveUseSiteInfoFromType(ref result, type.Type)) ||
+            return DeriveUseSiteInfoFromType(ref result, type.Type) ||
                    DeriveUseSiteInfoFromCustomModifiers(ref result, type.CustomModifiers, allowedRequiredModifierType);
-=======
-            return DeriveUseSiteDiagnosticFromType(ref result, type.Type) ||
-                   DeriveUseSiteDiagnosticFromCustomModifiers(ref result, type.CustomModifiers, allowedRequiredModifierType);
->>>>>>> 1afc0cf9
         }
 
         internal bool DeriveUseSiteInfoFromParameter(ref UseSiteInfo<AssemblySymbol> result, ParameterSymbol param)
