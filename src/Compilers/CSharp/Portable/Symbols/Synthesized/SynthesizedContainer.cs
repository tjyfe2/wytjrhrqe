--- conflicted
+++ resolved
@@ -121,13 +121,8 @@
             get { return TypeParameters.SelectAsArray(TypeMap.AsTypeSymbolWithAnnotations); }
         }
 
-<<<<<<< HEAD
-=======
         internal override bool HasCodeAnalysisEmbeddedAttribute => false;
 
-        public override ImmutableArray<CustomModifier> GetTypeArgumentCustomModifiers(int ordinal) => GetEmptyTypeArgumentCustomModifiers(ordinal);
- 
->>>>>>> 3b5a3354
         public override ImmutableArray<Symbol> GetMembers()
         {
             Symbol constructor = this.Constructor;
