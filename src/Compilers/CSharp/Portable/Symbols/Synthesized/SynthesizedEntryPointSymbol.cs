--- conflicted
+++ resolved
@@ -123,16 +123,12 @@
             }
         }
 
-<<<<<<< HEAD
+        internal override RefKind RefKind
+        {
+            get { return RefKind.None; }
+        }
+
         public override TypeSymbolWithAnnotations ReturnType
-=======
-        internal override RefKind RefKind
-        {
-            get { return RefKind.None; }
-        }
-
-        public override TypeSymbol ReturnType
->>>>>>> c7afb2d2
         {
             get { return _returnType; }
         }
