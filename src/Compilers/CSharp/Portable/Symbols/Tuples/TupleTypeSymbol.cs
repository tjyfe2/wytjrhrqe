﻿// Copyright (c) Microsoft.  All Rights Reserved.  Licensed under the Apache License, Version 2.0.  See License.txt in the project root for license information.
#nullable enable

using System;
using System.Collections.Immutable;
using System.Diagnostics;
using System.Linq;
using System.Threading;
using Microsoft.CodeAnalysis.PooledObjects;
using Microsoft.CodeAnalysis.RuntimeMembers;
using Roslyn.Utilities;

namespace Microsoft.CodeAnalysis.CSharp.Symbols
{
    internal abstract partial class NamedTypeSymbol
    {
        internal const int ValueTupleRestPosition = 8; // The Rest field is in 8th position
        internal const int ValueTupleRestIndex = ValueTupleRestPosition - 1;
        internal const string ValueTupleTypeName = "ValueTuple";
        internal const string ValueTupleRestFieldName = "Rest";

        private TupleExtraData? _lazyTupleData;

        /// <summary>
        /// Helps create a tuple type from source.
        /// </summary>
        internal static NamedTypeSymbol CreateTuple(
            Location? locationOpt,
            ImmutableArray<TypeWithAnnotations> elementTypesWithAnnotations,
            ImmutableArray<Location> elementLocations,
            ImmutableArray<string?> elementNames,
            CSharpCompilation compilation,
            bool shouldCheckConstraints,
            bool includeNullability,
            ImmutableArray<bool> errorPositions,
            CSharpSyntaxNode? syntax = null,
            DiagnosticBag? diagnostics = null)
        {
            Debug.Assert(!shouldCheckConstraints || syntax is object);
            Debug.Assert(elementNames.IsDefault || elementTypesWithAnnotations.Length == elementNames.Length);
            Debug.Assert(!includeNullability || shouldCheckConstraints);

            int numElements = elementTypesWithAnnotations.Length;

            if (numElements <= 1)
            {
                throw ExceptionUtilities.Unreachable;
            }

            NamedTypeSymbol underlyingType = getTupleUnderlyingType(elementTypesWithAnnotations, syntax, compilation, diagnostics);

            if (numElements >= ValueTupleRestPosition && diagnostics != null && !underlyingType.IsErrorType())
            {
                WellKnownMember wellKnownTupleRest = GetTupleTypeMember(ValueTupleRestPosition, ValueTupleRestPosition);
                _ = GetWellKnownMemberInType(underlyingType.OriginalDefinition, wellKnownTupleRest, diagnostics, syntax);
            }

            if (diagnostics != null && ((SourceModuleSymbol)compilation.SourceModule).AnyReferencedAssembliesAreLinked)
            {
                // Complain about unembeddable types from linked assemblies.
                Emit.NoPia.EmbeddedTypesManager.IsValidEmbeddableType(underlyingType, syntax, diagnostics);
            }

            var locations = locationOpt is null ? ImmutableArray<Location>.Empty : ImmutableArray.Create(locationOpt);
            var constructedType = CreateTuple(underlyingType, elementNames, errorPositions, elementLocations, locations);
            if (shouldCheckConstraints && diagnostics != null)
            {
                constructedType.CheckConstraints(compilation.Conversions, includeNullability, syntax, elementLocations, compilation, diagnostics, diagnostics);
            }

            return constructedType;

            // Produces the underlying ValueTuple corresponding to this list of element types.
            // Pass a null diagnostic bag and syntax node if you don't care about diagnostics.
            static NamedTypeSymbol getTupleUnderlyingType(ImmutableArray<TypeWithAnnotations> elementTypes, CSharpSyntaxNode? syntax, CSharpCompilation compilation, DiagnosticBag? diagnostics)
            {
                int numElements = elementTypes.Length;
                int remainder;
                int chainLength = NumberOfValueTuples(numElements, out remainder);

                NamedTypeSymbol firstTupleType = compilation.GetWellKnownType(GetTupleType(remainder));
                if (diagnostics is object && syntax is object)
                {
                    ReportUseSiteAndObsoleteDiagnostics(syntax, diagnostics, firstTupleType);
                }

                NamedTypeSymbol? chainedTupleType = null;
                if (chainLength > 1)
                {
                    chainedTupleType = compilation.GetWellKnownType(GetTupleType(ValueTupleRestPosition));
                    if (diagnostics is object && syntax is object)
                    {
                        ReportUseSiteAndObsoleteDiagnostics(syntax, diagnostics, chainedTupleType);
                    }
                }

                return ConstructTupleUnderlyingType(firstTupleType, chainedTupleType, elementTypes);
            }
        }

        public static NamedTypeSymbol CreateTuple(
            NamedTypeSymbol tupleCompatibleType,
            ImmutableArray<string?> elementNames = default,
            ImmutableArray<bool> errorPositions = default,
            ImmutableArray<Location> elementLocations = default,
            ImmutableArray<Location> locations = default)
        {
            Debug.Assert(tupleCompatibleType.IsTupleType);
            return tupleCompatibleType.WithElementNames(elementNames, elementLocations, errorPositions, locations);
        }

        internal NamedTypeSymbol WithTupleDataFrom(NamedTypeSymbol original)
        {
            if (!IsTupleType || (original._lazyTupleData == null && this._lazyTupleData == null) || TupleData!.EqualsIgnoringTupleUnderlyingType(original.TupleData))
            {
                return this;
            }

            return WithElementNames(original.TupleElementNames, original.TupleElementLocations, original.TupleErrorPositions, original.Locations);
        }

        internal NamedTypeSymbol? TupleUnderlyingType
            => this._lazyTupleData != null ? this.TupleData!.TupleUnderlyingType : (this.IsTupleType ? this : null);

        /// <summary>
        /// Copy this tuple, but modify it to use the new element types.
        /// </summary>
        internal NamedTypeSymbol WithElementTypes(ImmutableArray<TypeWithAnnotations> newElementTypes)
        {
            Debug.Assert(TupleElementTypesWithAnnotations.Length == newElementTypes.Length);
            Debug.Assert(newElementTypes.All(t => t.HasType));

            NamedTypeSymbol firstTupleType;
            NamedTypeSymbol? chainedTupleType;
            if (Arity < NamedTypeSymbol.ValueTupleRestPosition)
            {
                firstTupleType = OriginalDefinition;
                chainedTupleType = null;
            }
            else
            {
                chainedTupleType = OriginalDefinition;
                var underlyingType = this;
                do
                {
                    underlyingType = ((NamedTypeSymbol)underlyingType.TypeArgumentsWithAnnotationsNoUseSiteDiagnostics[NamedTypeSymbol.ValueTupleRestIndex].Type);
                }
                while (underlyingType.Arity >= NamedTypeSymbol.ValueTupleRestPosition);

                firstTupleType = underlyingType.OriginalDefinition;
            }
            return CreateTuple(
                ConstructTupleUnderlyingType(firstTupleType, chainedTupleType, newElementTypes),
                elementNames: TupleElementNames, elementLocations: TupleElementLocations, errorPositions: TupleErrorPositions, locations: Locations);
        }

        /// <summary>
        /// Copy this tuple, but modify it to use the new element names.
        /// Also applies new location of the whole tuple as well as each element.
        /// Drops the inferred positions.
        /// </summary>
        internal NamedTypeSymbol WithElementNames(ImmutableArray<string?> newElementNames,
                                                  ImmutableArray<Location> newElementLocations,
                                                  ImmutableArray<bool> errorPositions,
                                                  ImmutableArray<Location> locations)
        {
            Debug.Assert(IsTupleType);
            Debug.Assert(newElementNames.IsDefault || this.TupleElementTypesWithAnnotations.Length == newElementNames.Length);
            return WithTupleData(new TupleExtraData(this.TupleUnderlyingType!, newElementNames, newElementLocations, errorPositions, locations));
        }

        private NamedTypeSymbol WithTupleData(TupleExtraData newData)
        {
            Debug.Assert(IsTupleType);

            if (newData.EqualsIgnoringTupleUnderlyingType(TupleData))
            {
                return this;
            }

            if (this.IsDefinition)
            {
                if (newData.ElementNames.IsDefault)
                {
                    // We don't want to modify the definition unless we're adding names
                    return this;
                }

                // This is for the rare case of making a tuple with names inside the definition of a ValueTuple type
                // We don't want to call Construct here, as it has a shortcut that would return `this`, thus causing a loop
                return this.ConstructCore(this.GetTypeParametersAsTypeArguments(), unbound: false).WithTupleData(newData);
            }

            return WithTupleDataCore(newData);
        }

        protected abstract NamedTypeSymbol WithTupleDataCore(TupleExtraData newData);

        /// <summary>
        /// Decompose the underlying tuple type into its links and store them into the underlyingTupleTypeChain.
        ///
        /// For instance, ValueTuple&lt;..., ValueTuple&lt; int >> (the underlying type for an 8-tuple)
        /// will be decomposed into two links: the first one is the entire thing, and the second one is the ValueTuple&lt; int >
        /// </summary>
        internal static void GetUnderlyingTypeChain(NamedTypeSymbol underlyingTupleType, ArrayBuilder<NamedTypeSymbol> underlyingTupleTypeChain)
        {
            NamedTypeSymbol currentType = underlyingTupleType;

            while (true)
            {
                underlyingTupleTypeChain.Add(currentType);
                if (currentType.Arity == NamedTypeSymbol.ValueTupleRestPosition)
                {
                    currentType = (NamedTypeSymbol)currentType.TypeArgumentsWithAnnotationsNoUseSiteDiagnostics[NamedTypeSymbol.ValueTupleRestPosition - 1].Type;
                }
                else
                {
                    break;
                }
            }
        }

        /// <summary>
        /// Returns the number of nestings required to represent numElements as nested ValueTuples.
        /// For example, for 8 elements, you need 2 ValueTuples and the remainder (ie the size of the last nested ValueTuple) is 1.
        /// </summary>
        private static int NumberOfValueTuples(int numElements, out int remainder)
        {
            remainder = (numElements - 1) % (ValueTupleRestPosition - 1) + 1;
            return (numElements - 1) / (ValueTupleRestPosition - 1) + 1;
        }

        private static NamedTypeSymbol ConstructTupleUnderlyingType(NamedTypeSymbol firstTupleType, NamedTypeSymbol? chainedTupleTypeOpt, ImmutableArray<TypeWithAnnotations> elementTypes)
        {
            Debug.Assert(chainedTupleTypeOpt is null == elementTypes.Length < ValueTupleRestPosition);

            int numElements = elementTypes.Length;
            int remainder;
            int chainLength = NumberOfValueTuples(numElements, out remainder);

            NamedTypeSymbol currentSymbol = firstTupleType.Construct(ImmutableArray.Create(elementTypes, (chainLength - 1) * (ValueTupleRestPosition - 1), remainder));
            int loop = chainLength - 1;
            while (loop > 0)
            {
                var chainedTypes = ImmutableArray.Create(elementTypes, (loop - 1) * (ValueTupleRestPosition - 1), ValueTupleRestPosition - 1).Add(TypeWithAnnotations.Create(currentSymbol));
                currentSymbol = chainedTupleTypeOpt!.Construct(chainedTypes);
                loop--;
            }

            return currentSymbol;
        }

        private static void ReportUseSiteAndObsoleteDiagnostics(CSharpSyntaxNode? syntax, DiagnosticBag diagnostics, NamedTypeSymbol firstTupleType)
        {
            Binder.ReportUseSiteDiagnostics(firstTupleType, diagnostics, syntax);
            Binder.ReportDiagnosticsIfObsoleteInternal(diagnostics, firstTupleType, syntax, firstTupleType.ContainingType, BinderFlags.None);
        }

        /// <summary>
        /// For tuples with no natural type, we still need to verify that an underlying type of proper arity exists, and report if otherwise.
        /// </summary>
        internal static void VerifyTupleTypePresent(int cardinality, CSharpSyntaxNode? syntax, CSharpCompilation compilation, DiagnosticBag diagnostics)
        {
            RoslynDebug.Assert(diagnostics is object && syntax is object);

            int remainder;
            int chainLength = NumberOfValueTuples(cardinality, out remainder);

            NamedTypeSymbol firstTupleType = compilation.GetWellKnownType(GetTupleType(remainder));
            ReportUseSiteAndObsoleteDiagnostics(syntax, diagnostics, firstTupleType);

            if (chainLength > 1)
            {
                NamedTypeSymbol chainedTupleType = compilation.GetWellKnownType(GetTupleType(ValueTupleRestPosition));
                ReportUseSiteAndObsoleteDiagnostics(syntax, diagnostics, chainedTupleType);
            }
        }

        internal static void ReportTupleNamesMismatchesIfAny(TypeSymbol destination, BoundTupleLiteral literal, DiagnosticBag diagnostics)
        {
            var sourceNames = literal.ArgumentNamesOpt;
            if (sourceNames.IsDefault)
            {
                return;
            }

            ImmutableArray<bool> inferredNames = literal.InferredNamesOpt;
            bool noInferredNames = inferredNames.IsDefault;
            ImmutableArray<string> destinationNames = destination.TupleElementNames;
            int sourceLength = sourceNames.Length;
            bool allMissing = destinationNames.IsDefault;
            Debug.Assert(allMissing || destinationNames.Length == sourceLength);

            for (int i = 0; i < sourceLength; i++)
            {
                var sourceName = sourceNames[i];
                var wasInferred = noInferredNames ? false : inferredNames[i];

                if (sourceName != null && !wasInferred && (allMissing || string.CompareOrdinal(destinationNames[i], sourceName) != 0))
                {
                    diagnostics.Add(ErrorCode.WRN_TupleLiteralNameMismatch, literal.Arguments[i].Syntax.Parent!.Location, sourceName, destination);
                }
            }
        }

        /// <summary>
        /// Find the well-known ValueTuple type of a given arity.
        /// For example, for arity=2:
        /// returns WellKnownType.System_ValueTuple_T2
        /// </summary>
        private static WellKnownType GetTupleType(int arity)
        {
            if (arity > ValueTupleRestPosition)
            {
                throw ExceptionUtilities.Unreachable;
            }
            return tupleTypes[arity - 1];
        }

        private static readonly WellKnownType[] tupleTypes = {
                                                            WellKnownType.System_ValueTuple_T1,
                                                            WellKnownType.System_ValueTuple_T2,
                                                            WellKnownType.System_ValueTuple_T3,
                                                            WellKnownType.System_ValueTuple_T4,
                                                            WellKnownType.System_ValueTuple_T5,
                                                            WellKnownType.System_ValueTuple_T6,
                                                            WellKnownType.System_ValueTuple_T7,
                                                            WellKnownType.System_ValueTuple_TRest };

        /// <summary>
        /// Find the constructor for a well-known ValueTuple type of a given arity.
        ///
        /// For example, for arity=2:
        /// returns WellKnownMember.System_ValueTuple_T2__ctor
        ///
        /// For arity=12:
        /// return System_ValueTuple_TRest__ctor
        /// </summary>
        internal static WellKnownMember GetTupleCtor(int arity)
        {
            if (arity > 8)
            {
                throw ExceptionUtilities.Unreachable;
            }
            return tupleCtors[arity - 1];
        }

        private static readonly WellKnownMember[] tupleCtors = {
                                                            WellKnownMember.System_ValueTuple_T1__ctor,
                                                            WellKnownMember.System_ValueTuple_T2__ctor,
                                                            WellKnownMember.System_ValueTuple_T3__ctor,
                                                            WellKnownMember.System_ValueTuple_T4__ctor,
                                                            WellKnownMember.System_ValueTuple_T5__ctor,
                                                            WellKnownMember.System_ValueTuple_T6__ctor,
                                                            WellKnownMember.System_ValueTuple_T7__ctor,
                                                            WellKnownMember.System_ValueTuple_TRest__ctor };

        /// <summary>
        /// Find the well-known members to the ValueTuple type of a given arity and position.
        /// For example, for arity=3 and position=1:
        /// returns WellKnownMember.System_ValueTuple_T3__Item1
        /// </summary>
        internal static WellKnownMember GetTupleTypeMember(int arity, int position)
        {
            return tupleMembers[arity - 1][position - 1];
        }

        private static readonly WellKnownMember[][] tupleMembers = new[]{
                                                        new[]{
                                                            WellKnownMember.System_ValueTuple_T1__Item1 },

                                                        new[]{
                                                            WellKnownMember.System_ValueTuple_T2__Item1,
                                                            WellKnownMember.System_ValueTuple_T2__Item2 },

                                                        new[]{
                                                            WellKnownMember.System_ValueTuple_T3__Item1,
                                                            WellKnownMember.System_ValueTuple_T3__Item2,
                                                            WellKnownMember.System_ValueTuple_T3__Item3 },

                                                        new[]{
                                                            WellKnownMember.System_ValueTuple_T4__Item1,
                                                            WellKnownMember.System_ValueTuple_T4__Item2,
                                                            WellKnownMember.System_ValueTuple_T4__Item3,
                                                            WellKnownMember.System_ValueTuple_T4__Item4 },

                                                        new[]{
                                                            WellKnownMember.System_ValueTuple_T5__Item1,
                                                            WellKnownMember.System_ValueTuple_T5__Item2,
                                                            WellKnownMember.System_ValueTuple_T5__Item3,
                                                            WellKnownMember.System_ValueTuple_T5__Item4,
                                                            WellKnownMember.System_ValueTuple_T5__Item5 },

                                                        new[]{
                                                            WellKnownMember.System_ValueTuple_T6__Item1,
                                                            WellKnownMember.System_ValueTuple_T6__Item2,
                                                            WellKnownMember.System_ValueTuple_T6__Item3,
                                                            WellKnownMember.System_ValueTuple_T6__Item4,
                                                            WellKnownMember.System_ValueTuple_T6__Item5,
                                                            WellKnownMember.System_ValueTuple_T6__Item6 },

                                                        new[]{
                                                            WellKnownMember.System_ValueTuple_T7__Item1,
                                                            WellKnownMember.System_ValueTuple_T7__Item2,
                                                            WellKnownMember.System_ValueTuple_T7__Item3,
                                                            WellKnownMember.System_ValueTuple_T7__Item4,
                                                            WellKnownMember.System_ValueTuple_T7__Item5,
                                                            WellKnownMember.System_ValueTuple_T7__Item6,
                                                            WellKnownMember.System_ValueTuple_T7__Item7 },

                                                        new[]{
                                                            WellKnownMember.System_ValueTuple_TRest__Item1,
                                                            WellKnownMember.System_ValueTuple_TRest__Item2,
                                                            WellKnownMember.System_ValueTuple_TRest__Item3,
                                                            WellKnownMember.System_ValueTuple_TRest__Item4,
                                                            WellKnownMember.System_ValueTuple_TRest__Item5,
                                                            WellKnownMember.System_ValueTuple_TRest__Item6,
                                                            WellKnownMember.System_ValueTuple_TRest__Item7,
                                                            WellKnownMember.System_ValueTuple_TRest__Rest }
        };

        /// <summary>
        /// Returns "Item1" for position=1
        /// Returns "Item12" for position=12
        /// </summary>
        internal static string TupleMemberName(int position)
        {
            return "Item" + position;
        }

        /// <summary>
        /// Checks whether the field name is reserved and tells us which position it's reserved for.
        ///
        /// For example:
        /// Returns 3 for "Item3".
        /// Returns 0 for "Rest", "ToString" and other members of System.ValueTuple.
        /// Returns -1 for names that aren't reserved.
        /// </summary>
        internal static int IsTupleElementNameReserved(string name)
        {
            if (isElementNameForbidden(name))
            {
                return 0;
            }

            return matchesCanonicalElementName(name);

            static bool isElementNameForbidden(string name)
            {
                switch (name)
                {
                    case "CompareTo":
                    case WellKnownMemberNames.DeconstructMethodName:
                    case "Equals":
                    case "GetHashCode":
                    case "Rest":
                    case "ToString":
                        return true;

                    default:
                        return false;
                }
            }

            // Returns 3 for "Item3".
            // Returns -1 otherwise.
            static int matchesCanonicalElementName(string name)
            {
                if (name.StartsWith("Item", StringComparison.Ordinal))
                {
                    string tail = name.Substring(4);
                    int number;
                    if (int.TryParse(tail, out number))
                    {
                        if (number > 0 && String.Equals(name, TupleMemberName(number), StringComparison.Ordinal))
                        {
                            return number;
                        }
                    }
                }

                return -1;
            }
        }

        /// <summary>
        /// Lookup well-known member declaration in provided type and reports diagnostics.
        /// </summary>
        internal static Symbol? GetWellKnownMemberInType(NamedTypeSymbol type, WellKnownMember relativeMember, DiagnosticBag diagnostics, SyntaxNode? syntax)
        {
            Symbol? member = GetWellKnownMemberInType(type, relativeMember);

            if (member is null)
            {
                MemberDescriptor relativeDescriptor = WellKnownMembers.GetDescriptor(relativeMember);
                Binder.Error(diagnostics, ErrorCode.ERR_PredefinedTypeMemberNotFoundInAssembly, syntax, relativeDescriptor.Name, type, type.ContainingAssembly);
            }
            else
            {
                DiagnosticInfo useSiteDiag = member.GetUseSiteDiagnostic();
                if (useSiteDiag is object && useSiteDiag.Severity == DiagnosticSeverity.Error)
                {
                    diagnostics.Add(useSiteDiag, syntax?.GetLocation() ?? Location.None);
                }
            }

            return member;

            // Lookup well-known member declaration in provided type.
            //
            // If a well-known member of a generic type instantiation is needed use this method to get the corresponding generic definition and
            // <see cref="MethodSymbol.AsMember"/> to construct an instantiation.
            //
            // <param name="type">Type that we'll try to find member in.</param>
            // <param name="relativeMember">A reference to a well-known member type descriptor. Note however that the type in that descriptor is ignored here.</param>
            static Symbol? GetWellKnownMemberInType(NamedTypeSymbol type, WellKnownMember relativeMember)
            {
                Debug.Assert(relativeMember >= WellKnownMember.System_ValueTuple_T1__Item1 && relativeMember <= WellKnownMember.System_ValueTuple_TRest__ctor);
                Debug.Assert(type.IsDefinition);

                MemberDescriptor relativeDescriptor = WellKnownMembers.GetDescriptor(relativeMember);
                var members = type.GetMembers(relativeDescriptor.Name);

                return CSharpCompilation.GetRuntimeMember(members, relativeDescriptor, CSharpCompilation.SpecialMembersSignatureComparer.Instance,
                                                          accessWithinOpt: null); // force lookup of public members only
            }
        }

        public sealed override bool IsTupleType
            => IsTupleTypeOfCardinality(tupleCardinality: out _);

        internal TupleExtraData? TupleData
        {
            get
            {
                if (!IsTupleType)
                {
                    return null;
                }

                if (_lazyTupleData is null)
                {
                    Interlocked.CompareExchange(ref _lazyTupleData, new TupleExtraData(this), null);
                }

                return _lazyTupleData;
            }
        }

        public sealed override ImmutableArray<string?> TupleElementNames
            => _lazyTupleData is null ? default : _lazyTupleData.ElementNames;

        private ImmutableArray<bool> TupleErrorPositions
            => _lazyTupleData is null ? default : _lazyTupleData.ErrorPositions;

        private ImmutableArray<Location> TupleElementLocations
            => _lazyTupleData is null ? default : _lazyTupleData.ElementLocations;

        public sealed override ImmutableArray<TypeWithAnnotations> TupleElementTypesWithAnnotations
            => IsTupleType ? TupleData!.TupleElementTypesWithAnnotations(this) : default;

        public sealed override ImmutableArray<FieldSymbol> TupleElements
            => IsTupleType ? TupleData!.TupleElements(this) : default;

        public TMember? GetTupleMemberSymbolForUnderlyingMember<TMember>(TMember underlyingMemberOpt) where TMember : Symbol
        {
            return IsTupleType ? TupleData!.GetTupleMemberSymbolForUnderlyingMember(underlyingMemberOpt) : default;
        }

        protected ArrayBuilder<Symbol>? AddOrWrapTupleMembers(ImmutableArray<Symbol> currentMembers)
        {
            Debug.Assert(IsTupleType);
            Debug.Assert(currentMembers.All(m => !(m is TupleVirtualElementFieldSymbol)));

            var elementTypes = TupleElementTypesWithAnnotations;
            var elementsMatchedByFields = ArrayBuilder<bool>.GetInstance(elementTypes.Length, fillWithValue: false);
            var members = ArrayBuilder<Symbol>.GetInstance(currentMembers.Length);

            NamedTypeSymbol currentValueTuple = this;
            int currentNestingLevel = 0;

            var currentFieldsForElements = ArrayBuilder<FieldSymbol?>.GetInstance(currentValueTuple.Arity);

            // Lookup field definitions that we are interested in
            collectTargetTupleFields(currentValueTuple.Arity, getOriginalFields(currentMembers), currentFieldsForElements);

            var elementNames = TupleElementNames;
            var elementLocations = TupleData!.ElementLocations;
            while (true)
            {
                foreach (Symbol member in currentMembers)
                {
                    switch (member.Kind)
                    {
                        case SymbolKind.Field:
                            var field = (FieldSymbol)member;
                            if (field is TupleVirtualElementFieldSymbol)
                            {
                                continue;
                            }

                            var underlyingField = field is TupleElementFieldSymbol tupleElement ? tupleElement.UnderlyingField.OriginalDefinition : field.OriginalDefinition;
                            int tupleFieldIndex = currentFieldsForElements.IndexOf(underlyingField, ReferenceEqualityComparer.Instance);
                            if (underlyingField is TupleErrorFieldSymbol)
                            {
                                // We will re-add all necessary error field symbols below.
                                continue;
                            }
                            else if (tupleFieldIndex >= 0)
                            {
                                // This is a tuple backing field (ie. real)

                                // adjust tuple index for nesting
                                if (currentNestingLevel != 0)
                                {
                                    tupleFieldIndex += (ValueTupleRestPosition - 1) * currentNestingLevel;
                                }

                                var providedName = elementNames.IsDefault ? null : elementNames[tupleFieldIndex];

                                ImmutableArray<Location> locations;
                                if (this.IsDefinition)
                                {
                                    locations = member.Locations;
                                }
                                else if (elementLocations.IsDefault)
                                {
                                    locations = ImmutableArray<Location>.Empty;
                                }
                                else
                                {
                                    var elementLocation = elementLocations[tupleFieldIndex];
                                    locations = elementLocation == null ? ImmutableArray<Location>.Empty : ImmutableArray.Create(elementLocation);
                                }

                                var defaultName = TupleMemberName(tupleFieldIndex + 1);
                                // if provided name does not match the default one,
                                // then default element is declared implicitly
                                var defaultImplicitlyDeclared = providedName != defaultName;

                                // Add a field with default name. It should be present regardless.
                                TupleElementFieldSymbol defaultTupleField;
                                var fieldSymbol = underlyingField.AsMember(currentValueTuple);
                                if (currentNestingLevel != 0)
                                {
                                    // This is a matching field, but it is in the extension tuple
                                    // Make it virtual since we are not at the top level
                                    defaultTupleField = new TupleVirtualElementFieldSymbol(this,
                                                                                            fieldSymbol,
                                                                                            defaultName,
                                                                                            tupleFieldIndex,
                                                                                            locations,
                                                                                            cannotUse: false,
                                                                                            isImplicitlyDeclared: defaultImplicitlyDeclared,
                                                                                            correspondingDefaultFieldOpt: null);
                                }
                                else
                                {
                                    Debug.Assert(fieldSymbol.Name == defaultName, "top level underlying field must match default name");

                                    // Add the underlying/real field as an element (wrapping mainly to capture location). It should have the default name.
                                    defaultTupleField = new TupleElementFieldSymbol(this,
                                                                                    fieldSymbol,
                                                                                    tupleFieldIndex,
                                                                                    locations,
                                                                                    isImplicitlyDeclared: defaultImplicitlyDeclared,
                                                                                    correspondingDefaultFieldOpt: null);
                                }

                                members.Add(defaultTupleField);

                                if (defaultImplicitlyDeclared && !string.IsNullOrEmpty(providedName))
                                {
                                    var errorPositions = TupleErrorPositions;
                                    var isError = errorPositions.IsDefault ? false : errorPositions[tupleFieldIndex];

                                    // The name given doesn't match the default name Item8, etc.
                                    // Add a virtual field with the given name
                                    members.Add(new TupleVirtualElementFieldSymbol(this,
                                        fieldSymbol,
                                        providedName!,
                                        tupleFieldIndex,
                                        locations,
                                        cannotUse: isError,
                                        isImplicitlyDeclared: false,
                                        correspondingDefaultFieldOpt: defaultTupleField));
                                }

                                elementsMatchedByFields[tupleFieldIndex] = true; // mark as handled
                            }
                            else if (currentNestingLevel == 0)
                            {
                                // field at the top level didn't match a tuple backing field, simply add.
                                members.Add(new TupleFieldSymbol(this, field, -members.Count - 1));
                            }
                            break;

                        case SymbolKind.NamedType:
                            // We are dropping nested types, if any. Pending real need.
                            break;

                        case SymbolKind.Method:
                        case SymbolKind.Property:
                        case SymbolKind.Event:
                            if (currentNestingLevel == 0)
                            {
                                members.Add(member);
                            }
                            break;

                        default:
                            if (currentNestingLevel == 0)
                            {
                                throw ExceptionUtilities.UnexpectedValue(member.Kind);
                            }
                            break;
                    }
                }

                if (currentValueTuple.Arity != ValueTupleRestPosition)
                {
                    break;
                }

                var oldUnderlying = currentValueTuple;
                currentValueTuple = (NamedTypeSymbol)oldUnderlying.TypeArgumentsWithAnnotationsNoUseSiteDiagnostics[ValueTupleRestIndex].Type;
                currentNestingLevel++;

                if (currentValueTuple.Arity != ValueTupleRestPosition)
                {
                    // refresh members and target fields
                    currentMembers = currentValueTuple.GetMembers();
                    currentFieldsForElements.Clear();
                    collectTargetTupleFields(currentValueTuple.Arity, getOriginalFields(currentMembers), currentFieldsForElements);
                }
                else
                {
                    Debug.Assert((object)oldUnderlying.OriginalDefinition == currentValueTuple.OriginalDefinition);
                }
            }

            currentFieldsForElements.Free();

            // At the end, add unmatched fields as error symbols
            for (int i = 0; i < elementsMatchedByFields.Count; i++)
            {
                if (!elementsMatchedByFields[i])
                {
                    // We couldn't find a backing field for this element. It will be an error to access it.
                    int fieldRemainder; // one-based
                    int fieldChainLength = NumberOfValueTuples(i + 1, out fieldRemainder);
                    NamedTypeSymbol container = getNestedTupleUnderlyingType(this, fieldChainLength - 1).OriginalDefinition;

                    var diagnosticInfo = container.IsErrorType() ?
                                                          null :
                                                          new CSDiagnosticInfo(ErrorCode.ERR_PredefinedTypeMemberNotFoundInAssembly,
                                                                               TupleMemberName(fieldRemainder),
                                                                               container,
                                                                               container.ContainingAssembly);

                    var providedName = elementNames.IsDefault ? null : elementNames[i];
                    var location = elementLocations.IsDefault ? null : elementLocations[i];
                    var defaultName = TupleMemberName(i + 1);
                    // if provided name does not match the default one,
                    // then default element is declared implicitly
                    var defaultImplicitlyDeclared = providedName != defaultName;

                    // Add a field with default name. It should be present regardless.
                    TupleErrorFieldSymbol defaultTupleField = new TupleErrorFieldSymbol(this,
                                                                                        defaultName,
                                                                                        i,
                                                                                        defaultImplicitlyDeclared ? null : location,
                                                                                        elementTypes[i],
                                                                                        diagnosticInfo,
                                                                                        defaultImplicitlyDeclared,
                                                                                        correspondingDefaultFieldOpt: null);

                    members.Add(defaultTupleField);

                    if (defaultImplicitlyDeclared && !String.IsNullOrEmpty(providedName))
                    {
                        // Add friendly named element field.
                        members.Add(new TupleErrorFieldSymbol(this,
                                                              providedName,
                                                              i,
                                                              location,
                                                              elementTypes[i],
                                                              diagnosticInfo,
                                                              isImplicitlyDeclared: false,
                                                              correspondingDefaultFieldOpt: defaultTupleField));
                    }
                }
            }

            elementsMatchedByFields.Free();
            return members;


            // Returns the nested type at a certain depth.
            //
            // For depth=0, just return the tuple type as-is.
            // For depth=1, returns the nested tuple type at position 8.
            static NamedTypeSymbol getNestedTupleUnderlyingType(NamedTypeSymbol topLevelUnderlyingType, int depth)
            {
                NamedTypeSymbol found = topLevelUnderlyingType;
                for (int i = 0; i < depth; i++)
                {
                    found = (NamedTypeSymbol)found.TypeArgumentsWithAnnotationsNoUseSiteDiagnostics[ValueTupleRestPosition - 1].Type;
                }

                return found;
            }

            static void collectTargetTupleFields(int arity, ImmutableArray<Symbol> members, ArrayBuilder<FieldSymbol?> fieldsForElements)
            {
                int fieldsPerType = Math.Min(arity, ValueTupleRestPosition - 1);

                for (int i = 0; i < fieldsPerType; i++)
                {
                    WellKnownMember wellKnownTupleField = GetTupleTypeMember(arity, i + 1);
                    fieldsForElements.Add((FieldSymbol?)GetWellKnownMemberInType(members, wellKnownTupleField));
                }
            }

            static Symbol? GetWellKnownMemberInType(ImmutableArray<Symbol> members, WellKnownMember relativeMember)
            {
                Debug.Assert(relativeMember >= WellKnownMember.System_ValueTuple_T1__Item1 && relativeMember <= WellKnownMember.System_ValueTuple_TRest__ctor);

                MemberDescriptor relativeDescriptor = WellKnownMembers.GetDescriptor(relativeMember);
                return CSharpCompilation.GetRuntimeMember(members, relativeDescriptor, CSharpCompilation.SpecialMembersSignatureComparer.Instance,
                                                          accessWithinOpt: null); // force lookup of public members only
            }

            static ImmutableArray<Symbol> getOriginalFields(ImmutableArray<Symbol> members)
            {
                var fields = ArrayBuilder<Symbol>.GetInstance();
                foreach (var member in members)
                {
                    if (member is TupleVirtualElementFieldSymbol)
                    {
                        continue;
                    }
                    else if (member is TupleElementFieldSymbol tupleField)
                    {
                        fields.Add(tupleField.UnderlyingField.OriginalDefinition);
                    }
                    else if (member is FieldSymbol field)
                    {
                        fields.Add(field.OriginalDefinition);
                    }
                }

                Debug.Assert(fields.All(f => f is object));
                return fields.ToImmutableAndFree();
            }
        }

        private TypeSymbol MergeTupleNames(NamedTypeSymbol other, NamedTypeSymbol mergedType)
        {
            // Merge tuple element names, if any
            ImmutableArray<string?> names1 = TupleElementNames;
            ImmutableArray<string?> names2 = other.TupleElementNames;
            ImmutableArray<string?> mergedNames;
            if (names1.IsDefault || names2.IsDefault)
            {
                mergedNames = default;
            }
            else
            {
                Debug.Assert(names1.Length == names2.Length);
                mergedNames = names1.ZipAsArray(names2, (n1, n2) => string.CompareOrdinal(n1, n2) == 0 ? n1 : null)!;

                if (mergedNames.All(n => n is null))
                {
                    mergedNames = default;
                }
            }

            bool namesUnchanged = mergedNames.IsDefault ? TupleElementNames.IsDefault : mergedNames.SequenceEqual(TupleElementNames);
            return (namesUnchanged && this.Equals(mergedType, TypeCompareKind.ConsiderEverything))
                ? this
                : CreateTuple(mergedType, mergedNames, this.TupleErrorPositions, this.TupleElementLocations, this.Locations);
        }

        /// <summary>
        /// The main purpose of this type is to store element names and also cache some information related to tuples.
        /// </summary>
        internal sealed class TupleExtraData
        {
            /// <summary>
            /// Element names, if provided.
            /// </summary>
            internal ImmutableArray<string?> ElementNames { get; }

            /// <summary>
            /// Declaration locations for individual elements, if provided.
            /// Declaration location for this tuple type symbol
            /// </summary>
            internal ImmutableArray<Location> ElementLocations { get; }

            /// <summary>
            /// Which element names were inferred and therefore cannot be used.
            /// If none of the element names were inferred, or inferred names can be used (no tracking necessary), leave as default.
            /// This information is ignored in type equality and comparison.
            /// </summary>
            internal ImmutableArray<bool> ErrorPositions { get; }

            internal ImmutableArray<Location> Locations { get; }

            /// <summary>
            /// Element types.
            /// </summary>
            private ImmutableArray<TypeWithAnnotations> _lazyElementTypes;

            private ImmutableArray<FieldSymbol> _lazyDefaultElementFields;
            private SmallDictionary<Symbol, Symbol>? _lazyUnderlyingDefinitionToMemberMap;

            /// <summary>
            /// The same named type, but without element names.
            /// </summary>
            internal NamedTypeSymbol TupleUnderlyingType { get; }

            internal TupleExtraData(NamedTypeSymbol underlyingType)
            {
                RoslynDebug.Assert(underlyingType is object);
                Debug.Assert(underlyingType.IsTupleType);
                Debug.Assert(underlyingType.TupleElementNames.IsDefault);

                TupleUnderlyingType = underlyingType;
                Locations = ImmutableArray<Location>.Empty;
            }

            internal TupleExtraData(NamedTypeSymbol underlyingType, ImmutableArray<string?> elementNames,
                ImmutableArray<Location> elementLocations, ImmutableArray<bool> errorPositions, ImmutableArray<Location> locations)
                : this(underlyingType)
            {
                ElementNames = elementNames;
                ElementLocations = elementLocations;
                ErrorPositions = errorPositions;
                Locations = locations.NullToEmpty();
            }

            internal bool EqualsIgnoringTupleUnderlyingType(TupleExtraData? other)
            {
                if (other is null && this.ElementNames.IsDefault && this.ElementLocations.IsDefault && this.ErrorPositions.IsDefault)
                {
                    return true;
                }

                return other is object
                    && areEqual(this.ElementNames, other.ElementNames)
                    && areEqual(this.ElementLocations, other.ElementLocations)
                    && areEqual(this.ErrorPositions, other.ErrorPositions);

                static bool areEqual<T>(ImmutableArray<T> one, ImmutableArray<T> other)
                {
                    if (one.IsDefault && other.IsDefault)
                    {
                        return true;
                    }

                    if (one.IsDefault != other.IsDefault)
                    {
                        return false;
                    }

                    return one.SequenceEqual(other);
                }
            }

            public ImmutableArray<TypeWithAnnotations> TupleElementTypesWithAnnotations(NamedTypeSymbol tuple)
            {
                Debug.Assert(tuple.Equals(TupleUnderlyingType, TypeCompareKind.IgnoreTupleNames));
                if (_lazyElementTypes.IsDefault)
                {
                    ImmutableInterlocked.InterlockedInitialize(ref _lazyElementTypes, collectTupleElementTypesWithAnnotations(tuple));
                }

                return _lazyElementTypes;

                static ImmutableArray<TypeWithAnnotations> collectTupleElementTypesWithAnnotations(NamedTypeSymbol tuple)
                {
                    ImmutableArray<TypeWithAnnotations> elementTypes;

                    if (tuple.Arity == ValueTupleRestPosition)
                    {
                        // Ensure all Rest extensions are tuples
                        var extensionTupleElementTypes = tuple.TypeArgumentsWithAnnotationsNoUseSiteDiagnostics[ValueTupleRestPosition - 1].Type.TupleElementTypesWithAnnotations;
                        var typesBuilder = ArrayBuilder<TypeWithAnnotations>.GetInstance(ValueTupleRestPosition - 1 + extensionTupleElementTypes.Length);
                        typesBuilder.AddRange(tuple.TypeArgumentsWithAnnotationsNoUseSiteDiagnostics, ValueTupleRestPosition - 1);
                        typesBuilder.AddRange(extensionTupleElementTypes);
                        elementTypes = typesBuilder.ToImmutableAndFree();
                    }
                    else
                    {
                        elementTypes = tuple.TypeArgumentsWithAnnotationsNoUseSiteDiagnostics;
                    }

                    return elementTypes;
                }
            }

            public ImmutableArray<FieldSymbol> TupleElements(NamedTypeSymbol tuple)
            {
                Debug.Assert(tuple.Equals(TupleUnderlyingType, TypeCompareKind.IgnoreTupleNames));
                if (_lazyDefaultElementFields.IsDefault)
                {
                    ImmutableInterlocked.InterlockedInitialize(ref _lazyDefaultElementFields, collectTupleElementFields(tuple));
                }

                return _lazyDefaultElementFields;

                ImmutableArray<FieldSymbol> collectTupleElementFields(NamedTypeSymbol tuple)
                {
                    var builder = ArrayBuilder<FieldSymbol>.GetInstance(TupleElementTypesWithAnnotations(tuple).Length, fillWithValue: null!);

                    foreach (var member in tuple.GetMembers())
                    {
                        if (member.Kind != SymbolKind.Field)
                        {
                            continue;
                        }

                        var candidate = (FieldSymbol)member;
                        var index = candidate.TupleElementIndex;

                        if (index >= 0)
                        {
                            if (builder[index]?.IsDefaultTupleElement != false)
                            {
                                builder[index] = candidate;
                            }
                            else
                            {
                                // there is a better field in the slot
                                // that can only happen if the candidate is default.
                                Debug.Assert(candidate.IsDefaultTupleElement);
                            }
                        }
                    }

                    Debug.Assert(builder.All(f => f is object));

                    return builder.ToImmutableAndFree();
                }
            }

            internal SmallDictionary<Symbol, Symbol> UnderlyingDefinitionToMemberMap
            {
                get
                {
                    return _lazyUnderlyingDefinitionToMemberMap ??
                        (_lazyUnderlyingDefinitionToMemberMap = ComputeDefinitionToMemberMap());
                }
            }

            private SmallDictionary<Symbol, Symbol> ComputeDefinitionToMemberMap()
            {
                var map = new SmallDictionary<Symbol, Symbol>(ReferenceEqualityComparer.Instance);
                var members = TupleUnderlyingType.GetMembers();

                // Go in reverse because we want members with default name, which precede the ones with
                // friendly names, to be in the map.
                for (int i = members.Length - 1; i >= 0; i--)
                {
                    var member = members[i];
                    switch (member.Kind)
                    {
                        case SymbolKind.Method:
                        case SymbolKind.Property:
                        case SymbolKind.NamedType:
                            map.Add(member.OriginalDefinition, member);
                            break;

                        case SymbolKind.Field:
                            var tupleUnderlyingField = ((FieldSymbol)member).TupleUnderlyingField;
                            if (tupleUnderlyingField is object)
                            {
                                map[tupleUnderlyingField.OriginalDefinition] = member;
                            }
                            break;

                        case SymbolKind.Event:
                            var underlyingEvent = (EventSymbol)member;
                            var underlyingAssociatedField = underlyingEvent.AssociatedField;
                            // The field is not part of the members list
<<<<<<< HEAD
                            if ((object?)underlyingAssociatedField != null)
=======
                            if (underlyingAssociatedField is object)
>>>>>>> e8bec7d0
                            {
                                Debug.Assert((object)underlyingAssociatedField.ContainingSymbol == TupleUnderlyingType);
                                Debug.Assert(TupleUnderlyingType.GetMembers(underlyingAssociatedField.Name).IndexOf(underlyingAssociatedField) < 0);
                                map.Add(underlyingAssociatedField.OriginalDefinition, new TupleFieldSymbol(TupleUnderlyingType, underlyingAssociatedField, -i - 1));
                            }

                            map.Add(underlyingEvent.OriginalDefinition, member);
                            break;

                        default:
                            throw ExceptionUtilities.UnexpectedValue(member.Kind);
                    }
                }

                return map;
            }

            public TMember? GetTupleMemberSymbolForUnderlyingMember<TMember>(TMember underlyingMemberOpt) where TMember : Symbol
            {
                if ((object)underlyingMemberOpt == null)
                {
                    return null;
                }

                Symbol underlyingMemberDefinition = underlyingMemberOpt.OriginalDefinition;
                if (underlyingMemberDefinition is TupleFieldSymbol tupleField)
                {
                    underlyingMemberDefinition = tupleField.UnderlyingField;
                }

                if (TypeSymbol.Equals(underlyingMemberDefinition.ContainingType, TupleUnderlyingType.OriginalDefinition, TypeCompareKind.ConsiderEverything))
                {
                    if (UnderlyingDefinitionToMemberMap.TryGetValue(underlyingMemberDefinition, out Symbol? result))
                    {
                        return (TMember)result;
                    }
                }

                return null;
            }
        }
    }
}<|MERGE_RESOLUTION|>--- conflicted
+++ resolved
@@ -1084,11 +1084,7 @@
                             var underlyingEvent = (EventSymbol)member;
                             var underlyingAssociatedField = underlyingEvent.AssociatedField;
                             // The field is not part of the members list
-<<<<<<< HEAD
-                            if ((object?)underlyingAssociatedField != null)
-=======
                             if (underlyingAssociatedField is object)
->>>>>>> e8bec7d0
                             {
                                 Debug.Assert((object)underlyingAssociatedField.ContainingSymbol == TupleUnderlyingType);
                                 Debug.Assert(TupleUnderlyingType.GetMembers(underlyingAssociatedField.Name).IndexOf(underlyingAssociatedField) < 0);
