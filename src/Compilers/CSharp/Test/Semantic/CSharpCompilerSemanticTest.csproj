--- conflicted
+++ resolved
@@ -27,118 +27,6 @@
   <PropertyGroup Condition="'$(Configuration)|$(Platform)' == 'Debug|AnyCPU'" />
   <PropertyGroup Condition="'$(Configuration)|$(Platform)' == 'Release|AnyCPU'" />
   <ItemGroup>
-<<<<<<< HEAD
-    <Compile Include="Diagnostics\CompilationEventTests.cs" />
-    <Compile Include="Diagnostics\DiagnosticAnalyzerTests.AllInOne.cs" />
-    <Compile Include="Diagnostics\DiagnosticAnalyzerTests.cs" />
-    <Compile Include="Diagnostics\GetDiagnosticsTests.cs" />
-    <Compile Include="IOperation\IOperationTests_IInterpolatedStringExpression.cs" />
-    <Compile Include="IOperation\IOperationTests_IArgument.cs" />
-    <Compile Include="IOperation\IOperationTests_IConversionExpression.cs" />
-    <Compile Include="IOperation\IOperationTests_IIfStatement.cs" />
-    <Compile Include="IOperation\IOperationTests_IFieldReferenceExpression.cs" />
-    <Compile Include="IOperation\IOperationTests_ILambdaExpression.cs" />
-    <Compile Include="IOperation\IOperationTests_IPatternSwitchCase.cs" />
-    <Compile Include="IOperation\IOperationTests_IObjectCreationExpression.cs" />
-    <Compile Include="IOperation\IOperationTests_IIsPatternExpression.cs" />
-    <Compile Include="IOperation\IOperationTests_IParameterReferenceExpression.cs" />
-    <Compile Include="IOperation\IOperationTests_ILocalFunctionStatement.cs" />
-    <Compile Include="IOperation\IOperationTests_IReturnStatement.cs" />
-    <Compile Include="IOperation\IOperationTests_ISymbolInitializer.cs" />
-    <Compile Include="IOperation\IOperationTests_InvalidExpression.cs" />
-    <Compile Include="IOperation\IOperationTests_InvalidStatement.cs" />
-    <Compile Include="IOperation\IOperationTests.cs" />
-    <Compile Include="Diagnostics\OperationAnalyzerTests.cs" />
-    <Compile Include="FlowAnalysis\FlowDiagnosticTests.cs" />
-    <Compile Include="FlowAnalysis\FlowTestBase.cs" />
-    <Compile Include="FlowAnalysis\FlowTests.cs" />
-    <Compile Include="FlowAnalysis\IterationJumpYieldStatementTests.cs" />
-    <Compile Include="FlowAnalysis\LocalFunctions.cs" />
-    <Compile Include="FlowAnalysis\PatternsVsRegions.cs" />
-    <Compile Include="FlowAnalysis\RegionAnalysisTests.cs" />
-    <Compile Include="FlowAnalysis\StructTests.cs" />
-    <Compile Include="FlowAnalysis\TryLockUsingStatementTests.cs" />
-    <Compile Include="IOperation\IOperationTests_IUnaryOperatorExpression.cs" />
-    <Compile Include="IOperation\IOperationTests_IVariableDeclaration.cs" />
-    <Compile Include="Semantics\FuzzTests.cs" />
-    <Compile Include="Semantics\OverloadResolutionPerfTests.cs" />
-    <Compile Include="Semantics\PatternMatchingTests_Global.cs" />
-    <Compile Include="Semantics\BindingAsyncTasklikeMoreTests.cs" />
-    <Compile Include="Semantics\BindingAsyncTasklikeTests.cs" />
-    <Compile Include="Semantics\TargetTypedDefaultTests.cs" />
-    <Compile Include="Semantics\DeconstructionTests.cs" />
-    <Compile Include="Semantics\ImportsTests.cs" />
-    <Compile Include="Semantics\AccessCheckTests.cs" />
-    <Compile Include="Semantics\AccessibilityTests.cs" />
-    <Compile Include="Semantics\AmbiguousOverrideTests.cs" />
-    <Compile Include="Semantics\ArglistTests.cs" />
-    <Compile Include="Semantics\AwaitExpressionTests.cs" />
-    <Compile Include="Semantics\BindingAsyncTests.cs" />
-    <Compile Include="Semantics\BindingAwaitTests.cs" />
-    <Compile Include="Semantics\BindingTests.cs" />
-    <Compile Include="Semantics\ColorColorTests.cs" />
-    <Compile Include="Semantics\ConditionalOperatorTests.cs" />
-    <Compile Include="Semantics\ConstantTests.cs" />
-    <Compile Include="Semantics\DynamicTests.cs" />
-    <Compile Include="Semantics\ExpressionBodiedMemberTests.cs" />
-    <Compile Include="Semantics\FieldInitializerBindingTests.cs" />
-    <Compile Include="Semantics\ForEachTests.cs" />
-    <Compile Include="Semantics\ForLoopErrorTests.cs" />
-    <Compile Include="Semantics\HideByNameTests.cs" />
-    <Compile Include="Semantics\ImplicitlyTypeArraysTests.cs" />
-    <Compile Include="Semantics\ImplicitlyTypedLocalsTests.cs" />
-    <Compile Include="Semantics\InheritanceBindingTests.cs" />
-    <Compile Include="Semantics\InteractiveSemanticModelTests.cs" />
-    <Compile Include="Semantics\InterpolationTests.cs" />
-    <Compile Include="Semantics\PatternMatchingTests_Scope.cs" />
-    <Compile Include="Semantics\OutVarTests.cs" />
-    <Compile Include="Semantics\PatternMatchingTestBase.cs" />
-    <Compile Include="Semantics\PatternSwitchTests.cs" />
-    <Compile Include="Semantics\RefLocalsAndReturnsTests.cs" />
-    <Compile Include="Semantics\IteratorTests.cs" />
-    <Compile Include="Semantics\LambdaTests.cs" />
-    <Compile Include="Semantics\LocalFunctionTests.cs" />
-    <Compile Include="Semantics\LockTests.cs" />
-    <Compile Include="Semantics\LookupPositionTests.cs" />
-    <Compile Include="Semantics\LookupTests.cs" />
-    <Compile Include="Semantics\MemberResolutionResultTests.cs" />
-    <Compile Include="Semantics\MethodBodyModelTests.cs" />
-    <Compile Include="Semantics\MethodTypeInferenceTests.cs" />
-    <Compile Include="Semantics\MultiDimensionalArrayTests.cs" />
-    <Compile Include="Semantics\NameCollisionTests.cs" />
-    <Compile Include="Semantics\NamedAndOptionalTests.cs" />
-    <Compile Include="Semantics\NameLengthTests.cs" />
-    <Compile Include="Semantics\NameOfTests.cs" />
-    <Compile Include="Semantics\NullableConversionTests.cs" />
-    <Compile Include="Semantics\NullableTests.cs" />
-    <Compile Include="Semantics\ObjectAndCollectionInitializerTests.cs" />
-    <Compile Include="Semantics\OperatorTests.cs" />
-    <Compile Include="Semantics\OverloadResolutionTestBase.cs" />
-    <Compile Include="Semantics\OverloadResolutionTests.cs" />
-    <Compile Include="Semantics\PatternMatchingTests.cs" />
-    <Compile Include="Semantics\PropertyAccessTests.cs" />
-    <Compile Include="Semantics\QueryTests.cs" />
-    <Compile Include="Semantics\InteractiveUsingTests.cs" />
-    <Compile Include="Semantics\ScriptSemanticsTests.cs" />
-    <Compile Include="Semantics\SemanticAnalyzerTests.cs" />
-    <Compile Include="Semantics\SemanticErrorTests.cs" />
-    <Compile Include="Semantics\StructsTests.cs" />
-    <Compile Include="Semantics\SuppressAccessibilityChecksTests.cs" />
-    <Compile Include="Semantics\SwitchTests.cs" />
-    <Compile Include="Semantics\SyntaxTreeRootTests.cs" />
-    <Compile Include="Semantics\SynthesizedStaticConstructorTests.cs" />
-    <Compile Include="Semantics\TryCatchTests.cs" />
-    <Compile Include="Semantics\TypeOfTests.cs" />
-    <Compile Include="Semantics\UnsafeTests.cs" />
-    <Compile Include="Semantics\UserDefinedConversionTests.cs" />
-    <Compile Include="Semantics\UseSiteErrorTests.cs" />
-    <Compile Include="Semantics\UsingStatementTests.cs" />
-    <Compile Include="Semantics\ValueTupleTests.cs" />
-    <Compile Include="Semantics\VarianceTests.cs" />
-  </ItemGroup>
-  <ItemGroup>
-=======
->>>>>>> a99de6e5
     <Reference Include="Microsoft.CSharp" />
     <Reference Include="System" />
     <Reference Include="System.Xml" />
