// Copyright (c) Microsoft.  All Rights Reserved.  Licensed under the Apache License, Version 2.0.  See License.txt in the project root for license information.

using Microsoft.CodeAnalysis.CSharp.Syntax;
using Microsoft.CodeAnalysis.CSharp.Test.Utilities;
using Microsoft.CodeAnalysis.Test.Utilities;
using Roslyn.Test.Utilities;
using Xunit;

namespace Microsoft.CodeAnalysis.CSharp.UnitTests
{
    public partial class IOperationTests : SemanticModelTestBase
    {
        [CompilerTrait(CompilerFeature.IOperation)]
        [Fact, WorkItem(8884, "https://github.com/dotnet/roslyn/issues/8884")]
        public void ParameterReference_TupleExpression()
        {
            string source = @"
class Class1
{
    public void M(int x, int y)
    {
        var tuple = /*<bind>*/(x, x + y)/*</bind>*/;
    }
}
";
            string expectedOperationTree = @"
ITupleExpression (OperationKind.TupleExpression, Type: (System.Int32 x, System.Int32)) (Syntax: '(x, x + y)')
  Elements(2):
      IParameterReferenceExpression: x (OperationKind.ParameterReferenceExpression, Type: System.Int32) (Syntax: 'x')
      IBinaryOperatorExpression (BinaryOperatorKind.Add) (OperationKind.BinaryOperatorExpression, Type: System.Int32) (Syntax: 'x + y')
        Left: IParameterReferenceExpression: x (OperationKind.ParameterReferenceExpression, Type: System.Int32) (Syntax: 'x')
        Right: IParameterReferenceExpression: y (OperationKind.ParameterReferenceExpression, Type: System.Int32) (Syntax: 'y')
";
            var expectedDiagnostics = new[] {
                // file.cs(6,13): warning CS0219: The variable 'tuple' is assigned but its value is never used
                //         var tuple = /*<bind>*/(x, x + y)/*</bind>*/;
                Diagnostic(ErrorCode.WRN_UnreferencedVarAssg, "tuple").WithArguments("tuple").WithLocation(6, 13)
            };

            VerifyOperationTreeAndDiagnosticsForTest<TupleExpressionSyntax>(source, expectedOperationTree, expectedDiagnostics);
        }

        [CompilerTrait(CompilerFeature.IOperation)]
        [Fact, WorkItem(8884, "https://github.com/dotnet/roslyn/issues/8884")]
        public void ParameterReference_TupleDeconstruction()
        {
            string source = @"
class Point
{
    public int X { get; }
    public int Y { get; }

    public Point(int x, int y)
    {
        X = x;
        Y = y;
    }

    public void Deconstruct(out int x, out int y)
    {
        x = X;
        y = Y;
    }
}

class Class1
{
    public void M(Point point)
    {
        /*<bind>*/var (x, y) = point/*</bind>*/;
    }
}
";
            string expectedOperationTree = @"
IOperation:  (OperationKind.None) (Syntax: 'var (x, y) = point')
  Children(2):
      ITupleExpression (OperationKind.TupleExpression, Type: (System.Int32 x, System.Int32 y)) (Syntax: 'var (x, y)')
        Elements(2):
            ILocalReferenceExpression: x (IsDeclaration: True) (OperationKind.LocalReferenceExpression, Type: System.Int32) (Syntax: 'x')
            ILocalReferenceExpression: y (IsDeclaration: True) (OperationKind.LocalReferenceExpression, Type: System.Int32) (Syntax: 'y')
      IConversionExpression (Implicit, TryCast: False, Unchecked) (OperationKind.ConversionExpression, Type: (System.Int32 x, System.Int32 y)) (Syntax: 'point')
        Conversion: CommonConversion (Exists: True, IsIdentity: False, IsNumeric: False, IsReference: False, IsUserDefined: False) (MethodSymbol: null)
        Operand: IParameterReferenceExpression: point (OperationKind.ParameterReferenceExpression, Type: Point) (Syntax: 'point')
";
            var expectedDiagnostics = DiagnosticDescription.None;

            VerifyOperationTreeAndDiagnosticsForTest<AssignmentExpressionSyntax>(source, expectedOperationTree, expectedDiagnostics);
        }

        [CompilerTrait(CompilerFeature.IOperation)]
        [Fact, WorkItem(8884, "https://github.com/dotnet/roslyn/issues/8884")]
        public void ParameterReference_AnonymousObjectCreation()
        {
            string source = @"
class Class1
{
    public void M(int x, string y)
    {
        var v = /*<bind>*/new { Amount = x, Message = ""Hello"" + y }/*</bind>*/;
    }
}
";
            string expectedOperationTree = @"
IAnonymousObjectCreationExpression (OperationKind.AnonymousObjectCreationExpression, Type: <anonymous type: System.Int32 Amount, System.String Message>) (Syntax: 'new { Amoun ... ello"" + y }')
  Initializers(2):
      ISimpleAssignmentExpression (OperationKind.SimpleAssignmentExpression, Type: System.Int32) (Syntax: 'Amount = x')
        Left: IPropertyReferenceExpression: System.Int32 <anonymous type: System.Int32 Amount, System.String Message>.Amount { get; } (Static) (OperationKind.PropertyReferenceExpression, Type: System.Int32) (Syntax: 'Amount')
            Instance Receiver: null
        Right: IParameterReferenceExpression: x (OperationKind.ParameterReferenceExpression, Type: System.Int32) (Syntax: 'x')
      ISimpleAssignmentExpression (OperationKind.SimpleAssignmentExpression, Type: System.String) (Syntax: 'Message = ""Hello"" + y')
        Left: IPropertyReferenceExpression: System.String <anonymous type: System.Int32 Amount, System.String Message>.Message { get; } (Static) (OperationKind.PropertyReferenceExpression, Type: System.String) (Syntax: 'Message')
            Instance Receiver: null
        Right: IBinaryOperatorExpression (BinaryOperatorKind.Add) (OperationKind.BinaryOperatorExpression, Type: System.String) (Syntax: '""Hello"" + y')
            Left: ILiteralExpression (OperationKind.LiteralExpression, Type: System.String, Constant: ""Hello"") (Syntax: '""Hello""')
            Right: IParameterReferenceExpression: y (OperationKind.ParameterReferenceExpression, Type: System.String) (Syntax: 'y')
";
            var expectedDiagnostics = DiagnosticDescription.None;

            VerifyOperationTreeAndDiagnosticsForTest<AnonymousObjectCreationExpressionSyntax>(source, expectedOperationTree, expectedDiagnostics);
        }

        [CompilerTrait(CompilerFeature.IOperation)]
        [Fact, WorkItem(8884, "https://github.com/dotnet/roslyn/issues/8884")]
        public void ParameterReference_QueryExpression()
        {
            string source = @"
using System.Linq;
using System.Collections.Generic;

struct Customer
{
    public string Name { get; set; }
    public string Address { get; set; }
}

class Class1
{
    public void M(List<Customer> customers)
    {
        var result = /*<bind>*/from cust in customers
                     select cust.Name/*</bind>*/;
    }
}
";
            string expectedOperationTree = @"
IOperation:  (OperationKind.None) (Syntax: 'from cust i ... t cust.Name')
  Children(1):
      IOperation:  (OperationKind.None) (Syntax: 'select cust.Name')
        Children(1):
            IInvocationExpression (System.Collections.Generic.IEnumerable<System.String> System.Linq.Enumerable.Select<Customer, System.String>(this System.Collections.Generic.IEnumerable<Customer> source, System.Func<Customer, System.String> selector)) (OperationKind.InvocationExpression, Type: System.Collections.Generic.IEnumerable<System.String>) (Syntax: 'select cust.Name')
              Instance Receiver: null
              Arguments(2):
                  IArgument (ArgumentKind.Explicit, Matching Parameter: source) (OperationKind.Argument) (Syntax: 'from cust in customers')
                    IConversionExpression (Implicit, TryCast: False, Unchecked) (OperationKind.ConversionExpression, Type: System.Collections.Generic.IEnumerable<Customer>) (Syntax: 'from cust in customers')
                      Conversion: CommonConversion (Exists: True, IsIdentity: False, IsNumeric: False, IsReference: True, IsUserDefined: False) (MethodSymbol: null)
                      Operand: IOperation:  (OperationKind.None) (Syntax: 'from cust in customers')
                          Children(1):
                              IParameterReferenceExpression: customers (OperationKind.ParameterReferenceExpression, Type: System.Collections.Generic.List<Customer>) (Syntax: 'customers')
                    InConversion: CommonConversion (Exists: True, IsIdentity: True, IsNumeric: False, IsReference: False, IsUserDefined: False) (MethodSymbol: null)
                    OutConversion: CommonConversion (Exists: True, IsIdentity: True, IsNumeric: False, IsReference: False, IsUserDefined: False) (MethodSymbol: null)
                  IArgument (ArgumentKind.Explicit, Matching Parameter: selector) (OperationKind.Argument) (Syntax: 'cust.Name')
                    IConversionExpression (Implicit, TryCast: False, Unchecked) (OperationKind.ConversionExpression, Type: System.Func<Customer, System.String>) (Syntax: 'cust.Name')
                      Conversion: CommonConversion (Exists: True, IsIdentity: False, IsNumeric: False, IsReference: False, IsUserDefined: False) (MethodSymbol: null)
                      Operand: IAnonymousFunctionExpression (Symbol: lambda expression) (OperationKind.AnonymousFunctionExpression, Type: null) (Syntax: 'cust.Name')
                          IBlockStatement (1 statements) (OperationKind.BlockStatement) (Syntax: 'cust.Name')
                            IReturnStatement (OperationKind.ReturnStatement) (Syntax: 'cust.Name')
                              ReturnedValue: IPropertyReferenceExpression: System.String Customer.Name { get; set; } (OperationKind.PropertyReferenceExpression, Type: System.String) (Syntax: 'cust.Name')
                                  Instance Receiver: IOperation:  (OperationKind.None) (Syntax: 'cust')
                    InConversion: CommonConversion (Exists: True, IsIdentity: True, IsNumeric: False, IsReference: False, IsUserDefined: False) (MethodSymbol: null)
                    OutConversion: CommonConversion (Exists: True, IsIdentity: True, IsNumeric: False, IsReference: False, IsUserDefined: False) (MethodSymbol: null)
";
            var expectedDiagnostics = DiagnosticDescription.None;

            VerifyOperationTreeAndDiagnosticsForTest<QueryExpressionSyntax>(source, expectedOperationTree, expectedDiagnostics);
        }

        [CompilerTrait(CompilerFeature.IOperation)]
        [Fact, WorkItem(8884, "https://github.com/dotnet/roslyn/issues/8884")]
        public void ParameterReference_ObjectAndCollectionInitializer()
        {
            string source = @"
using System.Collections.Generic;

internal class Class
{
    public int X { get; set; }
    public List<int> Y { get; set; }
    public Dictionary<int, int> Z { get; set; }
    public Class C { get; set; }

    public void M(int x, int y, int z)
    {
        var c = /*<bind>*/new Class() { X = x, Y = { x, y, 3 }, Z = { { x, y } }, C = { X = z } }/*</bind>*/;
    }
}
";
            string expectedOperationTree = @"
IObjectCreationExpression (Constructor: Class..ctor()) (OperationKind.ObjectCreationExpression, Type: Class) (Syntax: 'new Class() ... { X = z } }')
  Arguments(0)
  Initializer: IObjectOrCollectionInitializerExpression (OperationKind.ObjectOrCollectionInitializerExpression, Type: Class) (Syntax: '{ X = x, Y  ... { X = z } }')
      Initializers(4):
          ISimpleAssignmentExpression (OperationKind.SimpleAssignmentExpression, Type: System.Int32) (Syntax: 'X = x')
            Left: IPropertyReferenceExpression: System.Int32 Class.X { get; set; } (OperationKind.PropertyReferenceExpression, Type: System.Int32) (Syntax: 'X')
                Instance Receiver: IInstanceReferenceExpression (OperationKind.InstanceReferenceExpression, Type: Class) (Syntax: 'X')
            Right: IParameterReferenceExpression: x (OperationKind.ParameterReferenceExpression, Type: System.Int32) (Syntax: 'x')
          IMemberInitializerExpression (OperationKind.MemberInitializerExpression, Type: System.Collections.Generic.List<System.Int32>) (Syntax: 'Y = { x, y, 3 }')
            InitializedMember: IPropertyReferenceExpression: System.Collections.Generic.List<System.Int32> Class.Y { get; set; } (OperationKind.PropertyReferenceExpression, Type: System.Collections.Generic.List<System.Int32>) (Syntax: 'Y')
                Instance Receiver: IInstanceReferenceExpression (OperationKind.InstanceReferenceExpression, Type: Class) (Syntax: 'Y')
            Initializer: IObjectOrCollectionInitializerExpression (OperationKind.ObjectOrCollectionInitializerExpression, Type: System.Collections.Generic.List<System.Int32>) (Syntax: '{ x, y, 3 }')
                Initializers(3):
                    ICollectionElementInitializerExpression (AddMethod: void System.Collections.Generic.List<System.Int32>.Add(System.Int32 item)) (IsDynamic: False) (OperationKind.CollectionElementInitializerExpression, Type: System.Void) (Syntax: 'x')
                      Arguments(1):
                          IParameterReferenceExpression: x (OperationKind.ParameterReferenceExpression, Type: System.Int32) (Syntax: 'x')
                    ICollectionElementInitializerExpression (AddMethod: void System.Collections.Generic.List<System.Int32>.Add(System.Int32 item)) (IsDynamic: False) (OperationKind.CollectionElementInitializerExpression, Type: System.Void) (Syntax: 'y')
                      Arguments(1):
                          IParameterReferenceExpression: y (OperationKind.ParameterReferenceExpression, Type: System.Int32) (Syntax: 'y')
                    ICollectionElementInitializerExpression (AddMethod: void System.Collections.Generic.List<System.Int32>.Add(System.Int32 item)) (IsDynamic: False) (OperationKind.CollectionElementInitializerExpression, Type: System.Void) (Syntax: '3')
                      Arguments(1):
                          ILiteralExpression (OperationKind.LiteralExpression, Type: System.Int32, Constant: 3) (Syntax: '3')
          IMemberInitializerExpression (OperationKind.MemberInitializerExpression, Type: System.Collections.Generic.Dictionary<System.Int32, System.Int32>) (Syntax: 'Z = { { x, y } }')
            InitializedMember: IPropertyReferenceExpression: System.Collections.Generic.Dictionary<System.Int32, System.Int32> Class.Z { get; set; } (OperationKind.PropertyReferenceExpression, Type: System.Collections.Generic.Dictionary<System.Int32, System.Int32>) (Syntax: 'Z')
                Instance Receiver: IInstanceReferenceExpression (OperationKind.InstanceReferenceExpression, Type: Class) (Syntax: 'Z')
            Initializer: IObjectOrCollectionInitializerExpression (OperationKind.ObjectOrCollectionInitializerExpression, Type: System.Collections.Generic.Dictionary<System.Int32, System.Int32>) (Syntax: '{ { x, y } }')
                Initializers(1):
                    ICollectionElementInitializerExpression (AddMethod: void System.Collections.Generic.Dictionary<System.Int32, System.Int32>.Add(System.Int32 key, System.Int32 value)) (IsDynamic: False) (OperationKind.CollectionElementInitializerExpression, Type: System.Void) (Syntax: '{ x, y }')
                      Arguments(2):
                          IParameterReferenceExpression: x (OperationKind.ParameterReferenceExpression, Type: System.Int32) (Syntax: 'x')
                          IParameterReferenceExpression: y (OperationKind.ParameterReferenceExpression, Type: System.Int32) (Syntax: 'y')
          IMemberInitializerExpression (OperationKind.MemberInitializerExpression, Type: Class) (Syntax: 'C = { X = z }')
            InitializedMember: IPropertyReferenceExpression: Class Class.C { get; set; } (OperationKind.PropertyReferenceExpression, Type: Class) (Syntax: 'C')
                Instance Receiver: IInstanceReferenceExpression (OperationKind.InstanceReferenceExpression, Type: Class) (Syntax: 'C')
            Initializer: IObjectOrCollectionInitializerExpression (OperationKind.ObjectOrCollectionInitializerExpression, Type: Class) (Syntax: '{ X = z }')
                Initializers(1):
                    ISimpleAssignmentExpression (OperationKind.SimpleAssignmentExpression, Type: System.Int32) (Syntax: 'X = z')
                      Left: IPropertyReferenceExpression: System.Int32 Class.X { get; set; } (OperationKind.PropertyReferenceExpression, Type: System.Int32) (Syntax: 'X')
                          Instance Receiver: IInstanceReferenceExpression (OperationKind.InstanceReferenceExpression, Type: Class) (Syntax: 'X')
                      Right: IParameterReferenceExpression: z (OperationKind.ParameterReferenceExpression, Type: System.Int32) (Syntax: 'z')
";
            var expectedDiagnostics = DiagnosticDescription.None;

            VerifyOperationTreeAndDiagnosticsForTest<ObjectCreationExpressionSyntax>(source, expectedOperationTree, expectedDiagnostics);
        }

        [CompilerTrait(CompilerFeature.IOperation)]
        [Fact, WorkItem(8884, "https://github.com/dotnet/roslyn/issues/8884")]
        public void ParameterReference_DelegateCreationExpressionWithLambdaArgument()
        {
            string source = @"
using System;

class Class
{
    // Used parameter methods
    public void UsedParameterMethod1(Action a)
    {
        Action a2 = /*<bind>*/new Action(() =>
        {
            a();
        })/*</bind>*/;
    }
}
";
            string expectedOperationTree = @"
IOperation:  (OperationKind.None) (Syntax: 'new Action( ... })')
  Children(1):
      IAnonymousFunctionExpression (Symbol: lambda expression) (OperationKind.AnonymousFunctionExpression, Type: null) (Syntax: '() => ... }')
        IBlockStatement (2 statements) (OperationKind.BlockStatement) (Syntax: '{ ... }')
          IExpressionStatement (OperationKind.ExpressionStatement) (Syntax: 'a();')
            Expression: IInvocationExpression (virtual void System.Action.Invoke()) (OperationKind.InvocationExpression, Type: System.Void) (Syntax: 'a()')
                Instance Receiver: IParameterReferenceExpression: a (OperationKind.ParameterReferenceExpression, Type: System.Action) (Syntax: 'a')
                Arguments(0)
          IReturnStatement (OperationKind.ReturnStatement) (Syntax: '{ ... }')
            ReturnedValue: null
";
            var expectedDiagnostics = DiagnosticDescription.None;

            VerifyOperationTreeAndDiagnosticsForTest<ObjectCreationExpressionSyntax>(source, expectedOperationTree, expectedDiagnostics);
        }

        [CompilerTrait(CompilerFeature.IOperation)]
        [Fact, WorkItem(8884, "https://github.com/dotnet/roslyn/issues/8884")]
        public void ParameterReference_DelegateCreationExpressionWithMethodArgument()
        {
            string source = @"
using System;

class Class
{
    public delegate void Delegate(int x, int y);

    public void Method(Delegate d)
    {
        var a = /*<bind>*/new Delegate(Method2)/*</bind>*/;
    }

    public void Method2(int x, int y)
    {
    }
}
";
            string expectedOperationTree = @"
IOperation:  (OperationKind.None) (Syntax: 'new Delegate(Method2)')
  Children(1):
      IOperation:  (OperationKind.None) (Syntax: 'Method2')
        Children(1):
            IInstanceReferenceExpression (OperationKind.InstanceReferenceExpression, Type: Class) (Syntax: 'Method2')
";
            var expectedDiagnostics = DiagnosticDescription.None;

            VerifyOperationTreeAndDiagnosticsForTest<ObjectCreationExpressionSyntax>(source, expectedOperationTree, expectedDiagnostics);
        }

        [CompilerTrait(CompilerFeature.IOperation)]
        [Fact, WorkItem(8884, "https://github.com/dotnet/roslyn/issues/8884")]
        public void ParameterReference_DelegateCreationExpressionWithInvalidArgument()
        {
            string source = @"
using System;

class Class
{
    public delegate void Delegate(int x, int y);

    public void Method(int x)
    {
        var a = /*<bind>*/new Delegate(x)/*</bind>*/;
    }
}
";
            string expectedOperationTree = @"
IInvalidExpression (OperationKind.InvalidExpression, Type: Class.Delegate, IsInvalid) (Syntax: 'new Delegate(x)')
  Children(1):
      IParameterReferenceExpression: x (OperationKind.ParameterReferenceExpression, Type: System.Int32, IsInvalid) (Syntax: 'x')
";
            var expectedDiagnostics = new DiagnosticDescription[] {
                // CS0149: Method name expected
                //         var a = /*<bind>*/new Delegate(x)/*</bind>*/;
                Diagnostic(ErrorCode.ERR_MethodNameExpected, "x").WithLocation(10, 40)
            };

            VerifyOperationTreeAndDiagnosticsForTest<ObjectCreationExpressionSyntax>(source, expectedOperationTree, expectedDiagnostics);
        }

        [CompilerTrait(CompilerFeature.IOperation)]
        [Fact, WorkItem(8884, "https://github.com/dotnet/roslyn/issues/8884")]
        public void ParameterReference_DynamicCollectionInitializer()
        {
            string source = @"
using System.Collections.Generic;

internal class Class
{
    public dynamic X { get; set; }

    public void M(int x, int y)
    {
        var c = new Class() /*<bind>*/{ X = { { x, y } } }/*</bind>*/;
    }
}
";
            string expectedOperationTree = @"
IObjectOrCollectionInitializerExpression (OperationKind.ObjectOrCollectionInitializerExpression, Type: Class) (Syntax: '{ X = { { x, y } } }')
  Initializers(1):
      IMemberInitializerExpression (OperationKind.MemberInitializerExpression, Type: dynamic) (Syntax: 'X = { { x, y } }')
        InitializedMember: IPropertyReferenceExpression: dynamic Class.X { get; set; } (OperationKind.PropertyReferenceExpression, Type: dynamic) (Syntax: 'X')
            Instance Receiver: IInstanceReferenceExpression (OperationKind.InstanceReferenceExpression, Type: Class) (Syntax: 'X')
        Initializer: IObjectOrCollectionInitializerExpression (OperationKind.ObjectOrCollectionInitializerExpression, Type: dynamic) (Syntax: '{ { x, y } }')
            Initializers(1):
                ICollectionElementInitializerExpression (IsDynamic: True) (OperationKind.CollectionElementInitializerExpression, Type: System.Void) (Syntax: '{ x, y }')
                  Arguments(2):
                      IParameterReferenceExpression: x (OperationKind.ParameterReferenceExpression, Type: System.Int32) (Syntax: 'x')
                      IParameterReferenceExpression: y (OperationKind.ParameterReferenceExpression, Type: System.Int32) (Syntax: 'y')
";
            var expectedDiagnostics = DiagnosticDescription.None;

            VerifyOperationTreeAndDiagnosticsForTest<InitializerExpressionSyntax>(source, expectedOperationTree, expectedDiagnostics);
        }

        [CompilerTrait(CompilerFeature.IOperation)]
        [Fact, WorkItem(8884, "https://github.com/dotnet/roslyn/issues/8884")]
        public void ParameterReference_NameOfExpression()
        {
            string source = @"
class Class1
{
    public string M(int x)
    {
        return /*<bind>*/nameof(x)/*</bind>*/;
    }
}
";
            string expectedOperationTree = @"
INameOfExpression (OperationKind.NameOfExpression, Type: System.String, Constant: ""x"") (Syntax: 'nameof(x)')
  IParameterReferenceExpression: x (OperationKind.ParameterReferenceExpression, Type: System.Int32) (Syntax: 'x')
";
            var expectedDiagnostics = DiagnosticDescription.None;

            VerifyOperationTreeAndDiagnosticsForTest<InvocationExpressionSyntax>(source, expectedOperationTree, expectedDiagnostics);
        }

        [CompilerTrait(CompilerFeature.IOperation)]
        [Fact, WorkItem(8884, "https://github.com/dotnet/roslyn/issues/8884")]
        public void ParameterReference_PointerIndirectionExpression()
        {
            string source = @"
class Class1
{
    public unsafe int M(int *x)
    {
        return /*<bind>*/*x/*</bind>*/;
    }
}
";
            string expectedOperationTree = @"
IOperation:  (OperationKind.None) (Syntax: '*x')
  Children(1):
      IParameterReferenceExpression: x (OperationKind.ParameterReferenceExpression, Type: System.Int32*) (Syntax: 'x')
";
            var expectedDiagnostics = new DiagnosticDescription[] {
                // CS0227: Unsafe code may only appear if compiling with /unsafe
                //     public unsafe int M(int *x)
                Diagnostic(ErrorCode.ERR_IllegalUnsafe, "M").WithLocation(4, 23)
            };

            VerifyOperationTreeAndDiagnosticsForTest<PrefixUnaryExpressionSyntax>(source, expectedOperationTree, expectedDiagnostics);
        }

        [CompilerTrait(CompilerFeature.IOperation)]
        [Fact, WorkItem(8884, "https://github.com/dotnet/roslyn/issues/8884")]
        public void ParameterReference_FixedLocalInitializer()
        {
            string source = @"
using System.Collections.Generic;

internal class Class
{
    public unsafe void M(int[] array)
    {
        fixed (int* /*<bind>*/p = array/*</bind>*/)
        {
            *p = 1;
        }
    }
}
";
            string expectedOperationTree = @"
IVariableDeclaration (1 variables) (OperationKind.VariableDeclaration) (Syntax: 'p = array')
  Variables: Local_1: System.Int32* p
  Initializer: IOperation:  (OperationKind.None) (Syntax: 'array')
      Children(1):
          IParameterReferenceExpression: array (OperationKind.ParameterReferenceExpression, Type: System.Int32[]) (Syntax: 'array')
";
            var expectedDiagnostics = new DiagnosticDescription[] {
                // CS0227: Unsafe code may only appear if compiling with /unsafe
                //     public unsafe void M(int[] array)
                Diagnostic(ErrorCode.ERR_IllegalUnsafe, "M").WithLocation(6, 24)
            };

            VerifyOperationTreeAndDiagnosticsForTest<VariableDeclaratorSyntax>(source, expectedOperationTree, expectedDiagnostics);
        }

        [CompilerTrait(CompilerFeature.IOperation)]
        [Fact, WorkItem(8884, "https://github.com/dotnet/roslyn/issues/8884")]
        public void ParameterReference_RefTypeOperator()
        {
            string source = @"
class Class1
{
    public System.Type M(System.TypedReference x)
    {
        return /*<bind>*/__reftype(x)/*</bind>*/;
    }
}
";
            string expectedOperationTree = @"
IOperation:  (OperationKind.None) (Syntax: '__reftype(x)')
  Children(1):
      IParameterReferenceExpression: x (OperationKind.ParameterReferenceExpression, Type: System.TypedReference) (Syntax: 'x')
";
            var expectedDiagnostics = DiagnosticDescription.None;

            VerifyOperationTreeAndDiagnosticsForTest<RefTypeExpressionSyntax>(source, expectedOperationTree, expectedDiagnostics);
        }

        [CompilerTrait(CompilerFeature.IOperation)]
        [Fact, WorkItem(8884, "https://github.com/dotnet/roslyn/issues/8884")]
        public void ParameterReference_MakeRefOperator()
        {
            string source = @"
class Class1
{
    public void M(System.Type x)
    {
        var y = /*<bind>*/__makeref(x)/*</bind>*/;
    }
}
";
            string expectedOperationTree = @"
IOperation:  (OperationKind.None) (Syntax: '__makeref(x)')
  Children(1):
      IParameterReferenceExpression: x (OperationKind.ParameterReferenceExpression, Type: System.Type) (Syntax: 'x')
";
            var expectedDiagnostics = DiagnosticDescription.None;

            VerifyOperationTreeAndDiagnosticsForTest<MakeRefExpressionSyntax>(source, expectedOperationTree, expectedDiagnostics);
        }

        [CompilerTrait(CompilerFeature.IOperation)]
        [Fact, WorkItem(8884, "https://github.com/dotnet/roslyn/issues/8884")]
        public void ParameterReference_RefValueOperator()
        {
            string source = @"
class Class1
{
    public void M(System.TypedReference x)
    {
        var y = /*<bind>*/__refvalue(x, int)/*</bind>*/;
    }
}
";
            string expectedOperationTree = @"
IOperation:  (OperationKind.None) (Syntax: '__refvalue(x, int)')
  Children(1):
      IParameterReferenceExpression: x (OperationKind.ParameterReferenceExpression, Type: System.TypedReference) (Syntax: 'x')
";
            var expectedDiagnostics = DiagnosticDescription.None;

            VerifyOperationTreeAndDiagnosticsForTest<RefValueExpressionSyntax>(source, expectedOperationTree, expectedDiagnostics);
        }

        [CompilerTrait(CompilerFeature.IOperation)]
        [Fact, WorkItem(8884, "https://github.com/dotnet/roslyn/issues/8884")]
        public void ParameterReference_DynamicIndexerAccess()
        {
            string source = @"
class Class1
{
    public void M(dynamic d, int x)
    {
        /*<bind>*/var y = d[x];/*</bind>*/
    }
}
";
            string expectedOperationTree = @"
IVariableDeclarationStatement (1 declarations) (OperationKind.VariableDeclarationStatement) (Syntax: 'var y = d[x];')
  IVariableDeclaration (1 variables) (OperationKind.VariableDeclaration) (Syntax: 'y = d[x]')
    Variables: Local_1: dynamic y
    Initializer: IDynamicIndexerAccessExpression (OperationKind.DynamicIndexerAccessExpression, Type: dynamic) (Syntax: 'd[x]')
        Expression: IParameterReferenceExpression: d (OperationKind.ParameterReferenceExpression, Type: dynamic) (Syntax: 'd')
        Arguments(1):
            IParameterReferenceExpression: x (OperationKind.ParameterReferenceExpression, Type: System.Int32) (Syntax: 'x')
        ArgumentNames(0)
        ArgumentRefKinds(0)
";
            var expectedDiagnostics = DiagnosticDescription.None;

            VerifyOperationTreeAndDiagnosticsForTest<LocalDeclarationStatementSyntax>(source, expectedOperationTree, expectedDiagnostics);
        }

        [CompilerTrait(CompilerFeature.IOperation)]
        [Fact, WorkItem(8884, "https://github.com/dotnet/roslyn/issues/8884")]
        public void ParameterReference_DynamicMemberAccess()
        {
            string source = @"
class Class1
{
    public void M(dynamic x, int y)
    {
        var z = /*<bind>*/x.M(y)/*</bind>*/;
    }
}
";
            string expectedOperationTree = @"
IDynamicInvocationExpression (OperationKind.DynamicInvocationExpression, Type: dynamic) (Syntax: 'x.M(y)')
  Expression: IDynamicMemberReferenceExpression (Member Name: ""M"", Containing Type: null) (OperationKind.DynamicMemberReferenceExpression, Type: dynamic) (Syntax: 'x.M')
      Type Arguments(0)
      Instance Receiver: IParameterReferenceExpression: x (OperationKind.ParameterReferenceExpression, Type: dynamic) (Syntax: 'x')
  Arguments(1):
      IParameterReferenceExpression: y (OperationKind.ParameterReferenceExpression, Type: System.Int32) (Syntax: 'y')
  ArgumentNames(0)
  ArgumentRefKinds(0)
";
            var expectedDiagnostics = DiagnosticDescription.None;

            VerifyOperationTreeAndDiagnosticsForTest<InvocationExpressionSyntax>(source, expectedOperationTree, expectedDiagnostics);
        }

        [CompilerTrait(CompilerFeature.IOperation)]
        [Fact, WorkItem(8884, "https://github.com/dotnet/roslyn/issues/8884")]
        public void ParameterReference_DynamicInvocation()
        {
            string source = @"
class Class1
{
    public void M(dynamic x, int y)
    {
        var z = /*<bind>*/x(y)/*</bind>*/;
    }
}
";
            string expectedOperationTree = @"
IDynamicInvocationExpression (OperationKind.DynamicInvocationExpression, Type: dynamic) (Syntax: 'x(y)')
  Expression: IParameterReferenceExpression: x (OperationKind.ParameterReferenceExpression, Type: dynamic) (Syntax: 'x')
  Arguments(1):
      IParameterReferenceExpression: y (OperationKind.ParameterReferenceExpression, Type: System.Int32) (Syntax: 'y')
  ArgumentNames(0)
  ArgumentRefKinds(0)
";
            var expectedDiagnostics = DiagnosticDescription.None;

            VerifyOperationTreeAndDiagnosticsForTest<InvocationExpressionSyntax>(source, expectedOperationTree, expectedDiagnostics);
        }

        [CompilerTrait(CompilerFeature.IOperation)]
        [Fact, WorkItem(8884, "https://github.com/dotnet/roslyn/issues/8884")]
        public void ParameterReference_DynamicObjectCreation()
        {
            string source = @"
internal class Class
{
    public Class(Class x) { }
    public Class(string x) { }

    public void M(dynamic x)
    {
        var c = /*<bind>*/new Class(x)/*</bind>*/;
    }
}
";
            string expectedOperationTree = @"
IDynamicObjectCreationExpression (OperationKind.DynamicObjectCreationExpression, Type: Class) (Syntax: 'new Class(x)')
  Arguments(1):
      IParameterReferenceExpression: x (OperationKind.ParameterReferenceExpression, Type: dynamic) (Syntax: 'x')
  ArgumentNames(0)
  ArgumentRefKinds(0)
  Initializer: null
";
            var expectedDiagnostics = DiagnosticDescription.None;

            VerifyOperationTreeAndDiagnosticsForTest<ObjectCreationExpressionSyntax>(source, expectedOperationTree, expectedDiagnostics);
        }

        [CompilerTrait(CompilerFeature.IOperation)]
        [Fact, WorkItem(8884, "https://github.com/dotnet/roslyn/issues/8884")]
        public void ParameterReference_StackAllocArrayCreation()
        {
            string source = @"
using System.Collections.Generic;

internal class Class
{
    public unsafe void M(int x)
    {
        int* block = /*<bind>*/stackalloc int[x]/*</bind>*/;
    }
}
";
            string expectedOperationTree = @"
IOperation:  (OperationKind.None) (Syntax: 'stackalloc int[x]')
  Children(1):
      IParameterReferenceExpression: x (OperationKind.ParameterReferenceExpression, Type: System.Int32) (Syntax: 'x')
";
            var expectedDiagnostics = new DiagnosticDescription[] {
                // CS0227: Unsafe code may only appear if compiling with /unsafe
                //     public unsafe void M(int x)
                Diagnostic(ErrorCode.ERR_IllegalUnsafe, "M").WithLocation(6, 24)
            };

            VerifyOperationTreeAndDiagnosticsForTest<StackAllocArrayCreationExpressionSyntax>(source, expectedOperationTree, expectedDiagnostics);
        }

        [CompilerTrait(CompilerFeature.IOperation)]
        [Fact, WorkItem(8884, "https://github.com/dotnet/roslyn/issues/8884")]
        public void ParameterReference_InterpolatedStringExpression()
        {
            string source = @"
using System;

internal class Class
{
    public void M(string x, int y)
    {
        Console.WriteLine(/*<bind>*/$""String {x,20} and {y:D3} and constant {1}""/*</bind>*/);
    }
}
";
            string expectedOperationTree = @"
IInterpolatedStringExpression (OperationKind.InterpolatedStringExpression, Type: System.String) (Syntax: '$""String {x ... nstant {1}""')
  Parts(6):
      IInterpolatedStringText (OperationKind.InterpolatedStringText) (Syntax: 'String ')
        Text: ILiteralExpression (OperationKind.LiteralExpression, Type: System.String, Constant: ""String "") (Syntax: 'String ')
      IInterpolation (OperationKind.Interpolation) (Syntax: '{x,20}')
        Expression: IParameterReferenceExpression: x (OperationKind.ParameterReferenceExpression, Type: System.String) (Syntax: 'x')
        Alignment: ILiteralExpression (OperationKind.LiteralExpression, Type: System.Int32, Constant: 20) (Syntax: '20')
        FormatString: null
      IInterpolatedStringText (OperationKind.InterpolatedStringText) (Syntax: ' and ')
        Text: ILiteralExpression (OperationKind.LiteralExpression, Type: System.String, Constant: "" and "") (Syntax: ' and ')
      IInterpolation (OperationKind.Interpolation) (Syntax: '{y:D3}')
        Expression: IParameterReferenceExpression: y (OperationKind.ParameterReferenceExpression, Type: System.Int32) (Syntax: 'y')
        Alignment: null
        FormatString: ILiteralExpression (OperationKind.LiteralExpression, Type: System.String, Constant: ""D3"") (Syntax: ':D3')
      IInterpolatedStringText (OperationKind.InterpolatedStringText) (Syntax: ' and constant ')
        Text: ILiteralExpression (OperationKind.LiteralExpression, Type: System.String, Constant: "" and constant "") (Syntax: ' and constant ')
      IInterpolation (OperationKind.Interpolation) (Syntax: '{1}')
        Expression: ILiteralExpression (OperationKind.LiteralExpression, Type: System.Int32, Constant: 1) (Syntax: '1')
        Alignment: null
        FormatString: null
";
            var expectedDiagnostics = DiagnosticDescription.None;

            VerifyOperationTreeAndDiagnosticsForTest<InterpolatedStringExpressionSyntax>(source, expectedOperationTree, expectedDiagnostics);
        }

        [CompilerTrait(CompilerFeature.IOperation)]
        [Fact, WorkItem(8884, "https://github.com/dotnet/roslyn/issues/8884")]
        public void ParameterReference_ThrowExpression()
        {
            string source = @"
using System;

internal class Class
{
    public void M(string x)
    {
        var y = x ?? /*<bind>*/throw new ArgumentNullException(nameof(x))/*</bind>*/;
    }
}
";
            string expectedOperationTree = @"
IThrowExpression (OperationKind.ThrowExpression, Type: null) (Syntax: 'throw new A ... (nameof(x))')
  IObjectCreationExpression (Constructor: System.ArgumentNullException..ctor(System.String paramName)) (OperationKind.ObjectCreationExpression, Type: System.ArgumentNullException) (Syntax: 'new Argumen ... (nameof(x))')
    Arguments(1):
        IArgument (ArgumentKind.Explicit, Matching Parameter: paramName) (OperationKind.Argument) (Syntax: 'nameof(x)')
          INameOfExpression (OperationKind.NameOfExpression, Type: System.String, Constant: ""x"") (Syntax: 'nameof(x)')
            IParameterReferenceExpression: x (OperationKind.ParameterReferenceExpression, Type: System.String) (Syntax: 'x')
          InConversion: CommonConversion (Exists: True, IsIdentity: True, IsNumeric: False, IsReference: False, IsUserDefined: False) (MethodSymbol: null)
          OutConversion: CommonConversion (Exists: True, IsIdentity: True, IsNumeric: False, IsReference: False, IsUserDefined: False) (MethodSymbol: null)
    Initializer: null
";
            var expectedDiagnostics = DiagnosticDescription.None;

            VerifyOperationTreeAndDiagnosticsForTest<ThrowExpressionSyntax>(source, expectedOperationTree, expectedDiagnostics);
        }

        [CompilerTrait(CompilerFeature.IOperation)]
        [Fact, WorkItem(8884, "https://github.com/dotnet/roslyn/issues/8884")]
        public void ParameterReference_PatternSwitchStatement()
        {
            string source = @"
internal class Class
{
    public void M(int x)
    {
        switch (x)
        {
            /*<bind>*/case var y when (x >= 10):
                break;/*</bind>*/
        }
    }
}
";
            string expectedOperationTree = @"
<<<<<<< HEAD
ISwitchCase (1 case clauses, 1 statements) (OperationKind.SwitchCase) (Syntax: 'case var y  ... break;')
    Clauses:
        IPatternCaseClause (Label Symbol: case var y when (x >= 10):) (CaseKind.Pattern) (OperationKind.PatternCaseClause) (Syntax: 'case var y  ...  (x >= 10):')
          Pattern: IDeclarationPattern (Declared Symbol: System.Int32 y) (OperationKind.DeclarationPattern) (Syntax: 'var y')
          Guard Expression: IBinaryOperatorExpression (BinaryOperatorKind.GreaterThanOrEqual) (OperationKind.BinaryOperatorExpression, Type: System.Boolean) (Syntax: 'x >= 10')
              Left: IParameterReferenceExpression: x (OperationKind.ParameterReferenceExpression, Type: System.Int32) (Syntax: 'x')
              Right: ILiteralExpression (OperationKind.LiteralExpression, Type: System.Int32, Constant: 10) (Syntax: '10')
    Body:
        IBranchStatement (BranchKind.Break) (OperationKind.BranchStatement) (Syntax: 'break;')
=======
ISwitchStatement (1 cases) (OperationKind.SwitchStatement) (Syntax: 'switch (x) ... }')
  Switch expression: IParameterReferenceExpression: x (OperationKind.ParameterReferenceExpression, Type: System.Int32) (Syntax: 'x')
  Sections:
      ISwitchCase (1 case clauses, 1 statements) (OperationKind.SwitchCase) (Syntax: 'case var y  ... break;')
          Clauses:
              IPatternCaseClause (Label Symbol: case var y when (x >= 10):) (CaseKind.Pattern) (OperationKind.CaseClause) (Syntax: 'case var y  ...  (x >= 10):')
                Pattern: IDeclarationPattern (Declared Symbol: System.Int32 y) (OperationKind.DeclarationPattern) (Syntax: 'var y')
                Guard Expression: IBinaryOperatorExpression (BinaryOperatorKind.GreaterThanOrEqual) (OperationKind.BinaryOperatorExpression, Type: System.Boolean) (Syntax: 'x >= 10')
                    Left: IParameterReferenceExpression: x (OperationKind.ParameterReferenceExpression, Type: System.Int32) (Syntax: 'x')
                    Right: ILiteralExpression (OperationKind.LiteralExpression, Type: System.Int32, Constant: 10) (Syntax: '10')
          Body:
              IBranchStatement (BranchKind.Break) (OperationKind.BranchStatement) (Syntax: 'break;')
>>>>>>> 24271e16
";
            var expectedDiagnostics = DiagnosticDescription.None;

            VerifyOperationTreeAndDiagnosticsForTest<SwitchSectionSyntax>(source, expectedOperationTree, expectedDiagnostics);
        }

        [CompilerTrait(CompilerFeature.IOperation)]
        [Fact, WorkItem(8884, "https://github.com/dotnet/roslyn/issues/8884")]
        public void ParameterReference_DefaultPatternSwitchStatement()
        {
            string source = @"
internal class Class
{
    public void M(int x)
    {
        switch (x)
        {
            case var y when (x >= 10):
                break;

            /*<bind>*/default:/*</bind>*/
                break;
        }
    }
}
";
            string expectedOperationTree = @"
<<<<<<< HEAD
IDefaultCaseClause (CaseKind.Default) (OperationKind.DefaultCaseClause) (Syntax: 'default:')
=======
ISwitchStatement (2 cases) (OperationKind.SwitchStatement) (Syntax: 'switch (x) ... }')
  Switch expression: IParameterReferenceExpression: x (OperationKind.ParameterReferenceExpression, Type: System.Int32) (Syntax: 'x')
  Sections:
      ISwitchCase (1 case clauses, 1 statements) (OperationKind.SwitchCase) (Syntax: 'case var y  ... break;')
          Clauses:
              IPatternCaseClause (Label Symbol: case var y when (x >= 10):) (CaseKind.Pattern) (OperationKind.CaseClause) (Syntax: 'case var y  ...  (x >= 10):')
                Pattern: IDeclarationPattern (Declared Symbol: System.Int32 y) (OperationKind.DeclarationPattern) (Syntax: 'var y')
                Guard Expression: IBinaryOperatorExpression (BinaryOperatorKind.GreaterThanOrEqual) (OperationKind.BinaryOperatorExpression, Type: System.Boolean) (Syntax: 'x >= 10')
                    Left: IParameterReferenceExpression: x (OperationKind.ParameterReferenceExpression, Type: System.Int32) (Syntax: 'x')
                    Right: ILiteralExpression (OperationKind.LiteralExpression, Type: System.Int32, Constant: 10) (Syntax: '10')
          Body:
              IBranchStatement (BranchKind.Break) (OperationKind.BranchStatement) (Syntax: 'break;')
      ISwitchCase (1 case clauses, 1 statements) (OperationKind.SwitchCase) (Syntax: 'default:/*< ... break;')
          Clauses:
              IDefaultCaseClause (CaseKind.Default) (OperationKind.CaseClause) (Syntax: 'default:')
          Body:
              IBranchStatement (BranchKind.Break) (OperationKind.BranchStatement) (Syntax: 'break;')
>>>>>>> 24271e16
";
            var expectedDiagnostics = DiagnosticDescription.None;

            VerifyOperationTreeAndDiagnosticsForTest<DefaultSwitchLabelSyntax>(source, expectedOperationTree, expectedDiagnostics);
        }

        [CompilerTrait(CompilerFeature.IOperation)]
        [Fact, WorkItem(8884, "https://github.com/dotnet/roslyn/issues/8884")]
        public void ParameterReference_UserDefinedLogicalConditionalOperator()
        {
            string source = @"
class A<T>
{
    public static bool operator true(A<T> o) { return true; }
    public static bool operator false(A<T> o) { return false; }
}
class B : A<object>
{
    public static B operator &(B x, B y) { return x; }
}
class C : B
{
    public static C operator |(C x, C y) { return x; }
}
class P
{
    static void M(C x, C y)
    {
        if (/*<bind>*/x && y/*</bind>*/)
        {
        }
    }
}
";
            string expectedOperationTree = @"
IOperation:  (OperationKind.None) (Syntax: 'x && y')
  Children(2):
      IConversionExpression (Implicit, TryCast: False, Unchecked) (OperationKind.ConversionExpression, Type: B) (Syntax: 'x')
        Conversion: CommonConversion (Exists: True, IsIdentity: False, IsNumeric: False, IsReference: True, IsUserDefined: False) (MethodSymbol: null)
        Operand: IParameterReferenceExpression: x (OperationKind.ParameterReferenceExpression, Type: C) (Syntax: 'x')
      IConversionExpression (Implicit, TryCast: False, Unchecked) (OperationKind.ConversionExpression, Type: B) (Syntax: 'y')
        Conversion: CommonConversion (Exists: True, IsIdentity: False, IsNumeric: False, IsReference: True, IsUserDefined: False) (MethodSymbol: null)
        Operand: IParameterReferenceExpression: y (OperationKind.ParameterReferenceExpression, Type: C) (Syntax: 'y')
";
            var expectedDiagnostics = DiagnosticDescription.None;

            VerifyOperationTreeAndDiagnosticsForTest<BinaryExpressionSyntax>(source, expectedOperationTree, expectedDiagnostics);
        }

        [CompilerTrait(CompilerFeature.IOperation)]
        [Fact, WorkItem(8884, "https://github.com/dotnet/roslyn/issues/8884")]
        public void ParameterReference_NoPiaObjectCreation()
        {
            var sources0 = @"
using System;
using System.Runtime.InteropServices;

[assembly: ImportedFromTypeLib(""_.dll"")]
[assembly: Guid(""f9c2d51d-4f44-45f0-9eda-c9d599b58257"")]
[ComImport()]
[Guid(""f9c2d51d-4f44-45f0-9eda-c9d599b58277"")]
[CoClass(typeof(C))]
public interface I
        {
            int P { get; set; }
        }
[Guid(""f9c2d51d-4f44-45f0-9eda-c9d599b58278"")]
public class C
{
    public C(object o)
    {
    }
}
";
            var sources1 = @"
struct S
{
	public I F(object x)
	{
		return /*<bind>*/new I(x)/*</bind>*/;
    }
}
";
            var compilation0 = CreateStandardCompilation(sources0);
            compilation0.VerifyDiagnostics();

            var compilation1 = CreateStandardCompilation(
                sources1,
                references: new[] { MscorlibRef, SystemRef, compilation0.EmitToImageReference(embedInteropTypes: true) });

            string expectedOperationTree = @"
IOperation:  (OperationKind.None, IsInvalid) (Syntax: 'new I(x)')
";
            var expectedDiagnostics = new DiagnosticDescription[] {
                    // (6,25): error CS1729: 'I' does not contain a constructor that takes 1 arguments
                    // 		return /*<bind>*/new I(x)/*</bind>*/;
                    Diagnostic(ErrorCode.ERR_BadCtorArgCount, "(x)").WithArguments("I", "1").WithLocation(6, 25)
            };

            VerifyOperationTreeAndDiagnosticsForTest<ObjectCreationExpressionSyntax>(compilation1, expectedOperationTree, expectedDiagnostics);
        }

        [CompilerTrait(CompilerFeature.IOperation)]
        [Fact, WorkItem(8884, "https://github.com/dotnet/roslyn/issues/8884")]
        public void ParameterReference_ArgListOperator()
        {
            string source = @"
using System;
class C
{
    static void Method(int x, bool y)
    {
        M(1, /*<bind>*/__arglist(x, y)/*</bind>*/);
    }
    
    static void M(int x, __arglist)
    {
    } 
}
";
            string expectedOperationTree = @"
IOperation:  (OperationKind.None) (Syntax: '__arglist(x, y)')
  Children(2):
      IParameterReferenceExpression: x (OperationKind.ParameterReferenceExpression, Type: System.Int32) (Syntax: 'x')
      IParameterReferenceExpression: y (OperationKind.ParameterReferenceExpression, Type: System.Boolean) (Syntax: 'y')
";
            var expectedDiagnostics = DiagnosticDescription.None;

            VerifyOperationTreeAndDiagnosticsForTest<InvocationExpressionSyntax>(source, expectedOperationTree, expectedDiagnostics);
        }

        [CompilerTrait(CompilerFeature.IOperation)]
        [Fact, WorkItem(19790, "https://github.com/dotnet/roslyn/issues/19790")]
        public void ParameterReference_IsPatternExpression()
        {
            string source = @"
class Class1
{
    public void Method1(object x)
    {
        if (/*<bind>*/x is int y/*</bind>*/) { }
    }
}
";
            string expectedOperationTree = @"
IIsPatternExpression (OperationKind.IsPatternExpression, Type: System.Boolean) (Syntax: 'x is int y')
  Expression: IParameterReferenceExpression: x (OperationKind.ParameterReferenceExpression, Type: System.Object) (Syntax: 'x')
  Pattern: IDeclarationPattern (Declared Symbol: System.Int32 y) (OperationKind.DeclarationPattern) (Syntax: 'int y')
";
            var expectedDiagnostics = DiagnosticDescription.None;

            VerifyOperationTreeAndDiagnosticsForTest<IsPatternExpressionSyntax>(source, expectedOperationTree, expectedDiagnostics);
        }

        [CompilerTrait(CompilerFeature.IOperation)]
        [Fact, WorkItem(19902, "https://github.com/dotnet/roslyn/issues/19902")]
        public void ParameterReference_LocalFunctionStatement()
        {
            string source = @"
using System;
using System.Collections.Generic;

class Class
{
    static IEnumerable<T> MyIterator<T>(IEnumerable<T> source, Func<T, bool> predicate)
    {
        /*<bind>*/IEnumerable<T> Iterator()
        {
            foreach (var element in source)
                if (predicate(element))
                    yield return element;
        }/*</bind>*/

        return Iterator();
    }
}

";
            string expectedOperationTree = @"
ILocalFunctionStatement (Symbol: System.Collections.Generic.IEnumerable<T> Iterator()) (OperationKind.LocalFunctionStatement) (Syntax: 'IEnumerable ... }')
  IBlockStatement (2 statements) (OperationKind.BlockStatement) (Syntax: '{ ... }')
    IForEachLoopStatement (LoopKind.ForEach) (OperationKind.LoopStatement) (Syntax: 'foreach (va ... rn element;')
      Locals: Local_1: T element
      LoopControlVariable: ILocalReferenceExpression: element (IsDeclaration: True) (OperationKind.LocalReferenceExpression, Type: T, Constant: null) (Syntax: 'foreach (va ... rn element;')
      Collection: IConversionExpression (Implicit, TryCast: False, Unchecked) (OperationKind.ConversionExpression, Type: System.Collections.Generic.IEnumerable<T>) (Syntax: 'source')
          Conversion: CommonConversion (Exists: True, IsIdentity: True, IsNumeric: False, IsReference: False, IsUserDefined: False) (MethodSymbol: null)
          Operand: IParameterReferenceExpression: source (OperationKind.ParameterReferenceExpression, Type: System.Collections.Generic.IEnumerable<T>) (Syntax: 'source')
      Body: IIfStatement (OperationKind.IfStatement) (Syntax: 'if (predica ... rn element;')
          Condition: IInvocationExpression (virtual System.Boolean System.Func<T, System.Boolean>.Invoke(T arg)) (OperationKind.InvocationExpression, Type: System.Boolean) (Syntax: 'predicate(element)')
              Instance Receiver: IParameterReferenceExpression: predicate (OperationKind.ParameterReferenceExpression, Type: System.Func<T, System.Boolean>) (Syntax: 'predicate')
              Arguments(1):
                  IArgument (ArgumentKind.Explicit, Matching Parameter: arg) (OperationKind.Argument) (Syntax: 'element')
                    ILocalReferenceExpression: element (OperationKind.LocalReferenceExpression, Type: T) (Syntax: 'element')
                    InConversion: CommonConversion (Exists: True, IsIdentity: True, IsNumeric: False, IsReference: False, IsUserDefined: False) (MethodSymbol: null)
                    OutConversion: CommonConversion (Exists: True, IsIdentity: True, IsNumeric: False, IsReference: False, IsUserDefined: False) (MethodSymbol: null)
          IfTrue: IReturnStatement (OperationKind.YieldReturnStatement) (Syntax: 'yield return element;')
              ReturnedValue: ILocalReferenceExpression: element (OperationKind.LocalReferenceExpression, Type: T) (Syntax: 'element')
          IfFalse: null
      NextVariables(0)
    IReturnStatement (OperationKind.YieldBreakStatement) (Syntax: '{ ... }')
      ReturnedValue: null
";
            var expectedDiagnostics = DiagnosticDescription.None;

            VerifyOperationTreeAndDiagnosticsForTest<LocalFunctionStatementSyntax>(source, expectedOperationTree, expectedDiagnostics);
        }
    }
}<|MERGE_RESOLUTION|>--- conflicted
+++ resolved
@@ -436,7 +436,7 @@
 {
     public unsafe void M(int[] array)
     {
-        fixed (int* /*<bind>*/p = array/*</bind>*/)
+        fixed (int* p /*<bind>*/= array/*</bind>*/)
         {
             *p = 1;
         }
@@ -444,11 +444,12 @@
 }
 ";
             string expectedOperationTree = @"
-IVariableDeclaration (1 variables) (OperationKind.VariableDeclaration) (Syntax: 'p = array')
-  Variables: Local_1: System.Int32* p
-  Initializer: IOperation:  (OperationKind.None) (Syntax: 'array')
-      Children(1):
-          IParameterReferenceExpression: array (OperationKind.ParameterReferenceExpression, Type: System.Int32[]) (Syntax: 'array')
+IVariableDeclarationStatement (1 declarations) (OperationKind.VariableDeclarationStatement) (Syntax: 'p /*<bind>*/= array')
+  IVariableDeclaration (1 variables) (OperationKind.VariableDeclaration) (Syntax: 'p /*<bind>*/= array')
+    Variables: Local_1: System.Int32* p
+    Initializer: IOperation:  (OperationKind.None) (Syntax: 'array')
+        Children(1):
+            IParameterReferenceExpression: array (OperationKind.ParameterReferenceExpression, Type: System.Int32[]) (Syntax: 'array')
 ";
             var expectedDiagnostics = new DiagnosticDescription[] {
                 // CS0227: Unsafe code may only appear if compiling with /unsafe
@@ -456,7 +457,7 @@
                 Diagnostic(ErrorCode.ERR_IllegalUnsafe, "M").WithLocation(6, 24)
             };
 
-            VerifyOperationTreeAndDiagnosticsForTest<VariableDeclaratorSyntax>(source, expectedOperationTree, expectedDiagnostics);
+            VerifyOperationTreeAndDiagnosticsForTest<EqualsValueClauseSyntax>(source, expectedOperationTree, expectedDiagnostics);
         }
 
         [CompilerTrait(CompilerFeature.IOperation)]
@@ -537,13 +538,13 @@
 {
     public void M(dynamic d, int x)
     {
-        /*<bind>*/var y = d[x];/*</bind>*/
-    }
-}
-";
-            string expectedOperationTree = @"
-IVariableDeclarationStatement (1 declarations) (OperationKind.VariableDeclarationStatement) (Syntax: 'var y = d[x];')
-  IVariableDeclaration (1 variables) (OperationKind.VariableDeclaration) (Syntax: 'y = d[x]')
+        var y /*<bind>*/= d[x]/*</bind>*/;
+    }
+}
+";
+            string expectedOperationTree = @"
+IVariableDeclarationStatement (1 declarations) (OperationKind.VariableDeclarationStatement) (Syntax: 'var y /*<bi ... *</bind>*/;')
+  IVariableDeclaration (1 variables) (OperationKind.VariableDeclaration) (Syntax: 'var y /*<bi ... *</bind>*/;')
     Variables: Local_1: dynamic y
     Initializer: IDynamicIndexerAccessExpression (OperationKind.DynamicIndexerAccessExpression, Type: dynamic) (Syntax: 'd[x]')
         Expression: IParameterReferenceExpression: d (OperationKind.ParameterReferenceExpression, Type: dynamic) (Syntax: 'd')
@@ -554,7 +555,7 @@
 ";
             var expectedDiagnostics = DiagnosticDescription.None;
 
-            VerifyOperationTreeAndDiagnosticsForTest<LocalDeclarationStatementSyntax>(source, expectedOperationTree, expectedDiagnostics);
+            VerifyOperationTreeAndDiagnosticsForTest<EqualsValueClauseSyntax>(source, expectedOperationTree, expectedDiagnostics);
         }
 
         [CompilerTrait(CompilerFeature.IOperation)]
@@ -760,30 +761,15 @@
 }
 ";
             string expectedOperationTree = @"
-<<<<<<< HEAD
 ISwitchCase (1 case clauses, 1 statements) (OperationKind.SwitchCase) (Syntax: 'case var y  ... break;')
     Clauses:
-        IPatternCaseClause (Label Symbol: case var y when (x >= 10):) (CaseKind.Pattern) (OperationKind.PatternCaseClause) (Syntax: 'case var y  ...  (x >= 10):')
+        IPatternCaseClause (Label Symbol: case var y when (x >= 10):) (CaseKind.Pattern) (OperationKind.CaseClause) (Syntax: 'case var y  ...  (x >= 10):')
           Pattern: IDeclarationPattern (Declared Symbol: System.Int32 y) (OperationKind.DeclarationPattern) (Syntax: 'var y')
           Guard Expression: IBinaryOperatorExpression (BinaryOperatorKind.GreaterThanOrEqual) (OperationKind.BinaryOperatorExpression, Type: System.Boolean) (Syntax: 'x >= 10')
               Left: IParameterReferenceExpression: x (OperationKind.ParameterReferenceExpression, Type: System.Int32) (Syntax: 'x')
               Right: ILiteralExpression (OperationKind.LiteralExpression, Type: System.Int32, Constant: 10) (Syntax: '10')
     Body:
         IBranchStatement (BranchKind.Break) (OperationKind.BranchStatement) (Syntax: 'break;')
-=======
-ISwitchStatement (1 cases) (OperationKind.SwitchStatement) (Syntax: 'switch (x) ... }')
-  Switch expression: IParameterReferenceExpression: x (OperationKind.ParameterReferenceExpression, Type: System.Int32) (Syntax: 'x')
-  Sections:
-      ISwitchCase (1 case clauses, 1 statements) (OperationKind.SwitchCase) (Syntax: 'case var y  ... break;')
-          Clauses:
-              IPatternCaseClause (Label Symbol: case var y when (x >= 10):) (CaseKind.Pattern) (OperationKind.CaseClause) (Syntax: 'case var y  ...  (x >= 10):')
-                Pattern: IDeclarationPattern (Declared Symbol: System.Int32 y) (OperationKind.DeclarationPattern) (Syntax: 'var y')
-                Guard Expression: IBinaryOperatorExpression (BinaryOperatorKind.GreaterThanOrEqual) (OperationKind.BinaryOperatorExpression, Type: System.Boolean) (Syntax: 'x >= 10')
-                    Left: IParameterReferenceExpression: x (OperationKind.ParameterReferenceExpression, Type: System.Int32) (Syntax: 'x')
-                    Right: ILiteralExpression (OperationKind.LiteralExpression, Type: System.Int32, Constant: 10) (Syntax: '10')
-          Body:
-              IBranchStatement (BranchKind.Break) (OperationKind.BranchStatement) (Syntax: 'break;')
->>>>>>> 24271e16
 ";
             var expectedDiagnostics = DiagnosticDescription.None;
 
@@ -811,27 +797,7 @@
 }
 ";
             string expectedOperationTree = @"
-<<<<<<< HEAD
-IDefaultCaseClause (CaseKind.Default) (OperationKind.DefaultCaseClause) (Syntax: 'default:')
-=======
-ISwitchStatement (2 cases) (OperationKind.SwitchStatement) (Syntax: 'switch (x) ... }')
-  Switch expression: IParameterReferenceExpression: x (OperationKind.ParameterReferenceExpression, Type: System.Int32) (Syntax: 'x')
-  Sections:
-      ISwitchCase (1 case clauses, 1 statements) (OperationKind.SwitchCase) (Syntax: 'case var y  ... break;')
-          Clauses:
-              IPatternCaseClause (Label Symbol: case var y when (x >= 10):) (CaseKind.Pattern) (OperationKind.CaseClause) (Syntax: 'case var y  ...  (x >= 10):')
-                Pattern: IDeclarationPattern (Declared Symbol: System.Int32 y) (OperationKind.DeclarationPattern) (Syntax: 'var y')
-                Guard Expression: IBinaryOperatorExpression (BinaryOperatorKind.GreaterThanOrEqual) (OperationKind.BinaryOperatorExpression, Type: System.Boolean) (Syntax: 'x >= 10')
-                    Left: IParameterReferenceExpression: x (OperationKind.ParameterReferenceExpression, Type: System.Int32) (Syntax: 'x')
-                    Right: ILiteralExpression (OperationKind.LiteralExpression, Type: System.Int32, Constant: 10) (Syntax: '10')
-          Body:
-              IBranchStatement (BranchKind.Break) (OperationKind.BranchStatement) (Syntax: 'break;')
-      ISwitchCase (1 case clauses, 1 statements) (OperationKind.SwitchCase) (Syntax: 'default:/*< ... break;')
-          Clauses:
-              IDefaultCaseClause (CaseKind.Default) (OperationKind.CaseClause) (Syntax: 'default:')
-          Body:
-              IBranchStatement (BranchKind.Break) (OperationKind.BranchStatement) (Syntax: 'break;')
->>>>>>> 24271e16
+IDefaultCaseClause (CaseKind.Default) (OperationKind.CaseClause) (Syntax: 'default:')
 ";
             var expectedDiagnostics = DiagnosticDescription.None;
 
