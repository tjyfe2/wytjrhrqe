--- conflicted
+++ resolved
@@ -23,20 +23,12 @@
 }
 ";
             string expectedOperationTree = @"
-<<<<<<< HEAD
 ITupleExpression (OperationKind.TupleExpression, Type: (System.Int32 x, System.Int32)) (Syntax: '(x, x + y)')
-  Elements(2): IParameterReferenceExpression: x (OperationKind.ParameterReferenceExpression, Type: System.Int32) (Syntax: 'x')
-    IBinaryOperatorExpression (BinaryOperationKind.IntegerAdd) (OperationKind.BinaryOperatorExpression, Type: System.Int32) (Syntax: 'x + y')
-      Left: IParameterReferenceExpression: x (OperationKind.ParameterReferenceExpression, Type: System.Int32) (Syntax: 'x')
-      Right: IParameterReferenceExpression: y (OperationKind.ParameterReferenceExpression, Type: System.Int32) (Syntax: 'y')
-=======
-IOperation:  (OperationKind.None) (Syntax: '(x, x + y)')
-  Children(2):
+  Elements(2):
       IParameterReferenceExpression: x (OperationKind.ParameterReferenceExpression, Type: System.Int32) (Syntax: 'x')
       IBinaryOperatorExpression (BinaryOperationKind.IntegerAdd) (OperationKind.BinaryOperatorExpression, Type: System.Int32) (Syntax: 'x + y')
         Left: IParameterReferenceExpression: x (OperationKind.ParameterReferenceExpression, Type: System.Int32) (Syntax: 'x')
         Right: IParameterReferenceExpression: y (OperationKind.ParameterReferenceExpression, Type: System.Int32) (Syntax: 'y')
->>>>>>> 9dfdf507
 ";
             var expectedDiagnostics = new[] {
                 // file.cs(6,13): warning CS0219: The variable 'tuple' is assigned but its value is never used
@@ -79,21 +71,13 @@
 ";
             string expectedOperationTree = @"
 IOperation:  (OperationKind.None) (Syntax: 'var (x, y) = point')
-<<<<<<< HEAD
-  Children(2): ITupleExpression (OperationKind.TupleExpression, Type: (System.Int32 x, System.Int32 y)) (Syntax: 'var (x, y)')
-      Elements(2): ILocalReferenceExpression: x (OperationKind.LocalReferenceExpression, Type: System.Int32) (Syntax: 'x')
-        ILocalReferenceExpression: y (OperationKind.LocalReferenceExpression, Type: System.Int32) (Syntax: 'y')
-    IConversionExpression (ConversionKind.Invalid, Implicit) (OperationKind.ConversionExpression, Type: (System.Int32 x, System.Int32 y)) (Syntax: 'point')
-      IParameterReferenceExpression: point (OperationKind.ParameterReferenceExpression, Type: Point) (Syntax: 'point')
-=======
   Children(2):
-      IOperation:  (OperationKind.None) (Syntax: 'var (x, y)')
-        Children(2):
+      ITupleExpression (OperationKind.TupleExpression, Type: (System.Int32 x, System.Int32 y)) (Syntax: 'var (x, y)')
+        Elements(2):
             ILocalReferenceExpression: x (OperationKind.LocalReferenceExpression, Type: System.Int32) (Syntax: 'x')
             ILocalReferenceExpression: y (OperationKind.LocalReferenceExpression, Type: System.Int32) (Syntax: 'y')
       IConversionExpression (ConversionKind.Invalid, Implicit) (OperationKind.ConversionExpression, Type: (System.Int32 x, System.Int32 y)) (Syntax: 'point')
         IParameterReferenceExpression: point (OperationKind.ParameterReferenceExpression, Type: Point) (Syntax: 'point')
->>>>>>> 9dfdf507
 ";
             var expectedDiagnostics = DiagnosticDescription.None;
 
