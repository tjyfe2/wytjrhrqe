--- conflicted
+++ resolved
@@ -128,38 +128,21 @@
         IVariableDeclaratorOperation (Symbol: (System.UInt32, System.UInt32) t) (OperationKind.VariableDeclarator, Type: null) (Syntax: 't = (1, 2)')
           Initializer: 
             IVariableInitializerOperation (OperationKind.VariableInitializer, Type: null) (Syntax: '= (1, 2)')
-              IConversionOperation (Implicit, TryCast: False, Unchecked) (OperationKind.Conversion, Type: (System.UInt32, System.UInt32), IsImplicit) (Syntax: '(1, 2)')
+              IConversionOperation (TryCast: False, Unchecked) (OperationKind.Conversion, Type: (System.UInt32, System.UInt32), IsImplicit) (Syntax: '(1, 2)')
                 Conversion: CommonConversion (Exists: True, IsIdentity: False, IsNumeric: False, IsReference: False, IsUserDefined: False) (MethodSymbol: null)
                 Operand: 
                   ITupleOperation (OperationKind.Tuple, Type: (System.UInt32, System.UInt32)) (Syntax: '(1, 2)')
                     Elements(2):
-                        IConversionOperation (Implicit, TryCast: False, Unchecked) (OperationKind.Conversion, Type: System.UInt32, Constant: 1, IsImplicit) (Syntax: '1')
+                        IConversionOperation (TryCast: False, Unchecked) (OperationKind.Conversion, Type: System.UInt32, Constant: 1, IsImplicit) (Syntax: '1')
                           Conversion: CommonConversion (Exists: True, IsIdentity: False, IsNumeric: False, IsReference: False, IsUserDefined: False) (MethodSymbol: null)
                           Operand: 
                             ILiteralOperation (OperationKind.Literal, Type: System.Int32, Constant: 1) (Syntax: '1')
-                        IConversionOperation (Implicit, TryCast: False, Unchecked) (OperationKind.Conversion, Type: System.UInt32, Constant: 2, IsImplicit) (Syntax: '2')
+                        IConversionOperation (TryCast: False, Unchecked) (OperationKind.Conversion, Type: System.UInt32, Constant: 2, IsImplicit) (Syntax: '2')
                           Conversion: CommonConversion (Exists: True, IsIdentity: False, IsNumeric: False, IsReference: False, IsUserDefined: False) (MethodSymbol: null)
                           Operand: 
                             ILiteralOperation (OperationKind.Literal, Type: System.Int32, Constant: 2) (Syntax: '2')
     Initializer: 
-<<<<<<< HEAD
       null
-=======
-      IVariableInitializerOperation (OperationKind.VariableInitializer, Type: null) (Syntax: '= (1, 2)')
-        IConversionOperation (TryCast: False, Unchecked) (OperationKind.Conversion, Type: (System.UInt32, System.UInt32), IsImplicit) (Syntax: '(1, 2)')
-          Conversion: CommonConversion (Exists: True, IsIdentity: False, IsNumeric: False, IsReference: False, IsUserDefined: False) (MethodSymbol: null)
-          Operand: 
-            ITupleOperation (OperationKind.Tuple, Type: (System.UInt32, System.UInt32)) (Syntax: '(1, 2)')
-              Elements(2):
-                  IConversionOperation (TryCast: False, Unchecked) (OperationKind.Conversion, Type: System.UInt32, Constant: 1, IsImplicit) (Syntax: '1')
-                    Conversion: CommonConversion (Exists: True, IsIdentity: False, IsNumeric: False, IsReference: False, IsUserDefined: False) (MethodSymbol: null)
-                    Operand: 
-                      ILiteralOperation (OperationKind.Literal, Type: System.Int32, Constant: 1) (Syntax: '1')
-                  IConversionOperation (TryCast: False, Unchecked) (OperationKind.Conversion, Type: System.UInt32, Constant: 2, IsImplicit) (Syntax: '2')
-                    Conversion: CommonConversion (Exists: True, IsIdentity: False, IsNumeric: False, IsReference: False, IsUserDefined: False) (MethodSymbol: null)
-                    Operand: 
-                      ILiteralOperation (OperationKind.Literal, Type: System.Int32, Constant: 2) (Syntax: '2')
->>>>>>> 7dfc2fa4
 ";
             var expectedDiagnostics = DiagnosticDescription.None;
 
@@ -226,38 +209,21 @@
         IVariableDeclaratorOperation (Symbol: (System.Int64, System.Int64) t) (OperationKind.VariableDeclarator, Type: null) (Syntax: 't = (a, b)')
           Initializer: 
             IVariableInitializerOperation (OperationKind.VariableInitializer, Type: null) (Syntax: '= (a, b)')
-              IConversionOperation (Implicit, TryCast: False, Unchecked) (OperationKind.Conversion, Type: (System.Int64, System.Int64), IsImplicit) (Syntax: '(a, b)')
+              IConversionOperation (TryCast: False, Unchecked) (OperationKind.Conversion, Type: (System.Int64, System.Int64), IsImplicit) (Syntax: '(a, b)')
                 Conversion: CommonConversion (Exists: True, IsIdentity: False, IsNumeric: False, IsReference: False, IsUserDefined: False) (MethodSymbol: null)
                 Operand: 
                   ITupleOperation (OperationKind.Tuple, Type: (System.Int64 a, System.Int64 b)) (Syntax: '(a, b)')
                     Elements(2):
-                        IConversionOperation (Implicit, TryCast: False, Unchecked) (OperationKind.Conversion, Type: System.Int64, IsImplicit) (Syntax: 'a')
+                        IConversionOperation (TryCast: False, Unchecked) (OperationKind.Conversion, Type: System.Int64, IsImplicit) (Syntax: 'a')
                           Conversion: CommonConversion (Exists: True, IsIdentity: False, IsNumeric: True, IsReference: False, IsUserDefined: False) (MethodSymbol: null)
                           Operand: 
                             ILocalReferenceOperation: a (OperationKind.LocalReference, Type: System.Int32) (Syntax: 'a')
-                        IConversionOperation (Implicit, TryCast: False, Unchecked) (OperationKind.Conversion, Type: System.Int64, IsImplicit) (Syntax: 'b')
+                        IConversionOperation (TryCast: False, Unchecked) (OperationKind.Conversion, Type: System.Int64, IsImplicit) (Syntax: 'b')
                           Conversion: CommonConversion (Exists: True, IsIdentity: False, IsNumeric: True, IsReference: False, IsUserDefined: False) (MethodSymbol: null)
                           Operand: 
                             ILocalReferenceOperation: b (OperationKind.LocalReference, Type: System.Int32) (Syntax: 'b')
     Initializer: 
-<<<<<<< HEAD
       null
-=======
-      IVariableInitializerOperation (OperationKind.VariableInitializer, Type: null) (Syntax: '= (a, b)')
-        IConversionOperation (TryCast: False, Unchecked) (OperationKind.Conversion, Type: (System.Int64, System.Int64), IsImplicit) (Syntax: '(a, b)')
-          Conversion: CommonConversion (Exists: True, IsIdentity: False, IsNumeric: False, IsReference: False, IsUserDefined: False) (MethodSymbol: null)
-          Operand: 
-            ITupleOperation (OperationKind.Tuple, Type: (System.Int64 a, System.Int64 b)) (Syntax: '(a, b)')
-              Elements(2):
-                  IConversionOperation (TryCast: False, Unchecked) (OperationKind.Conversion, Type: System.Int64, IsImplicit) (Syntax: 'a')
-                    Conversion: CommonConversion (Exists: True, IsIdentity: False, IsNumeric: True, IsReference: False, IsUserDefined: False) (MethodSymbol: null)
-                    Operand: 
-                      ILocalReferenceOperation: a (OperationKind.LocalReference, Type: System.Int32) (Syntax: 'a')
-                  IConversionOperation (TryCast: False, Unchecked) (OperationKind.Conversion, Type: System.Int64, IsImplicit) (Syntax: 'b')
-                    Conversion: CommonConversion (Exists: True, IsIdentity: False, IsNumeric: True, IsReference: False, IsUserDefined: False) (MethodSymbol: null)
-                    Operand: 
-                      ILocalReferenceOperation: b (OperationKind.LocalReference, Type: System.Int32) (Syntax: 'b')
->>>>>>> 7dfc2fa4
 ";
             var expectedDiagnostics = DiagnosticDescription.None;
 
@@ -320,38 +286,21 @@
         IVariableDeclaratorOperation (Symbol: (System.UInt32, System.String) t) (OperationKind.VariableDeclarator, Type: null) (Syntax: 't = (1, null)')
           Initializer: 
             IVariableInitializerOperation (OperationKind.VariableInitializer, Type: null) (Syntax: '= (1, null)')
-              IConversionOperation (Implicit, TryCast: False, Unchecked) (OperationKind.Conversion, Type: (System.UInt32, System.String), IsImplicit) (Syntax: '(1, null)')
+              IConversionOperation (TryCast: False, Unchecked) (OperationKind.Conversion, Type: (System.UInt32, System.String), IsImplicit) (Syntax: '(1, null)')
                 Conversion: CommonConversion (Exists: True, IsIdentity: False, IsNumeric: False, IsReference: False, IsUserDefined: False) (MethodSymbol: null)
                 Operand: 
                   ITupleOperation (OperationKind.Tuple, Type: (System.UInt32, System.String)) (Syntax: '(1, null)')
                     Elements(2):
-                        IConversionOperation (Implicit, TryCast: False, Unchecked) (OperationKind.Conversion, Type: System.UInt32, Constant: 1, IsImplicit) (Syntax: '1')
+                        IConversionOperation (TryCast: False, Unchecked) (OperationKind.Conversion, Type: System.UInt32, Constant: 1, IsImplicit) (Syntax: '1')
                           Conversion: CommonConversion (Exists: True, IsIdentity: False, IsNumeric: False, IsReference: False, IsUserDefined: False) (MethodSymbol: null)
                           Operand: 
                             ILiteralOperation (OperationKind.Literal, Type: System.Int32, Constant: 1) (Syntax: '1')
-                        IConversionOperation (Implicit, TryCast: False, Unchecked) (OperationKind.Conversion, Type: System.String, Constant: null, IsImplicit) (Syntax: 'null')
+                        IConversionOperation (TryCast: False, Unchecked) (OperationKind.Conversion, Type: System.String, Constant: null, IsImplicit) (Syntax: 'null')
                           Conversion: CommonConversion (Exists: True, IsIdentity: False, IsNumeric: False, IsReference: True, IsUserDefined: False) (MethodSymbol: null)
                           Operand: 
                             ILiteralOperation (OperationKind.Literal, Type: null, Constant: null) (Syntax: 'null')
     Initializer: 
-<<<<<<< HEAD
       null
-=======
-      IVariableInitializerOperation (OperationKind.VariableInitializer, Type: null) (Syntax: '= (1, null)')
-        IConversionOperation (TryCast: False, Unchecked) (OperationKind.Conversion, Type: (System.UInt32, System.String), IsImplicit) (Syntax: '(1, null)')
-          Conversion: CommonConversion (Exists: True, IsIdentity: False, IsNumeric: False, IsReference: False, IsUserDefined: False) (MethodSymbol: null)
-          Operand: 
-            ITupleOperation (OperationKind.Tuple, Type: (System.UInt32, System.String)) (Syntax: '(1, null)')
-              Elements(2):
-                  IConversionOperation (TryCast: False, Unchecked) (OperationKind.Conversion, Type: System.UInt32, Constant: 1, IsImplicit) (Syntax: '1')
-                    Conversion: CommonConversion (Exists: True, IsIdentity: False, IsNumeric: False, IsReference: False, IsUserDefined: False) (MethodSymbol: null)
-                    Operand: 
-                      ILiteralOperation (OperationKind.Literal, Type: System.Int32, Constant: 1) (Syntax: '1')
-                  IConversionOperation (TryCast: False, Unchecked) (OperationKind.Conversion, Type: System.String, Constant: null, IsImplicit) (Syntax: 'null')
-                    Conversion: CommonConversion (Exists: True, IsIdentity: False, IsNumeric: False, IsReference: True, IsUserDefined: False) (MethodSymbol: null)
-                    Operand: 
-                      ILiteralOperation (OperationKind.Literal, Type: null, Constant: null) (Syntax: 'null')
->>>>>>> 7dfc2fa4
 ";
             var expectedDiagnostics = DiagnosticDescription.None;
 
@@ -470,7 +419,7 @@
         IVariableDeclaratorOperation (Symbol: (System.Int32 A, System.Int32 B) t) (OperationKind.VariableDeclarator, Type: null) (Syntax: 't = (1, 2)')
           Initializer: 
             IVariableInitializerOperation (OperationKind.VariableInitializer, Type: null) (Syntax: '= (1, 2)')
-              IConversionOperation (Implicit, TryCast: False, Unchecked) (OperationKind.Conversion, Type: (System.Int32 A, System.Int32 B), IsImplicit) (Syntax: '(1, 2)')
+              IConversionOperation (TryCast: False, Unchecked) (OperationKind.Conversion, Type: (System.Int32 A, System.Int32 B), IsImplicit) (Syntax: '(1, 2)')
                 Conversion: CommonConversion (Exists: True, IsIdentity: True, IsNumeric: False, IsReference: False, IsUserDefined: False) (MethodSymbol: null)
                 Operand: 
                   ITupleOperation (OperationKind.Tuple, Type: (System.Int32, System.Int32)) (Syntax: '(1, 2)')
@@ -478,18 +427,7 @@
                         ILiteralOperation (OperationKind.Literal, Type: System.Int32, Constant: 1) (Syntax: '1')
                         ILiteralOperation (OperationKind.Literal, Type: System.Int32, Constant: 2) (Syntax: '2')
     Initializer: 
-<<<<<<< HEAD
       null
-=======
-      IVariableInitializerOperation (OperationKind.VariableInitializer, Type: null) (Syntax: '= (1, 2)')
-        IConversionOperation (TryCast: False, Unchecked) (OperationKind.Conversion, Type: (System.Int32 A, System.Int32 B), IsImplicit) (Syntax: '(1, 2)')
-          Conversion: CommonConversion (Exists: True, IsIdentity: True, IsNumeric: False, IsReference: False, IsUserDefined: False) (MethodSymbol: null)
-          Operand: 
-            ITupleOperation (OperationKind.Tuple, Type: (System.Int32, System.Int32)) (Syntax: '(1, 2)')
-              Elements(2):
-                  ILiteralOperation (OperationKind.Literal, Type: System.Int32, Constant: 1) (Syntax: '1')
-                  ILiteralOperation (OperationKind.Literal, Type: System.Int32, Constant: 2) (Syntax: '2')
->>>>>>> 7dfc2fa4
 ";
             var expectedDiagnostics = DiagnosticDescription.None;
 
@@ -559,38 +497,21 @@
         IVariableDeclaratorOperation (Symbol: (System.Int16, System.String) t) (OperationKind.VariableDeclarator, Type: null) (Syntax: 't = (A: 1, B: null)')
           Initializer: 
             IVariableInitializerOperation (OperationKind.VariableInitializer, Type: null) (Syntax: '= (A: 1, B: null)')
-              IConversionOperation (Implicit, TryCast: False, Unchecked) (OperationKind.Conversion, Type: (System.Int16, System.String), IsImplicit) (Syntax: '(A: 1, B: null)')
+              IConversionOperation (TryCast: False, Unchecked) (OperationKind.Conversion, Type: (System.Int16, System.String), IsImplicit) (Syntax: '(A: 1, B: null)')
                 Conversion: CommonConversion (Exists: True, IsIdentity: False, IsNumeric: False, IsReference: False, IsUserDefined: False) (MethodSymbol: null)
                 Operand: 
                   ITupleOperation (OperationKind.Tuple, Type: (System.Int16 A, System.String B)) (Syntax: '(A: 1, B: null)')
                     Elements(2):
-                        IConversionOperation (Implicit, TryCast: False, Unchecked) (OperationKind.Conversion, Type: System.Int16, Constant: 1, IsImplicit) (Syntax: '1')
+                        IConversionOperation (TryCast: False, Unchecked) (OperationKind.Conversion, Type: System.Int16, Constant: 1, IsImplicit) (Syntax: '1')
                           Conversion: CommonConversion (Exists: True, IsIdentity: False, IsNumeric: False, IsReference: False, IsUserDefined: False) (MethodSymbol: null)
                           Operand: 
                             ILiteralOperation (OperationKind.Literal, Type: System.Int32, Constant: 1) (Syntax: '1')
-                        IConversionOperation (Implicit, TryCast: False, Unchecked) (OperationKind.Conversion, Type: System.String, Constant: null, IsImplicit) (Syntax: 'null')
+                        IConversionOperation (TryCast: False, Unchecked) (OperationKind.Conversion, Type: System.String, Constant: null, IsImplicit) (Syntax: 'null')
                           Conversion: CommonConversion (Exists: True, IsIdentity: False, IsNumeric: False, IsReference: True, IsUserDefined: False) (MethodSymbol: null)
                           Operand: 
                             ILiteralOperation (OperationKind.Literal, Type: null, Constant: null) (Syntax: 'null')
     Initializer: 
-<<<<<<< HEAD
       null
-=======
-      IVariableInitializerOperation (OperationKind.VariableInitializer, Type: null) (Syntax: '= (A: 1, B: null)')
-        IConversionOperation (TryCast: False, Unchecked) (OperationKind.Conversion, Type: (System.Int16, System.String), IsImplicit) (Syntax: '(A: 1, B: null)')
-          Conversion: CommonConversion (Exists: True, IsIdentity: False, IsNumeric: False, IsReference: False, IsUserDefined: False) (MethodSymbol: null)
-          Operand: 
-            ITupleOperation (OperationKind.Tuple, Type: (System.Int16 A, System.String B)) (Syntax: '(A: 1, B: null)')
-              Elements(2):
-                  IConversionOperation (TryCast: False, Unchecked) (OperationKind.Conversion, Type: System.Int16, Constant: 1, IsImplicit) (Syntax: '1')
-                    Conversion: CommonConversion (Exists: True, IsIdentity: False, IsNumeric: False, IsReference: False, IsUserDefined: False) (MethodSymbol: null)
-                    Operand: 
-                      ILiteralOperation (OperationKind.Literal, Type: System.Int32, Constant: 1) (Syntax: '1')
-                  IConversionOperation (TryCast: False, Unchecked) (OperationKind.Conversion, Type: System.String, Constant: null, IsImplicit) (Syntax: 'null')
-                    Conversion: CommonConversion (Exists: True, IsIdentity: False, IsNumeric: False, IsReference: True, IsUserDefined: False) (MethodSymbol: null)
-                    Operand: 
-                      ILiteralOperation (OperationKind.Literal, Type: null, Constant: null) (Syntax: 'null')
->>>>>>> 7dfc2fa4
 ";
             var expectedDiagnostics = new DiagnosticDescription[] {
                 // CS8123: The tuple element name 'A' is ignored because a different name or no name is specified by the target type '(short, string)'.
@@ -709,12 +630,12 @@
         IVariableDeclaratorOperation (Symbol: (System.Int16, System.String) t) (OperationKind.VariableDeclarator, Type: null) (Syntax: 't = (new C(0), c1)')
           Initializer: 
             IVariableInitializerOperation (OperationKind.VariableInitializer, Type: null) (Syntax: '= (new C(0), c1)')
-              IConversionOperation (Implicit, TryCast: False, Unchecked) (OperationKind.Conversion, Type: (System.Int16, System.String), IsImplicit) (Syntax: '(new C(0), c1)')
+              IConversionOperation (TryCast: False, Unchecked) (OperationKind.Conversion, Type: (System.Int16, System.String), IsImplicit) (Syntax: '(new C(0), c1)')
                 Conversion: CommonConversion (Exists: True, IsIdentity: False, IsNumeric: False, IsReference: False, IsUserDefined: False) (MethodSymbol: null)
                 Operand: 
                   ITupleOperation (OperationKind.Tuple, Type: (System.Int16, System.String c1)) (Syntax: '(new C(0), c1)')
                     Elements(2):
-                        IConversionOperation (Implicit, TryCast: False, Unchecked) (OperatorMethod: System.Int16 C.op_Implicit(C c)) (OperationKind.Conversion, Type: System.Int16, IsImplicit) (Syntax: 'new C(0)')
+                        IConversionOperation (TryCast: False, Unchecked) (OperatorMethod: System.Int16 C.op_Implicit(C c)) (OperationKind.Conversion, Type: System.Int16, IsImplicit) (Syntax: 'new C(0)')
                           Conversion: CommonConversion (Exists: True, IsIdentity: False, IsNumeric: False, IsReference: False, IsUserDefined: True) (MethodSymbol: System.Int16 C.op_Implicit(C c))
                           Operand: 
                             IObjectCreationOperation (Constructor: C..ctor(System.Int32 x)) (OperationKind.ObjectCreation, Type: C) (Syntax: 'new C(0)')
@@ -725,36 +646,12 @@
                                     OutConversion: CommonConversion (Exists: True, IsIdentity: True, IsNumeric: False, IsReference: False, IsUserDefined: False) (MethodSymbol: null)
                               Initializer: 
                                 null
-                        IConversionOperation (Implicit, TryCast: False, Unchecked) (OperatorMethod: System.String C.op_Implicit(C c)) (OperationKind.Conversion, Type: System.String, IsImplicit) (Syntax: 'c1')
+                        IConversionOperation (TryCast: False, Unchecked) (OperatorMethod: System.String C.op_Implicit(C c)) (OperationKind.Conversion, Type: System.String, IsImplicit) (Syntax: 'c1')
                           Conversion: CommonConversion (Exists: True, IsIdentity: False, IsNumeric: False, IsReference: False, IsUserDefined: True) (MethodSymbol: System.String C.op_Implicit(C c))
                           Operand: 
                             IParameterReferenceOperation: c1 (OperationKind.ParameterReference, Type: C) (Syntax: 'c1')
     Initializer: 
-<<<<<<< HEAD
       null
-=======
-      IVariableInitializerOperation (OperationKind.VariableInitializer, Type: null) (Syntax: '= (new C(0), c1)')
-        IConversionOperation (TryCast: False, Unchecked) (OperationKind.Conversion, Type: (System.Int16, System.String), IsImplicit) (Syntax: '(new C(0), c1)')
-          Conversion: CommonConversion (Exists: True, IsIdentity: False, IsNumeric: False, IsReference: False, IsUserDefined: False) (MethodSymbol: null)
-          Operand: 
-            ITupleOperation (OperationKind.Tuple, Type: (System.Int16, System.String c1)) (Syntax: '(new C(0), c1)')
-              Elements(2):
-                  IConversionOperation (TryCast: False, Unchecked) (OperatorMethod: System.Int16 C.op_Implicit(C c)) (OperationKind.Conversion, Type: System.Int16, IsImplicit) (Syntax: 'new C(0)')
-                    Conversion: CommonConversion (Exists: True, IsIdentity: False, IsNumeric: False, IsReference: False, IsUserDefined: True) (MethodSymbol: System.Int16 C.op_Implicit(C c))
-                    Operand: 
-                      IObjectCreationOperation (Constructor: C..ctor(System.Int32 x)) (OperationKind.ObjectCreation, Type: C) (Syntax: 'new C(0)')
-                        Arguments(1):
-                            IArgumentOperation (ArgumentKind.Explicit, Matching Parameter: x) (OperationKind.Argument, Type: System.Int32) (Syntax: '0')
-                              ILiteralOperation (OperationKind.Literal, Type: System.Int32, Constant: 0) (Syntax: '0')
-                              InConversion: CommonConversion (Exists: True, IsIdentity: True, IsNumeric: False, IsReference: False, IsUserDefined: False) (MethodSymbol: null)
-                              OutConversion: CommonConversion (Exists: True, IsIdentity: True, IsNumeric: False, IsReference: False, IsUserDefined: False) (MethodSymbol: null)
-                        Initializer: 
-                          null
-                  IConversionOperation (TryCast: False, Unchecked) (OperatorMethod: System.String C.op_Implicit(C c)) (OperationKind.Conversion, Type: System.String, IsImplicit) (Syntax: 'c1')
-                    Conversion: CommonConversion (Exists: True, IsIdentity: False, IsNumeric: False, IsReference: False, IsUserDefined: True) (MethodSymbol: System.String C.op_Implicit(C c))
-                    Operand: 
-                      IParameterReferenceOperation: c1 (OperationKind.ParameterReference, Type: C) (Syntax: 'c1')
->>>>>>> 7dfc2fa4
 ";
             var expectedDiagnostics = DiagnosticDescription.None;
 
@@ -846,38 +743,21 @@
         IVariableDeclaratorOperation (Symbol: C t) (OperationKind.VariableDeclarator, Type: null) (Syntax: 't = (0, null)')
           Initializer: 
             IVariableInitializerOperation (OperationKind.VariableInitializer, Type: null) (Syntax: '= (0, null)')
-              IConversionOperation (Implicit, TryCast: False, Unchecked) (OperatorMethod: C C.op_Implicit((System.Int32, System.String) x)) (OperationKind.Conversion, Type: C, IsImplicit) (Syntax: '(0, null)')
+              IConversionOperation (TryCast: False, Unchecked) (OperatorMethod: C C.op_Implicit((System.Int32, System.String) x)) (OperationKind.Conversion, Type: C, IsImplicit) (Syntax: '(0, null)')
                 Conversion: CommonConversion (Exists: True, IsIdentity: False, IsNumeric: False, IsReference: False, IsUserDefined: True) (MethodSymbol: C C.op_Implicit((System.Int32, System.String) x))
                 Operand: 
-                  IConversionOperation (Implicit, TryCast: False, Unchecked) (OperationKind.Conversion, Type: (System.Int32, System.String), IsImplicit) (Syntax: '(0, null)')
+                  IConversionOperation (TryCast: False, Unchecked) (OperationKind.Conversion, Type: (System.Int32, System.String), IsImplicit) (Syntax: '(0, null)')
                     Conversion: CommonConversion (Exists: True, IsIdentity: False, IsNumeric: False, IsReference: False, IsUserDefined: False) (MethodSymbol: null)
                     Operand: 
                       ITupleOperation (OperationKind.Tuple, Type: (System.Int32, System.String)) (Syntax: '(0, null)')
                         Elements(2):
                             ILiteralOperation (OperationKind.Literal, Type: System.Int32, Constant: 0) (Syntax: '0')
-                            IConversionOperation (Implicit, TryCast: False, Unchecked) (OperationKind.Conversion, Type: System.String, Constant: null, IsImplicit) (Syntax: 'null')
+                            IConversionOperation (TryCast: False, Unchecked) (OperationKind.Conversion, Type: System.String, Constant: null, IsImplicit) (Syntax: 'null')
                               Conversion: CommonConversion (Exists: True, IsIdentity: False, IsNumeric: False, IsReference: True, IsUserDefined: False) (MethodSymbol: null)
                               Operand: 
                                 ILiteralOperation (OperationKind.Literal, Type: null, Constant: null) (Syntax: 'null')
     Initializer: 
-<<<<<<< HEAD
       null
-=======
-      IVariableInitializerOperation (OperationKind.VariableInitializer, Type: null) (Syntax: '= (0, null)')
-        IConversionOperation (TryCast: False, Unchecked) (OperatorMethod: C C.op_Implicit((System.Int32, System.String) x)) (OperationKind.Conversion, Type: C, IsImplicit) (Syntax: '(0, null)')
-          Conversion: CommonConversion (Exists: True, IsIdentity: False, IsNumeric: False, IsReference: False, IsUserDefined: True) (MethodSymbol: C C.op_Implicit((System.Int32, System.String) x))
-          Operand: 
-            IConversionOperation (TryCast: False, Unchecked) (OperationKind.Conversion, Type: (System.Int32, System.String), IsImplicit) (Syntax: '(0, null)')
-              Conversion: CommonConversion (Exists: True, IsIdentity: False, IsNumeric: False, IsReference: False, IsUserDefined: False) (MethodSymbol: null)
-              Operand: 
-                ITupleOperation (OperationKind.Tuple, Type: (System.Int32, System.String)) (Syntax: '(0, null)')
-                  Elements(2):
-                      ILiteralOperation (OperationKind.Literal, Type: System.Int32, Constant: 0) (Syntax: '0')
-                      IConversionOperation (TryCast: False, Unchecked) (OperationKind.Conversion, Type: System.String, Constant: null, IsImplicit) (Syntax: 'null')
-                        Conversion: CommonConversion (Exists: True, IsIdentity: False, IsNumeric: False, IsReference: True, IsUserDefined: False) (MethodSymbol: null)
-                        Operand: 
-                          ILiteralOperation (OperationKind.Literal, Type: null, Constant: null) (Syntax: 'null')
->>>>>>> 7dfc2fa4
 ";
             var expectedDiagnostics = DiagnosticDescription.None;
 
@@ -963,20 +843,12 @@
         IVariableDeclaratorOperation (Symbol: (System.Int32, System.String) t) (OperationKind.VariableDeclarator, Type: null) (Syntax: 't = c1')
           Initializer: 
             IVariableInitializerOperation (OperationKind.VariableInitializer, Type: null) (Syntax: '= c1')
-              IConversionOperation (Implicit, TryCast: False, Unchecked) (OperatorMethod: (System.Int32, System.String) C.op_Implicit(C c)) (OperationKind.Conversion, Type: (System.Int32, System.String), IsImplicit) (Syntax: 'c1')
+              IConversionOperation (TryCast: False, Unchecked) (OperatorMethod: (System.Int32, System.String) C.op_Implicit(C c)) (OperationKind.Conversion, Type: (System.Int32, System.String), IsImplicit) (Syntax: 'c1')
                 Conversion: CommonConversion (Exists: True, IsIdentity: False, IsNumeric: False, IsReference: False, IsUserDefined: True) (MethodSymbol: (System.Int32, System.String) C.op_Implicit(C c))
                 Operand: 
                   IParameterReferenceOperation: c1 (OperationKind.ParameterReference, Type: C) (Syntax: 'c1')
     Initializer: 
-<<<<<<< HEAD
       null
-=======
-      IVariableInitializerOperation (OperationKind.VariableInitializer, Type: null) (Syntax: '= c1')
-        IConversionOperation (TryCast: False, Unchecked) (OperatorMethod: (System.Int32, System.String) C.op_Implicit(C c)) (OperationKind.Conversion, Type: (System.Int32, System.String), IsImplicit) (Syntax: 'c1')
-          Conversion: CommonConversion (Exists: True, IsIdentity: False, IsNumeric: False, IsReference: False, IsUserDefined: True) (MethodSymbol: (System.Int32, System.String) C.op_Implicit(C c))
-          Operand: 
-            IParameterReferenceOperation: c1 (OperationKind.ParameterReference, Type: C) (Syntax: 'c1')
->>>>>>> 7dfc2fa4
 ";
             var expectedDiagnostics = DiagnosticDescription.None;
 
@@ -1095,15 +967,15 @@
         IVariableDeclaratorOperation (Symbol: (System.Int16, System.String) t) (OperationKind.VariableDeclarator, Type: null, IsInvalid) (Syntax: 't = (new C(0), c1)')
           Initializer: 
             IVariableInitializerOperation (OperationKind.VariableInitializer, Type: null, IsInvalid) (Syntax: '= (new C(0), c1)')
-              IConversionOperation (Implicit, TryCast: False, Unchecked) (OperationKind.Conversion, Type: (System.Int16, System.String), IsInvalid, IsImplicit) (Syntax: '(new C(0), c1)')
+              IConversionOperation (TryCast: False, Unchecked) (OperationKind.Conversion, Type: (System.Int16, System.String), IsInvalid, IsImplicit) (Syntax: '(new C(0), c1)')
                 Conversion: CommonConversion (Exists: True, IsIdentity: False, IsNumeric: False, IsReference: False, IsUserDefined: False) (MethodSymbol: null)
                 Operand: 
                   ITupleOperation (OperationKind.Tuple, Type: (System.Int16, System.String c1), IsInvalid) (Syntax: '(new C(0), c1)')
                     Elements(2):
-                        IConversionOperation (Implicit, TryCast: False, Unchecked) (OperationKind.Conversion, Type: System.Int16, IsInvalid, IsImplicit) (Syntax: 'new C(0)')
+                        IConversionOperation (TryCast: False, Unchecked) (OperationKind.Conversion, Type: System.Int16, IsInvalid, IsImplicit) (Syntax: 'new C(0)')
                           Conversion: CommonConversion (Exists: True, IsIdentity: False, IsNumeric: True, IsReference: False, IsUserDefined: False) (MethodSymbol: null)
                           Operand: 
-                            IConversionOperation (Implicit, TryCast: False, Unchecked) (OperatorMethod: System.Int32 C.op_Implicit(C c)) (OperationKind.Conversion, Type: System.Int32, IsInvalid, IsImplicit) (Syntax: 'new C(0)')
+                            IConversionOperation (TryCast: False, Unchecked) (OperatorMethod: System.Int32 C.op_Implicit(C c)) (OperationKind.Conversion, Type: System.Int32, IsInvalid, IsImplicit) (Syntax: 'new C(0)')
                               Conversion: CommonConversion (Exists: True, IsIdentity: False, IsNumeric: False, IsReference: False, IsUserDefined: True) (MethodSymbol: System.Int32 C.op_Implicit(C c))
                               Operand: 
                                 IObjectCreationOperation (Constructor: C..ctor(System.Int32 x)) (OperationKind.ObjectCreation, Type: C, IsInvalid) (Syntax: 'new C(0)')
@@ -1114,39 +986,12 @@
                                         OutConversion: CommonConversion (Exists: True, IsIdentity: True, IsNumeric: False, IsReference: False, IsUserDefined: False) (MethodSymbol: null)
                                   Initializer: 
                                     null
-                        IConversionOperation (Implicit, TryCast: False, Unchecked) (OperatorMethod: System.String C.op_Implicit(C c)) (OperationKind.Conversion, Type: System.String, IsImplicit) (Syntax: 'c1')
+                        IConversionOperation (TryCast: False, Unchecked) (OperatorMethod: System.String C.op_Implicit(C c)) (OperationKind.Conversion, Type: System.String, IsImplicit) (Syntax: 'c1')
                           Conversion: CommonConversion (Exists: True, IsIdentity: False, IsNumeric: False, IsReference: False, IsUserDefined: True) (MethodSymbol: System.String C.op_Implicit(C c))
                           Operand: 
                             IParameterReferenceOperation: c1 (OperationKind.ParameterReference, Type: C) (Syntax: 'c1')
     Initializer: 
-<<<<<<< HEAD
       null
-=======
-      IVariableInitializerOperation (OperationKind.VariableInitializer, Type: null, IsInvalid) (Syntax: '= (new C(0), c1)')
-        IConversionOperation (TryCast: False, Unchecked) (OperationKind.Conversion, Type: (System.Int16, System.String), IsInvalid, IsImplicit) (Syntax: '(new C(0), c1)')
-          Conversion: CommonConversion (Exists: True, IsIdentity: False, IsNumeric: False, IsReference: False, IsUserDefined: False) (MethodSymbol: null)
-          Operand: 
-            ITupleOperation (OperationKind.Tuple, Type: (System.Int16, System.String c1), IsInvalid) (Syntax: '(new C(0), c1)')
-              Elements(2):
-                  IConversionOperation (TryCast: False, Unchecked) (OperationKind.Conversion, Type: System.Int16, IsInvalid, IsImplicit) (Syntax: 'new C(0)')
-                    Conversion: CommonConversion (Exists: True, IsIdentity: False, IsNumeric: True, IsReference: False, IsUserDefined: False) (MethodSymbol: null)
-                    Operand: 
-                      IConversionOperation (TryCast: False, Unchecked) (OperatorMethod: System.Int32 C.op_Implicit(C c)) (OperationKind.Conversion, Type: System.Int32, IsInvalid, IsImplicit) (Syntax: 'new C(0)')
-                        Conversion: CommonConversion (Exists: True, IsIdentity: False, IsNumeric: False, IsReference: False, IsUserDefined: True) (MethodSymbol: System.Int32 C.op_Implicit(C c))
-                        Operand: 
-                          IObjectCreationOperation (Constructor: C..ctor(System.Int32 x)) (OperationKind.ObjectCreation, Type: C, IsInvalid) (Syntax: 'new C(0)')
-                            Arguments(1):
-                                IArgumentOperation (ArgumentKind.Explicit, Matching Parameter: x) (OperationKind.Argument, Type: System.Int32, IsInvalid) (Syntax: '0')
-                                  ILiteralOperation (OperationKind.Literal, Type: System.Int32, Constant: 0, IsInvalid) (Syntax: '0')
-                                  InConversion: CommonConversion (Exists: True, IsIdentity: True, IsNumeric: False, IsReference: False, IsUserDefined: False) (MethodSymbol: null)
-                                  OutConversion: CommonConversion (Exists: True, IsIdentity: True, IsNumeric: False, IsReference: False, IsUserDefined: False) (MethodSymbol: null)
-                            Initializer: 
-                              null
-                  IConversionOperation (TryCast: False, Unchecked) (OperatorMethod: System.String C.op_Implicit(C c)) (OperationKind.Conversion, Type: System.String, IsImplicit) (Syntax: 'c1')
-                    Conversion: CommonConversion (Exists: True, IsIdentity: False, IsNumeric: False, IsReference: False, IsUserDefined: True) (MethodSymbol: System.String C.op_Implicit(C c))
-                    Operand: 
-                      IParameterReferenceOperation: c1 (OperationKind.ParameterReference, Type: C) (Syntax: 'c1')
->>>>>>> 7dfc2fa4
 ";
             var expectedDiagnostics = new DiagnosticDescription[] {
                 // CS0029: Cannot implicitly convert type 'C' to 'short'
