--- conflicted
+++ resolved
@@ -6419,7 +6419,40 @@
                 );
         }
 
-<<<<<<< HEAD
+        [Fact]
+        public void EventInitializers_01()
+        {
+            var source =
+@"
+public class X
+{
+    public static void Main()
+    {
+        System.Console.WriteLine(Test1());
+    }
+
+    static event System.Func<bool> Test1 = GetDelegate(1 is int x1 && Dummy(x1)); 
+
+    static System.Func<bool> GetDelegate(bool value) => () => value;
+
+    static bool Dummy(int x) 
+    {
+        System.Console.WriteLine(x);
+        return true;
+    }
+}
+";
+            var compilation = CreateCompilationWithMscorlib45(source, options: TestOptions.DebugExe);
+            CompileAndVerify(compilation, expectedOutput: @"1
+True");
+
+            CreateCompilationWithMscorlib45(source, options: TestOptions.DebugExe, parseOptions: TestOptions.Regular7_2).VerifyDiagnostics(
+                // (9,61): error CS8320: Feature 'declaration of expression variables in member initializers and queries' is not available in C# 7.2. Please use language version 7.3 or greater.
+                //     static event System.Func<bool> Test1 = GetDelegate(1 is int x1 && Dummy(x1)); 
+                Diagnostic(ErrorCode.ERR_FeatureNotAvailableInVersion7_2, "int x1").WithArguments("declaration of expression variables in member initializers and queries", "7.3").WithLocation(9, 61)
+                );
+        }
+
         [Fact(Skip = "https://github.com/dotnet/roslyn/issues/24865")]
         public void ExhaustiveBoolSwitch00()
         {
@@ -6525,40 +6558,6 @@
 False
 True
 False");
-=======
-        [Fact]
-        public void EventInitializers_01()
-        {
-            var source =
-@"
-public class X
-{
-    public static void Main()
-    {
-        System.Console.WriteLine(Test1());
-    }
-
-    static event System.Func<bool> Test1 = GetDelegate(1 is int x1 && Dummy(x1)); 
-
-    static System.Func<bool> GetDelegate(bool value) => () => value;
-
-    static bool Dummy(int x) 
-    {
-        System.Console.WriteLine(x);
-        return true;
-    }
-}
-";
-            var compilation = CreateCompilationWithMscorlib45(source, options: TestOptions.DebugExe);
-            CompileAndVerify(compilation, expectedOutput: @"1
-True");
-
-            CreateCompilationWithMscorlib45(source, options: TestOptions.DebugExe, parseOptions: TestOptions.Regular7_2).VerifyDiagnostics(
-                // (9,61): error CS8320: Feature 'declaration of expression variables in member initializers and queries' is not available in C# 7.2. Please use language version 7.3 or greater.
-                //     static event System.Func<bool> Test1 = GetDelegate(1 is int x1 && Dummy(x1)); 
-                Diagnostic(ErrorCode.ERR_FeatureNotAvailableInVersion7_2, "int x1").WithArguments("declaration of expression variables in member initializers and queries", "7.3").WithLocation(9, 61)
-                );
->>>>>>> ec3dd157
         }
     }
 }