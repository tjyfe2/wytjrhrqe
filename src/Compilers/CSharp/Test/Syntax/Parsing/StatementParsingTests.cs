﻿// Copyright (c) Microsoft.  All Rights Reserved.  Licensed under the Apache License, Version 2.0.  See License.txt in the project root for license information.

using System.Linq;
using Microsoft.CodeAnalysis.CSharp.Syntax;
using Microsoft.CodeAnalysis.CSharp.Test.Utilities;
using Microsoft.CodeAnalysis.Test.Utilities;
using Roslyn.Test.Utilities;
using Xunit;
using Xunit.Abstractions;

namespace Microsoft.CodeAnalysis.CSharp.UnitTests
{
    public class StatementParsingTests : ParsingTests
    {
        public StatementParsingTests(ITestOutputHelper output) : base(output) { }

        private StatementSyntax ParseStatement(string text, int offset = 0, ParseOptions options = null)
        {
            return SyntaxFactory.ParseStatement(text, offset, options);
        }

        [Fact]
        [WorkItem(17458, "https://github.com/dotnet/roslyn/issues/17458")]
        public void ParsePrivate()
        {
            UsingStatement("private",
                // (1,1): error CS1073: Unexpected token 'private'
                // private
                Diagnostic(ErrorCode.ERR_UnexpectedToken, "").WithArguments("private").WithLocation(1, 1),
                // (1,1): error CS1525: Invalid expression term 'private'
                // private
                Diagnostic(ErrorCode.ERR_InvalidExprTerm, "private").WithArguments("private").WithLocation(1, 1),
                // (1,1): error CS1002: ; expected
                // private
                Diagnostic(ErrorCode.ERR_SemicolonExpected, "private").WithLocation(1, 1)
                );
            M(SyntaxKind.ExpressionStatement);
            {
                M(SyntaxKind.IdentifierName);
                {
                    M(SyntaxKind.IdentifierToken);
                }
                M(SyntaxKind.SemicolonToken);
            }
            EOF();
        }

        [Fact]
        public void TestName()
        {
            var text = "a();";
            var statement = this.ParseStatement(text);

            Assert.NotNull(statement);
            Assert.Equal(SyntaxKind.ExpressionStatement, statement.Kind());
            Assert.Equal(text, statement.ToString());
            Assert.Equal(0, statement.Errors().Length);

            var es = (ExpressionStatementSyntax)statement;
            Assert.NotNull(es.Expression);
            Assert.Equal(SyntaxKind.InvocationExpression, es.Expression.Kind());
            Assert.Equal(SyntaxKind.IdentifierName, ((InvocationExpressionSyntax)es.Expression).Expression.Kind());
            Assert.Equal("a()", es.Expression.ToString());
            Assert.NotNull(es.SemicolonToken);
            Assert.False(es.SemicolonToken.IsMissing);
        }

        [Fact]
        public void TestDottedName()
        {
            var text = "a.b();";
            var statement = this.ParseStatement(text);

            Assert.NotNull(statement);
            Assert.Equal(SyntaxKind.ExpressionStatement, statement.Kind());
            Assert.Equal(text, statement.ToString());
            Assert.Equal(0, statement.Errors().Length);

            var es = (ExpressionStatementSyntax)statement;
            Assert.NotNull(es.Expression);
            Assert.Equal(SyntaxKind.InvocationExpression, es.Expression.Kind());
            Assert.Equal(SyntaxKind.SimpleMemberAccessExpression, ((InvocationExpressionSyntax)es.Expression).Expression.Kind());
            Assert.Equal("a.b()", es.Expression.ToString());
            Assert.NotNull(es.SemicolonToken);
            Assert.False(es.SemicolonToken.IsMissing);
        }

        [Fact]
        public void TestGenericName()
        {
            var text = "a<b>();";
            var statement = this.ParseStatement(text);

            Assert.NotNull(statement);
            Assert.Equal(SyntaxKind.ExpressionStatement, statement.Kind());
            Assert.Equal(text, statement.ToString());
            Assert.Equal(0, statement.Errors().Length);
            var es = (ExpressionStatementSyntax)statement;
            Assert.NotNull(es.Expression);
            Assert.Equal(SyntaxKind.InvocationExpression, es.Expression.Kind());
            Assert.Equal(SyntaxKind.GenericName, ((InvocationExpressionSyntax)es.Expression).Expression.Kind());
            Assert.Equal("a<b>()", es.Expression.ToString());
            Assert.NotNull(es.SemicolonToken);
            Assert.False(es.SemicolonToken.IsMissing);
        }

        [Fact]
        public void TestGenericDotName()
        {
            var text = "a<b>.c();";
            var statement = this.ParseStatement(text);

            Assert.NotNull(statement);
            Assert.Equal(SyntaxKind.ExpressionStatement, statement.Kind());
            Assert.Equal(text, statement.ToString());
            Assert.Equal(0, statement.Errors().Length);

            var es = (ExpressionStatementSyntax)statement;
            Assert.NotNull(es.Expression);
            Assert.Equal(SyntaxKind.InvocationExpression, es.Expression.Kind());
            Assert.Equal(SyntaxKind.SimpleMemberAccessExpression, ((InvocationExpressionSyntax)es.Expression).Expression.Kind());
            Assert.Equal("a<b>.c()", es.Expression.ToString());
            Assert.NotNull(es.SemicolonToken);
            Assert.False(es.SemicolonToken.IsMissing);
        }

        [Fact]
        public void TestDotGenericName()
        {
            var text = "a.b<c>();";
            var statement = this.ParseStatement(text);

            Assert.NotNull(statement);
            Assert.Equal(SyntaxKind.ExpressionStatement, statement.Kind());
            Assert.Equal(text, statement.ToString());
            Assert.Equal(0, statement.Errors().Length);

            var es = (ExpressionStatementSyntax)statement;
            Assert.NotNull(es.Expression);
            Assert.Equal(SyntaxKind.InvocationExpression, es.Expression.Kind());
            Assert.Equal(SyntaxKind.SimpleMemberAccessExpression, ((InvocationExpressionSyntax)es.Expression).Expression.Kind());
            Assert.Equal("a.b<c>()", es.Expression.ToString());
            Assert.NotNull(es.SemicolonToken);
            Assert.False(es.SemicolonToken.IsMissing);
        }

        private void TestPostfixUnaryOperator(SyntaxKind kind, ParseOptions options = null)
        {
            var text = "a" + SyntaxFacts.GetText(kind) + ";";
            var statement = this.ParseStatement(text, options: options);

            Assert.NotNull(statement);
            Assert.Equal(SyntaxKind.ExpressionStatement, statement.Kind());
            Assert.Equal(text, statement.ToString());
            Assert.Equal(0, statement.Errors().Length);

            var es = (ExpressionStatementSyntax)statement;
            Assert.NotNull(es.Expression);
            Assert.NotNull(es.SemicolonToken);
            Assert.False(es.SemicolonToken.IsMissing);

            var opKind = SyntaxFacts.GetPostfixUnaryExpression(kind);
            Assert.Equal(opKind, es.Expression.Kind());
            var us = (PostfixUnaryExpressionSyntax)es.Expression;
            Assert.Equal("a", us.Operand.ToString());
            Assert.Equal(kind, us.OperatorToken.Kind());
        }

        [Fact]
        public void TestPostfixUnaryOperators()
        {
            TestPostfixUnaryOperator(SyntaxKind.PlusPlusToken);
            TestPostfixUnaryOperator(SyntaxKind.MinusMinusToken);
            TestPostfixUnaryOperator(SyntaxKind.ExclamationToken, TestOptions.Regular8);
        }

        [Fact]
        public void TestLocalDeclarationStatement()
        {
            var text = "T a;";
            var statement = this.ParseStatement(text);

            Assert.NotNull(statement);
            Assert.Equal(SyntaxKind.LocalDeclarationStatement, statement.Kind());
            Assert.Equal(text, statement.ToString());
            Assert.Equal(0, statement.Errors().Length);

            var ds = (LocalDeclarationStatementSyntax)statement;
            Assert.Equal(0, ds.Modifiers.Count);
            Assert.NotNull(ds.Declaration.Type);
            Assert.Equal("T", ds.Declaration.Type.ToString());
            Assert.Equal(1, ds.Declaration.Variables.Count);

            Assert.NotNull(ds.Declaration.Variables[0].Identifier);
            Assert.Equal("a", ds.Declaration.Variables[0].Identifier.ToString());
            Assert.Null(ds.Declaration.Variables[0].ArgumentList);
            Assert.Null(ds.Declaration.Variables[0].Initializer);

            Assert.NotNull(ds.SemicolonToken);
            Assert.False(ds.SemicolonToken.IsMissing);
        }

        [Fact]
        public void TestLocalDeclarationStatementWithVar()
        {
            // note: semantically this would require an initializer, but we don't know 
            // about var being special until we bind.
            var text = "var a;";
            var statement = this.ParseStatement(text);

            Assert.NotNull(statement);
            Assert.Equal(SyntaxKind.LocalDeclarationStatement, statement.Kind());
            Assert.Equal(text, statement.ToString());
            Assert.Equal(0, statement.Errors().Length);

            var ds = (LocalDeclarationStatementSyntax)statement;
            Assert.Equal(0, ds.Modifiers.Count);
            Assert.NotNull(ds.Declaration.Type);
            Assert.Equal("var", ds.Declaration.Type.ToString());
            Assert.Equal(SyntaxKind.IdentifierName, ds.Declaration.Type.Kind());
            Assert.Equal(SyntaxKind.IdentifierToken, ((IdentifierNameSyntax)ds.Declaration.Type).Identifier.Kind());
            Assert.Equal(1, ds.Declaration.Variables.Count);

            Assert.NotNull(ds.Declaration.Variables[0].Identifier);
            Assert.Equal("a", ds.Declaration.Variables[0].Identifier.ToString());
            Assert.Null(ds.Declaration.Variables[0].ArgumentList);
            Assert.Null(ds.Declaration.Variables[0].Initializer);

            Assert.NotNull(ds.SemicolonToken);
            Assert.False(ds.SemicolonToken.IsMissing);
        }

        [Fact]
        public void TestLocalDeclarationStatementWithTuple()
        {
            var text = "(int, int) a;";
            var statement = this.ParseStatement(text, options: TestOptions.Regular);

            (text).ToString();

            Assert.NotNull(statement);
            Assert.Equal(SyntaxKind.LocalDeclarationStatement, statement.Kind());
            Assert.Equal(text, statement.ToString());
            Assert.Equal(0, statement.Errors().Length);

            var ds = (LocalDeclarationStatementSyntax)statement;
            Assert.Equal(0, ds.Modifiers.Count);
            Assert.NotNull(ds.Declaration.Type);
            Assert.Equal("(int, int)", ds.Declaration.Type.ToString());
            Assert.Equal(SyntaxKind.TupleType, ds.Declaration.Type.Kind());

            var tt = (TupleTypeSyntax)ds.Declaration.Type;

            Assert.Equal(SyntaxKind.PredefinedType, tt.Elements[0].Type.Kind());
            Assert.Equal(SyntaxKind.None, tt.Elements[1].Identifier.Kind());
            Assert.Equal(2, tt.Elements.Count);

            Assert.NotNull(ds.Declaration.Variables[0].Identifier);
            Assert.Equal("a", ds.Declaration.Variables[0].Identifier.ToString());
            Assert.Null(ds.Declaration.Variables[0].ArgumentList);
            Assert.Null(ds.Declaration.Variables[0].Initializer);

            Assert.NotNull(ds.SemicolonToken);
            Assert.False(ds.SemicolonToken.IsMissing);
        }

        [Fact]
        public void TestLocalDeclarationStatementWithNamedTuple()
        {
            var text = "(T x, (U k, V l, W m) y) a;";
            var statement = this.ParseStatement(text);

            (text).ToString();

            Assert.NotNull(statement);
            Assert.Equal(SyntaxKind.LocalDeclarationStatement, statement.Kind());
            Assert.Equal(text, statement.ToString());
            Assert.Equal(0, statement.Errors().Length);

            var ds = (LocalDeclarationStatementSyntax)statement;
            Assert.Equal(0, ds.Modifiers.Count);
            Assert.NotNull(ds.Declaration.Type);
            Assert.Equal("(T x, (U k, V l, W m) y)", ds.Declaration.Type.ToString());
            Assert.Equal(SyntaxKind.TupleType, ds.Declaration.Type.Kind());

            var tt = (TupleTypeSyntax)ds.Declaration.Type;

            Assert.Equal(SyntaxKind.IdentifierName, tt.Elements[0].Type.Kind());
            Assert.Equal("y", tt.Elements[1].Identifier.ToString());
            Assert.Equal(2, tt.Elements.Count);


            tt = (TupleTypeSyntax)tt.Elements[1].Type;

            Assert.Equal("(U k, V l, W m)", tt.ToString());
            Assert.Equal(SyntaxKind.IdentifierName, tt.Elements[0].Type.Kind());
            Assert.Equal("l", tt.Elements[1].Identifier.ToString());
            Assert.Equal(3, tt.Elements.Count);

            Assert.NotNull(ds.Declaration.Variables[0].Identifier);
            Assert.Equal("a", ds.Declaration.Variables[0].Identifier.ToString());
            Assert.Null(ds.Declaration.Variables[0].ArgumentList);
            Assert.Null(ds.Declaration.Variables[0].Initializer);

            Assert.NotNull(ds.SemicolonToken);
            Assert.False(ds.SemicolonToken.IsMissing);
        }

        [Fact]
        public void TestLocalDeclarationStatementWithDynamic()
        {
            // note: semantically this would require an initializer, but we don't know 
            // about dynamic being special until we bind.
            var text = "dynamic a;";
            var statement = this.ParseStatement(text);

            Assert.NotNull(statement);
            Assert.Equal(SyntaxKind.LocalDeclarationStatement, statement.Kind());
            Assert.Equal(text, statement.ToString());
            Assert.Equal(0, statement.Errors().Length);

            var ds = (LocalDeclarationStatementSyntax)statement;
            Assert.Equal(0, ds.Modifiers.Count);
            Assert.NotNull(ds.Declaration.Type);
            Assert.Equal("dynamic", ds.Declaration.Type.ToString());
            Assert.Equal(SyntaxKind.IdentifierName, ds.Declaration.Type.Kind());
            Assert.Equal(SyntaxKind.IdentifierToken, ((IdentifierNameSyntax)ds.Declaration.Type).Identifier.Kind());
            Assert.Equal(1, ds.Declaration.Variables.Count);

            Assert.NotNull(ds.Declaration.Variables[0].Identifier);
            Assert.Equal("a", ds.Declaration.Variables[0].Identifier.ToString());
            Assert.Null(ds.Declaration.Variables[0].ArgumentList);
            Assert.Null(ds.Declaration.Variables[0].Initializer);

            Assert.NotNull(ds.SemicolonToken);
            Assert.False(ds.SemicolonToken.IsMissing);
        }

        [Fact]
        public void TestLocalDeclarationStatementWithGenericType()
        {
            var text = "T<a> b;";
            var statement = this.ParseStatement(text);

            Assert.NotNull(statement);
            Assert.Equal(SyntaxKind.LocalDeclarationStatement, statement.Kind());
            Assert.Equal(text, statement.ToString());
            Assert.Equal(0, statement.Errors().Length);

            var ds = (LocalDeclarationStatementSyntax)statement;
            Assert.Equal(0, ds.Modifiers.Count);
            Assert.NotNull(ds.Declaration.Type);
            Assert.Equal("T<a>", ds.Declaration.Type.ToString());
            Assert.Equal(1, ds.Declaration.Variables.Count);

            Assert.NotNull(ds.Declaration.Variables[0].Identifier);
            Assert.Equal("b", ds.Declaration.Variables[0].Identifier.ToString());
            Assert.Null(ds.Declaration.Variables[0].ArgumentList);
            Assert.Null(ds.Declaration.Variables[0].Initializer);

            Assert.NotNull(ds.SemicolonToken);
            Assert.False(ds.SemicolonToken.IsMissing);
        }

        [Fact]
        public void TestLocalDeclarationStatementWithDottedType()
        {
            var text = "T.X.Y a;";
            var statement = this.ParseStatement(text);

            Assert.NotNull(statement);
            Assert.Equal(SyntaxKind.LocalDeclarationStatement, statement.Kind());
            Assert.Equal(text, statement.ToString());
            Assert.Equal(0, statement.Errors().Length);

            var ds = (LocalDeclarationStatementSyntax)statement;
            Assert.Equal(0, ds.Modifiers.Count);
            Assert.NotNull(ds.Declaration.Type);
            Assert.Equal("T.X.Y", ds.Declaration.Type.ToString());
            Assert.Equal(1, ds.Declaration.Variables.Count);

            Assert.NotNull(ds.Declaration.Variables[0].Identifier);
            Assert.Equal("a", ds.Declaration.Variables[0].Identifier.ToString());
            Assert.Null(ds.Declaration.Variables[0].ArgumentList);
            Assert.Null(ds.Declaration.Variables[0].Initializer);

            Assert.NotNull(ds.SemicolonToken);
            Assert.False(ds.SemicolonToken.IsMissing);
        }

        [Fact]
        public void TestLocalDeclarationStatementWithMixedType()
        {
            var text = "T<t>.X<x>.Y<y> a;";
            var statement = this.ParseStatement(text);

            Assert.NotNull(statement);
            Assert.Equal(SyntaxKind.LocalDeclarationStatement, statement.Kind());
            Assert.Equal(text, statement.ToString());
            Assert.Equal(0, statement.Errors().Length);

            var ds = (LocalDeclarationStatementSyntax)statement;
            Assert.Equal(0, ds.Modifiers.Count);
            Assert.NotNull(ds.Declaration.Type);
            Assert.Equal("T<t>.X<x>.Y<y>", ds.Declaration.Type.ToString());
            Assert.Equal(1, ds.Declaration.Variables.Count);

            Assert.NotNull(ds.Declaration.Variables[0].Identifier);
            Assert.Equal("a", ds.Declaration.Variables[0].Identifier.ToString());
            Assert.Null(ds.Declaration.Variables[0].ArgumentList);
            Assert.Null(ds.Declaration.Variables[0].Initializer);

            Assert.NotNull(ds.SemicolonToken);
            Assert.False(ds.SemicolonToken.IsMissing);
        }

        [Fact]
        public void TestLocalDeclarationStatementWithArrayType()
        {
            var text = "T[][,][,,] a;";
            var statement = this.ParseStatement(text);

            Assert.NotNull(statement);
            Assert.Equal(SyntaxKind.LocalDeclarationStatement, statement.Kind());
            Assert.Equal(text, statement.ToString());
            Assert.Equal(0, statement.Errors().Length);

            var ds = (LocalDeclarationStatementSyntax)statement;
            Assert.Equal(0, ds.Modifiers.Count);
            Assert.NotNull(ds.Declaration.Type);
            Assert.Equal("T[][,][,,]", ds.Declaration.Type.ToString());
            Assert.Equal(1, ds.Declaration.Variables.Count);

            Assert.NotNull(ds.Declaration.Variables[0].Identifier);
            Assert.Equal("a", ds.Declaration.Variables[0].Identifier.ToString());
            Assert.Null(ds.Declaration.Variables[0].ArgumentList);
            Assert.Null(ds.Declaration.Variables[0].Initializer);

            Assert.NotNull(ds.SemicolonToken);
            Assert.False(ds.SemicolonToken.IsMissing);
        }

        [Fact]
        public void TestLocalDeclarationStatementWithPointerType()
        {
            var text = "T* a;";
            var statement = this.ParseStatement(text);

            Assert.NotNull(statement);
            Assert.Equal(SyntaxKind.LocalDeclarationStatement, statement.Kind());
            Assert.Equal(text, statement.ToString());
            Assert.Equal(0, statement.Errors().Length);

            var ds = (LocalDeclarationStatementSyntax)statement;
            Assert.Equal(0, ds.Modifiers.Count);
            Assert.NotNull(ds.Declaration.Type);
            Assert.Equal("T*", ds.Declaration.Type.ToString());
            Assert.Equal(1, ds.Declaration.Variables.Count);

            Assert.NotNull(ds.Declaration.Variables[0].Identifier);
            Assert.Equal("a", ds.Declaration.Variables[0].Identifier.ToString());
            Assert.Null(ds.Declaration.Variables[0].ArgumentList);
            Assert.Null(ds.Declaration.Variables[0].Initializer);

            Assert.NotNull(ds.SemicolonToken);
            Assert.False(ds.SemicolonToken.IsMissing);
        }

        [Fact]
        public void TestLocalDeclarationStatementWithNullableType()
        {
            var text = "T? a;";
            var statement = this.ParseStatement(text);

            Assert.NotNull(statement);
            Assert.Equal(SyntaxKind.LocalDeclarationStatement, statement.Kind());
            Assert.Equal(text, statement.ToString());
            Assert.Equal(0, statement.Errors().Length);

            var ds = (LocalDeclarationStatementSyntax)statement;
            Assert.Equal(0, ds.Modifiers.Count);
            Assert.NotNull(ds.Declaration.Type);
            Assert.Equal("T?", ds.Declaration.Type.ToString());
            Assert.Equal(1, ds.Declaration.Variables.Count);

            Assert.NotNull(ds.Declaration.Variables[0].Identifier);
            Assert.Equal("a", ds.Declaration.Variables[0].Identifier.ToString());
            Assert.Null(ds.Declaration.Variables[0].ArgumentList);
            Assert.Null(ds.Declaration.Variables[0].Initializer);

            Assert.NotNull(ds.SemicolonToken);
            Assert.False(ds.SemicolonToken.IsMissing);
        }

        [Fact]
        public void TestLocalDeclarationStatementWithMultipleVariables()
        {
            var text = "T a, b, c;";
            var statement = this.ParseStatement(text);

            Assert.NotNull(statement);
            Assert.Equal(SyntaxKind.LocalDeclarationStatement, statement.Kind());
            Assert.Equal(text, statement.ToString());
            Assert.Equal(0, statement.Errors().Length);

            var ds = (LocalDeclarationStatementSyntax)statement;
            Assert.Equal(0, ds.Modifiers.Count);
            Assert.NotNull(ds.Declaration.Type);
            Assert.Equal("T", ds.Declaration.Type.ToString());
            Assert.Equal(3, ds.Declaration.Variables.Count);

            Assert.NotNull(ds.Declaration.Variables[0].Identifier);
            Assert.Equal("a", ds.Declaration.Variables[0].Identifier.ToString());
            Assert.Null(ds.Declaration.Variables[0].ArgumentList);
            Assert.Null(ds.Declaration.Variables[0].Initializer);

            Assert.NotNull(ds.Declaration.Variables[1].Identifier);
            Assert.Equal("b", ds.Declaration.Variables[1].Identifier.ToString());
            Assert.Null(ds.Declaration.Variables[1].ArgumentList);
            Assert.Null(ds.Declaration.Variables[1].Initializer);

            Assert.NotNull(ds.Declaration.Variables[2].Identifier);
            Assert.Equal("c", ds.Declaration.Variables[2].Identifier.ToString());
            Assert.Null(ds.Declaration.Variables[2].Initializer);

            Assert.NotNull(ds.SemicolonToken);
            Assert.False(ds.SemicolonToken.IsMissing);
        }

        [Fact]
        public void TestLocalDeclarationStatementWithInitializer()
        {
            var text = "T a = b;";
            var statement = this.ParseStatement(text);

            Assert.NotNull(statement);
            Assert.Equal(SyntaxKind.LocalDeclarationStatement, statement.Kind());
            Assert.Equal(text, statement.ToString());
            Assert.Equal(0, statement.Errors().Length);

            var ds = (LocalDeclarationStatementSyntax)statement;
            Assert.Equal(0, ds.Modifiers.Count);
            Assert.NotNull(ds.Declaration.Type);
            Assert.Equal("T", ds.Declaration.Type.ToString());
            Assert.Equal(1, ds.Declaration.Variables.Count);

            Assert.NotNull(ds.Declaration.Variables[0].Identifier);
            Assert.Equal("a", ds.Declaration.Variables[0].Identifier.ToString());
            Assert.Null(ds.Declaration.Variables[0].ArgumentList);
            Assert.NotNull(ds.Declaration.Variables[0].Initializer);
            Assert.NotNull(ds.Declaration.Variables[0].Initializer.EqualsToken);
            Assert.False(ds.Declaration.Variables[0].Initializer.EqualsToken.IsMissing);
            Assert.NotNull(ds.Declaration.Variables[0].Initializer.Value);
            Assert.Equal("b", ds.Declaration.Variables[0].Initializer.Value.ToString());

            Assert.NotNull(ds.SemicolonToken);
            Assert.False(ds.SemicolonToken.IsMissing);
        }

        [Fact]
        public void TestLocalDeclarationStatementWithMultipleVariablesAndInitializers()
        {
            var text = "T a = va, b = vb, c = vc;";
            var statement = this.ParseStatement(text);

            Assert.NotNull(statement);
            Assert.Equal(SyntaxKind.LocalDeclarationStatement, statement.Kind());
            Assert.Equal(text, statement.ToString());
            Assert.Equal(0, statement.Errors().Length);

            var ds = (LocalDeclarationStatementSyntax)statement;
            Assert.Equal(0, ds.Modifiers.Count);
            Assert.NotNull(ds.Declaration.Type);
            Assert.Equal("T", ds.Declaration.Type.ToString());
            Assert.Equal(3, ds.Declaration.Variables.Count);

            Assert.NotNull(ds.Declaration.Variables[0].Identifier);
            Assert.Equal("a", ds.Declaration.Variables[0].Identifier.ToString());
            Assert.Null(ds.Declaration.Variables[0].ArgumentList);
            Assert.NotNull(ds.Declaration.Variables[0].Initializer.EqualsToken);
            Assert.False(ds.Declaration.Variables[0].Initializer.EqualsToken.IsMissing);
            Assert.NotNull(ds.Declaration.Variables[0].Initializer.Value);
            Assert.Equal("va", ds.Declaration.Variables[0].Initializer.Value.ToString());

            Assert.NotNull(ds.Declaration.Variables[1].Identifier);
            Assert.Equal("b", ds.Declaration.Variables[1].Identifier.ToString());
            Assert.Null(ds.Declaration.Variables[1].ArgumentList);
            Assert.NotNull(ds.Declaration.Variables[1].Initializer.EqualsToken);
            Assert.False(ds.Declaration.Variables[1].Initializer.EqualsToken.IsMissing);
            Assert.NotNull(ds.Declaration.Variables[1].Initializer.Value);
            Assert.Equal("vb", ds.Declaration.Variables[1].Initializer.Value.ToString());

            Assert.NotNull(ds.Declaration.Variables[2].Identifier);
            Assert.Equal("c", ds.Declaration.Variables[2].Identifier.ToString());
            Assert.Null(ds.Declaration.Variables[2].ArgumentList);
            Assert.NotNull(ds.Declaration.Variables[2].Initializer.EqualsToken);
            Assert.False(ds.Declaration.Variables[2].Initializer.EqualsToken.IsMissing);
            Assert.NotNull(ds.Declaration.Variables[2].Initializer.Value);
            Assert.Equal("vc", ds.Declaration.Variables[2].Initializer.Value.ToString());

            Assert.NotNull(ds.SemicolonToken);
            Assert.False(ds.SemicolonToken.IsMissing);
        }

        [Fact]
        public void TestLocalDeclarationStatementWithArrayInitializer()
        {
            var text = "T a = {b, c};";
            var statement = this.ParseStatement(text);

            Assert.NotNull(statement);
            Assert.Equal(SyntaxKind.LocalDeclarationStatement, statement.Kind());
            Assert.Equal(text, statement.ToString());
            Assert.Equal(0, statement.Errors().Length);

            var ds = (LocalDeclarationStatementSyntax)statement;
            Assert.Equal(0, ds.Modifiers.Count);
            Assert.NotNull(ds.Declaration.Type);
            Assert.Equal("T", ds.Declaration.Type.ToString());
            Assert.Equal(1, ds.Declaration.Variables.Count);

            Assert.NotNull(ds.Declaration.Variables[0].Identifier);
            Assert.Equal("a", ds.Declaration.Variables[0].Identifier.ToString());
            Assert.Null(ds.Declaration.Variables[0].ArgumentList);
            Assert.NotNull(ds.Declaration.Variables[0].Initializer);
            Assert.NotNull(ds.Declaration.Variables[0].Initializer.EqualsToken);
            Assert.False(ds.Declaration.Variables[0].Initializer.EqualsToken.IsMissing);
            Assert.NotNull(ds.Declaration.Variables[0].Initializer.Value);
            Assert.Equal(SyntaxKind.ArrayInitializerExpression, ds.Declaration.Variables[0].Initializer.Value.Kind());
            Assert.Equal("{b, c}", ds.Declaration.Variables[0].Initializer.Value.ToString());

            Assert.NotNull(ds.SemicolonToken);
            Assert.False(ds.SemicolonToken.IsMissing);
        }

        [Fact]
        public void TestConstLocalDeclarationStatement()
        {
            var text = "const T a = b;";
            var statement = this.ParseStatement(text);

            Assert.NotNull(statement);
            Assert.Equal(SyntaxKind.LocalDeclarationStatement, statement.Kind());
            Assert.Equal(text, statement.ToString());
            Assert.Equal(0, statement.Errors().Length);

            var ds = (LocalDeclarationStatementSyntax)statement;
            Assert.Equal(1, ds.Modifiers.Count);
            Assert.Equal(SyntaxKind.ConstKeyword, ds.Modifiers[0].Kind());
            Assert.NotNull(ds.Declaration.Type);
            Assert.Equal("T", ds.Declaration.Type.ToString());
            Assert.Equal(1, ds.Declaration.Variables.Count);

            Assert.NotNull(ds.Declaration.Variables[0].Identifier);
            Assert.Equal("a", ds.Declaration.Variables[0].Identifier.ToString());
            Assert.Null(ds.Declaration.Variables[0].ArgumentList);
            Assert.NotNull(ds.Declaration.Variables[0].Initializer);
            Assert.NotNull(ds.Declaration.Variables[0].Initializer.EqualsToken);
            Assert.False(ds.Declaration.Variables[0].Initializer.EqualsToken.IsMissing);
            Assert.NotNull(ds.Declaration.Variables[0].Initializer.Value);
            Assert.Equal("b", ds.Declaration.Variables[0].Initializer.Value.ToString());

            Assert.NotNull(ds.SemicolonToken);
            Assert.False(ds.SemicolonToken.IsMissing);
        }

        [Fact]
        public void TestStaticLocalDeclarationStatement()
        {
            var text = "static T a = b;";
            var statement = this.ParseStatement(text);

            Assert.NotNull(statement);
            Assert.Equal(SyntaxKind.LocalDeclarationStatement, statement.Kind());
            Assert.Equal(text, statement.ToString());
            Assert.Equal(1, statement.Errors().Length);
            Assert.Equal((int)ErrorCode.ERR_BadMemberFlag, statement.Errors()[0].Code);

            var ds = (LocalDeclarationStatementSyntax)statement;
            Assert.Equal(1, ds.Modifiers.Count);
            Assert.Equal(SyntaxKind.StaticKeyword, ds.Modifiers[0].Kind());
            Assert.NotNull(ds.Declaration.Type);
            Assert.Equal("T", ds.Declaration.Type.ToString());
            Assert.Equal(1, ds.Declaration.Variables.Count);

            Assert.NotNull(ds.Declaration.Variables[0].Identifier);
            Assert.Equal("a", ds.Declaration.Variables[0].Identifier.ToString());
            Assert.Null(ds.Declaration.Variables[0].ArgumentList);
            Assert.NotNull(ds.Declaration.Variables[0].Initializer);
            Assert.NotNull(ds.Declaration.Variables[0].Initializer.EqualsToken);
            Assert.False(ds.Declaration.Variables[0].Initializer.EqualsToken.IsMissing);
            Assert.NotNull(ds.Declaration.Variables[0].Initializer.Value);
            Assert.Equal("b", ds.Declaration.Variables[0].Initializer.Value.ToString());

            Assert.NotNull(ds.SemicolonToken);
            Assert.False(ds.SemicolonToken.IsMissing);
        }

        [Fact]
        public void TestReadOnlyLocalDeclarationStatement()
        {
            var text = "readonly T a = b;";
            var statement = this.ParseStatement(text);

            Assert.NotNull(statement);
            Assert.Equal(SyntaxKind.LocalDeclarationStatement, statement.Kind());
            Assert.Equal(text, statement.ToString());
            Assert.Equal(1, statement.Errors().Length);
            Assert.Equal((int)ErrorCode.ERR_BadMemberFlag, statement.Errors()[0].Code);

            var ds = (LocalDeclarationStatementSyntax)statement;
            Assert.Equal(1, ds.Modifiers.Count);
            Assert.Equal(SyntaxKind.ReadOnlyKeyword, ds.Modifiers[0].Kind());
            Assert.NotNull(ds.Declaration.Type);
            Assert.Equal("T", ds.Declaration.Type.ToString());
            Assert.Equal(1, ds.Declaration.Variables.Count);

            Assert.NotNull(ds.Declaration.Variables[0].Identifier);
            Assert.Equal("a", ds.Declaration.Variables[0].Identifier.ToString());
            Assert.Null(ds.Declaration.Variables[0].ArgumentList);
            Assert.NotNull(ds.Declaration.Variables[0].Initializer);
            Assert.NotNull(ds.Declaration.Variables[0].Initializer.EqualsToken);
            Assert.False(ds.Declaration.Variables[0].Initializer.EqualsToken.IsMissing);
            Assert.NotNull(ds.Declaration.Variables[0].Initializer.Value);
            Assert.Equal("b", ds.Declaration.Variables[0].Initializer.Value.ToString());

            Assert.NotNull(ds.SemicolonToken);
            Assert.False(ds.SemicolonToken.IsMissing);
        }

        [Fact]
        public void TestVolatileLocalDeclarationStatement()
        {
            var text = "volatile T a = b;";
            var statement = this.ParseStatement(text);

            Assert.NotNull(statement);
            Assert.Equal(SyntaxKind.LocalDeclarationStatement, statement.Kind());
            Assert.Equal(text, statement.ToString());
            Assert.Equal(1, statement.Errors().Length);
            Assert.Equal((int)ErrorCode.ERR_BadMemberFlag, statement.Errors()[0].Code);

            var ds = (LocalDeclarationStatementSyntax)statement;
            Assert.Equal(1, ds.Modifiers.Count);
            Assert.Equal(SyntaxKind.VolatileKeyword, ds.Modifiers[0].Kind());
            Assert.NotNull(ds.Declaration.Type);
            Assert.Equal("T", ds.Declaration.Type.ToString());
            Assert.Equal(1, ds.Declaration.Variables.Count);

            Assert.NotNull(ds.Declaration.Variables[0].Identifier);
            Assert.Equal("a", ds.Declaration.Variables[0].Identifier.ToString());
            Assert.Null(ds.Declaration.Variables[0].ArgumentList);
            Assert.NotNull(ds.Declaration.Variables[0].Initializer);
            Assert.NotNull(ds.Declaration.Variables[0].Initializer.EqualsToken);
            Assert.False(ds.Declaration.Variables[0].Initializer.EqualsToken.IsMissing);
            Assert.NotNull(ds.Declaration.Variables[0].Initializer.Value);
            Assert.Equal("b", ds.Declaration.Variables[0].Initializer.Value.ToString());

            Assert.NotNull(ds.SemicolonToken);
            Assert.False(ds.SemicolonToken.IsMissing);
        }

        [Fact]
        public void TestRefLocalDeclarationStatement()
        {
            var text = "ref T a;";
            var statement = this.ParseStatement(text);

            Assert.NotNull(statement);
            Assert.Equal(SyntaxKind.LocalDeclarationStatement, statement.Kind());
            Assert.Equal(text, statement.ToString());
            Assert.Equal(0, statement.Errors().Length);

            var ds = (LocalDeclarationStatementSyntax)statement;
            Assert.Equal(0, ds.Modifiers.Count);
            Assert.NotNull(ds.Declaration.Type);
            Assert.Equal("ref T", ds.Declaration.Type.ToString());
            Assert.Equal(1, ds.Declaration.Variables.Count);

            Assert.NotNull(ds.Declaration.Variables[0].Identifier);
            Assert.Equal("a", ds.Declaration.Variables[0].Identifier.ToString());
            Assert.Null(ds.Declaration.Variables[0].ArgumentList);
            Assert.Null(ds.Declaration.Variables[0].Initializer);

            Assert.NotNull(ds.SemicolonToken);
            Assert.False(ds.SemicolonToken.IsMissing);
        }

        [Fact]
        public void TestRefLocalDeclarationStatementWithInitializer()
        {
            var text = "ref T a = ref b;";
            var statement = this.ParseStatement(text);

            Assert.NotNull(statement);
            Assert.Equal(SyntaxKind.LocalDeclarationStatement, statement.Kind());
            Assert.Equal(text, statement.ToString());
            Assert.Equal(0, statement.Errors().Length);

            var ds = (LocalDeclarationStatementSyntax)statement;
            Assert.Equal(0, ds.Modifiers.Count);
            Assert.NotNull(ds.Declaration.Type);
            Assert.Equal("ref T", ds.Declaration.Type.ToString());
            Assert.Equal(1, ds.Declaration.Variables.Count);

            Assert.NotNull(ds.Declaration.Variables[0].Identifier);
            Assert.Equal("a", ds.Declaration.Variables[0].Identifier.ToString());
            Assert.Null(ds.Declaration.Variables[0].ArgumentList);
            var initializer = ds.Declaration.Variables[0].Initializer as EqualsValueClauseSyntax;
            Assert.NotNull(initializer);
            Assert.NotNull(initializer.EqualsToken);
            Assert.False(initializer.EqualsToken.IsMissing);
            Assert.Equal(SyntaxKind.RefExpression, initializer.Value.Kind());
            Assert.Equal("ref b", initializer.Value.ToString());

            Assert.NotNull(ds.SemicolonToken);
            Assert.False(ds.SemicolonToken.IsMissing);
        }

        [Fact]
        public void TestRefLocalDeclarationStatementWithMultipleInitializers()
        {
            var text = "ref T a = ref b, c = ref d;";
            var statement = this.ParseStatement(text);

            Assert.NotNull(statement);
            Assert.Equal(SyntaxKind.LocalDeclarationStatement, statement.Kind());
            Assert.Equal(text, statement.ToString());
            Assert.Equal(0, statement.Errors().Length);

            var ds = (LocalDeclarationStatementSyntax)statement;
            Assert.Equal(0, ds.Modifiers.Count);
            Assert.NotNull(ds.Declaration.Type);
            Assert.Equal("ref T", ds.Declaration.Type.ToString());
            Assert.Equal(2, ds.Declaration.Variables.Count);

            Assert.NotNull(ds.Declaration.Variables[0].Identifier);
            Assert.Equal("a", ds.Declaration.Variables[0].Identifier.ToString());
            Assert.Null(ds.Declaration.Variables[0].ArgumentList);
            var initializer = ds.Declaration.Variables[0].Initializer as EqualsValueClauseSyntax;
            Assert.NotNull(initializer);
            Assert.NotNull(initializer.EqualsToken);
            Assert.False(initializer.EqualsToken.IsMissing);
            Assert.Equal(SyntaxKind.RefExpression, initializer.Value.Kind());
            Assert.Equal("ref b", initializer.Value.ToString());

            Assert.NotNull(ds.Declaration.Variables[1].Identifier);
            Assert.Equal("c", ds.Declaration.Variables[1].Identifier.ToString());
            Assert.Null(ds.Declaration.Variables[1].ArgumentList);
            initializer = ds.Declaration.Variables[1].Initializer as EqualsValueClauseSyntax;
            Assert.NotNull(initializer);
            Assert.NotNull(initializer.EqualsToken);
            Assert.False(initializer.EqualsToken.IsMissing);
            Assert.Equal(SyntaxKind.RefExpression, initializer.Value.Kind());
            Assert.Equal("ref d", initializer.Value.ToString());

            Assert.NotNull(ds.SemicolonToken);
            Assert.False(ds.SemicolonToken.IsMissing);
        }

        [Fact]
        public void TestFixedStatement()
        {
            var text = "fixed(T a = b) { }";
            var statement = this.ParseStatement(text);

            Assert.NotNull(statement);
            Assert.Equal(SyntaxKind.FixedStatement, statement.Kind());
            Assert.Equal(text, statement.ToString());
            Assert.Equal(0, statement.Errors().Length);

            var fs = (FixedStatementSyntax)statement;
            Assert.NotNull(fs.FixedKeyword);
            Assert.False(fs.FixedKeyword.IsMissing);
            Assert.NotNull(fs.OpenParenToken);
            Assert.False(fs.FixedKeyword.IsMissing);
            Assert.NotNull(fs.Declaration);
            Assert.Equal(SyntaxKind.VariableDeclaration, fs.Declaration.Kind());
            Assert.NotNull(fs.Declaration.Type);
            Assert.Equal("T", fs.Declaration.Type.ToString());
            Assert.Equal(1, fs.Declaration.Variables.Count);
            Assert.Equal("a = b", fs.Declaration.Variables[0].ToString());
            Assert.NotNull(fs.Statement);
            Assert.Equal(SyntaxKind.Block, fs.Statement.Kind());
            Assert.Equal("{ }", fs.Statement.ToString());
        }

        [Fact]
        public void TestFixedVarStatement()
        {
            var text = "fixed(var a = b) { }";
            var statement = this.ParseStatement(text);

            Assert.NotNull(statement);
            Assert.Equal(SyntaxKind.FixedStatement, statement.Kind());
            Assert.Equal(text, statement.ToString());
            Assert.Equal(0, statement.Errors().Length);

            var fs = (FixedStatementSyntax)statement;
            Assert.NotNull(fs.FixedKeyword);
            Assert.False(fs.FixedKeyword.IsMissing);
            Assert.NotNull(fs.OpenParenToken);
            Assert.False(fs.FixedKeyword.IsMissing);
            Assert.NotNull(fs.Declaration);
            Assert.Equal(SyntaxKind.VariableDeclaration, fs.Declaration.Kind());
            Assert.NotNull(fs.Declaration.Type);
            Assert.Equal("var", fs.Declaration.Type.ToString());
            Assert.True(fs.Declaration.Type.IsVar);
            Assert.Equal(SyntaxKind.IdentifierName, fs.Declaration.Type.Kind());
            Assert.Equal(SyntaxKind.IdentifierToken, ((IdentifierNameSyntax)fs.Declaration.Type).Identifier.Kind());
            Assert.Equal(1, fs.Declaration.Variables.Count);
            Assert.Equal("a = b", fs.Declaration.Variables[0].ToString());
            Assert.NotNull(fs.Statement);
            Assert.Equal(SyntaxKind.Block, fs.Statement.Kind());
            Assert.Equal("{ }", fs.Statement.ToString());
        }

        [Fact]
        public void TestFixedStatementWithMultipleVariables()
        {
            var text = "fixed(T a = b, c = d) { }";
            var statement = this.ParseStatement(text);

            Assert.NotNull(statement);
            Assert.Equal(SyntaxKind.FixedStatement, statement.Kind());
            Assert.Equal(text, statement.ToString());
            Assert.Equal(0, statement.Errors().Length);

            var fs = (FixedStatementSyntax)statement;
            Assert.NotNull(fs.FixedKeyword);
            Assert.False(fs.FixedKeyword.IsMissing);
            Assert.NotNull(fs.OpenParenToken);
            Assert.False(fs.FixedKeyword.IsMissing);
            Assert.NotNull(fs.Declaration);
            Assert.Equal(SyntaxKind.VariableDeclaration, fs.Declaration.Kind());
            Assert.NotNull(fs.Declaration.Type);
            Assert.Equal("T", fs.Declaration.Type.ToString());
            Assert.Equal(2, fs.Declaration.Variables.Count);
            Assert.Equal("a = b", fs.Declaration.Variables[0].ToString());
            Assert.Equal("c = d", fs.Declaration.Variables[1].ToString());
            Assert.NotNull(fs.Statement);
            Assert.Equal(SyntaxKind.Block, fs.Statement.Kind());
            Assert.Equal("{ }", fs.Statement.ToString());
        }

        [Fact]
        public void TestEmptyStatement()
        {
            var text = ";";
            var statement = this.ParseStatement(text);

            Assert.NotNull(statement);
            Assert.Equal(SyntaxKind.EmptyStatement, statement.Kind());
            Assert.Equal(text, statement.ToString());
            Assert.Equal(0, statement.Errors().Length);

            var es = (EmptyStatementSyntax)statement;
            Assert.NotNull(es.SemicolonToken);
            Assert.False(es.SemicolonToken.IsMissing);
        }

        [Fact]
        public void TestLabeledStatement()
        {
            var text = "label: ;";
            var statement = this.ParseStatement(text);

            Assert.NotNull(statement);
            Assert.Equal(SyntaxKind.LabeledStatement, statement.Kind());
            Assert.Equal(text, statement.ToString());
            Assert.Equal(0, statement.Errors().Length);

            var ls = (LabeledStatementSyntax)statement;
            Assert.NotNull(ls.Identifier);
            Assert.Equal("label", ls.Identifier.ToString());
            Assert.NotNull(ls.ColonToken);
            Assert.Equal(SyntaxKind.ColonToken, ls.ColonToken.Kind());
            Assert.NotNull(ls.Statement);
            Assert.Equal(SyntaxKind.EmptyStatement, ls.Statement.Kind());
            Assert.Equal(";", ls.Statement.ToString());
        }

        [Fact]
        public void TestBreakStatement()
        {
            var text = "break;";
            var statement = this.ParseStatement(text);

            Assert.NotNull(statement);
            Assert.Equal(SyntaxKind.BreakStatement, statement.Kind());
            Assert.Equal(text, statement.ToString());
            Assert.Equal(0, statement.Errors().Length);

            var b = (BreakStatementSyntax)statement;
            Assert.NotNull(b.BreakKeyword);
            Assert.False(b.BreakKeyword.IsMissing);
            Assert.Equal(SyntaxKind.BreakKeyword, b.BreakKeyword.Kind());
            Assert.NotNull(b.SemicolonToken);
            Assert.False(b.SemicolonToken.IsMissing);
        }

        [Fact]
        public void TestContinueStatement()
        {
            var text = "continue;";
            var statement = this.ParseStatement(text);

            Assert.NotNull(statement);
            Assert.Equal(SyntaxKind.ContinueStatement, statement.Kind());
            Assert.Equal(text, statement.ToString());
            Assert.Equal(0, statement.Errors().Length);

            var cs = (ContinueStatementSyntax)statement;
            Assert.NotNull(cs.ContinueKeyword);
            Assert.False(cs.ContinueKeyword.IsMissing);
            Assert.Equal(SyntaxKind.ContinueKeyword, cs.ContinueKeyword.Kind());
            Assert.NotNull(cs.SemicolonToken);
            Assert.False(cs.SemicolonToken.IsMissing);
        }

        [Fact]
        public void TestGotoStatement()
        {
            var text = "goto label;";
            var statement = this.ParseStatement(text);

            Assert.NotNull(statement);
            Assert.Equal(SyntaxKind.GotoStatement, statement.Kind());
            Assert.Equal(text, statement.ToString());
            Assert.Equal(0, statement.Errors().Length);

            var gs = (GotoStatementSyntax)statement;
            Assert.NotNull(gs.GotoKeyword);
            Assert.False(gs.GotoKeyword.IsMissing);
            Assert.Equal(SyntaxKind.GotoKeyword, gs.GotoKeyword.Kind());
            Assert.Equal(SyntaxKind.None, gs.CaseOrDefaultKeyword.Kind());
            Assert.NotNull(gs.Expression);
            Assert.Equal("label", gs.Expression.ToString());
            Assert.NotNull(gs.SemicolonToken);
            Assert.False(gs.SemicolonToken.IsMissing);
        }

        [Fact]
        public void TestGotoCaseStatement()
        {
            var text = "goto case label;";
            var statement = this.ParseStatement(text);

            Assert.NotNull(statement);
            Assert.Equal(SyntaxKind.GotoCaseStatement, statement.Kind());
            Assert.Equal(text, statement.ToString());
            Assert.Equal(0, statement.Errors().Length);

            var gs = (GotoStatementSyntax)statement;
            Assert.NotNull(gs.GotoKeyword);
            Assert.False(gs.GotoKeyword.IsMissing);
            Assert.Equal(SyntaxKind.GotoKeyword, gs.GotoKeyword.Kind());
            Assert.NotNull(gs.CaseOrDefaultKeyword);
            Assert.False(gs.CaseOrDefaultKeyword.IsMissing);
            Assert.Equal(SyntaxKind.CaseKeyword, gs.CaseOrDefaultKeyword.Kind());
            Assert.NotNull(gs.Expression);
            Assert.Equal("label", gs.Expression.ToString());
            Assert.NotNull(gs.SemicolonToken);
            Assert.False(gs.SemicolonToken.IsMissing);
        }

        [Fact]
        public void TestGotoDefault()
        {
            var text = "goto default;";
            var statement = this.ParseStatement(text);

            Assert.NotNull(statement);
            Assert.Equal(SyntaxKind.GotoDefaultStatement, statement.Kind());
            Assert.Equal(text, statement.ToString());
            Assert.Equal(0, statement.Errors().Length);

            var gs = (GotoStatementSyntax)statement;
            Assert.NotNull(gs.GotoKeyword);
            Assert.False(gs.GotoKeyword.IsMissing);
            Assert.Equal(SyntaxKind.GotoKeyword, gs.GotoKeyword.Kind());
            Assert.NotNull(gs.CaseOrDefaultKeyword);
            Assert.False(gs.CaseOrDefaultKeyword.IsMissing);
            Assert.Equal(SyntaxKind.DefaultKeyword, gs.CaseOrDefaultKeyword.Kind());
            Assert.Null(gs.Expression);
            Assert.NotNull(gs.SemicolonToken);
            Assert.False(gs.SemicolonToken.IsMissing);
        }

        [Fact]
        public void TestReturn()
        {
            var text = "return;";
            var statement = this.ParseStatement(text);

            Assert.NotNull(statement);
            Assert.Equal(SyntaxKind.ReturnStatement, statement.Kind());
            Assert.Equal(text, statement.ToString());
            Assert.Equal(0, statement.Errors().Length);

            var rs = (ReturnStatementSyntax)statement;
            Assert.NotNull(rs.ReturnKeyword);
            Assert.False(rs.ReturnKeyword.IsMissing);
            Assert.Equal(SyntaxKind.ReturnKeyword, rs.ReturnKeyword.Kind());
            Assert.Null(rs.Expression);
            Assert.NotNull(rs.SemicolonToken);
            Assert.False(rs.SemicolonToken.IsMissing);
        }

        [Fact]
        public void TestReturnExpression()
        {
            var text = "return a;";
            var statement = this.ParseStatement(text);

            Assert.NotNull(statement);
            Assert.Equal(SyntaxKind.ReturnStatement, statement.Kind());
            Assert.Equal(text, statement.ToString());
            Assert.Equal(0, statement.Errors().Length);

            var rs = (ReturnStatementSyntax)statement;
            Assert.NotNull(rs.ReturnKeyword);
            Assert.False(rs.ReturnKeyword.IsMissing);
            Assert.Equal(SyntaxKind.ReturnKeyword, rs.ReturnKeyword.Kind());
            Assert.NotNull(rs.Expression);
            Assert.Equal("a", rs.Expression.ToString());
            Assert.NotNull(rs.SemicolonToken);
            Assert.False(rs.SemicolonToken.IsMissing);
        }

        [Fact]
        public void TestYieldReturnExpression()
        {
            var text = "yield return a;";
            var statement = this.ParseStatement(text);

            Assert.NotNull(statement);
            Assert.Equal(SyntaxKind.YieldReturnStatement, statement.Kind());
            Assert.Equal(text, statement.ToString());
            Assert.Equal(0, statement.Errors().Length);

            var ys = (YieldStatementSyntax)statement;
            Assert.NotNull(ys.YieldKeyword);
            Assert.False(ys.YieldKeyword.IsMissing);
            Assert.Equal(SyntaxKind.YieldKeyword, ys.YieldKeyword.Kind());
            Assert.NotNull(ys.ReturnOrBreakKeyword);
            Assert.False(ys.ReturnOrBreakKeyword.IsMissing);
            Assert.Equal(SyntaxKind.ReturnKeyword, ys.ReturnOrBreakKeyword.Kind());
            Assert.NotNull(ys.Expression);
            Assert.Equal("a", ys.Expression.ToString());
            Assert.NotNull(ys.SemicolonToken);
            Assert.False(ys.SemicolonToken.IsMissing);
        }

        [Fact]
        public void TestYieldBreakExpression()
        {
            var text = "yield break;";
            var statement = this.ParseStatement(text);

            Assert.NotNull(statement);
            Assert.Equal(SyntaxKind.YieldBreakStatement, statement.Kind());
            Assert.Equal(text, statement.ToString());
            Assert.Equal(0, statement.Errors().Length);

            var ys = (YieldStatementSyntax)statement;
            Assert.NotNull(ys.YieldKeyword);
            Assert.False(ys.YieldKeyword.IsMissing);
            Assert.Equal(SyntaxKind.YieldKeyword, ys.YieldKeyword.Kind());
            Assert.NotNull(ys.ReturnOrBreakKeyword);
            Assert.False(ys.ReturnOrBreakKeyword.IsMissing);
            Assert.Equal(SyntaxKind.BreakKeyword, ys.ReturnOrBreakKeyword.Kind());
            Assert.Null(ys.Expression);
            Assert.NotNull(ys.SemicolonToken);
            Assert.False(ys.SemicolonToken.IsMissing);
        }

        [Fact]
        public void TestThrow()
        {
            var text = "throw;";
            var statement = this.ParseStatement(text);

            Assert.NotNull(statement);
            Assert.Equal(SyntaxKind.ThrowStatement, statement.Kind());
            Assert.Equal(text, statement.ToString());
            Assert.Equal(0, statement.Errors().Length);

            var ts = (ThrowStatementSyntax)statement;
            Assert.NotNull(ts.ThrowKeyword);
            Assert.False(ts.ThrowKeyword.IsMissing);
            Assert.Equal(SyntaxKind.ThrowKeyword, ts.ThrowKeyword.ContextualKind());
            Assert.Null(ts.Expression);
            Assert.NotNull(ts.SemicolonToken);
            Assert.False(ts.SemicolonToken.IsMissing);
        }

        [Fact]
        public void TestThrowExpression()
        {
            var text = "throw a;";
            var statement = this.ParseStatement(text);

            Assert.NotNull(statement);
            Assert.Equal(SyntaxKind.ThrowStatement, statement.Kind());
            Assert.Equal(text, statement.ToString());
            Assert.Equal(0, statement.Errors().Length);

            var ts = (ThrowStatementSyntax)statement;
            Assert.NotNull(ts.ThrowKeyword);
            Assert.False(ts.ThrowKeyword.IsMissing);
            Assert.Equal(SyntaxKind.ThrowKeyword, ts.ThrowKeyword.ContextualKind());
            Assert.NotNull(ts.Expression);
            Assert.Equal("a", ts.Expression.ToString());
            Assert.NotNull(ts.SemicolonToken);
            Assert.False(ts.SemicolonToken.IsMissing);
        }

        [Fact]
        public void TestTryCatch()
        {
            var text = "try { } catch(T e) { }";
            var statement = this.ParseStatement(text);

            Assert.NotNull(statement);
            Assert.Equal(SyntaxKind.TryStatement, statement.Kind());
            Assert.Equal(text, statement.ToString());
            Assert.Equal(0, statement.Errors().Length);

            var ts = (TryStatementSyntax)statement;
            Assert.NotNull(ts.TryKeyword);
            Assert.False(ts.TryKeyword.IsMissing);
            Assert.NotNull(ts.Block);

            Assert.Equal(1, ts.Catches.Count);
            Assert.NotNull(ts.Catches[0].CatchKeyword);
            Assert.NotNull(ts.Catches[0].Declaration);
            Assert.NotNull(ts.Catches[0].Declaration.OpenParenToken);
            Assert.NotNull(ts.Catches[0].Declaration.Type);
            Assert.Equal("T", ts.Catches[0].Declaration.Type.ToString());
            Assert.NotNull(ts.Catches[0].Declaration.Identifier);
            Assert.Equal("e", ts.Catches[0].Declaration.Identifier.ToString());
            Assert.NotNull(ts.Catches[0].Declaration.CloseParenToken);
            Assert.NotNull(ts.Catches[0].Block);

            Assert.Null(ts.Finally);
        }

        [Fact]
        public void TestTryCatchWithNoExceptionName()
        {
            var text = "try { } catch(T) { }";
            var statement = this.ParseStatement(text);

            Assert.NotNull(statement);
            Assert.Equal(SyntaxKind.TryStatement, statement.Kind());
            Assert.Equal(text, statement.ToString());
            Assert.Equal(0, statement.Errors().Length);

            var ts = (TryStatementSyntax)statement;
            Assert.NotNull(ts.TryKeyword);
            Assert.False(ts.TryKeyword.IsMissing);
            Assert.NotNull(ts.Block);

            Assert.Equal(1, ts.Catches.Count);
            Assert.NotNull(ts.Catches[0].CatchKeyword);
            Assert.NotNull(ts.Catches[0].Declaration);
            Assert.NotNull(ts.Catches[0].Declaration.OpenParenToken);
            Assert.NotNull(ts.Catches[0].Declaration.Type);
            Assert.Equal("T", ts.Catches[0].Declaration.Type.ToString());
            Assert.Equal(ts.Catches[0].Declaration.Identifier.Kind(), SyntaxKind.None);
            Assert.NotNull(ts.Catches[0].Declaration.CloseParenToken);
            Assert.NotNull(ts.Catches[0].Block);

            Assert.Null(ts.Finally);
        }

        [Fact]
        public void TestTryCatchWithNoExceptionDeclaration()
        {
            var text = "try { } catch { }";
            var statement = this.ParseStatement(text);

            Assert.NotNull(statement);
            Assert.Equal(SyntaxKind.TryStatement, statement.Kind());
            Assert.Equal(text, statement.ToString());
            Assert.Equal(0, statement.Errors().Length);

            var ts = (TryStatementSyntax)statement;
            Assert.NotNull(ts.TryKeyword);
            Assert.False(ts.TryKeyword.IsMissing);
            Assert.NotNull(ts.Block);

            Assert.Equal(1, ts.Catches.Count);
            Assert.NotNull(ts.Catches[0].CatchKeyword);
            Assert.Null(ts.Catches[0].Declaration);
            Assert.NotNull(ts.Catches[0].Block);

            Assert.Null(ts.Finally);
        }

        [Fact]
        public void TestTryCatchWithMultipleCatches()
        {
            var text = "try { } catch(T e) { } catch(T2) { } catch { }";
            var statement = this.ParseStatement(text);

            Assert.NotNull(statement);
            Assert.Equal(SyntaxKind.TryStatement, statement.Kind());
            Assert.Equal(text, statement.ToString());
            Assert.Equal(0, statement.Errors().Length);

            var ts = (TryStatementSyntax)statement;
            Assert.NotNull(ts.TryKeyword);
            Assert.False(ts.TryKeyword.IsMissing);
            Assert.NotNull(ts.Block);

            Assert.Equal(3, ts.Catches.Count);

            Assert.NotNull(ts.Catches[0].CatchKeyword);
            Assert.NotNull(ts.Catches[0].Declaration);
            Assert.NotNull(ts.Catches[0].Declaration.OpenParenToken);
            Assert.NotNull(ts.Catches[0].Declaration.Type);
            Assert.Equal("T", ts.Catches[0].Declaration.Type.ToString());
            Assert.NotNull(ts.Catches[0].Declaration.Identifier);
            Assert.Equal("e", ts.Catches[0].Declaration.Identifier.ToString());
            Assert.NotNull(ts.Catches[0].Declaration.CloseParenToken);
            Assert.NotNull(ts.Catches[0].Block);

            Assert.NotNull(ts.Catches[1].CatchKeyword);
            Assert.NotNull(ts.Catches[1].Declaration);
            Assert.NotNull(ts.Catches[1].Declaration.OpenParenToken);
            Assert.NotNull(ts.Catches[1].Declaration.Type);
            Assert.Equal("T2", ts.Catches[1].Declaration.Type.ToString());
            Assert.NotNull(ts.Catches[1].Declaration.CloseParenToken);
            Assert.NotNull(ts.Catches[1].Block);

            Assert.NotNull(ts.Catches[2].CatchKeyword);
            Assert.Null(ts.Catches[2].Declaration);
            Assert.NotNull(ts.Catches[2].Block);

            Assert.Null(ts.Finally);
        }

        [Fact]
        public void TestTryFinally()
        {
            var text = "try { } finally { }";
            var statement = this.ParseStatement(text);

            Assert.NotNull(statement);
            Assert.Equal(SyntaxKind.TryStatement, statement.Kind());
            Assert.Equal(text, statement.ToString());
            Assert.Equal(0, statement.Errors().Length);

            var ts = (TryStatementSyntax)statement;
            Assert.NotNull(ts.TryKeyword);
            Assert.False(ts.TryKeyword.IsMissing);
            Assert.NotNull(ts.Block);

            Assert.Equal(0, ts.Catches.Count);

            Assert.NotNull(ts.Finally);
            Assert.NotNull(ts.Finally.FinallyKeyword);
            Assert.NotNull(ts.Finally.Block);
        }

        [Fact]
        public void TestTryCatchWithMultipleCatchesAndFinally()
        {
            var text = "try { } catch(T e) { } catch(T2) { } catch { } finally { }";
            var statement = this.ParseStatement(text);

            Assert.NotNull(statement);
            Assert.Equal(SyntaxKind.TryStatement, statement.Kind());
            Assert.Equal(text, statement.ToString());
            Assert.Equal(0, statement.Errors().Length);

            var ts = (TryStatementSyntax)statement;
            Assert.NotNull(ts.TryKeyword);
            Assert.False(ts.TryKeyword.IsMissing);
            Assert.NotNull(ts.Block);

            Assert.Equal(3, ts.Catches.Count);

            Assert.NotNull(ts.Catches[0].CatchKeyword);
            Assert.NotNull(ts.Catches[0].Declaration);
            Assert.NotNull(ts.Catches[0].Declaration.OpenParenToken);
            Assert.NotNull(ts.Catches[0].Declaration.Type);
            Assert.Equal("T", ts.Catches[0].Declaration.Type.ToString());
            Assert.NotNull(ts.Catches[0].Declaration.Identifier);
            Assert.Equal("e", ts.Catches[0].Declaration.Identifier.ToString());
            Assert.NotNull(ts.Catches[0].Declaration.CloseParenToken);
            Assert.NotNull(ts.Catches[0].Block);

            Assert.NotNull(ts.Catches[1].CatchKeyword);
            Assert.NotNull(ts.Catches[1].Declaration);
            Assert.NotNull(ts.Catches[1].Declaration.OpenParenToken);
            Assert.NotNull(ts.Catches[1].Declaration.Type);
            Assert.Equal("T2", ts.Catches[1].Declaration.Type.ToString());
            Assert.NotNull(ts.Catches[1].Declaration.CloseParenToken);
            Assert.NotNull(ts.Catches[1].Block);

            Assert.NotNull(ts.Catches[2].CatchKeyword);
            Assert.Null(ts.Catches[2].Declaration);
            Assert.NotNull(ts.Catches[2].Block);

            Assert.NotNull(ts.Finally);
            Assert.NotNull(ts.Finally.FinallyKeyword);
            Assert.NotNull(ts.Finally.Block);
        }

        [Fact]
        public void TestChecked()
        {
            var text = "checked { }";
            var statement = this.ParseStatement(text);

            Assert.NotNull(statement);
            Assert.Equal(SyntaxKind.CheckedStatement, statement.Kind());
            Assert.Equal(text, statement.ToString());
            Assert.Equal(0, statement.Errors().Length);

            var cs = (CheckedStatementSyntax)statement;
            Assert.NotNull(cs.Keyword);
            Assert.Equal(SyntaxKind.CheckedKeyword, cs.Keyword.Kind());
            Assert.NotNull(cs.Block);
        }

        [Fact]
        public void TestUnchecked()
        {
            var text = "unchecked { }";
            var statement = this.ParseStatement(text);

            Assert.NotNull(statement);
            Assert.Equal(SyntaxKind.UncheckedStatement, statement.Kind());
            Assert.Equal(text, statement.ToString());
            Assert.Equal(0, statement.Errors().Length);

            var cs = (CheckedStatementSyntax)statement;
            Assert.NotNull(cs.Keyword);
            Assert.Equal(SyntaxKind.UncheckedKeyword, cs.Keyword.Kind());
            Assert.NotNull(cs.Block);
        }

        [Fact]
        public void TestUnsafe()
        {
            var text = "unsafe { }";
            var statement = this.ParseStatement(text);

            Assert.NotNull(statement);
            Assert.Equal(SyntaxKind.UnsafeStatement, statement.Kind());
            Assert.Equal(text, statement.ToString());
            Assert.Equal(0, statement.Errors().Length);

            var us = (UnsafeStatementSyntax)statement;
            Assert.NotNull(us.UnsafeKeyword);
            Assert.Equal(SyntaxKind.UnsafeKeyword, us.UnsafeKeyword.Kind());
            Assert.NotNull(us.Block);
        }

        [Fact]
        public void TestWhile()
        {
            var text = "while(a) { }";
            var statement = this.ParseStatement(text);

            Assert.NotNull(statement);
            Assert.Equal(SyntaxKind.WhileStatement, statement.Kind());
            Assert.Equal(text, statement.ToString());
            Assert.Equal(0, statement.Errors().Length);

            var ws = (WhileStatementSyntax)statement;
            Assert.NotNull(ws.WhileKeyword);
            Assert.Equal(SyntaxKind.WhileKeyword, ws.WhileKeyword.Kind());
            Assert.NotNull(ws.OpenParenToken);
            Assert.NotNull(ws.Condition);
            Assert.NotNull(ws.CloseParenToken);
            Assert.Equal("a", ws.Condition.ToString());
            Assert.NotNull(ws.Statement);
            Assert.Equal(SyntaxKind.Block, ws.Statement.Kind());
        }

        [Fact]
        public void TestDoWhile()
        {
            var text = "do { } while (a);";
            var statement = this.ParseStatement(text);

            Assert.NotNull(statement);
            Assert.Equal(SyntaxKind.DoStatement, statement.Kind());
            Assert.Equal(text, statement.ToString());
            Assert.Equal(0, statement.Errors().Length);

            var ds = (DoStatementSyntax)statement;
            Assert.NotNull(ds.DoKeyword);
            Assert.Equal(SyntaxKind.DoKeyword, ds.DoKeyword.Kind());
            Assert.NotNull(ds.Statement);
            Assert.NotNull(ds.WhileKeyword);
            Assert.Equal(SyntaxKind.WhileKeyword, ds.WhileKeyword.Kind());
            Assert.Equal(SyntaxKind.Block, ds.Statement.Kind());
            Assert.NotNull(ds.OpenParenToken);
            Assert.NotNull(ds.Condition);
            Assert.NotNull(ds.CloseParenToken);
            Assert.Equal("a", ds.Condition.ToString());
            Assert.NotNull(ds.SemicolonToken);
        }

        [Fact]
        public void TestFor()
        {
            var text = "for(;;) { }";
            var statement = this.ParseStatement(text);

            Assert.NotNull(statement);
            Assert.Equal(SyntaxKind.ForStatement, statement.Kind());
            Assert.Equal(text, statement.ToString());
            Assert.Equal(0, statement.Errors().Length);

            var fs = (ForStatementSyntax)statement;
            Assert.NotNull(fs.ForKeyword);
            Assert.False(fs.ForKeyword.IsMissing);
            Assert.Equal(SyntaxKind.ForKeyword, fs.ForKeyword.Kind());
            Assert.NotNull(fs.OpenParenToken);
            Assert.Null(fs.Declaration);
            Assert.Equal(0, fs.Initializers.Count);
            Assert.NotNull(fs.FirstSemicolonToken);
            Assert.Null(fs.Condition);
            Assert.NotNull(fs.SecondSemicolonToken);
            Assert.Equal(0, fs.Incrementors.Count);
            Assert.NotNull(fs.CloseParenToken);
            Assert.NotNull(fs.Statement);
        }

        [Fact]
        public void TestForWithVariableDeclaration()
        {
            var text = "for(T a = 0;;) { }";
            var statement = this.ParseStatement(text);

            Assert.NotNull(statement);
            Assert.Equal(SyntaxKind.ForStatement, statement.Kind());
            Assert.Equal(text, statement.ToString());
            Assert.Equal(0, statement.Errors().Length);

            var fs = (ForStatementSyntax)statement;
            Assert.NotNull(fs.ForKeyword);
            Assert.False(fs.ForKeyword.IsMissing);
            Assert.Equal(SyntaxKind.ForKeyword, fs.ForKeyword.Kind());
            Assert.NotNull(fs.OpenParenToken);

            Assert.NotNull(fs.Declaration);
            Assert.NotNull(fs.Declaration.Type);
            Assert.Equal("T", fs.Declaration.Type.ToString());
            Assert.Equal(1, fs.Declaration.Variables.Count);
            Assert.NotNull(fs.Declaration.Variables[0].Identifier);
            Assert.Equal("a", fs.Declaration.Variables[0].Identifier.ToString());
            Assert.NotNull(fs.Declaration.Variables[0].Initializer);
            Assert.NotNull(fs.Declaration.Variables[0].Initializer.EqualsToken);
            Assert.NotNull(fs.Declaration.Variables[0].Initializer.Value);
            Assert.Equal("0", fs.Declaration.Variables[0].Initializer.Value.ToString());

            Assert.Equal(0, fs.Initializers.Count);
            Assert.NotNull(fs.FirstSemicolonToken);
            Assert.Null(fs.Condition);
            Assert.NotNull(fs.SecondSemicolonToken);
            Assert.Equal(0, fs.Incrementors.Count);
            Assert.NotNull(fs.CloseParenToken);
            Assert.NotNull(fs.Statement);
        }

        [Fact]
        public void TestForWithVarDeclaration()
        {
            var text = "for(var a = 0;;) { }";
            var statement = this.ParseStatement(text);

            Assert.NotNull(statement);
            Assert.Equal(SyntaxKind.ForStatement, statement.Kind());
            Assert.Equal(text, statement.ToString());
            Assert.Equal(0, statement.Errors().Length);

            var fs = (ForStatementSyntax)statement;
            Assert.NotNull(fs.ForKeyword);
            Assert.False(fs.ForKeyword.IsMissing);
            Assert.Equal(SyntaxKind.ForKeyword, fs.ForKeyword.Kind());
            Assert.NotNull(fs.OpenParenToken);

            Assert.NotNull(fs.Declaration);
            Assert.NotNull(fs.Declaration.Type);
            Assert.Equal("var", fs.Declaration.Type.ToString());
            Assert.Equal(SyntaxKind.IdentifierName, fs.Declaration.Type.Kind());
            Assert.Equal(SyntaxKind.IdentifierToken, ((IdentifierNameSyntax)fs.Declaration.Type).Identifier.Kind());
            Assert.Equal(1, fs.Declaration.Variables.Count);
            Assert.NotNull(fs.Declaration.Variables[0].Identifier);
            Assert.Equal("a", fs.Declaration.Variables[0].Identifier.ToString());
            Assert.NotNull(fs.Declaration.Variables[0].Initializer);
            Assert.NotNull(fs.Declaration.Variables[0].Initializer.EqualsToken);
            Assert.NotNull(fs.Declaration.Variables[0].Initializer.Value);
            Assert.Equal("0", fs.Declaration.Variables[0].Initializer.Value.ToString());

            Assert.Equal(0, fs.Initializers.Count);
            Assert.NotNull(fs.FirstSemicolonToken);
            Assert.Null(fs.Condition);
            Assert.NotNull(fs.SecondSemicolonToken);
            Assert.Equal(0, fs.Incrementors.Count);
            Assert.NotNull(fs.CloseParenToken);
            Assert.NotNull(fs.Statement);
        }

        [Fact]
        public void TestForWithMultipleVariableDeclarations()
        {
            var text = "for(T a = 0, b = 1;;) { }";
            var statement = this.ParseStatement(text);

            Assert.NotNull(statement);
            Assert.Equal(SyntaxKind.ForStatement, statement.Kind());
            Assert.Equal(text, statement.ToString());
            Assert.Equal(0, statement.Errors().Length);

            var fs = (ForStatementSyntax)statement;
            Assert.NotNull(fs.ForKeyword);
            Assert.False(fs.ForKeyword.IsMissing);
            Assert.Equal(SyntaxKind.ForKeyword, fs.ForKeyword.Kind());
            Assert.NotNull(fs.OpenParenToken);

            Assert.NotNull(fs.Declaration);
            Assert.NotNull(fs.Declaration.Type);
            Assert.Equal("T", fs.Declaration.Type.ToString());
            Assert.Equal(2, fs.Declaration.Variables.Count);

            Assert.NotNull(fs.Declaration.Variables[0].Identifier);
            Assert.Equal("a", fs.Declaration.Variables[0].Identifier.ToString());
            Assert.NotNull(fs.Declaration.Variables[0].Initializer);
            Assert.NotNull(fs.Declaration.Variables[0].Initializer.EqualsToken);
            Assert.NotNull(fs.Declaration.Variables[0].Initializer.Value);
            Assert.Equal("0", fs.Declaration.Variables[0].Initializer.Value.ToString());

            Assert.NotNull(fs.Declaration.Variables[1].Identifier);
            Assert.Equal("b", fs.Declaration.Variables[1].Identifier.ToString());
            Assert.NotNull(fs.Declaration.Variables[1].Initializer);
            Assert.NotNull(fs.Declaration.Variables[1].Initializer.EqualsToken);
            Assert.NotNull(fs.Declaration.Variables[1].Initializer.Value);
            Assert.Equal("1", fs.Declaration.Variables[1].Initializer.Value.ToString());

            Assert.Equal(0, fs.Initializers.Count);
            Assert.NotNull(fs.FirstSemicolonToken);
            Assert.Null(fs.Condition);
            Assert.NotNull(fs.SecondSemicolonToken);
            Assert.Equal(0, fs.Incrementors.Count);
            Assert.NotNull(fs.CloseParenToken);
            Assert.NotNull(fs.Statement);
        }

        [Fact, CompilerTrait(CompilerFeature.RefLocalsReturns)]
        public void TestForWithRefVariableDeclaration()
        {
            var text = "for(ref T a = ref b, c = ref d;;) { }";
            var statement = this.ParseStatement(text);

            UsingNode(statement);
            N(SyntaxKind.ForStatement);
            {
                N(SyntaxKind.ForKeyword);
                N(SyntaxKind.OpenParenToken);
                N(SyntaxKind.VariableDeclaration);
                {
                    N(SyntaxKind.RefType);
                    {
                        N(SyntaxKind.RefKeyword);
                        N(SyntaxKind.IdentifierName);
                        {
                            N(SyntaxKind.IdentifierToken, "T");
                        }
                    }
                    N(SyntaxKind.VariableDeclarator);
                    {
                        N(SyntaxKind.IdentifierToken, "a");
                        N(SyntaxKind.EqualsValueClause);
                        {
                            N(SyntaxKind.EqualsToken);
                            N(SyntaxKind.RefExpression);
                            {
                                N(SyntaxKind.RefKeyword);
                                N(SyntaxKind.IdentifierName);
                                {
                                    N(SyntaxKind.IdentifierToken, "b");
                                }
                            }
                        }
                    }
                    N(SyntaxKind.CommaToken);
                    N(SyntaxKind.VariableDeclarator);
                    {
                        N(SyntaxKind.IdentifierToken, "c");
                        N(SyntaxKind.EqualsValueClause);
                        {
                            N(SyntaxKind.EqualsToken);
                            N(SyntaxKind.RefExpression);
                            {
                                N(SyntaxKind.RefKeyword);
                                N(SyntaxKind.IdentifierName);
                                {
                                    N(SyntaxKind.IdentifierToken, "d");
                                }
                            }
                        }
                    }
                }
                N(SyntaxKind.SemicolonToken);
                N(SyntaxKind.SemicolonToken);
                N(SyntaxKind.CloseParenToken);
                N(SyntaxKind.Block);
                N(SyntaxKind.OpenBraceToken);
                N(SyntaxKind.CloseBraceToken);
            }
        }

        [Fact]
        public void TestForWithVariableInitializer()
        {
            var text = "for(a = 0;;) { }";
            var statement = this.ParseStatement(text);

            Assert.NotNull(statement);
            Assert.Equal(SyntaxKind.ForStatement, statement.Kind());
            Assert.Equal(text, statement.ToString());
            Assert.Equal(0, statement.Errors().Length);

            var fs = (ForStatementSyntax)statement;
            Assert.NotNull(fs.ForKeyword);
            Assert.False(fs.ForKeyword.IsMissing);
            Assert.Equal(SyntaxKind.ForKeyword, fs.ForKeyword.Kind());
            Assert.NotNull(fs.OpenParenToken);

            Assert.Null(fs.Declaration);
            Assert.Equal(1, fs.Initializers.Count);
            Assert.Equal("a = 0", fs.Initializers[0].ToString());

            Assert.NotNull(fs.FirstSemicolonToken);
            Assert.Null(fs.Condition);
            Assert.NotNull(fs.SecondSemicolonToken);
            Assert.Equal(0, fs.Incrementors.Count);
            Assert.NotNull(fs.CloseParenToken);
            Assert.NotNull(fs.Statement);
        }

        [Fact]
        public void TestForWithMultipleVariableInitializers()
        {
            var text = "for(a = 0, b = 1;;) { }";
            var statement = this.ParseStatement(text);

            Assert.NotNull(statement);
            Assert.Equal(SyntaxKind.ForStatement, statement.Kind());
            Assert.Equal(text, statement.ToString());
            Assert.Equal(0, statement.Errors().Length);

            var fs = (ForStatementSyntax)statement;
            Assert.NotNull(fs.ForKeyword);
            Assert.False(fs.ForKeyword.IsMissing);
            Assert.Equal(SyntaxKind.ForKeyword, fs.ForKeyword.Kind());
            Assert.NotNull(fs.OpenParenToken);

            Assert.Null(fs.Declaration);
            Assert.Equal(2, fs.Initializers.Count);
            Assert.Equal("a = 0", fs.Initializers[0].ToString());
            Assert.Equal("b = 1", fs.Initializers[1].ToString());

            Assert.NotNull(fs.FirstSemicolonToken);
            Assert.Null(fs.Condition);
            Assert.NotNull(fs.SecondSemicolonToken);
            Assert.Equal(0, fs.Incrementors.Count);
            Assert.NotNull(fs.CloseParenToken);
            Assert.NotNull(fs.Statement);
        }

        [Fact]
        public void TestForWithCondition()
        {
            var text = "for(; a;) { }";
            var statement = this.ParseStatement(text);

            Assert.NotNull(statement);
            Assert.Equal(SyntaxKind.ForStatement, statement.Kind());
            Assert.Equal(text, statement.ToString());
            Assert.Equal(0, statement.Errors().Length);

            var fs = (ForStatementSyntax)statement;
            Assert.NotNull(fs.ForKeyword);
            Assert.False(fs.ForKeyword.IsMissing);
            Assert.Equal(SyntaxKind.ForKeyword, fs.ForKeyword.Kind());
            Assert.NotNull(fs.OpenParenToken);

            Assert.Null(fs.Declaration);
            Assert.Equal(0, fs.Initializers.Count);
            Assert.NotNull(fs.FirstSemicolonToken);

            Assert.NotNull(fs.Condition);
            Assert.Equal("a", fs.Condition.ToString());

            Assert.NotNull(fs.SecondSemicolonToken);
            Assert.Equal(0, fs.Incrementors.Count);
            Assert.NotNull(fs.CloseParenToken);
            Assert.NotNull(fs.Statement);
        }

        [Fact]
        public void TestForWithIncrementor()
        {
            var text = "for(; ; a++) { }";
            var statement = this.ParseStatement(text);

            Assert.NotNull(statement);
            Assert.Equal(SyntaxKind.ForStatement, statement.Kind());
            Assert.Equal(text, statement.ToString());
            Assert.Equal(0, statement.Errors().Length);

            var fs = (ForStatementSyntax)statement;
            Assert.NotNull(fs.ForKeyword);
            Assert.False(fs.ForKeyword.IsMissing);
            Assert.Equal(SyntaxKind.ForKeyword, fs.ForKeyword.Kind());
            Assert.NotNull(fs.OpenParenToken);

            Assert.Null(fs.Declaration);
            Assert.Equal(0, fs.Initializers.Count);
            Assert.NotNull(fs.FirstSemicolonToken);
            Assert.Null(fs.Condition);
            Assert.NotNull(fs.SecondSemicolonToken);

            Assert.Equal(1, fs.Incrementors.Count);
            Assert.Equal("a++", fs.Incrementors[0].ToString());

            Assert.NotNull(fs.CloseParenToken);
            Assert.NotNull(fs.Statement);
        }

        [Fact]
        public void TestForWithMultipleIncrementors()
        {
            var text = "for(; ; a++, b++) { }";
            var statement = this.ParseStatement(text);

            Assert.NotNull(statement);
            Assert.Equal(SyntaxKind.ForStatement, statement.Kind());
            Assert.Equal(text, statement.ToString());
            Assert.Equal(0, statement.Errors().Length);

            var fs = (ForStatementSyntax)statement;
            Assert.NotNull(fs.ForKeyword);
            Assert.False(fs.ForKeyword.IsMissing);
            Assert.Equal(SyntaxKind.ForKeyword, fs.ForKeyword.Kind());
            Assert.NotNull(fs.OpenParenToken);

            Assert.Null(fs.Declaration);
            Assert.Equal(0, fs.Initializers.Count);
            Assert.NotNull(fs.FirstSemicolonToken);
            Assert.Null(fs.Condition);
            Assert.NotNull(fs.SecondSemicolonToken);

            Assert.Equal(2, fs.Incrementors.Count);
            Assert.Equal("a++", fs.Incrementors[0].ToString());
            Assert.Equal("b++", fs.Incrementors[1].ToString());

            Assert.NotNull(fs.CloseParenToken);
            Assert.NotNull(fs.Statement);
        }

        [Fact]
        public void TestForWithDeclarationConditionAndIncrementor()
        {
            var text = "for(T a = 0; a < 10; a++) { }";
            var statement = this.ParseStatement(text);

            Assert.NotNull(statement);
            Assert.Equal(SyntaxKind.ForStatement, statement.Kind());
            Assert.Equal(text, statement.ToString());
            Assert.Equal(0, statement.Errors().Length);

            var fs = (ForStatementSyntax)statement;
            Assert.NotNull(fs.ForKeyword);
            Assert.False(fs.ForKeyword.IsMissing);
            Assert.Equal(SyntaxKind.ForKeyword, fs.ForKeyword.Kind());
            Assert.NotNull(fs.OpenParenToken);

            Assert.NotNull(fs.Declaration);
            Assert.NotNull(fs.Declaration.Type);
            Assert.Equal("T", fs.Declaration.Type.ToString());
            Assert.Equal(1, fs.Declaration.Variables.Count);
            Assert.NotNull(fs.Declaration.Variables[0].Identifier);
            Assert.Equal("a", fs.Declaration.Variables[0].Identifier.ToString());
            Assert.NotNull(fs.Declaration.Variables[0].Initializer);
            Assert.NotNull(fs.Declaration.Variables[0].Initializer.EqualsToken);
            Assert.NotNull(fs.Declaration.Variables[0].Initializer.Value);
            Assert.Equal("0", fs.Declaration.Variables[0].Initializer.Value.ToString());

            Assert.Equal(0, fs.Initializers.Count);

            Assert.NotNull(fs.FirstSemicolonToken);
            Assert.NotNull(fs.Condition);
            Assert.Equal("a < 10", fs.Condition.ToString());

            Assert.NotNull(fs.SecondSemicolonToken);

            Assert.Equal(1, fs.Incrementors.Count);
            Assert.Equal("a++", fs.Incrementors[0].ToString());

            Assert.NotNull(fs.CloseParenToken);
            Assert.NotNull(fs.Statement);
        }

        [Fact]
        public void TestForEach()
        {
            var text = "foreach(T a in b) { }";
            var statement = this.ParseStatement(text);

            Assert.NotNull(statement);
            Assert.Equal(SyntaxKind.ForEachStatement, statement.Kind());
            Assert.Equal(text, statement.ToString());
            Assert.Equal(0, statement.Errors().Length);

            var fs = (ForEachStatementSyntax)statement;
            Assert.NotNull(fs.ForEachKeyword);
            Assert.Equal(SyntaxKind.ForEachKeyword, fs.ForEachKeyword.Kind());

            Assert.NotNull(fs.OpenParenToken);
            Assert.NotNull(fs.Type);
            Assert.Equal("T", fs.Type.ToString());
            Assert.NotNull(fs.Identifier);
            Assert.Equal("a", fs.Identifier.ToString());
            Assert.NotNull(fs.InKeyword);
            Assert.False(fs.InKeyword.IsMissing);
            Assert.Equal(SyntaxKind.InKeyword, fs.InKeyword.Kind());
            Assert.NotNull(fs.Expression);
            Assert.Equal("b", fs.Expression.ToString());
            Assert.NotNull(fs.CloseParenToken);
            Assert.NotNull(fs.Statement);
        }

        [Fact]
        public void TestForAsForEach()
        {
            var text = "for(T a in b) { }";
            var statement = this.ParseStatement(text);

            Assert.NotNull(statement);
            Assert.Equal(SyntaxKind.ForEachStatement, statement.Kind());
            Assert.Equal(text, statement.ToString());
            Assert.Equal(1, statement.Errors().Length);

            var fs = (ForEachStatementSyntax)statement;
            Assert.NotNull(fs.ForEachKeyword);
            Assert.Equal(SyntaxKind.ForEachKeyword, fs.ForEachKeyword.Kind());
            Assert.True(fs.ForEachKeyword.IsMissing);
            Assert.Equal(fs.ForEachKeyword.TrailingTrivia.Count, 1);
            Assert.Equal(fs.ForEachKeyword.TrailingTrivia[0].Kind(), SyntaxKind.SkippedTokensTrivia);
            Assert.Equal(fs.ForEachKeyword.TrailingTrivia[0].ToString(), "for");

            Assert.NotNull(fs.OpenParenToken);
            Assert.NotNull(fs.Type);
            Assert.Equal("T", fs.Type.ToString());
            Assert.NotNull(fs.Identifier);
            Assert.Equal("a", fs.Identifier.ToString());
            Assert.NotNull(fs.InKeyword);
            Assert.False(fs.InKeyword.IsMissing);
            Assert.Equal(SyntaxKind.InKeyword, fs.InKeyword.Kind());
            Assert.NotNull(fs.Expression);
            Assert.Equal("b", fs.Expression.ToString());
            Assert.NotNull(fs.CloseParenToken);
            Assert.NotNull(fs.Statement);
        }

        [Fact]
        public void TestForEachWithVar()
        {
            var text = "foreach(var a in b) { }";
            var statement = this.ParseStatement(text);

            Assert.NotNull(statement);
            Assert.Equal(SyntaxKind.ForEachStatement, statement.Kind());
            Assert.Equal(text, statement.ToString());
            Assert.Equal(0, statement.Errors().Length);

            var fs = (ForEachStatementSyntax)statement;
            Assert.NotNull(fs.ForEachKeyword);
            Assert.Equal(SyntaxKind.ForEachKeyword, fs.ForEachKeyword.Kind());

            Assert.NotNull(fs.OpenParenToken);
            Assert.NotNull(fs.Type);
            Assert.Equal("var", fs.Type.ToString());
            Assert.Equal(SyntaxKind.IdentifierName, fs.Type.Kind());
            Assert.Equal(SyntaxKind.IdentifierToken, ((IdentifierNameSyntax)fs.Type).Identifier.Kind());
            Assert.NotNull(fs.Identifier);
            Assert.Equal("a", fs.Identifier.ToString());
            Assert.NotNull(fs.InKeyword);
            Assert.False(fs.InKeyword.IsMissing);
            Assert.Equal(SyntaxKind.InKeyword, fs.InKeyword.Kind());
            Assert.NotNull(fs.Expression);
            Assert.Equal("b", fs.Expression.ToString());
            Assert.NotNull(fs.CloseParenToken);
            Assert.NotNull(fs.Statement);
        }

        [Fact]
        public void TestIf()
        {
            var text = "if (a) { }";
            var statement = this.ParseStatement(text);

            Assert.NotNull(statement);
            Assert.Equal(SyntaxKind.IfStatement, statement.Kind());
            Assert.Equal(text, statement.ToString());
            Assert.Equal(0, statement.Errors().Length);

            var ss = (IfStatementSyntax)statement;
            Assert.NotNull(ss.IfKeyword);
            Assert.Equal(SyntaxKind.IfKeyword, ss.IfKeyword.Kind());
            Assert.NotNull(ss.OpenParenToken);
            Assert.NotNull(ss.Condition);
            Assert.Equal("a", ss.Condition.ToString());
            Assert.NotNull(ss.CloseParenToken);
            Assert.NotNull(ss.Statement);

            Assert.Null(ss.Else);
        }

        [Fact]
        public void TestIfElse()
        {
            var text = "if (a) { } else { }";
            var statement = this.ParseStatement(text);

            Assert.NotNull(statement);
            Assert.Equal(SyntaxKind.IfStatement, statement.Kind());
            Assert.Equal(text, statement.ToString());
            Assert.Equal(0, statement.Errors().Length);

            var ss = (IfStatementSyntax)statement;
            Assert.NotNull(ss.IfKeyword);
            Assert.Equal(SyntaxKind.IfKeyword, ss.IfKeyword.Kind());
            Assert.NotNull(ss.OpenParenToken);
            Assert.NotNull(ss.Condition);
            Assert.Equal("a", ss.Condition.ToString());
            Assert.NotNull(ss.CloseParenToken);
            Assert.NotNull(ss.Statement);

            Assert.NotNull(ss.Else);
            Assert.NotNull(ss.Else.ElseKeyword);
            Assert.Equal(SyntaxKind.ElseKeyword, ss.Else.ElseKeyword.Kind());
            Assert.NotNull(ss.Else.Statement);
        }

        [Fact]
        public void TestIfElseIf()
        {
            var text = "if (a) { } else if (b) { }";
            var statement = this.ParseStatement(text);

            Assert.NotNull(statement);
            Assert.Equal(SyntaxKind.IfStatement, statement.Kind());
            Assert.Equal(text, statement.ToString());
            Assert.Equal(0, statement.Errors().Length);

            var ss = (IfStatementSyntax)statement;
            Assert.NotNull(ss.IfKeyword);
            Assert.Equal(SyntaxKind.IfKeyword, ss.IfKeyword.Kind());
            Assert.NotNull(ss.OpenParenToken);
            Assert.NotNull(ss.Condition);
            Assert.Equal("a", ss.Condition.ToString());
            Assert.NotNull(ss.CloseParenToken);
            Assert.NotNull(ss.Statement);

            Assert.NotNull(ss.Else);
            Assert.NotNull(ss.Else.ElseKeyword);
            Assert.Equal(SyntaxKind.ElseKeyword, ss.Else.ElseKeyword.Kind());
            Assert.NotNull(ss.Else.Statement);

            var subIf = (IfStatementSyntax) ss.Else.Statement;
            Assert.NotNull(subIf.IfKeyword);
            Assert.Equal(SyntaxKind.IfKeyword, subIf.IfKeyword.Kind());
            Assert.NotNull(subIf.Condition);
            Assert.Equal("b", subIf.Condition.ToString());
            Assert.NotNull(subIf.CloseParenToken);
            Assert.NotNull(subIf.Statement);
        }

        [Fact]
        public void TestLock()
        {
            var text = "lock (a) { }";
            var statement = this.ParseStatement(text);

            Assert.NotNull(statement);
            Assert.Equal(SyntaxKind.LockStatement, statement.Kind());
            Assert.Equal(text, statement.ToString());
            Assert.Equal(0, statement.Errors().Length);

            var ls = (LockStatementSyntax)statement;
            Assert.NotNull(ls.LockKeyword);
            Assert.Equal(SyntaxKind.LockKeyword, ls.LockKeyword.Kind());
            Assert.NotNull(ls.OpenParenToken);
            Assert.NotNull(ls.Expression);
            Assert.Equal("a", ls.Expression.ToString());
            Assert.NotNull(ls.CloseParenToken);
            Assert.NotNull(ls.Statement);
        }

        [Fact]
        public void TestSwitch()
        {
            var text = "switch (a) { }";
            var statement = this.ParseStatement(text);

            Assert.NotNull(statement);
            Assert.Equal(SyntaxKind.SwitchStatement, statement.Kind());
            Assert.Equal(text, statement.ToString());
            Assert.Equal(0, statement.Errors().Length);
            var diags = statement.ErrorsAndWarnings();
            Assert.Equal(0, diags.Length);

            var ss = (SwitchStatementSyntax)statement;
            Assert.NotNull(ss.SwitchKeyword);
            Assert.Equal(SyntaxKind.SwitchKeyword, ss.SwitchKeyword.Kind());
            Assert.NotNull(ss.OpenParenToken);
            Assert.NotNull(ss.Expression);
            Assert.Equal("a", ss.Expression.ToString());
            Assert.NotNull(ss.CloseParenToken);
            Assert.NotNull(ss.OpenBraceToken);
            Assert.Equal(0, ss.Sections.Count);
            Assert.NotNull(ss.CloseBraceToken);
        }

        [Fact]
        public void TestSwitchWithCase()
        {
            var text = "switch (a) { case b:; }";
            var statement = this.ParseStatement(text);

            Assert.NotNull(statement);
            Assert.Equal(SyntaxKind.SwitchStatement, statement.Kind());
            Assert.Equal(text, statement.ToString());
            Assert.Equal(0, statement.Errors().Length);

            var ss = (SwitchStatementSyntax)statement;
            Assert.NotNull(ss.SwitchKeyword);
            Assert.Equal(SyntaxKind.SwitchKeyword, ss.SwitchKeyword.Kind());
            Assert.NotNull(ss.OpenParenToken);
            Assert.NotNull(ss.Expression);
            Assert.Equal("a", ss.Expression.ToString());
            Assert.NotNull(ss.CloseParenToken);
            Assert.NotNull(ss.OpenBraceToken);

            Assert.Equal(1, ss.Sections.Count);
            Assert.Equal(1, ss.Sections[0].Labels.Count);
            Assert.NotNull(ss.Sections[0].Labels[0].Keyword);
            Assert.Equal(SyntaxKind.CaseKeyword, ss.Sections[0].Labels[0].Keyword.Kind());
            var caseLabelSyntax = ss.Sections[0].Labels[0] as CaseSwitchLabelSyntax;
            Assert.NotNull(caseLabelSyntax);
            Assert.NotNull(caseLabelSyntax.Value);
            Assert.Equal("b", caseLabelSyntax.Value.ToString());
            Assert.NotNull(caseLabelSyntax.ColonToken);
            Assert.Equal(1, ss.Sections[0].Statements.Count);
            Assert.Equal(";", ss.Sections[0].Statements[0].ToString());

            Assert.NotNull(ss.CloseBraceToken);
        }

        [Fact]
        public void TestSwitchWithMultipleCases()
        {
            var text = "switch (a) { case b:; case c:; }";
            var statement = this.ParseStatement(text);

            Assert.NotNull(statement);
            Assert.Equal(SyntaxKind.SwitchStatement, statement.Kind());
            Assert.Equal(text, statement.ToString());
            Assert.Equal(0, statement.Errors().Length);

            var ss = (SwitchStatementSyntax)statement;
            Assert.NotNull(ss.SwitchKeyword);
            Assert.Equal(SyntaxKind.SwitchKeyword, ss.SwitchKeyword.Kind());
            Assert.NotNull(ss.OpenParenToken);
            Assert.NotNull(ss.Expression);
            Assert.Equal("a", ss.Expression.ToString());
            Assert.NotNull(ss.CloseParenToken);
            Assert.NotNull(ss.OpenBraceToken);

            Assert.Equal(2, ss.Sections.Count);

            Assert.Equal(1, ss.Sections[0].Labels.Count);
            Assert.NotNull(ss.Sections[0].Labels[0].Keyword);
            Assert.Equal(SyntaxKind.CaseKeyword, ss.Sections[0].Labels[0].Keyword.Kind());
            var caseLabelSyntax = ss.Sections[0].Labels[0] as CaseSwitchLabelSyntax;
            Assert.NotNull(caseLabelSyntax);
            Assert.NotNull(caseLabelSyntax.Value);
            Assert.Equal("b", caseLabelSyntax.Value.ToString());
            Assert.NotNull(caseLabelSyntax.ColonToken);
            Assert.Equal(1, ss.Sections[0].Statements.Count);
            Assert.Equal(";", ss.Sections[0].Statements[0].ToString());

            Assert.Equal(1, ss.Sections[1].Labels.Count);
            Assert.NotNull(ss.Sections[1].Labels[0].Keyword);
            Assert.Equal(SyntaxKind.CaseKeyword, ss.Sections[1].Labels[0].Keyword.Kind());
            var caseLabelSyntax2 = ss.Sections[1].Labels[0] as CaseSwitchLabelSyntax;
            Assert.NotNull(caseLabelSyntax2);
            Assert.NotNull(caseLabelSyntax2.Value);
            Assert.Equal("c", caseLabelSyntax2.Value.ToString());
            Assert.NotNull(caseLabelSyntax2.ColonToken);
            Assert.Equal(1, ss.Sections[1].Statements.Count);
            Assert.Equal(";", ss.Sections[0].Statements[0].ToString());

            Assert.NotNull(ss.CloseBraceToken);
        }

        [Fact]
        public void TestSwitchWithDefaultCase()
        {
            var text = "switch (a) { default:; }";
            var statement = this.ParseStatement(text);

            Assert.NotNull(statement);
            Assert.Equal(SyntaxKind.SwitchStatement, statement.Kind());
            Assert.Equal(text, statement.ToString());
            Assert.Equal(0, statement.Errors().Length);

            var ss = (SwitchStatementSyntax)statement;
            Assert.NotNull(ss.SwitchKeyword);
            Assert.Equal(SyntaxKind.SwitchKeyword, ss.SwitchKeyword.Kind());
            Assert.NotNull(ss.OpenParenToken);
            Assert.NotNull(ss.Expression);
            Assert.Equal("a", ss.Expression.ToString());
            Assert.NotNull(ss.CloseParenToken);
            Assert.NotNull(ss.OpenBraceToken);

            Assert.Equal(1, ss.Sections.Count);

            Assert.Equal(1, ss.Sections[0].Labels.Count);
            Assert.NotNull(ss.Sections[0].Labels[0].Keyword);
            Assert.Equal(SyntaxKind.DefaultKeyword, ss.Sections[0].Labels[0].Keyword.Kind());
            Assert.Equal(SyntaxKind.DefaultSwitchLabel, ss.Sections[0].Labels[0].Kind());
            Assert.NotNull(ss.Sections[0].Labels[0].ColonToken);
            Assert.Equal(1, ss.Sections[0].Statements.Count);
            Assert.Equal(";", ss.Sections[0].Statements[0].ToString());

            Assert.NotNull(ss.CloseBraceToken);
        }

        [Fact]
        public void TestSwitchWithMultipleLabelsOnOneCase()
        {
            var text = "switch (a) { case b: case c:; }";
            var statement = this.ParseStatement(text);

            Assert.NotNull(statement);
            Assert.Equal(SyntaxKind.SwitchStatement, statement.Kind());
            Assert.Equal(text, statement.ToString());
            Assert.Equal(0, statement.Errors().Length);

            var ss = (SwitchStatementSyntax)statement;
            Assert.NotNull(ss.SwitchKeyword);
            Assert.Equal(SyntaxKind.SwitchKeyword, ss.SwitchKeyword.Kind());
            Assert.NotNull(ss.OpenParenToken);
            Assert.NotNull(ss.Expression);
            Assert.Equal("a", ss.Expression.ToString());
            Assert.NotNull(ss.CloseParenToken);
            Assert.NotNull(ss.OpenBraceToken);

            Assert.Equal(1, ss.Sections.Count);

            Assert.Equal(2, ss.Sections[0].Labels.Count);
            Assert.NotNull(ss.Sections[0].Labels[0].Keyword);
            Assert.Equal(SyntaxKind.CaseKeyword, ss.Sections[0].Labels[0].Keyword.Kind());
            var caseLabelSyntax = ss.Sections[0].Labels[0] as CaseSwitchLabelSyntax;
            Assert.NotNull(caseLabelSyntax);
            Assert.NotNull(caseLabelSyntax.Value);
            Assert.Equal("b", caseLabelSyntax.Value.ToString());
            Assert.NotNull(ss.Sections[0].Labels[1].Keyword);
            Assert.Equal(SyntaxKind.CaseKeyword, ss.Sections[0].Labels[1].Keyword.Kind());
            var caseLabelSyntax2 = ss.Sections[0].Labels[1] as CaseSwitchLabelSyntax;
            Assert.NotNull(caseLabelSyntax2);
            Assert.NotNull(caseLabelSyntax2.Value);
            Assert.Equal("c", caseLabelSyntax2.Value.ToString());
            Assert.NotNull(ss.Sections[0].Labels[0].ColonToken);
            Assert.Equal(1, ss.Sections[0].Statements.Count);
            Assert.Equal(";", ss.Sections[0].Statements[0].ToString());

            Assert.NotNull(ss.CloseBraceToken);
        }

        [Fact]
        public void TestSwitchWithMultipleStatementsOnOneCase()
        {
            var text = "switch (a) { case b: s1(); s2(); }";
            var statement = this.ParseStatement(text);

            Assert.NotNull(statement);
            Assert.Equal(SyntaxKind.SwitchStatement, statement.Kind());
            Assert.Equal(text, statement.ToString());
            Assert.Equal(0, statement.Errors().Length);

            var ss = (SwitchStatementSyntax)statement;
            Assert.NotNull(ss.SwitchKeyword);
            Assert.Equal(SyntaxKind.SwitchKeyword, ss.SwitchKeyword.Kind());
            Assert.NotNull(ss.OpenParenToken);
            Assert.NotNull(ss.Expression);
            Assert.Equal("a", ss.Expression.ToString());
            Assert.NotNull(ss.CloseParenToken);
            Assert.NotNull(ss.OpenBraceToken);

            Assert.Equal(1, ss.Sections.Count);

            Assert.Equal(1, ss.Sections[0].Labels.Count);
            Assert.NotNull(ss.Sections[0].Labels[0].Keyword);
            Assert.Equal(SyntaxKind.CaseKeyword, ss.Sections[0].Labels[0].Keyword.Kind());
            var caseLabelSyntax = ss.Sections[0].Labels[0] as CaseSwitchLabelSyntax;
            Assert.NotNull(caseLabelSyntax);
            Assert.NotNull(caseLabelSyntax.Value);
            Assert.Equal("b", caseLabelSyntax.Value.ToString());
            Assert.Equal(2, ss.Sections[0].Statements.Count);
            Assert.Equal("s1();", ss.Sections[0].Statements[0].ToString());
            Assert.Equal("s2();", ss.Sections[0].Statements[1].ToString());

            Assert.NotNull(ss.CloseBraceToken);
        }

        [Fact]
        public void TestUsingWithExpression()
        {
            var text = "using (a) { }";
            var statement = this.ParseStatement(text);

            Assert.NotNull(statement);
            Assert.Equal(SyntaxKind.UsingStatement, statement.Kind());
            Assert.Equal(text, statement.ToString());
            Assert.Equal(0, statement.Errors().Length);

            var us = (UsingStatementSyntax)statement;
            Assert.NotNull(us.UsingKeyword);
            Assert.Equal(SyntaxKind.UsingKeyword, us.UsingKeyword.Kind());
            Assert.NotNull(us.OpenParenToken);
            Assert.Null(us.Declaration);
            Assert.NotNull(us.Expression);
            Assert.Equal("a", us.Expression.ToString());
            Assert.NotNull(us.CloseParenToken);
            Assert.NotNull(us.Statement);
        }

        [Fact]
        public void TestUsingWithDeclaration()
        {
            var text = "using (T a = b) { }";
            var statement = this.ParseStatement(text);

            Assert.NotNull(statement);
            Assert.Equal(SyntaxKind.UsingStatement, statement.Kind());
            Assert.Equal(text, statement.ToString());
            Assert.Equal(0, statement.Errors().Length);

            var us = (UsingStatementSyntax)statement;
            Assert.NotNull(us.UsingKeyword);
            Assert.Equal(SyntaxKind.UsingKeyword, us.UsingKeyword.Kind());
            Assert.NotNull(us.OpenParenToken);

            Assert.NotNull(us.Declaration);
            Assert.NotNull(us.Declaration.Type);
            Assert.Equal("T", us.Declaration.Type.ToString());
            Assert.Equal(1, us.Declaration.Variables.Count);
            Assert.NotNull(us.Declaration.Variables[0].Identifier);
            Assert.Equal("a", us.Declaration.Variables[0].Identifier.ToString());
            Assert.Null(us.Declaration.Variables[0].ArgumentList);
            Assert.NotNull(us.Declaration.Variables[0].Initializer);
            Assert.NotNull(us.Declaration.Variables[0].Initializer.EqualsToken);
            Assert.NotNull(us.Declaration.Variables[0].Initializer.Value);
            Assert.Equal("b", us.Declaration.Variables[0].Initializer.Value.ToString());

            Assert.Null(us.Expression);

            Assert.NotNull(us.CloseParenToken);
            Assert.NotNull(us.Statement);
        }

        [Fact]
        public void TestUsingWithVarDeclaration()
        {
            var text = "using (var a = b) { }";
            var statement = this.ParseStatement(text);

            Assert.NotNull(statement);
            Assert.Equal(SyntaxKind.UsingStatement, statement.Kind());
            Assert.Equal(text, statement.ToString());
            Assert.Equal(0, statement.Errors().Length);

            var us = (UsingStatementSyntax)statement;
            Assert.NotNull(us.UsingKeyword);
            Assert.Equal(SyntaxKind.UsingKeyword, us.UsingKeyword.Kind());
            Assert.NotNull(us.OpenParenToken);

            Assert.NotNull(us.Declaration);
            Assert.NotNull(us.Declaration.Type);
            Assert.Equal("var", us.Declaration.Type.ToString());
            Assert.Equal(SyntaxKind.IdentifierName, us.Declaration.Type.Kind());
            Assert.Equal(SyntaxKind.IdentifierToken, ((IdentifierNameSyntax)us.Declaration.Type).Identifier.Kind());
            Assert.Equal(1, us.Declaration.Variables.Count);
            Assert.NotNull(us.Declaration.Variables[0].Identifier);
            Assert.Equal("a", us.Declaration.Variables[0].Identifier.ToString());
            Assert.Null(us.Declaration.Variables[0].ArgumentList);
            Assert.NotNull(us.Declaration.Variables[0].Initializer);
            Assert.NotNull(us.Declaration.Variables[0].Initializer.EqualsToken);
            Assert.NotNull(us.Declaration.Variables[0].Initializer.Value);
            Assert.Equal("b", us.Declaration.Variables[0].Initializer.Value.ToString());

            Assert.Null(us.Expression);

            Assert.NotNull(us.CloseParenToken);
            Assert.NotNull(us.Statement);
        }

        [Fact]
        public void TestUsingWithDeclarationWithMultipleVariables()
        {
            var text = "using (T a = b, c = d) { }";
            var statement = this.ParseStatement(text);

            Assert.NotNull(statement);
            Assert.Equal(SyntaxKind.UsingStatement, statement.Kind());
            Assert.Equal(text, statement.ToString());
            Assert.Equal(0, statement.Errors().Length);

            var us = (UsingStatementSyntax)statement;
            Assert.NotNull(us.UsingKeyword);
            Assert.Equal(SyntaxKind.UsingKeyword, us.UsingKeyword.Kind());
            Assert.NotNull(us.OpenParenToken);

            Assert.NotNull(us.Declaration);
            Assert.NotNull(us.Declaration.Type);
            Assert.Equal("T", us.Declaration.Type.ToString());

            Assert.Equal(2, us.Declaration.Variables.Count);

            Assert.NotNull(us.Declaration.Variables[0].Identifier);
            Assert.Equal("a", us.Declaration.Variables[0].Identifier.ToString());
            Assert.Null(us.Declaration.Variables[0].ArgumentList);
            Assert.NotNull(us.Declaration.Variables[0].Initializer);
            Assert.NotNull(us.Declaration.Variables[0].Initializer.EqualsToken);
            Assert.NotNull(us.Declaration.Variables[0].Initializer.Value);
            Assert.Equal("b", us.Declaration.Variables[0].Initializer.Value.ToString());

            Assert.NotNull(us.Declaration.Variables[1].Identifier);
            Assert.Equal("c", us.Declaration.Variables[1].Identifier.ToString());
            Assert.Null(us.Declaration.Variables[1].ArgumentList);
            Assert.NotNull(us.Declaration.Variables[1].Initializer);
            Assert.NotNull(us.Declaration.Variables[1].Initializer.EqualsToken);
            Assert.NotNull(us.Declaration.Variables[1].Initializer.Value);
            Assert.Equal("d", us.Declaration.Variables[1].Initializer.Value.ToString());

            Assert.Null(us.Expression);

            Assert.NotNull(us.CloseParenToken);
            Assert.NotNull(us.Statement);
        }

        [Fact]
        public void TestUsingSpecialCase1()
        {
            var text = "using (f ? x = a : x = b) { }";
            var statement = this.ParseStatement(text);

            Assert.NotNull(statement);
            Assert.Equal(SyntaxKind.UsingStatement, statement.Kind());
            Assert.Equal(text, statement.ToString());
            Assert.Equal(0, statement.Errors().Length);

            var us = (UsingStatementSyntax)statement;
            Assert.NotNull(us.UsingKeyword);
            Assert.Equal(SyntaxKind.UsingKeyword, us.UsingKeyword.Kind());
            Assert.NotNull(us.OpenParenToken);
            Assert.Null(us.Declaration);
            Assert.NotNull(us.Expression);
            Assert.Equal("f ? x = a : x = b", us.Expression.ToString());
            Assert.NotNull(us.CloseParenToken);
            Assert.NotNull(us.Statement);
        }

        [Fact]
        public void TestUsingSpecialCase2()
        {
            var text = "using (f ? x = a) { }";
            var statement = this.ParseStatement(text);

            Assert.NotNull(statement);
            Assert.Equal(SyntaxKind.UsingStatement, statement.Kind());
            Assert.Equal(text, statement.ToString());
            Assert.Equal(0, statement.Errors().Length);

            var us = (UsingStatementSyntax)statement;
            Assert.NotNull(us.UsingKeyword);
            Assert.Equal(SyntaxKind.UsingKeyword, us.UsingKeyword.Kind());
            Assert.NotNull(us.OpenParenToken);
            Assert.NotNull(us.Declaration);
            Assert.Equal("f ? x = a", us.Declaration.ToString());
            Assert.Null(us.Expression);
            Assert.NotNull(us.CloseParenToken);
            Assert.NotNull(us.Statement);
        }

        [Fact]
        public void TestUsingSpecialCase3()
        {
            var text = "using (f ? x, y) { }";
            var statement = this.ParseStatement(text);

            Assert.NotNull(statement);
            Assert.Equal(SyntaxKind.UsingStatement, statement.Kind());
            Assert.Equal(text, statement.ToString());
            Assert.Equal(0, statement.Errors().Length);

            var us = (UsingStatementSyntax)statement;
            Assert.NotNull(us.UsingKeyword);
            Assert.Equal(SyntaxKind.UsingKeyword, us.UsingKeyword.Kind());
            Assert.NotNull(us.OpenParenToken);
            Assert.NotNull(us.Declaration);
            Assert.Equal("f ? x, y", us.Declaration.ToString());
            Assert.Null(us.Expression);
            Assert.NotNull(us.CloseParenToken);
            Assert.NotNull(us.Statement);
        }

        [Fact]
        public void TestContextualKeywordsAsLocalVariableTypes()
        {
            TestContextualKeywordAsLocalVariableType(SyntaxKind.PartialKeyword);
            TestContextualKeywordAsLocalVariableType(SyntaxKind.AsyncKeyword);
            TestContextualKeywordAsLocalVariableType(SyntaxKind.AwaitKeyword);
        }

        private void TestContextualKeywordAsLocalVariableType(SyntaxKind kind)
        {
            var keywordText = SyntaxFacts.GetText(kind);
            var text = keywordText + " o = null;";
            var statement = this.ParseStatement(text);
            Assert.NotNull(statement);
            Assert.Equal(SyntaxKind.LocalDeclarationStatement, statement.Kind());
            Assert.Equal(text, statement.ToString());

            var decl = (LocalDeclarationStatementSyntax)statement;
            Assert.Equal(keywordText, decl.Declaration.Type.ToString());
            Assert.IsType(typeof(IdentifierNameSyntax), decl.Declaration.Type);
            var name = (IdentifierNameSyntax)decl.Declaration.Type;
            Assert.Equal(kind, name.Identifier.ContextualKind());
            Assert.Equal(SyntaxKind.IdentifierToken, name.Identifier.Kind());
        }

        [Fact]
        public void Bug862649()
        {
            var text = @"static char[] delimiter;";
            var tree = SyntaxFactory.ParseStatement(text);
            var toText = tree.ToFullString();
            Assert.Equal(text, toText);
        }

        [Fact]
        public void TestForEachAfterOffset()
        {
            const string prefix = "GARBAGE";
            var text = "foreach(T a in b) { }";
            var statement = this.ParseStatement(prefix + text, offset: prefix.Length);

            Assert.NotNull(statement);
            Assert.Equal(SyntaxKind.ForEachStatement, statement.Kind());
            Assert.Equal(text, statement.ToString());
            Assert.Equal(0, statement.Errors().Length);

            var fs = (ForEachStatementSyntax)statement;
            Assert.NotNull(fs.ForEachKeyword);
            Assert.Equal(SyntaxKind.ForEachKeyword, fs.ForEachKeyword.Kind());

            Assert.NotNull(fs.OpenParenToken);
            Assert.NotNull(fs.Type);
            Assert.Equal("T", fs.Type.ToString());
            Assert.NotNull(fs.Identifier);
            Assert.Equal("a", fs.Identifier.ToString());
            Assert.NotNull(fs.InKeyword);
            Assert.False(fs.InKeyword.IsMissing);
            Assert.Equal(SyntaxKind.InKeyword, fs.InKeyword.Kind());
            Assert.NotNull(fs.Expression);
            Assert.Equal("b", fs.Expression.ToString());
            Assert.NotNull(fs.CloseParenToken);
            Assert.NotNull(fs.Statement);
        }

        [WorkItem(684860, "http://vstfdevdiv:8080/DevDiv2/DevDiv/_workitems/edit/684860")]
        [Fact]
        public void Bug684860_SkippedTokens()
        {
            const int n = 100000;
            // 100000 instances of "0+" in:
            // #pragma warning disable 1 0+0+0+...
            var builder = new System.Text.StringBuilder();
            builder.Append("#pragma warning disable 1 ");
            for (int i = 0; i < n; i++)
            {
                builder.Append("0+");
            }
            builder.AppendLine();
            var text = builder.ToString();
            var tree = SyntaxFactory.ParseSyntaxTree(text);
            var root = tree.GetRoot();
            var walker = new TokenAndTriviaWalker();
            walker.Visit(root);
            Assert.True(walker.Tokens > n);
            var tokens1 = root.DescendantTokens(descendIntoTrivia: false).ToArray();
            var tokens2 = root.DescendantTokens(descendIntoTrivia: true).ToArray();
            Assert.True((tokens2.Length - tokens1.Length) > n);
        }

        [WorkItem(684860, "http://vstfdevdiv:8080/DevDiv2/DevDiv/_workitems/edit/684860")]
        [Fact]
        public void Bug684860_XmlText()
        {
            const int n = 100000;
            // 100000 instances of "&lt;" in:
            // /// <x a="&lt;&lt;&lt;..."/>
            // class { }
            var builder = new System.Text.StringBuilder();
            builder.Append("/// <x a=\"");
            for (int i = 0; i < n; i++)
            {
                builder.Append("&lt;");
            }
            builder.AppendLine("\"/>");
            builder.AppendLine("class C { }");
            var text = builder.ToString();
            var tree = SyntaxFactory.ParseSyntaxTree(text, options: new CSharpParseOptions(documentationMode: DocumentationMode.Parse));
            var root = tree.GetRoot();
            var walker = new TokenAndTriviaWalker();
            walker.Visit(root);
            Assert.True(walker.Tokens > n);
            var tokens = root.DescendantTokens(descendIntoTrivia: true).ToArray();
            Assert.True(tokens.Length > n);
        }

        [Fact]
        public void ExceptionFilter_IfKeyword()
        {
            const string source = @"
class C
{
    void M()
    {
        try { }
        catch (System.Exception e) if (true) { }
    }
}
";

            var tree = SyntaxFactory.ParseSyntaxTree(source);
            var root = tree.GetRoot();
            tree.GetDiagnostics(root).Verify(
                // (7,36): error CS1003: Syntax error, 'when' expected
                //         catch (System.Exception e) if (true) { }
                CSharpTestBase.Diagnostic(ErrorCode.ERR_SyntaxError, "if").WithArguments("when", "if").WithLocation(7, 36));

            var filterClause = root.DescendantNodes().OfType<CatchFilterClauseSyntax>().Single();
            Assert.Equal(SyntaxKind.WhenKeyword, filterClause.WhenKeyword.Kind());
            Assert.True(filterClause.WhenKeyword.HasStructuredTrivia);
        }

        [Fact]
        public void Tuple001()
        {
            var source = @"
class C1
{
    static void Test(int arg1, (byte, byte) arg2)
    {
        (int, int)? t1 = new(int, int)?();
        (int, int)? t1a = new(int, int)?((1,1));
        (int, int)? t1b = new(int, int)?[1];
        (int, int)? t1c = new(int, int)?[] {(1,1)};

        (int, int)? t2 = default((int a, int b));

        (int, int) t3 = (a: (int)arg1, b: (int)arg1);

        (int, int) t4 = ((int a, int b))(arg1, arg1);
        (int, int) t5 = ((int, int))arg2;

        List<(int, int)> l = new List<(int, int)>() { (a: arg1, b: arg1), (arg1, arg1) };

        Func<(int a, int b), (int a, int b)> f = ((int a, int b) t) => t;
        
        var x = from i in ""qq""
                from j in ""ee""
                select (i, j);

        foreach ((int, int) e in new (int, int)[10])
        {
        }
    }
}
";
            var tree = SyntaxFactory.ParseSyntaxTree(source, options: TestOptions.Regular);
            Assert.Equal(false, tree.GetRoot().ContainsDiagnostics);
        }

        [Fact]
        [WorkItem(684860, "https://devdiv.visualstudio.com/DevDiv/_workitems/edit/266237")]
        public void DevDiv266237()
        {
            var source = @"
class Program
{
    static void Go()
    {
        using (var p = new P
        {

        }

    protected override void M()
    {

    }
}
";

            var tree = SyntaxFactory.ParseSyntaxTree(source, options: TestOptions.Regular);
            tree.GetDiagnostics(tree.GetRoot()).Verify(
                // (9,10): error CS1026: ) expected
                //         }
                CSharpTestBase.Diagnostic(ErrorCode.ERR_CloseParenExpected, "").WithLocation(9, 10),
                // (9,10): error CS1002: ; expected
                //         }
                CSharpTestBase.Diagnostic(ErrorCode.ERR_SemicolonExpected, "").WithLocation(9, 10),
                // (9,10): error CS1513: } expected
                //         }
                CSharpTestBase.Diagnostic(ErrorCode.ERR_RbraceExpected, "").WithLocation(9, 10));
        }

        [WorkItem(6676, "https://github.com/dotnet/roslyn/issues/6676")]
        [Fact]
        public void TestRunEmbeddedStatementNotFollowedBySemicolon()
        {
            var text = @"if (true)
System.Console.WriteLine(true)";
            var statement = this.ParseStatement(text);

            Assert.NotNull(statement);
            Assert.Equal(SyntaxKind.IfStatement, statement.Kind());
            Assert.Equal(text, statement.ToString());
            Assert.Equal(1, statement.Errors().Length);
            Assert.Equal((int)ErrorCode.ERR_SemicolonExpected, statement.Errors()[0].Code);
        }

        [WorkItem(266237, "https://devdiv.visualstudio.com/DefaultCollection/DevDiv/_workitems?_a=edit&id=266237")]
        [Fact]
        public void NullExceptionInLabeledStatement()
        {
            UsingStatement(@"{ label: public",
                // (1,1): error CS1073: Unexpected token 'public'
                // { label: public
                Diagnostic(ErrorCode.ERR_UnexpectedToken, "{ label: ").WithArguments("public").WithLocation(1, 1),
                // (1,10): error CS1002: ; expected
                // { label: public
                Diagnostic(ErrorCode.ERR_SemicolonExpected, "public").WithLocation(1, 10),
                // (1,10): error CS1513: } expected
                // { label: public
                Diagnostic(ErrorCode.ERR_RbraceExpected, "public").WithLocation(1, 10)
                );
        }

<<<<<<< HEAD
        [Fact]
        public void ParseSwitch01()
        {
            UsingStatement("switch 1+2 {}",
                // (1,8): error CS8415: Parentheses are required around the switch governing expression.
                // switch 1+2 {}
                Diagnostic(ErrorCode.ERR_SwitchGoverningExpressionRequiresParens, "1+2").WithLocation(1, 8)
                );
            N(SyntaxKind.SwitchStatement);
            {
                N(SyntaxKind.SwitchKeyword);
                M(SyntaxKind.OpenParenToken);
                N(SyntaxKind.AddExpression);
                {
                    N(SyntaxKind.NumericLiteralExpression);
                    {
                        N(SyntaxKind.NumericLiteralToken, "1");
                    }
                    N(SyntaxKind.PlusToken);
                    N(SyntaxKind.NumericLiteralExpression);
                    {
                        N(SyntaxKind.NumericLiteralToken, "2");
                    }
                }
                M(SyntaxKind.CloseParenToken);
                N(SyntaxKind.OpenBraceToken);
                N(SyntaxKind.CloseBraceToken);
=======
        [WorkItem(27866, "https://github.com/dotnet/roslyn/issues/27866")]
        [Fact]
        public void ParseElseWithoutPrecedingIfStatement()
        {
            UsingStatement("else {}",
                // (1,1): error CS8641: 'else' cannot start a statement.
                // else {}
                Diagnostic(ErrorCode.ERR_ElseCannotStartStatement, "else").WithLocation(1, 1),
                // (1,1): error CS1003: Syntax error, '(' expected
                // else {}
                Diagnostic(ErrorCode.ERR_SyntaxError, "else").WithArguments("(", "else").WithLocation(1, 1),
                // (1,1): error CS1525: Invalid expression term 'else'
                // else {}
                Diagnostic(ErrorCode.ERR_InvalidExprTerm, "else").WithArguments("else").WithLocation(1, 1),
                // (1,1): error CS1026: ) expected
                // else {}
                Diagnostic(ErrorCode.ERR_CloseParenExpected, "else").WithLocation(1, 1),
                // (1,1): error CS1525: Invalid expression term 'else'
                // else {}
                Diagnostic(ErrorCode.ERR_InvalidExprTerm, "else").WithArguments("else").WithLocation(1, 1),
                // (1,1): error CS1002: ; expected
                // else {}
                Diagnostic(ErrorCode.ERR_SemicolonExpected, "else").WithLocation(1, 1)
                );
            N(SyntaxKind.IfStatement);
            {
                M(SyntaxKind.IfKeyword);
                M(SyntaxKind.OpenParenToken);
                M(SyntaxKind.IdentifierName);
                {
                    M(SyntaxKind.IdentifierToken);
                }
                M(SyntaxKind.CloseParenToken);
                M(SyntaxKind.ExpressionStatement);
                {
                    M(SyntaxKind.IdentifierName);
                    {
                        M(SyntaxKind.IdentifierToken);
                    }
                    M(SyntaxKind.SemicolonToken);
                }
                N(SyntaxKind.ElseClause);
                {
                    N(SyntaxKind.ElseKeyword);
                    N(SyntaxKind.Block);
                    {
                        N(SyntaxKind.OpenBraceToken);
                        N(SyntaxKind.CloseBraceToken);
                    }
                }
>>>>>>> cfd69157
            }
            EOF();
        }

<<<<<<< HEAD
        [Fact]
        public void ParseSwitch02()
        {
            UsingStatement("switch (a: 0) {}",
                // (1,13): error CS8124: Tuple must contain at least two elements.
                // switch (a: 0) {}
                Diagnostic(ErrorCode.ERR_TupleTooFewElements, ")").WithLocation(1, 13)
                );
            N(SyntaxKind.SwitchStatement);
            {
                N(SyntaxKind.SwitchKeyword);
                N(SyntaxKind.TupleExpression);
                {
                    N(SyntaxKind.OpenParenToken);
                    N(SyntaxKind.Argument);
                    {
                        N(SyntaxKind.NameColon);
                        {
                            N(SyntaxKind.IdentifierName);
                            {
                                N(SyntaxKind.IdentifierToken, "a");
                            }
                            N(SyntaxKind.ColonToken);
                        }
                        N(SyntaxKind.NumericLiteralExpression);
                        {
                            N(SyntaxKind.NumericLiteralToken, "0");
                        }
                    }
                    M(SyntaxKind.CommaToken);
                    M(SyntaxKind.Argument);
=======
        [WorkItem(27866, "https://github.com/dotnet/roslyn/issues/27866")]
        [Fact]
        public void ParseElseAndElseWithoutPrecedingIfStatement()
        {
            UsingStatement("{ else {} else {} }",
                // (1,3): error CS8641: 'else' cannot start a statement.
                // { else {} else {} }
                Diagnostic(ErrorCode.ERR_ElseCannotStartStatement, "else").WithLocation(1, 3),
                // (1,3): error CS1003: Syntax error, '(' expected
                // { else {} else {} }
                Diagnostic(ErrorCode.ERR_SyntaxError, "else").WithArguments("(", "else").WithLocation(1, 3),
                // (1,3): error CS1525: Invalid expression term 'else'
                // { else {} else {} }
                Diagnostic(ErrorCode.ERR_InvalidExprTerm, "else").WithArguments("else").WithLocation(1, 3),
                // (1,3): error CS1026: ) expected
                // { else {} else {} }
                Diagnostic(ErrorCode.ERR_CloseParenExpected, "else").WithLocation(1, 3),
                // (1,3): error CS1525: Invalid expression term 'else'
                // { else {} else {} }
                Diagnostic(ErrorCode.ERR_InvalidExprTerm, "else").WithArguments("else").WithLocation(1, 3),
                // (1,3): error CS1002: ; expected
                // { else {} else {} }
                Diagnostic(ErrorCode.ERR_SemicolonExpected, "else").WithLocation(1, 3),
                // (1,11): error CS8641: 'else' cannot start a statement.
                // { else {} else {} }
                Diagnostic(ErrorCode.ERR_ElseCannotStartStatement, "else").WithLocation(1, 11),
                // (1,11): error CS1003: Syntax error, '(' expected
                // { else {} else {} }
                Diagnostic(ErrorCode.ERR_SyntaxError, "else").WithArguments("(", "else").WithLocation(1, 11),
                // (1,11): error CS1525: Invalid expression term 'else'
                // { else {} else {} }
                Diagnostic(ErrorCode.ERR_InvalidExprTerm, "else").WithArguments("else").WithLocation(1, 11),
                // (1,11): error CS1026: ) expected
                // { else {} else {} }
                Diagnostic(ErrorCode.ERR_CloseParenExpected, "else").WithLocation(1, 11),
                // (1,11): error CS1525: Invalid expression term 'else'
                // { else {} else {} }
                Diagnostic(ErrorCode.ERR_InvalidExprTerm, "else").WithArguments("else").WithLocation(1, 11),
                // (1,11): error CS1002: ; expected
                // { else {} else {} }
                Diagnostic(ErrorCode.ERR_SemicolonExpected, "else").WithLocation(1, 11)
                );
            N(SyntaxKind.Block);
            {
                N(SyntaxKind.OpenBraceToken);
                N(SyntaxKind.IfStatement);
                {
                    M(SyntaxKind.IfKeyword);
                    M(SyntaxKind.OpenParenToken);
                    M(SyntaxKind.IdentifierName);
                    {
                        M(SyntaxKind.IdentifierToken);
                    }
                    M(SyntaxKind.CloseParenToken);
                    M(SyntaxKind.ExpressionStatement);
                    {
                        M(SyntaxKind.IdentifierName);
                        {
                            M(SyntaxKind.IdentifierToken);
                        }
                        M(SyntaxKind.SemicolonToken);
                    }
                    N(SyntaxKind.ElseClause);
                    {
                        N(SyntaxKind.ElseKeyword);
                        N(SyntaxKind.Block);
                        {
                            N(SyntaxKind.OpenBraceToken);
                            N(SyntaxKind.CloseBraceToken);
                        }
                    }
                }
                N(SyntaxKind.IfStatement);
                {
                    M(SyntaxKind.IfKeyword);
                    M(SyntaxKind.OpenParenToken);
                    M(SyntaxKind.IdentifierName);
                    {
                        M(SyntaxKind.IdentifierToken);
                    }
                    M(SyntaxKind.CloseParenToken);
                    M(SyntaxKind.ExpressionStatement);
>>>>>>> cfd69157
                    {
                        M(SyntaxKind.IdentifierName);
                        {
                            M(SyntaxKind.IdentifierToken);
                        }
<<<<<<< HEAD
                    }
                    N(SyntaxKind.CloseParenToken);
                }
                N(SyntaxKind.OpenBraceToken);
=======
                        M(SyntaxKind.SemicolonToken);
                    }
                    N(SyntaxKind.ElseClause);
                    {
                        N(SyntaxKind.ElseKeyword);
                        N(SyntaxKind.Block);
                        {
                            N(SyntaxKind.OpenBraceToken);
                            N(SyntaxKind.CloseBraceToken);
                        }
                    }
                }
>>>>>>> cfd69157
                N(SyntaxKind.CloseBraceToken);
            }
            EOF();
        }

<<<<<<< HEAD
        [Fact]
        public void ParseSwitch03()
        {
            UsingStatement("switch (a: 0, b: 4) {}");
            N(SyntaxKind.SwitchStatement);
            {
                N(SyntaxKind.SwitchKeyword);
                N(SyntaxKind.TupleExpression);
                {
                    N(SyntaxKind.OpenParenToken);
                    N(SyntaxKind.Argument);
                    {
                        N(SyntaxKind.NameColon);
                        {
                            N(SyntaxKind.IdentifierName);
                            {
                                N(SyntaxKind.IdentifierToken, "a");
                            }
                            N(SyntaxKind.ColonToken);
                        }
                        N(SyntaxKind.NumericLiteralExpression);
                        {
                            N(SyntaxKind.NumericLiteralToken, "0");
                        }
                    }
                    N(SyntaxKind.CommaToken);
                    N(SyntaxKind.Argument);
                    {
                        N(SyntaxKind.NameColon);
                        {
                            N(SyntaxKind.IdentifierName);
                            {
                                N(SyntaxKind.IdentifierToken, "b");
                            }
                            N(SyntaxKind.ColonToken);
                        }
                        N(SyntaxKind.NumericLiteralExpression);
                        {
                            N(SyntaxKind.NumericLiteralToken, "4");
                        }
                    }
                    N(SyntaxKind.CloseParenToken);
                }
                N(SyntaxKind.OpenBraceToken);
=======
        [WorkItem(27866, "https://github.com/dotnet/roslyn/issues/27866")]
        [Fact]
        public void ParseSubsequentElseWithoutPrecedingIfStatement()
        {
            UsingStatement("{ if (a) { } else { } else { } }",
                // (1,23): error CS8641: 'else' cannot start a statement.
                // { if (a) { } else { } else { } }
                Diagnostic(ErrorCode.ERR_ElseCannotStartStatement, "else").WithLocation(1, 23),
                // (1,23): error CS1003: Syntax error, '(' expected
                // { if (a) { } else { } else { } }
                Diagnostic(ErrorCode.ERR_SyntaxError, "else").WithArguments("(", "else").WithLocation(1, 23),
                // (1,23): error CS1525: Invalid expression term 'else'
                // { if (a) { } else { } else { } }
                Diagnostic(ErrorCode.ERR_InvalidExprTerm, "else").WithArguments("else").WithLocation(1, 23),
                // (1,23): error CS1026: ) expected
                // { if (a) { } else { } else { } }
                Diagnostic(ErrorCode.ERR_CloseParenExpected, "else").WithLocation(1, 23),
                // (1,23): error CS1525: Invalid expression term 'else'
                // { if (a) { } else { } else { } }
                Diagnostic(ErrorCode.ERR_InvalidExprTerm, "else").WithArguments("else").WithLocation(1, 23),
                // (1,23): error CS1002: ; expected
                // { if (a) { } else { } else { } }
                Diagnostic(ErrorCode.ERR_SemicolonExpected, "else").WithLocation(1, 23)
                );
            N(SyntaxKind.Block);
            {
                N(SyntaxKind.OpenBraceToken);
                N(SyntaxKind.IfStatement);
                {
                    N(SyntaxKind.IfKeyword);
                    N(SyntaxKind.OpenParenToken);
                    N(SyntaxKind.IdentifierName);
                    {
                        N(SyntaxKind.IdentifierToken, "a");
                    }
                    N(SyntaxKind.CloseParenToken);
                    N(SyntaxKind.Block);
                    {
                        N(SyntaxKind.OpenBraceToken);
                        N(SyntaxKind.CloseBraceToken);
                    }
                    N(SyntaxKind.ElseClause);
                    {
                        N(SyntaxKind.ElseKeyword);
                        N(SyntaxKind.Block);
                        {
                            N(SyntaxKind.OpenBraceToken);
                            N(SyntaxKind.CloseBraceToken);
                        }
                    }
                }
                N(SyntaxKind.IfStatement);
                {
                    M(SyntaxKind.IfKeyword);
                    M(SyntaxKind.OpenParenToken);
                    M(SyntaxKind.IdentifierName);
                    {
                        M(SyntaxKind.IdentifierToken);
                    }
                    M(SyntaxKind.CloseParenToken);
                    M(SyntaxKind.ExpressionStatement);
                    {
                        M(SyntaxKind.IdentifierName);
                        {
                            M(SyntaxKind.IdentifierToken);
                        }
                        M(SyntaxKind.SemicolonToken);
                    }
                    N(SyntaxKind.ElseClause);
                    {
                        N(SyntaxKind.ElseKeyword);
                        N(SyntaxKind.Block);
                        {
                            N(SyntaxKind.OpenBraceToken);
                            N(SyntaxKind.CloseBraceToken);
                        }
                    }
                }
>>>>>>> cfd69157
                N(SyntaxKind.CloseBraceToken);
            }
            EOF();
        }

<<<<<<< HEAD
        [Fact]
        public void ParseSwitch04()
        {
            UsingStatement("switch (1) + (2) {}",
                // (1,8): error CS8415: Parentheses are required around the switch governing expression.
                // switch (1) + (2) {}
                Diagnostic(ErrorCode.ERR_SwitchGoverningExpressionRequiresParens, "(1) + (2)").WithLocation(1, 8)
                );
            N(SyntaxKind.SwitchStatement);
            {
                N(SyntaxKind.SwitchKeyword);
                M(SyntaxKind.OpenParenToken);
                N(SyntaxKind.AddExpression);
                {
                    N(SyntaxKind.ParenthesizedExpression);
                    {
                        N(SyntaxKind.OpenParenToken);
                        N(SyntaxKind.NumericLiteralExpression);
                        {
                            N(SyntaxKind.NumericLiteralToken, "1");
                        }
                        N(SyntaxKind.CloseParenToken);
                    }
                    N(SyntaxKind.PlusToken);
                    N(SyntaxKind.ParenthesizedExpression);
                    {
                        N(SyntaxKind.OpenParenToken);
                        N(SyntaxKind.NumericLiteralExpression);
                        {
                            N(SyntaxKind.NumericLiteralToken, "2");
                        }
                        N(SyntaxKind.CloseParenToken);
                    }
                }
                M(SyntaxKind.CloseParenToken);
                N(SyntaxKind.OpenBraceToken);
                N(SyntaxKind.CloseBraceToken);
=======
        [WorkItem(27866, "https://github.com/dotnet/roslyn/issues/27866")]
        [Fact]
        public void ParseElseKeywordPlacedAsIfEmbeddedStatement()
        {
            UsingStatement("if (a) else {}",
                // (1,8): error CS8641: 'else' cannot start a statement.
                // if (a) else {}
                Diagnostic(ErrorCode.ERR_ElseCannotStartStatement, "else").WithLocation(1, 8),
                // (1,8): error CS1003: Syntax error, '(' expected
                // if (a) else {}
                Diagnostic(ErrorCode.ERR_SyntaxError, "else").WithArguments("(", "else").WithLocation(1, 8),
                // (1,8): error CS1525: Invalid expression term 'else'
                // if (a) else {}
                Diagnostic(ErrorCode.ERR_InvalidExprTerm, "else").WithArguments("else").WithLocation(1, 8),
                // (1,8): error CS1026: ) expected
                // if (a) else {}
                Diagnostic(ErrorCode.ERR_CloseParenExpected, "else").WithLocation(1, 8),
                // (1,8): error CS1525: Invalid expression term 'else'
                // if (a) else {}
                Diagnostic(ErrorCode.ERR_InvalidExprTerm, "else").WithArguments("else").WithLocation(1, 8),
                // (1,8): error CS1002: ; expected
                // if (a) else {}
                Diagnostic(ErrorCode.ERR_SemicolonExpected, "else").WithLocation(1, 8)
                );
            N(SyntaxKind.IfStatement);
            {
                N(SyntaxKind.IfKeyword);
                N(SyntaxKind.OpenParenToken);
                N(SyntaxKind.IdentifierName);
                {
                    N(SyntaxKind.IdentifierToken, "a");
                }
                N(SyntaxKind.CloseParenToken);
                N(SyntaxKind.IfStatement);
                {
                    M(SyntaxKind.IfKeyword);
                    M(SyntaxKind.OpenParenToken);
                    M(SyntaxKind.IdentifierName);
                    {
                        M(SyntaxKind.IdentifierToken);
                    }
                    M(SyntaxKind.CloseParenToken);
                    M(SyntaxKind.ExpressionStatement);
                    {
                        M(SyntaxKind.IdentifierName);
                        {
                            M(SyntaxKind.IdentifierToken);
                        }
                        M(SyntaxKind.SemicolonToken);
                    }
                    N(SyntaxKind.ElseClause);
                    {
                        N(SyntaxKind.ElseKeyword);
                        N(SyntaxKind.Block);
                        {
                            N(SyntaxKind.OpenBraceToken);
                            N(SyntaxKind.CloseBraceToken);
                        }
                    }
                }
>>>>>>> cfd69157
            }
            EOF();
        }

        private sealed class TokenAndTriviaWalker : CSharpSyntaxWalker
        {
            public int Tokens;
            public TokenAndTriviaWalker()
                : base(SyntaxWalkerDepth.StructuredTrivia)
            {
            }
            public override void VisitToken(SyntaxToken token)
            {
                Tokens++;
                base.VisitToken(token);
            }
        }
    }
}<|MERGE_RESOLUTION|>--- conflicted
+++ resolved
@@ -2774,35 +2774,6 @@
                 );
         }
 
-<<<<<<< HEAD
-        [Fact]
-        public void ParseSwitch01()
-        {
-            UsingStatement("switch 1+2 {}",
-                // (1,8): error CS8415: Parentheses are required around the switch governing expression.
-                // switch 1+2 {}
-                Diagnostic(ErrorCode.ERR_SwitchGoverningExpressionRequiresParens, "1+2").WithLocation(1, 8)
-                );
-            N(SyntaxKind.SwitchStatement);
-            {
-                N(SyntaxKind.SwitchKeyword);
-                M(SyntaxKind.OpenParenToken);
-                N(SyntaxKind.AddExpression);
-                {
-                    N(SyntaxKind.NumericLiteralExpression);
-                    {
-                        N(SyntaxKind.NumericLiteralToken, "1");
-                    }
-                    N(SyntaxKind.PlusToken);
-                    N(SyntaxKind.NumericLiteralExpression);
-                    {
-                        N(SyntaxKind.NumericLiteralToken, "2");
-                    }
-                }
-                M(SyntaxKind.CloseParenToken);
-                N(SyntaxKind.OpenBraceToken);
-                N(SyntaxKind.CloseBraceToken);
-=======
         [WorkItem(27866, "https://github.com/dotnet/roslyn/issues/27866")]
         [Fact]
         public void ParseElseWithoutPrecedingIfStatement()
@@ -2853,44 +2824,10 @@
                         N(SyntaxKind.CloseBraceToken);
                     }
                 }
->>>>>>> cfd69157
             }
             EOF();
         }
 
-<<<<<<< HEAD
-        [Fact]
-        public void ParseSwitch02()
-        {
-            UsingStatement("switch (a: 0) {}",
-                // (1,13): error CS8124: Tuple must contain at least two elements.
-                // switch (a: 0) {}
-                Diagnostic(ErrorCode.ERR_TupleTooFewElements, ")").WithLocation(1, 13)
-                );
-            N(SyntaxKind.SwitchStatement);
-            {
-                N(SyntaxKind.SwitchKeyword);
-                N(SyntaxKind.TupleExpression);
-                {
-                    N(SyntaxKind.OpenParenToken);
-                    N(SyntaxKind.Argument);
-                    {
-                        N(SyntaxKind.NameColon);
-                        {
-                            N(SyntaxKind.IdentifierName);
-                            {
-                                N(SyntaxKind.IdentifierToken, "a");
-                            }
-                            N(SyntaxKind.ColonToken);
-                        }
-                        N(SyntaxKind.NumericLiteralExpression);
-                        {
-                            N(SyntaxKind.NumericLiteralToken, "0");
-                        }
-                    }
-                    M(SyntaxKind.CommaToken);
-                    M(SyntaxKind.Argument);
-=======
         [WorkItem(27866, "https://github.com/dotnet/roslyn/issues/27866")]
         [Fact]
         public void ParseElseAndElseWithoutPrecedingIfStatement()
@@ -2973,18 +2910,11 @@
                     }
                     M(SyntaxKind.CloseParenToken);
                     M(SyntaxKind.ExpressionStatement);
->>>>>>> cfd69157
                     {
                         M(SyntaxKind.IdentifierName);
                         {
                             M(SyntaxKind.IdentifierToken);
                         }
-<<<<<<< HEAD
-                    }
-                    N(SyntaxKind.CloseParenToken);
-                }
-                N(SyntaxKind.OpenBraceToken);
-=======
                         M(SyntaxKind.SemicolonToken);
                     }
                     N(SyntaxKind.ElseClause);
@@ -2997,58 +2927,11 @@
                         }
                     }
                 }
->>>>>>> cfd69157
                 N(SyntaxKind.CloseBraceToken);
             }
             EOF();
         }
 
-<<<<<<< HEAD
-        [Fact]
-        public void ParseSwitch03()
-        {
-            UsingStatement("switch (a: 0, b: 4) {}");
-            N(SyntaxKind.SwitchStatement);
-            {
-                N(SyntaxKind.SwitchKeyword);
-                N(SyntaxKind.TupleExpression);
-                {
-                    N(SyntaxKind.OpenParenToken);
-                    N(SyntaxKind.Argument);
-                    {
-                        N(SyntaxKind.NameColon);
-                        {
-                            N(SyntaxKind.IdentifierName);
-                            {
-                                N(SyntaxKind.IdentifierToken, "a");
-                            }
-                            N(SyntaxKind.ColonToken);
-                        }
-                        N(SyntaxKind.NumericLiteralExpression);
-                        {
-                            N(SyntaxKind.NumericLiteralToken, "0");
-                        }
-                    }
-                    N(SyntaxKind.CommaToken);
-                    N(SyntaxKind.Argument);
-                    {
-                        N(SyntaxKind.NameColon);
-                        {
-                            N(SyntaxKind.IdentifierName);
-                            {
-                                N(SyntaxKind.IdentifierToken, "b");
-                            }
-                            N(SyntaxKind.ColonToken);
-                        }
-                        N(SyntaxKind.NumericLiteralExpression);
-                        {
-                            N(SyntaxKind.NumericLiteralToken, "4");
-                        }
-                    }
-                    N(SyntaxKind.CloseParenToken);
-                }
-                N(SyntaxKind.OpenBraceToken);
-=======
         [WorkItem(27866, "https://github.com/dotnet/roslyn/issues/27866")]
         [Fact]
         public void ParseSubsequentElseWithoutPrecedingIfStatement()
@@ -3127,51 +3010,11 @@
                         }
                     }
                 }
->>>>>>> cfd69157
                 N(SyntaxKind.CloseBraceToken);
             }
             EOF();
         }
 
-<<<<<<< HEAD
-        [Fact]
-        public void ParseSwitch04()
-        {
-            UsingStatement("switch (1) + (2) {}",
-                // (1,8): error CS8415: Parentheses are required around the switch governing expression.
-                // switch (1) + (2) {}
-                Diagnostic(ErrorCode.ERR_SwitchGoverningExpressionRequiresParens, "(1) + (2)").WithLocation(1, 8)
-                );
-            N(SyntaxKind.SwitchStatement);
-            {
-                N(SyntaxKind.SwitchKeyword);
-                M(SyntaxKind.OpenParenToken);
-                N(SyntaxKind.AddExpression);
-                {
-                    N(SyntaxKind.ParenthesizedExpression);
-                    {
-                        N(SyntaxKind.OpenParenToken);
-                        N(SyntaxKind.NumericLiteralExpression);
-                        {
-                            N(SyntaxKind.NumericLiteralToken, "1");
-                        }
-                        N(SyntaxKind.CloseParenToken);
-                    }
-                    N(SyntaxKind.PlusToken);
-                    N(SyntaxKind.ParenthesizedExpression);
-                    {
-                        N(SyntaxKind.OpenParenToken);
-                        N(SyntaxKind.NumericLiteralExpression);
-                        {
-                            N(SyntaxKind.NumericLiteralToken, "2");
-                        }
-                        N(SyntaxKind.CloseParenToken);
-                    }
-                }
-                M(SyntaxKind.CloseParenToken);
-                N(SyntaxKind.OpenBraceToken);
-                N(SyntaxKind.CloseBraceToken);
-=======
         [WorkItem(27866, "https://github.com/dotnet/roslyn/issues/27866")]
         [Fact]
         public void ParseElseKeywordPlacedAsIfEmbeddedStatement()
@@ -3232,7 +3075,172 @@
                         }
                     }
                 }
->>>>>>> cfd69157
+            }
+            EOF();
+        }
+
+        [Fact]
+        public void ParseSwitch01()
+        {
+            UsingStatement("switch 1+2 {}",
+                // (1,8): error CS8415: Parentheses are required around the switch governing expression.
+                // switch 1+2 {}
+                Diagnostic(ErrorCode.ERR_SwitchGoverningExpressionRequiresParens, "1+2").WithLocation(1, 8)
+                );
+            N(SyntaxKind.SwitchStatement);
+            {
+                N(SyntaxKind.SwitchKeyword);
+                M(SyntaxKind.OpenParenToken);
+                N(SyntaxKind.AddExpression);
+                {
+                    N(SyntaxKind.NumericLiteralExpression);
+                    {
+                        N(SyntaxKind.NumericLiteralToken, "1");
+                    }
+                    N(SyntaxKind.PlusToken);
+                    N(SyntaxKind.NumericLiteralExpression);
+                    {
+                        N(SyntaxKind.NumericLiteralToken, "2");
+                    }
+                }
+                M(SyntaxKind.CloseParenToken);
+                N(SyntaxKind.OpenBraceToken);
+                N(SyntaxKind.CloseBraceToken);
+            }
+            EOF();
+        }
+
+        [Fact]
+        public void ParseSwitch02()
+        {
+            UsingStatement("switch (a: 0) {}",
+                // (1,13): error CS8124: Tuple must contain at least two elements.
+                // switch (a: 0) {}
+                Diagnostic(ErrorCode.ERR_TupleTooFewElements, ")").WithLocation(1, 13)
+                );
+            N(SyntaxKind.SwitchStatement);
+            {
+                N(SyntaxKind.SwitchKeyword);
+                N(SyntaxKind.TupleExpression);
+                {
+                    N(SyntaxKind.OpenParenToken);
+                    N(SyntaxKind.Argument);
+                    {
+                        N(SyntaxKind.NameColon);
+                        {
+                            N(SyntaxKind.IdentifierName);
+                            {
+                                N(SyntaxKind.IdentifierToken, "a");
+                            }
+                            N(SyntaxKind.ColonToken);
+                        }
+                        N(SyntaxKind.NumericLiteralExpression);
+                        {
+                            N(SyntaxKind.NumericLiteralToken, "0");
+                        }
+                    }
+                    M(SyntaxKind.CommaToken);
+                    M(SyntaxKind.Argument);
+                    {
+                        M(SyntaxKind.IdentifierName);
+                        {
+                            M(SyntaxKind.IdentifierToken);
+                        }
+                    }
+                    N(SyntaxKind.CloseParenToken);
+                }
+                N(SyntaxKind.OpenBraceToken);
+                N(SyntaxKind.CloseBraceToken);
+            }
+            EOF();
+        }
+
+        [Fact]
+        public void ParseSwitch03()
+        {
+            UsingStatement("switch (a: 0, b: 4) {}");
+            N(SyntaxKind.SwitchStatement);
+            {
+                N(SyntaxKind.SwitchKeyword);
+                N(SyntaxKind.TupleExpression);
+                {
+                    N(SyntaxKind.OpenParenToken);
+                    N(SyntaxKind.Argument);
+                    {
+                        N(SyntaxKind.NameColon);
+                        {
+                            N(SyntaxKind.IdentifierName);
+                            {
+                                N(SyntaxKind.IdentifierToken, "a");
+                            }
+                            N(SyntaxKind.ColonToken);
+                        }
+                        N(SyntaxKind.NumericLiteralExpression);
+                        {
+                            N(SyntaxKind.NumericLiteralToken, "0");
+                        }
+                    }
+                    N(SyntaxKind.CommaToken);
+                    N(SyntaxKind.Argument);
+                    {
+                        N(SyntaxKind.NameColon);
+                        {
+                            N(SyntaxKind.IdentifierName);
+                            {
+                                N(SyntaxKind.IdentifierToken, "b");
+                            }
+                            N(SyntaxKind.ColonToken);
+                        }
+                        N(SyntaxKind.NumericLiteralExpression);
+                        {
+                            N(SyntaxKind.NumericLiteralToken, "4");
+                        }
+                    }
+                    N(SyntaxKind.CloseParenToken);
+                }
+                N(SyntaxKind.OpenBraceToken);
+                N(SyntaxKind.CloseBraceToken);
+            }
+            EOF();
+        }
+
+        [Fact]
+        public void ParseSwitch04()
+        {
+            UsingStatement("switch (1) + (2) {}",
+                // (1,8): error CS8415: Parentheses are required around the switch governing expression.
+                // switch (1) + (2) {}
+                Diagnostic(ErrorCode.ERR_SwitchGoverningExpressionRequiresParens, "(1) + (2)").WithLocation(1, 8)
+                );
+            N(SyntaxKind.SwitchStatement);
+            {
+                N(SyntaxKind.SwitchKeyword);
+                M(SyntaxKind.OpenParenToken);
+                N(SyntaxKind.AddExpression);
+                {
+                    N(SyntaxKind.ParenthesizedExpression);
+                    {
+                        N(SyntaxKind.OpenParenToken);
+                        N(SyntaxKind.NumericLiteralExpression);
+                        {
+                            N(SyntaxKind.NumericLiteralToken, "1");
+                        }
+                        N(SyntaxKind.CloseParenToken);
+                    }
+                    N(SyntaxKind.PlusToken);
+                    N(SyntaxKind.ParenthesizedExpression);
+                    {
+                        N(SyntaxKind.OpenParenToken);
+                        N(SyntaxKind.NumericLiteralExpression);
+                        {
+                            N(SyntaxKind.NumericLiteralToken, "2");
+                        }
+                        N(SyntaxKind.CloseParenToken);
+                    }
+                }
+                M(SyntaxKind.CloseParenToken);
+                N(SyntaxKind.OpenBraceToken);
+                N(SyntaxKind.CloseBraceToken);
             }
             EOF();
         }
