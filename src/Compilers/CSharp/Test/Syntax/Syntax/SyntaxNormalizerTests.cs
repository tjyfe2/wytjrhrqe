--- conflicted
+++ resolved
@@ -1308,13 +1308,14 @@
         }
 
         [Fact]
-<<<<<<< HEAD
         public void TestRequiredKeywordNormalization()
         {
             const string Expected = @"public required partial int Field;";
             const string Text = @"public  required  partial int Field;";
             TestNormalizeDeclaration(Text, Expected);
-=======
+        }
+
+        [Fact]
         [WorkItem(61518, "https://github.com/dotnet/roslyn/issues/61518")]
         public void TestNormalizeNestedUsingStatements1()
         {
@@ -1350,7 +1351,6 @@
         {
             TestNormalizeStatement("using(a)fixed(int* b = null)c;", "using (a)\r\n  fixed (int* b = null)\r\n    c;");
             TestNormalizeStatement("fixed(int* b = null)using(a)c;", "fixed (int* b = null)\r\n  using (a)\r\n    c;");
->>>>>>> 9c4920a8
         }
     }
 }