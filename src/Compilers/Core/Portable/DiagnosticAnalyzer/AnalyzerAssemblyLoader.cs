﻿// Licensed to the .NET Foundation under one or more agreements.
// The .NET Foundation licenses this file to you under the MIT license.
// See the LICENSE file in the project root for more information.

using System;
using System.Collections.Generic;
using System.Collections.Immutable;
using System.Diagnostics;
using System.Reflection;
using Roslyn.Utilities;

namespace Microsoft.CodeAnalysis
{
    /// <summary>
    /// The base implementation for <see cref="IAnalyzerAssemblyLoader"/>. This type provides caching and tracking of inputs given
    /// to <see cref="AddDependencyLocation(string)"/>.
    /// </summary>
    /// <remarks>
    /// This type generally assumes that files on disk aren't changing, since it ensure that two calls to <see cref="LoadFromPath(string)"/>
    /// will always return the same thing, per that interface's contract.
    /// </remarks>
    internal abstract class AnalyzerAssemblyLoader : IAnalyzerAssemblyLoader
    {
        private readonly object _guard = new();

        // lock _guard to read/write
        private readonly Dictionary<string, Assembly> _loadedAssembliesByPath = new();

        // maps file name to a full path (lock _guard to read/write):
        private readonly Dictionary<string, ImmutableHashSet<string>> _knownAssemblyPathsBySimpleName = new(StringComparer.OrdinalIgnoreCase);

        /// <summary>
        /// Implemented by derived types to actually perform the load for an assembly that doesn't have a cached result.
        /// </summary>
        protected abstract Assembly LoadFromPathUncheckedImpl(string fullPath);

        #region Public API

        public void AddDependencyLocation(string fullPath)
        {
            CompilerPathUtilities.RequireAbsolutePath(fullPath, nameof(fullPath));
            string simpleName = PathUtilities.GetFileName(fullPath, includeExtension: false);

            lock (_guard)
            {
                if (!_knownAssemblyPathsBySimpleName.TryGetValue(simpleName, out var paths))
                {
                    paths = ImmutableHashSet.Create(PathUtilities.Comparer, fullPath);
                    _knownAssemblyPathsBySimpleName.Add(simpleName, paths);
                }
                else
                {
                    _knownAssemblyPathsBySimpleName[simpleName] = paths.Add(fullPath);
                }
            }
        }

        public Assembly LoadFromPath(string fullPath)
        {
            CompilerPathUtilities.RequireAbsolutePath(fullPath, nameof(fullPath));
            return LoadFromPathUnchecked(fullPath);
        }

        #endregion

        /// <summary>
        /// Returns the cached assembly for fullPath if we've done a load for this path before, or calls <see cref="LoadFromPathUncheckedImpl"/> if
        /// it needs to be loaded. This method skips the check in release builds that the path is an absolute path, hence the "Unchecked" in the name.
        /// </summary>
        protected Assembly LoadFromPathUnchecked(string fullPath)
        {
            Debug.Assert(PathUtilities.IsAbsolute(fullPath));

            // Check if we have already loaded an assembly from the given path.
            Assembly? loadedAssembly = null;
            lock (_guard)
            {
                if (_loadedAssembliesByPath.TryGetValue(fullPath, out var existingAssembly))
                {
                    loadedAssembly = existingAssembly;
                }
            }

            // Otherwise, load the assembly.
            if (loadedAssembly == null)
            {
                loadedAssembly = LoadFromPathUncheckedImpl(fullPath);
            }

            // Add the loaded assembly to the path cache.
            lock (_guard)
            {
                _loadedAssembliesByPath[fullPath] = loadedAssembly;
            }

            return loadedAssembly;
        }

        protected ImmutableHashSet<string>? GetPaths(string simpleName)
        {
            lock (_guard)
            {
                _knownAssemblyPathsBySimpleName.TryGetValue(simpleName, out var paths);
                return paths;
            }
        }

<<<<<<< HEAD
#nullable enable
        protected HashSet<string>? GetPaths(string simpleName)
        {
            _knownAssemblyPathsBySimpleName.TryGetValue(simpleName, out var paths);
            return paths;
        }

        /// <summary>
        /// When overridden in a derived class, allows substituting an assembly path after we've
        /// identified the context to load an assembly in, but before the assembly is actually
        /// loaded from disk.
        /// </summary>
        protected virtual string GetPathToLoad(string fullPath)
        {
            return fullPath;
        }
#nullable disable

        public Assembly Load(string displayName)
=======
        /// <summary>
        /// When overridden in a derived class, allows substituting an assembly path after we've
        /// identified the context to load an assembly in, but before the assembly is actually
        /// loaded from disk. This is used to substitute out the original path with the shadow-copied version.
        /// </summary>
        protected virtual string GetPathToLoad(string fullPath)
>>>>>>> 67d940c4
        {
            return fullPath;
        }
    }
}<|MERGE_RESOLUTION|>--- conflicted
+++ resolved
@@ -105,34 +105,12 @@
             }
         }
 
-<<<<<<< HEAD
-#nullable enable
-        protected HashSet<string>? GetPaths(string simpleName)
-        {
-            _knownAssemblyPathsBySimpleName.TryGetValue(simpleName, out var paths);
-            return paths;
-        }
-
-        /// <summary>
-        /// When overridden in a derived class, allows substituting an assembly path after we've
-        /// identified the context to load an assembly in, but before the assembly is actually
-        /// loaded from disk.
-        /// </summary>
-        protected virtual string GetPathToLoad(string fullPath)
-        {
-            return fullPath;
-        }
-#nullable disable
-
-        public Assembly Load(string displayName)
-=======
         /// <summary>
         /// When overridden in a derived class, allows substituting an assembly path after we've
         /// identified the context to load an assembly in, but before the assembly is actually
         /// loaded from disk. This is used to substitute out the original path with the shadow-copied version.
         /// </summary>
         protected virtual string GetPathToLoad(string fullPath)
->>>>>>> 67d940c4
         {
             return fullPath;
         }
