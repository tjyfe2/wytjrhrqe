﻿// Copyright (c) Microsoft.  All Rights Reserved.  Licensed under the Apache License, Version 2.0.  See License.txt in the project root for license information.

using System;
using System.Collections.Generic;
using System.Collections.Immutable;
using System.Diagnostics;
using System.Linq;
using System.Runtime.InteropServices;
using System.Threading;
using System.Threading.Tasks;
using Microsoft.CodeAnalysis.Semantics;
using Microsoft.CodeAnalysis.Diagnostics.Telemetry;
using Roslyn.Utilities;

namespace Microsoft.CodeAnalysis.Diagnostics
{
    /// <summary>
    /// Driver to execute diagnostic analyzers for a given compilation.
    /// It uses a <see cref="AsyncQueue{TElement}"/> of <see cref="CompilationEvent"/>s to drive its analysis.
    /// </summary>
    internal abstract partial class AnalyzerDriver : IDisposable
    {
        // Protect against vicious analyzers that provide large values for SymbolKind.
        private const int MaxSymbolKind = 100;

        protected readonly ImmutableArray<DiagnosticAnalyzer> analyzers;
        protected readonly AnalyzerManager analyzerManager;

        // Lazy fields
        private CancellationTokenRegistration _queueRegistration;
        protected AnalyzerExecutor analyzerExecutor;
        internal AnalyzerActions analyzerActions;
        private ImmutableDictionary<DiagnosticAnalyzer, ImmutableArray<ImmutableArray<SymbolAnalyzerAction>>> _symbolActionsByKind;
        private ImmutableDictionary<DiagnosticAnalyzer, ImmutableArray<SemanticModelAnalyzerAction>> _semanticModelActionsMap;
        private ImmutableDictionary<DiagnosticAnalyzer, ImmutableArray<SyntaxTreeAnalyzerAction>> _syntaxTreeActionsMap;
        // Compilation actions and compilation end actions have separate maps so that it is easy to
        // execute the compilation actions before the compilation end actions.
        private ImmutableDictionary<DiagnosticAnalyzer, ImmutableArray<CompilationAnalyzerAction>> _compilationActionsMap;
        private ImmutableDictionary<DiagnosticAnalyzer, ImmutableArray<CompilationAnalyzerAction>> _compilationEndActionsMap;

        /// <summary>
        /// Driver task which initializes all analyzers.
        /// This task is initialized and executed only once at start of analysis.
        /// </summary>
        private Task _initializeTask;

        /// <summary>
        /// Flag to indicate if the <see cref="_initializeTask"/> was successfully started.
        /// </summary>
        private bool _initializeSucceeded = false;

        /// <summary>
        /// Primary driver task which processes all <see cref="CompilationEventQueue"/> events, runs analyzer actions and signals completion of <see cref="DiagnosticQueue"/> at the end.
        /// </summary>
        private Task _primaryTask;

        /// <summary>
        /// Number of worker tasks processing compilation events and executing analyzer actions.
        /// </summary>
        private readonly int _workerCount = Environment.ProcessorCount;

        /// <summary>
        /// Events queue for analyzer execution.
        /// </summary>
        public AsyncQueue<CompilationEvent> CompilationEventQueue { get; private set; }

        /// <summary>
        /// <see cref="DiagnosticQueue"/> that is fed the diagnostics as they are computed.
        /// </summary>
        public DiagnosticQueue DiagnosticQueue { get; private set; }

        /// <summary>
        /// Create an analyzer driver.
        /// </summary>
        /// <param name="analyzers">The set of analyzers to include in the analysis</param>
        /// <param name="analyzerManager">AnalyzerManager to manage analyzers for analyzer host's lifetime.</param>
        protected AnalyzerDriver(ImmutableArray<DiagnosticAnalyzer> analyzers, AnalyzerManager analyzerManager)
        {
            this.analyzers = analyzers;
            this.analyzerManager = analyzerManager;
        }

        /// <summary>
        /// Initializes the <see cref="analyzerActions"/> and related actions maps for the analyzer driver.
        /// It kicks off the <see cref="WhenInitializedTask"/> task for initialization.
        /// Note: This method must be invoked exactly once on the driver.
        /// </summary>
        private void Initialize(AnalyzerExecutor analyzerExecutor, DiagnosticQueue diagnosticQueue, CancellationToken cancellationToken)
        {
            try
            {
                Debug.Assert(_initializeTask == null);

                this.analyzerExecutor = analyzerExecutor;
                this.DiagnosticQueue = diagnosticQueue;

                // Compute the set of effective actions based on suppression, and running the initial analyzers
                var analyzerActionsTask = GetAnalyzerActionsAsync(analyzers, analyzerManager, analyzerExecutor);
                _initializeTask = analyzerActionsTask.ContinueWith(t =>
                {
                    this.analyzerActions = t.Result;
                    _symbolActionsByKind = MakeSymbolActionsByKind();
                    _semanticModelActionsMap = MakeSemanticModelActionsByAnalyzer();
                    _syntaxTreeActionsMap = MakeSyntaxTreeActionsByAnalyzer();
                    _compilationActionsMap = MakeCompilationActionsByAnalyzer(this.analyzerActions.CompilationActions);
                    _compilationEndActionsMap = MakeCompilationActionsByAnalyzer(this.analyzerActions.CompilationEndActions);
                }, cancellationToken, TaskContinuationOptions.None, TaskScheduler.Default);

                // create the primary driver task.
                cancellationToken.ThrowIfCancellationRequested();

                _initializeSucceeded = true;
            }
            finally
            {
                if (_initializeTask == null)
                {
                    // Set initializeTask to be a cancelled task.
                    var tcs = new TaskCompletionSource<int>();
                    tcs.SetCanceled();
                    _initializeTask = tcs.Task;

                    // Set primaryTask to be a cancelled task.
                    tcs = new TaskCompletionSource<int>();
                    tcs.SetCanceled();
                    _primaryTask = tcs.Task;

                    // Try to set the DiagnosticQueue to be complete.
                    this.DiagnosticQueue.TryComplete();
                }
            }
        }

        internal void Initialize(
           Compilation compilation,
           CompilationWithAnalyzersOptions analysisOptions,
           bool categorizeDiagnostics,
           CancellationToken cancellationToken)
        {
            Debug.Assert(_initializeTask == null);

            var diagnosticQueue = DiagnosticQueue.Create(categorizeDiagnostics);
            var addDiagnostic = GetDiagnosticSink(diagnosticQueue.Enqueue, compilation);
            var addLocalDiagnosticOpt = categorizeDiagnostics ? GetDiagnosticSink(diagnosticQueue.EnqueueLocal, compilation) : null;
            var addNonLocalDiagnosticOpt = categorizeDiagnostics ? GetDiagnosticSink(diagnosticQueue.EnqueueNonLocal, compilation) : null;

            Action<Exception, DiagnosticAnalyzer, Diagnostic> newOnAnalyzerException;
            if (analysisOptions.OnAnalyzerException != null)
            {
                // Wrap onAnalyzerException to pass in filtered diagnostic.
                var comp = compilation;
                newOnAnalyzerException = (ex, analyzer, diagnostic) =>
                    analysisOptions.OnAnalyzerException(ex, analyzer, GetFilteredDiagnostic(diagnostic, comp));
            }
            else
            {
                // Add exception diagnostic to regular diagnostic bag.
                newOnAnalyzerException = (ex, analyzer, diagnostic) => addDiagnostic(diagnostic);
            }

            // Assume all analyzers are non-thread safe.
            var singleThreadedAnalyzerToGateMap = ImmutableDictionary.CreateRange(analyzers.Select(a => KeyValuePair.Create(a, new SemaphoreSlim(initialCount: 1))));

            if (analysisOptions.LogAnalyzerExecutionTime)
            {
                // If we are reporting detailed analyzer performance numbers, then do a dummy invocation of Compilation.GetTypeByMetadataName API upfront.
                // This API seems to cause a severe hit for the first analyzer invoking it and hence introduces lot of noise in the computed analyzer execution times.
                var unused = compilation.GetTypeByMetadataName("System.Object");
            }

            Func<DiagnosticAnalyzer, SemaphoreSlim> getAnalyzerGate = analyzer => singleThreadedAnalyzerToGateMap[analyzer];
            var analyzerExecutor = AnalyzerExecutor.Create(compilation, analysisOptions.Options ?? AnalyzerOptions.Empty, addDiagnostic, newOnAnalyzerException, IsCompilerAnalyzer,
                analyzerManager, getAnalyzerGate, analysisOptions.LogAnalyzerExecutionTime, addLocalDiagnosticOpt, addNonLocalDiagnosticOpt, cancellationToken);

            Initialize(analyzerExecutor, diagnosticQueue, cancellationToken);
        }

        /// <summary>
        /// Attaches a pre-populated event queue to the driver and processes all events in the queue.
        /// </summary>
        /// <param name="eventQueue">Compilation events to analyze.</param>
        /// <param name="analysisScope">Scope of analysis.</param>
        /// <param name="analysisStateOpt">An optional object to track partial analysis state.</param>
        /// <param name="cancellationToken">Cancellation token to abort analysis.</param>
        /// <remarks>Driver must be initialized before invoking this method, i.e. <see cref="Initialize(AnalyzerExecutor, DiagnosticQueue, CancellationToken)"/> method must have been invoked and <see cref="WhenInitializedTask"/> must be non-null.</remarks>
        internal async Task AttachQueueAndProcessAllEventsAsync(AsyncQueue<CompilationEvent> eventQueue, AnalysisScope analysisScope, AnalysisState analysisStateOpt, CancellationToken cancellationToken)
        {
            try
            {
                if (_initializeSucceeded)
                {
                    this.CompilationEventQueue = eventQueue;
                    _queueRegistration = default(CancellationTokenRegistration);

                    await ExecutePrimaryAnalysisTaskAsync(analysisScope, analysisStateOpt, usingPrePopulatedEventQueue: true, cancellationToken: cancellationToken).ConfigureAwait(false);

                    _primaryTask = Task.FromResult(true);
                }
            }
            finally
            {
                if (_primaryTask == null)
                {
                    // Set primaryTask to be a cancelled task.
                    var tcs = new TaskCompletionSource<int>();
                    tcs.SetCanceled();
                    _primaryTask = tcs.Task;
                }
            }
        }

        /// <summary>
        /// Attaches event queue to the driver and start processing all events pertaining to the given analysis scope.
        /// </summary>
        /// <param name="eventQueue">Compilation events to analyze.</param>
        /// <param name="analysisScope">Scope of analysis.</param>
        /// <param name="cancellationToken">Cancellation token to abort analysis.</param>
        /// <remarks>Driver must be initialized before invoking this method, i.e. <see cref="Initialize(AnalyzerExecutor, DiagnosticQueue, CancellationToken)"/> method must have been invoked and <see cref="WhenInitializedTask"/> must be non-null.</remarks>
        internal void AttachQueueAndStartProcessingEvents(AsyncQueue<CompilationEvent> eventQueue, AnalysisScope analysisScope, CancellationToken cancellationToken)
        {
            try
            {
                if (_initializeSucceeded)
                {
                    this.CompilationEventQueue = eventQueue;
                    _queueRegistration = cancellationToken.Register(() =>
                    {
                        this.CompilationEventQueue.TryComplete();
                        this.DiagnosticQueue.TryComplete();
                    });

                    _primaryTask = ExecutePrimaryAnalysisTaskAsync(analysisScope, analysisStateOpt: null, usingPrePopulatedEventQueue: false, cancellationToken: cancellationToken)
                        .ContinueWith(c => DiagnosticQueue.TryComplete(), cancellationToken, TaskContinuationOptions.ExecuteSynchronously, TaskScheduler.Default);
                }
            }
            finally
            {
                if (_primaryTask == null)
                {
                    // Set primaryTask to be a cancelled task.
                    var tcs = new TaskCompletionSource<int>();
                    tcs.SetCanceled();
                    _primaryTask = tcs.Task;

                    // Try to set the DiagnosticQueue to be complete.
                    this.DiagnosticQueue.TryComplete();
                }
            }
        }

        private async Task ExecutePrimaryAnalysisTaskAsync(AnalysisScope analysisScope, AnalysisState analysisStateOpt, bool usingPrePopulatedEventQueue, CancellationToken cancellationToken)
        {
            Debug.Assert(analysisScope != null);
            Debug.Assert(WhenInitializedTask != null);

            await WhenInitializedTask.ConfigureAwait(false);

            if (WhenInitializedTask.IsFaulted)
            {
                OnDriverException(WhenInitializedTask, this.analyzerExecutor, analysisScope.Analyzers);
            }
            else if (!WhenInitializedTask.IsCanceled)
            {
                this.analyzerExecutor = this.analyzerExecutor.WithCancellationToken(cancellationToken);

                await ProcessCompilationEventsAsync(analysisScope, analysisStateOpt, usingPrePopulatedEventQueue, cancellationToken).ConfigureAwait(false);
            }
        }

        private static void OnDriverException(Task faultedTask, AnalyzerExecutor analyzerExecutor, ImmutableArray<DiagnosticAnalyzer> analyzers)
        {
            Debug.Assert(faultedTask.IsFaulted);

            var innerException = faultedTask.Exception?.InnerException;
            if (innerException == null || innerException is OperationCanceledException)
            {
                return;
            }

            var diagnostic = AnalyzerExecutor.CreateDriverExceptionDiagnostic(innerException);

            // Just pick the first analyzer from the scope for the onAnalyzerException callback.
            // The exception diagnostic's message and description will not include the analyzer, but explicitly state its a driver exception.
            var analyzer = analyzers[0];

            analyzerExecutor.OnAnalyzerException(innerException, analyzer, diagnostic);
        }

        private async Task ExecuteSyntaxTreeActionsAsync(AnalysisScope analysisScope, AnalysisState analysisStateOpt, CancellationToken cancellationToken)
        {
            if (analysisScope.IsTreeAnalysis && !analysisScope.IsSyntaxOnlyTreeAnalysis)
            {
                // For partial analysis, only execute syntax tree actions if performing syntax analysis.
                return;
            }

            foreach (var tree in analysisScope.SyntaxTrees)
            {
                foreach (var analyzer in analysisScope.Analyzers)
                {
                    cancellationToken.ThrowIfCancellationRequested();

                    ImmutableArray<SyntaxTreeAnalyzerAction> syntaxTreeActions;
                    if (_syntaxTreeActionsMap.TryGetValue(analyzer, out syntaxTreeActions))
                    {
                        // Execute actions for a given analyzer sequentially.
                        await analyzerExecutor.ExecuteSyntaxTreeActionsAsync(syntaxTreeActions, analyzer, tree, analysisScope, analysisStateOpt).ConfigureAwait(false);
                    }
                    else if (analysisStateOpt != null)
                    {
                        await analysisStateOpt.MarkSyntaxAnalysisCompleteAsync(tree, analyzer, cancellationToken).ConfigureAwait(false);
                    }
                }
            }
        }

        /// <summary>
        /// Create an <see cref="AnalyzerDriver"/> and attach it to the given compilation. 
        /// </summary>
        /// <param name="compilation">The compilation to which the new driver should be attached.</param>
        /// <param name="analyzers">The set of analyzers to include in the analysis.</param>
        /// <param name="options">Options that are passed to analyzers.</param>
        /// <param name="analyzerManager">AnalyzerManager to manage analyzers for the lifetime of analyzer host.</param>
        /// <param name="addExceptionDiagnostic">Delegate to add diagnostics generated for exceptions from third party analyzers.</param>
        /// <param name="reportAnalyzer">Report additional information related to analyzers, such as analyzer execution time.</param>
        /// <param name="newCompilation">The new compilation with the analyzer driver attached.</param>
        /// <param name="cancellationToken">A cancellation token that can be used to abort analysis.</param>
        /// <returns>A newly created analyzer driver</returns>
        /// <remarks>
        /// Note that since a compilation is immutable, the act of creating a driver and attaching it produces
        /// a new compilation. Any further actions on the compilation should use the new compilation.
        /// </remarks>
        public static AnalyzerDriver CreateAndAttachToCompilation(
            Compilation compilation,
            ImmutableArray<DiagnosticAnalyzer> analyzers,
            AnalyzerOptions options,
            AnalyzerManager analyzerManager,
            Action<Diagnostic> addExceptionDiagnostic,
            bool reportAnalyzer,
            out Compilation newCompilation,
            CancellationToken cancellationToken)
        {
            Action<Exception, DiagnosticAnalyzer, Diagnostic> onAnalyzerException =
                (ex, analyzer, diagnostic) => addExceptionDiagnostic?.Invoke(diagnostic);

            return CreateAndAttachToCompilation(compilation, analyzers, options, analyzerManager, onAnalyzerException, reportAnalyzer, out newCompilation, cancellationToken: cancellationToken);
        }

        // internal for testing purposes
        internal static AnalyzerDriver CreateAndAttachToCompilation(
            Compilation compilation,
            ImmutableArray<DiagnosticAnalyzer> analyzers,
            AnalyzerOptions options,
            AnalyzerManager analyzerManager,
            Action<Exception, DiagnosticAnalyzer, Diagnostic> onAnalyzerException,
            bool reportAnalyzer,
            out Compilation newCompilation,
            CancellationToken cancellationToken)
        {
            AnalyzerDriver analyzerDriver = compilation.AnalyzerForLanguage(analyzers, analyzerManager);
            newCompilation = compilation.WithEventQueue(new AsyncQueue<CompilationEvent>());

            var categorizeDiagnostics = false;
            var analysisOptions = new CompilationWithAnalyzersOptions(options, onAnalyzerException, concurrentAnalysis: true, logAnalyzerExecutionTime: reportAnalyzer);
            analyzerDriver.Initialize(newCompilation, analysisOptions, categorizeDiagnostics, cancellationToken);

            var analysisScope = new AnalysisScope(newCompilation, analyzers, concurrentAnalysis: newCompilation.Options.ConcurrentBuild, categorizeDiagnostics: categorizeDiagnostics);
            analyzerDriver.AttachQueueAndStartProcessingEvents(newCompilation.EventQueue, analysisScope, cancellationToken: cancellationToken);
            return analyzerDriver;
        }

        /// <summary>
        /// Returns all diagnostics computed by the analyzers since the last time this was invoked.
        /// If <see cref="CompilationEventQueue"/> has been completed with all compilation events, then it waits for
        /// <see cref="WhenCompletedTask"/> task for the driver to finish processing all events and generate remaining analyzer diagnostics.
        /// </summary>
        public async Task<ImmutableArray<Diagnostic>> GetDiagnosticsAsync(Compilation compilation)
        {
            var allDiagnostics = DiagnosticBag.GetInstance();
            if (CompilationEventQueue.IsCompleted)
            {
                await this.WhenCompletedTask.ConfigureAwait(false);

                if (this.WhenCompletedTask.IsFaulted)
                {
                    OnDriverException(this.WhenCompletedTask, this.analyzerExecutor, this.analyzers);
                }
            }

            var suppressMessageState = GetOrCreateCachedCompilationData(compilation).SuppressMessageAttributeState;
            var reportSuppressedDiagnostics = compilation.Options.ReportSuppressedDiagnostics;
            Diagnostic d;
            while (DiagnosticQueue.TryDequeue(out d))
            {
                d = SuppressMessageAttributeState.ApplySourceSuppressions(d, compilation);
                if (reportSuppressedDiagnostics || !d.IsSuppressed)
                {
                    allDiagnostics.Add(d);
                }
            }

            return allDiagnostics.ToReadOnlyAndFree();
        }

        public ImmutableArray<Diagnostic> DequeueLocalDiagnostics(DiagnosticAnalyzer analyzer, bool syntax, Compilation compilation)
        {
            var diagnostics = syntax ? DiagnosticQueue.DequeueLocalSyntaxDiagnostics(analyzer) : DiagnosticQueue.DequeueLocalSemanticDiagnostics(analyzer);
            return FilterDiagnosticsSuppressedInSource(diagnostics, compilation);
        }

        public ImmutableArray<Diagnostic> DequeueNonLocalDiagnostics(DiagnosticAnalyzer analyzer, Compilation compilation)
        {
            var diagnostics = DiagnosticQueue.DequeueNonLocalDiagnostics(analyzer);
            return FilterDiagnosticsSuppressedInSource(diagnostics, compilation);
        }

        private static ImmutableArray<Diagnostic> FilterDiagnosticsSuppressedInSource(ImmutableArray<Diagnostic> diagnostics, Compilation compilation)
        {
            if (diagnostics.IsEmpty)
            {
                return diagnostics;
            }

            var suppressMessageState = GetOrCreateCachedCompilationData(compilation).SuppressMessageAttributeState;
            var reportSuppressedDiagnostics = compilation.Options.ReportSuppressedDiagnostics;
            var builder = ImmutableArray.CreateBuilder<Diagnostic>();
            for (var i = 0; i < diagnostics.Length; i++)
            {
                var diagnostic = SuppressMessageAttributeState.ApplySourceSuppressions(diagnostics[i], compilation);
                if (reportSuppressedDiagnostics || !diagnostic.IsSuppressed)
                {
                    builder.Add(diagnostic);
                }
            }

            return builder.ToImmutable();
        }

        /// <summary>
        /// Return a task that completes when the driver is initialized.
        /// </summary>
        public Task WhenInitializedTask => _initializeTask;

        /// <summary>
        /// Return a task that completes when the driver is done producing diagnostics.
        /// </summary>
        public Task WhenCompletedTask => _primaryTask;

        internal ImmutableDictionary<DiagnosticAnalyzer, TimeSpan> AnalyzerExecutionTimes => analyzerExecutor.AnalyzerExecutionTimes;
        internal TimeSpan ResetAnalyzerExecutionTime(DiagnosticAnalyzer analyzer) => analyzerExecutor.ResetAnalyzerExecutionTime(analyzer);

        private ImmutableDictionary<DiagnosticAnalyzer, ImmutableArray<ImmutableArray<SymbolAnalyzerAction>>> MakeSymbolActionsByKind()
        {
            var builder = ImmutableDictionary.CreateBuilder<DiagnosticAnalyzer, ImmutableArray<ImmutableArray<SymbolAnalyzerAction>>>();
            var actionsByAnalyzers = this.analyzerActions.SymbolActions.GroupBy(action => action.Analyzer);
            foreach (var analyzerAndActions in actionsByAnalyzers)
            {
                var actionsByKindBuilder = new List<ArrayBuilder<SymbolAnalyzerAction>>();
                foreach (var symbolAction in analyzerAndActions)
                {
                    var kinds = symbolAction.Kinds;
                    foreach (int kind in kinds.Distinct())
                    {
                        if (kind > MaxSymbolKind) continue; // protect against vicious analyzers
                        while (kind >= actionsByKindBuilder.Count)
                        {
                            actionsByKindBuilder.Add(ArrayBuilder<SymbolAnalyzerAction>.GetInstance());
                        }

                        actionsByKindBuilder[kind].Add(symbolAction);
                    }
                }

                var actionsByKind = actionsByKindBuilder.Select(a => a.ToImmutableAndFree()).ToImmutableArray();
                builder.Add(analyzerAndActions.Key, actionsByKind);
            }

            return builder.ToImmutable();
        }

        private ImmutableDictionary<DiagnosticAnalyzer, ImmutableArray<SyntaxTreeAnalyzerAction>> MakeSyntaxTreeActionsByAnalyzer()
        {
            var builder = ImmutableDictionary.CreateBuilder<DiagnosticAnalyzer, ImmutableArray<SyntaxTreeAnalyzerAction>>();
            var actionsByAnalyzers = this.analyzerActions.SyntaxTreeActions.GroupBy(action => action.Analyzer);
            foreach (var analyzerAndActions in actionsByAnalyzers)
            {
                builder.Add(analyzerAndActions.Key, analyzerAndActions.ToImmutableArray());
            }

            return builder.ToImmutable();
        }

        private ImmutableDictionary<DiagnosticAnalyzer, ImmutableArray<SemanticModelAnalyzerAction>> MakeSemanticModelActionsByAnalyzer()
        {
            var builder = ImmutableDictionary.CreateBuilder<DiagnosticAnalyzer, ImmutableArray<SemanticModelAnalyzerAction>>();
            var actionsByAnalyzers = this.analyzerActions.SemanticModelActions.GroupBy(action => action.Analyzer);
            foreach (var analyzerAndActions in actionsByAnalyzers)
            {
                builder.Add(analyzerAndActions.Key, analyzerAndActions.ToImmutableArray());
            }

            return builder.ToImmutable();
        }

        private static ImmutableDictionary<DiagnosticAnalyzer, ImmutableArray<CompilationAnalyzerAction>> MakeCompilationActionsByAnalyzer(ImmutableArray<CompilationAnalyzerAction> compilationActions)
        {
            var builder = ImmutableDictionary.CreateBuilder<DiagnosticAnalyzer, ImmutableArray<CompilationAnalyzerAction>>();
            var actionsByAnalyzers = compilationActions.GroupBy(action => action.Analyzer);
            foreach (var analyzerAndActions in actionsByAnalyzers)
            {
                builder.Add(analyzerAndActions.Key, analyzerAndActions.ToImmutableArray());
            }

            return builder.ToImmutable();
        }

        private async Task ProcessCompilationEventsAsync(AnalysisScope analysisScope, AnalysisState analysisStateOpt, bool prePopulatedEventQueue, CancellationToken cancellationToken)
        {
            try
            {
                CompilationCompletedEvent completedEvent = null;

                if (analysisScope.ConcurrentAnalysis)
                {
                    // Kick off worker tasks to process all compilation events (except the compilation end event) in parallel.
                    // Compilation end event must be processed after all other events.

                    var workerCount = prePopulatedEventQueue ? Math.Min(CompilationEventQueue.Count, _workerCount) : _workerCount;

                    var workerTasks = new Task<CompilationCompletedEvent>[workerCount];
                    for (int i = 0; i < workerCount; i++)
                    {
                        workerTasks[i] = ProcessCompilationEventsCoreAsync(analysisScope, analysisStateOpt, prePopulatedEventQueue, cancellationToken);
                    }

                    cancellationToken.ThrowIfCancellationRequested();

                    // Kick off tasks to execute syntax tree actions.
                    var syntaxTreeActionsTask = ExecuteSyntaxTreeActionsAsync(analysisScope, analysisStateOpt, cancellationToken);

                    // Wait for all worker threads to complete processing events.
                    await Task.WhenAll(workerTasks.Concat(syntaxTreeActionsTask)).ConfigureAwait(false);

                    for (int i = 0; i < workerCount; i++)
                    {
                        if (workerTasks[i].Status == TaskStatus.RanToCompletion && workerTasks[i].Result != null)
                        {
                            completedEvent = workerTasks[i].Result;
                            break;
                        }
                    }
                }
                else
                {
                    completedEvent = await ProcessCompilationEventsCoreAsync(analysisScope, analysisStateOpt, prePopulatedEventQueue, cancellationToken).ConfigureAwait(false);

                    await ExecuteSyntaxTreeActionsAsync(analysisScope, analysisStateOpt, cancellationToken).ConfigureAwait(false);
                }

                // Finally process the compilation completed event, if any.
                if (completedEvent != null)
                {
                    await ProcessEventAsync(completedEvent, analysisScope, analysisStateOpt, cancellationToken).ConfigureAwait(false);
                }
            }
            catch (Exception e) when (FatalError.ReportUnlessCanceled(e))
            {
                throw ExceptionUtilities.Unreachable;
            }
        }

        private async Task<CompilationCompletedEvent> ProcessCompilationEventsCoreAsync(AnalysisScope analysisScope, AnalysisState analysisStateOpt, bool prePopulatedEventQueue, CancellationToken cancellationToken)
        {
            try
            {
                CompilationCompletedEvent completedEvent = null;

                while (true)
                {
                    cancellationToken.ThrowIfCancellationRequested();

                    if (CompilationEventQueue.Count == 0 &&
                        (prePopulatedEventQueue || CompilationEventQueue.IsCompleted))
                    {
                        break;
                    }

                    CompilationEvent e;
                    try
                    {
                        if (!prePopulatedEventQueue)
                        {
                            e = await CompilationEventQueue.DequeueAsync(cancellationToken).ConfigureAwait(false);
                        }
                        else if (!CompilationEventQueue.TryDequeue(out e))
                        {
                            return completedEvent;
                        }
                    }
                    catch (TaskCanceledException) when (!prePopulatedEventQueue)
                    {
                        // When the queue is completed with a pending DequeueAsync return then a 
                        // TaskCanceledException will be thrown.  This just signals the queue is 
                        // complete and we should finish processing it.

                        // This failure is being tracked by https://github.com/dotnet/roslyn/issues/5962
                        // Debug.Assert(CompilationEventQueue.IsCompleted, "DequeueAsync should never throw unless the AsyncQueue<T> is completed.");
                        break;
                    }

                    // Don't process the compilation completed event as other worker threads might still be processing other compilation events.
                    // The caller will wait for all workers to complete and finally process this event.
                    var compilationCompletedEvent = e as CompilationCompletedEvent;
                    if (compilationCompletedEvent != null)
                    {
                        completedEvent = compilationCompletedEvent;
                        continue;
                    }

                    await ProcessEventAsync(e, analysisScope, analysisStateOpt, cancellationToken).ConfigureAwait(false);
                }

                return completedEvent;
            }
            catch (Exception e) when (FatalError.ReportUnlessCanceled(e))
            {
                throw ExceptionUtilities.Unreachable;
            }
        }

        private async Task ProcessEventAsync(CompilationEvent e, AnalysisScope analysisScope, AnalysisState analysisStateOpt, CancellationToken cancellationToken)
        {
            await ProcessEventCoreAsync(e, analysisScope, analysisStateOpt, cancellationToken).ConfigureAwait(false);

            if (analysisStateOpt != null)
            {
                await analysisStateOpt.OnCompilationEventProcessedAsync(e, analysisScope, cancellationToken).ConfigureAwait(false);
            }
        }

        private async Task ProcessEventCoreAsync(CompilationEvent e, AnalysisScope analysisScope, AnalysisState analysisStateOpt, CancellationToken cancellationToken)
        {
            cancellationToken.ThrowIfCancellationRequested();

            var symbolEvent = e as SymbolDeclaredCompilationEvent;
            if (symbolEvent != null)
            {
                await ProcessSymbolDeclaredAsync(symbolEvent, analysisScope, analysisStateOpt, cancellationToken).ConfigureAwait(false);
                return;
            }

            var completedEvent = e as CompilationUnitCompletedEvent;
            if (completedEvent != null)
            {
                await ProcessCompilationUnitCompletedAsync(completedEvent, analysisScope, analysisStateOpt, cancellationToken).ConfigureAwait(false);
                return;
            }

            var endEvent = e as CompilationCompletedEvent;
            if (endEvent != null)
            {
                await ProcessCompilationCompletedAsync(endEvent, analysisScope, analysisStateOpt, cancellationToken).ConfigureAwait(false);
                return;
            }

            var startedEvent = e as CompilationStartedEvent;
            if (startedEvent != null)
            {
                await ProcessCompilationStartedAsync(startedEvent, analysisScope, analysisStateOpt, cancellationToken).ConfigureAwait(false);
                return;
            }

            throw new InvalidOperationException("Unexpected compilation event of type " + e.GetType().Name);
        }

        private async Task ProcessSymbolDeclaredAsync(SymbolDeclaredCompilationEvent symbolEvent, AnalysisScope analysisScope, AnalysisState analysisStateOpt, CancellationToken cancellationToken)
        {
            try
            {
                // Execute all analyzer actions.
                var symbol = symbolEvent.Symbol;
                var references = symbolEvent.DeclaringSyntaxReferences;
                if (!AnalysisScope.ShouldSkipSymbolAnalysis(symbolEvent))
                {
                    await ExecuteSymbolActionsAsync(symbolEvent, analysisScope, analysisStateOpt, cancellationToken).ConfigureAwait(false);
                }

                if (!AnalysisScope.ShouldSkipDeclarationAnalysis(symbol))
                {
                    await ExecuteDeclaringReferenceActionsAsync(symbolEvent, analysisScope, analysisStateOpt, cancellationToken).ConfigureAwait(false);
                }
            }
            finally
            {
                symbolEvent.FlushCache();
            }
        }

        private async Task ExecuteSymbolActionsAsync(SymbolDeclaredCompilationEvent symbolEvent, AnalysisScope analysisScope, AnalysisState analysisStateOpt, CancellationToken cancellationToken)
        {
            var symbol = symbolEvent.Symbol;
            if (!analysisScope.ShouldAnalyze(symbol))
            {
                return;
            }

            foreach (var analyzer in analysisScope.Analyzers)
            {
                // Invoke symbol analyzers only for source symbols.
                ImmutableArray<ImmutableArray<SymbolAnalyzerAction>> actionsByKind;
                if (_symbolActionsByKind.TryGetValue(analyzer, out actionsByKind) && (int)symbol.Kind < actionsByKind.Length)
                {
                    await analyzerExecutor.ExecuteSymbolActionsAsync(actionsByKind[(int)symbol.Kind], analyzer, symbol, GetTopmostNodeForAnalysis, analysisScope, analysisStateOpt).ConfigureAwait(false);
                }
                else if (analysisStateOpt != null)
                {
                    await analysisStateOpt.MarkSymbolCompleteAsync(symbol, analyzer, cancellationToken).ConfigureAwait(false);
                }
            }
        }

        private static SyntaxNode GetTopmostNodeForAnalysis(ISymbol symbol, SyntaxReference syntaxReference, Compilation compilation)
        {
            var model = compilation.GetSemanticModel(syntaxReference.SyntaxTree);
            return model.GetTopmostNodeForDiagnosticAnalysis(symbol, syntaxReference.GetSyntax());
        }

        protected abstract Task ExecuteDeclaringReferenceActionsAsync(SymbolDeclaredCompilationEvent symbolEvent, AnalysisScope analysisScope, AnalysisState analysisStateOpt, CancellationToken cancellationToken);

        private async Task ProcessCompilationUnitCompletedAsync(CompilationUnitCompletedEvent completedEvent, AnalysisScope analysisScope, AnalysisState analysisStateOpt, CancellationToken cancellationToken)
        {
            // When the compiler is finished with a compilation unit, we can run user diagnostics which
            // might want to ask the compiler for all the diagnostics in the source file, for example
            // to get information about unnecessary usings.

            var semanticModel = analysisStateOpt != null ?
                GetOrCreateCachedSemanticModel(completedEvent.CompilationUnit, completedEvent.Compilation, cancellationToken) :
                completedEvent.SemanticModel;

            if (!analysisScope.ShouldAnalyze(semanticModel.SyntaxTree))
            {
                return;
            }

            try
            {
                foreach (var analyzer in analysisScope.Analyzers)
                {
                    ImmutableArray<SemanticModelAnalyzerAction> semanticModelActions;
                    if (_semanticModelActionsMap.TryGetValue(analyzer, out semanticModelActions))
                    {
                        // Execute actions for a given analyzer sequentially.
                        await analyzerExecutor.ExecuteSemanticModelActionsAsync(semanticModelActions, analyzer, semanticModel, completedEvent, analysisScope, analysisStateOpt).ConfigureAwait(false);
                    }
                    else if (analysisStateOpt != null)
                    {
                        await analysisStateOpt.MarkEventCompleteAsync(completedEvent, analyzer, cancellationToken).ConfigureAwait(false);
                    }
                }
            }
            finally
            {
                completedEvent.FlushCache();
            }
        }

<<<<<<< HEAD
        private async Task ProcessCompilationStartedAsync(CompilationStartedEvent startedEvent, AnalysisScope analysisScope, AnalysisState analysisStateOpt, CancellationToken cancellationToken)
        {
            await ExecuteCompilationActionsAsync(_compilationActionsMap, startedEvent, analysisScope, analysisStateOpt, cancellationToken).ConfigureAwait(false);
        }

        private async Task ProcessCompilationCompletedAsync(CompilationCompletedEvent endEvent, AnalysisScope analysisScope, AnalysisState analysisStateOpt, CancellationToken cancellationToken)
        {
            await ExecuteCompilationActionsAsync(_compilationEndActionsMap, endEvent, analysisScope, analysisStateOpt, cancellationToken).ConfigureAwait(false);
=======
        private Task ProcessCompilationStartedAsync(CompilationStartedEvent startedEvent, AnalysisScope analysisScope, AnalysisState analysisStateOpt, CancellationToken cancellationToken)
        {
            return ExecuteCompilationActionsAsync(_compilationActionsMap, startedEvent, analysisScope, analysisStateOpt, cancellationToken);
        }

        private Task ProcessCompilationCompletedAsync(CompilationCompletedEvent endEvent, AnalysisScope analysisScope, AnalysisState analysisStateOpt, CancellationToken cancellationToken)
        {
            return ExecuteCompilationActionsAsync(_compilationEndActionsMap, endEvent, analysisScope, analysisStateOpt, cancellationToken);
>>>>>>> 4e8694d5
        }

        private async Task ExecuteCompilationActionsAsync(
            ImmutableDictionary<DiagnosticAnalyzer, ImmutableArray<CompilationAnalyzerAction>> compilationActionsMap,
            CompilationEvent compilationEvent,
            AnalysisScope analysisScope,
            AnalysisState analysisStateOpt,
            CancellationToken cancellationToken)
        {
            Debug.Assert(compilationEvent is CompilationStartedEvent || compilationEvent is CompilationCompletedEvent);

            try
            {
                foreach (var analyzer in analysisScope.Analyzers)
                {
                    ImmutableArray<CompilationAnalyzerAction> compilationActions;
                    if (compilationActionsMap.TryGetValue(analyzer, out compilationActions))
                    {
                        await analyzerExecutor.ExecuteCompilationActionsAsync(compilationActions, analyzer, compilationEvent, analysisScope, analysisStateOpt).ConfigureAwait(false);
                    }
                    else if (analysisStateOpt != null)
                    {
                        await analysisStateOpt.MarkEventCompleteAsync(compilationEvent, analyzer, cancellationToken).ConfigureAwait(false);
                    }
                }
            }
            finally
            {
                compilationEvent.FlushCache();
            }
        }

        internal static Action<Diagnostic> GetDiagnosticSink(Action<Diagnostic> addDiagnosticCore, Compilation compilation)
        {
            return diagnostic =>
            {
                var filteredDiagnostic = GetFilteredDiagnostic(diagnostic, compilation);
                if (filteredDiagnostic != null)
                {
                    addDiagnosticCore(filteredDiagnostic);
                }
            };
        }

        internal static Action<Diagnostic, DiagnosticAnalyzer, bool> GetDiagnosticSink(Action<Diagnostic, DiagnosticAnalyzer, bool> addLocalDiagnosticCore, Compilation compilation)
        {
            return (diagnostic, analyzer, isSyntaxDiagnostic) =>
            {
                var filteredDiagnostic = GetFilteredDiagnostic(diagnostic, compilation);
                if (filteredDiagnostic != null)
                {
                    addLocalDiagnosticCore(filteredDiagnostic, analyzer, isSyntaxDiagnostic);
                }
            };
        }

        internal static Action<Diagnostic, DiagnosticAnalyzer> GetDiagnosticSink(Action<Diagnostic, DiagnosticAnalyzer> addNonLocalDiagnosticCore, Compilation compilation)
        {
            return (diagnostic, analyzer) =>
            {
                var filteredDiagnostic = GetFilteredDiagnostic(diagnostic, compilation);
                if (filteredDiagnostic != null)
                {
                    addNonLocalDiagnosticCore(filteredDiagnostic, analyzer);
                }
            };
        }

        private static Diagnostic GetFilteredDiagnostic(Diagnostic diagnostic, Compilation compilation)
        {
            return compilation.Options.FilterDiagnostic(diagnostic);
        }

        private static Task<AnalyzerActions> GetAnalyzerActionsAsync(
            ImmutableArray<DiagnosticAnalyzer> analyzers,
            AnalyzerManager analyzerManager,
            AnalyzerExecutor analyzerExecutor)
        {
            return Task.Run(async () =>
            {
                AnalyzerActions allAnalyzerActions = new AnalyzerActions();
                foreach (var analyzer in analyzers)
                {
                    if (!IsDiagnosticAnalyzerSuppressed(analyzer, analyzerExecutor.Compilation.Options, analyzerManager, analyzerExecutor))
                    {
                        var analyzerActions = await analyzerManager.GetAnalyzerActionsAsync(analyzer, analyzerExecutor).ConfigureAwait(false);
                        if (analyzerActions != null)
                        {
                            allAnalyzerActions = allAnalyzerActions.Append(analyzerActions);
                        }
                    }
                }

                return allAnalyzerActions;
            }, analyzerExecutor.CancellationToken);
        }

        internal async Task<AnalyzerActionCounts> GetAnalyzerActionCountsAsync(DiagnosticAnalyzer analyzer, CancellationToken cancellationToken)
        {
            var executor = analyzerExecutor.WithCancellationToken(cancellationToken);
            var analyzerActions = await analyzerManager.GetAnalyzerActionsAsync(analyzer, executor).ConfigureAwait(false);
            return AnalyzerActionCounts.Create(analyzerActions);
        }

        /// <summary>
        /// Returns true if all the diagnostics that can be produced by this analyzer are suppressed through options.
        /// </summary>
        internal static bool IsDiagnosticAnalyzerSuppressed(
            DiagnosticAnalyzer analyzer,
            CompilationOptions options,
            AnalyzerManager analyzerManager,
            AnalyzerExecutor analyzerExecutor)
        {
            return analyzerManager.IsDiagnosticAnalyzerSuppressed(analyzer, options, IsCompilerAnalyzer, analyzerExecutor);
        }

        private static bool IsCompilerAnalyzer(DiagnosticAnalyzer analyzer)
        {
            return analyzer is CompilerDiagnosticAnalyzer;
        }

        public void Dispose()
        {
            this.CompilationEventQueue.TryComplete();
            this.DiagnosticQueue.TryComplete();
            _queueRegistration.Dispose();
        }
    }

    /// <summary>
    /// Driver to execute diagnostic analyzers for a given compilation.
    /// It uses a <see cref="AsyncQueue{TElement}"/> of <see cref="CompilationEvent"/>s to drive its analysis.
    /// </summary>
    internal class AnalyzerDriver<TLanguageKindEnum> : AnalyzerDriver where TLanguageKindEnum : struct
    {
        private readonly Func<SyntaxNode, TLanguageKindEnum> _getKind;
        private ImmutableDictionary<DiagnosticAnalyzer, ImmutableDictionary<TLanguageKindEnum, ImmutableArray<SyntaxNodeAnalyzerAction<TLanguageKindEnum>>>> _lazyNodeActionsByKind;
        private ImmutableDictionary<DiagnosticAnalyzer, ImmutableDictionary<OperationKind, ImmutableArray<OperationAnalyzerAction>>> _lazyOperationActionsByKind;
        private ImmutableDictionary<DiagnosticAnalyzer, ImmutableArray<CodeBlockStartAnalyzerAction<TLanguageKindEnum>>> _lazyCodeBlockStartActionsByAnalyzer;
        // Code block actions and code block end actions are kept separate so that it is easy to
        // execute the code block actions before the code block end actions.
        private ImmutableDictionary<DiagnosticAnalyzer, ImmutableArray<CodeBlockAnalyzerAction>> _lazyCodeBlockEndActionsByAnalyzer;
        private ImmutableDictionary<DiagnosticAnalyzer, ImmutableArray<CodeBlockAnalyzerAction>> _lazyCodeBlockActionsByAnalyzer;
        private ImmutableDictionary<DiagnosticAnalyzer, ImmutableArray<OperationBlockStartAnalyzerAction>> _lazyOperationBlockStartActionsByAnalyzer;
        private ImmutableDictionary<DiagnosticAnalyzer, ImmutableArray<OperationBlockAnalyzerAction>> _lazyOperationBlockActionsByAnalyzer;
        private ImmutableDictionary<DiagnosticAnalyzer, ImmutableArray<OperationBlockAnalyzerAction>> _lazyOperationBlockEndActionsByAnalyzer;

        private static readonly ObjectPool<DeclarationAnalysisData> s_declarationAnalysisDataPool = new ObjectPool<DeclarationAnalysisData>(() => new DeclarationAnalysisData());

        /// <summary>
        /// Create an analyzer driver.
        /// </summary>
        /// <param name="analyzers">The set of analyzers to include in the analysis</param>
        /// <param name="getKind">A delegate that returns the language-specific kind for a given syntax node</param>
        /// <param name="analyzerManager">AnalyzerManager to manage analyzers for the lifetime of analyzer host.</param>
        internal AnalyzerDriver(ImmutableArray<DiagnosticAnalyzer> analyzers, Func<SyntaxNode, TLanguageKindEnum> getKind, AnalyzerManager analyzerManager) : base(analyzers, analyzerManager)
        {
            _getKind = getKind;
        }

        private ImmutableDictionary<DiagnosticAnalyzer, ImmutableDictionary<TLanguageKindEnum, ImmutableArray<SyntaxNodeAnalyzerAction<TLanguageKindEnum>>>> NodeActionsByAnalyzerAndKind
        {
            get
            {
                if (_lazyNodeActionsByKind == null)
                {
                    var nodeActions = this.analyzerActions.GetSyntaxNodeActions<TLanguageKindEnum>();
                    ImmutableDictionary<DiagnosticAnalyzer, ImmutableDictionary<TLanguageKindEnum, ImmutableArray<SyntaxNodeAnalyzerAction<TLanguageKindEnum>>>> analyzerActionsByKind;
                    if (nodeActions.Any())
                    {
                        var nodeActionsByAnalyzers = nodeActions.GroupBy(a => a.Analyzer);
                        var builder = ImmutableDictionary.CreateBuilder<DiagnosticAnalyzer, ImmutableDictionary<TLanguageKindEnum, ImmutableArray<SyntaxNodeAnalyzerAction<TLanguageKindEnum>>>>();
                        foreach (var analyzerAndActions in nodeActionsByAnalyzers)
                        {
                            ImmutableDictionary<TLanguageKindEnum, ImmutableArray<SyntaxNodeAnalyzerAction<TLanguageKindEnum>>> actionsByKind;
                            if (analyzerAndActions.Any())
                            {
                                actionsByKind = AnalyzerExecutor.GetNodeActionsByKind(analyzerAndActions);
                            }
                            else
                            {
                                actionsByKind = ImmutableDictionary<TLanguageKindEnum, ImmutableArray<SyntaxNodeAnalyzerAction<TLanguageKindEnum>>>.Empty;
                            }

                            builder.Add(analyzerAndActions.Key, actionsByKind);
                        }

                        analyzerActionsByKind = builder.ToImmutable();
                    }
                    else
                    {
                        analyzerActionsByKind = ImmutableDictionary<DiagnosticAnalyzer, ImmutableDictionary<TLanguageKindEnum, ImmutableArray<SyntaxNodeAnalyzerAction<TLanguageKindEnum>>>>.Empty;
                    }

                    Interlocked.CompareExchange(ref _lazyNodeActionsByKind, analyzerActionsByKind, null);
                }

                return _lazyNodeActionsByKind;
            }
        }

        private ImmutableDictionary<DiagnosticAnalyzer, ImmutableDictionary<OperationKind, ImmutableArray<OperationAnalyzerAction>>> OperationActionsByAnalyzerAndKind
        {
            get
            {
                if (_lazyOperationActionsByKind == null)
                {
                    var operationActions = this.analyzerActions.OperationActions;
                    ImmutableDictionary<DiagnosticAnalyzer, ImmutableDictionary<OperationKind, ImmutableArray<OperationAnalyzerAction>>> analyzerActionsByKind;
                    if (operationActions.Any())
                    {
                        var operationActionsByAnalyzers = operationActions.GroupBy(a => a.Analyzer);
                        var builder = ImmutableDictionary.CreateBuilder<DiagnosticAnalyzer, ImmutableDictionary<OperationKind, ImmutableArray<OperationAnalyzerAction>>>();
                        foreach (var analyzerAndActions in operationActionsByAnalyzers)
                        {
                            ImmutableDictionary<OperationKind, ImmutableArray<OperationAnalyzerAction>> actionsByKind;
                            if (analyzerAndActions.Any())
                            {
                                actionsByKind = AnalyzerExecutor.GetOperationActionsByKind(analyzerAndActions);
                            }
                            else
                            {
                                actionsByKind = ImmutableDictionary<OperationKind, ImmutableArray<OperationAnalyzerAction>>.Empty;
                            }

                            builder.Add(analyzerAndActions.Key, actionsByKind);
                        }

                        analyzerActionsByKind = builder.ToImmutable();
                    }
                    else
                    {
                        analyzerActionsByKind = ImmutableDictionary<DiagnosticAnalyzer, ImmutableDictionary<OperationKind, ImmutableArray<OperationAnalyzerAction>>>.Empty;
                    }

                    Interlocked.CompareExchange(ref _lazyOperationActionsByKind, analyzerActionsByKind, null);
                }

                return _lazyOperationActionsByKind;
            }
        }


        private ImmutableDictionary<DiagnosticAnalyzer, ImmutableArray<CodeBlockStartAnalyzerAction<TLanguageKindEnum>>> CodeBlockStartActionsByAnalyzer
        {
            get { return GetBlockActionsByAnalyzer(ref _lazyCodeBlockStartActionsByAnalyzer, this.analyzerActions.GetCodeBlockStartActions<TLanguageKindEnum>()); }
        }

        private ImmutableDictionary<DiagnosticAnalyzer, ImmutableArray<CodeBlockAnalyzerAction>> CodeBlockEndActionsByAnalyzer
        {
            get { return GetBlockActionsByAnalyzer(ref _lazyCodeBlockEndActionsByAnalyzer, this.analyzerActions.CodeBlockEndActions); }
        }

        private ImmutableDictionary<DiagnosticAnalyzer, ImmutableArray<CodeBlockAnalyzerAction>> CodeBlockActionsByAnalyzer
        {
            get { return GetBlockActionsByAnalyzer(ref _lazyCodeBlockActionsByAnalyzer, this.analyzerActions.CodeBlockActions); }
        }

        private ImmutableDictionary<DiagnosticAnalyzer, ImmutableArray<OperationBlockStartAnalyzerAction>> OperationBlockStartActionsByAnalyzer
        {
            get { return GetBlockActionsByAnalyzer(ref _lazyOperationBlockStartActionsByAnalyzer, this.analyzerActions.OperationBlockStartActions); }
        }

        private ImmutableDictionary<DiagnosticAnalyzer, ImmutableArray<OperationBlockAnalyzerAction>> OperationBlockEndActionsByAnalyzer
        {
            get { return GetBlockActionsByAnalyzer(ref _lazyOperationBlockEndActionsByAnalyzer, this.analyzerActions.OperationBlockEndActions); }
        }

        private ImmutableDictionary<DiagnosticAnalyzer, ImmutableArray<OperationBlockAnalyzerAction>> OperationBlockActionsByAnalyzer
        {
            get { return GetBlockActionsByAnalyzer(ref _lazyOperationBlockActionsByAnalyzer, this.analyzerActions.OperationBlockActions); }
        }

        private static ImmutableDictionary<DiagnosticAnalyzer, ImmutableArray<ActionType>> GetBlockActionsByAnalyzer<ActionType>(
            ref ImmutableDictionary<DiagnosticAnalyzer, ImmutableArray<ActionType>> lazyCodeBlockActionsByAnalyzer,
            ImmutableArray<ActionType> codeBlockActions) where ActionType : AnalyzerAction
        {
            if (lazyCodeBlockActionsByAnalyzer == null)
            {
                ImmutableDictionary<DiagnosticAnalyzer, ImmutableArray<ActionType>> codeBlockActionsByAnalyzer;
                if (!codeBlockActions.IsEmpty)
                {
                    var builder = ImmutableDictionary.CreateBuilder<DiagnosticAnalyzer, ImmutableArray<ActionType>>();
                    var actionsByAnalyzer = codeBlockActions.GroupBy(action => action.Analyzer);
                    foreach (var analyzerAndActions in actionsByAnalyzer)
                    {
                        builder.Add(analyzerAndActions.Key, analyzerAndActions.ToImmutableArrayOrEmpty());
                    }

                    codeBlockActionsByAnalyzer = builder.ToImmutable();
                }
                else
                {
                    codeBlockActionsByAnalyzer = ImmutableDictionary<DiagnosticAnalyzer, ImmutableArray<ActionType>>.Empty;
                }

                Interlocked.CompareExchange(ref lazyCodeBlockActionsByAnalyzer, codeBlockActionsByAnalyzer, null);
            }

            return lazyCodeBlockActionsByAnalyzer;
        }

        private bool ShouldExecuteSyntaxNodeActions(AnalysisScope analysisScope)
        {
            foreach (var analyzer in analysisScope.Analyzers)
            {
                if (this.NodeActionsByAnalyzerAndKind.ContainsKey(analyzer))
                {
                    return true;
                }
            }

            return false;
        }

        private bool ShouldExecuteOperationActions(AnalysisScope analysisScope)
        {
            return analysisScope.Analyzers.Any(analyzer => this.OperationActionsByAnalyzerAndKind.ContainsKey(analyzer));
        }

        private bool ShouldExecuteBlockActions<T0, T1>(ImmutableDictionary<DiagnosticAnalyzer, ImmutableArray<T0>> blockStartActions, ImmutableDictionary<DiagnosticAnalyzer, ImmutableArray<T1>> blockActions, AnalysisScope analysisScope, ISymbol symbol)
        {
            if (AnalyzerExecutor.CanHaveExecutableCodeBlock(symbol))
            {
                foreach (var analyzer in analysisScope.Analyzers)
                {
                    if (blockStartActions.ContainsKey(analyzer) ||
                        blockActions.ContainsKey(analyzer))
                    {
                        return true;
                    }
                }
            }

            return false;
        }

        private bool ShouldExecuteCodeBlockActions(AnalysisScope analysisScope, ISymbol symbol)
        {
            return ShouldExecuteBlockActions(this.CodeBlockStartActionsByAnalyzer, this.CodeBlockActionsByAnalyzer, analysisScope, symbol);
        }

        private bool ShouldExecuteOperationBlockActions(AnalysisScope analysisScope, ISymbol symbol)
        {
            return ShouldExecuteBlockActions(this.OperationBlockStartActionsByAnalyzer, this.OperationBlockActionsByAnalyzer, analysisScope, symbol);
        }

        protected override async Task ExecuteDeclaringReferenceActionsAsync(
            SymbolDeclaredCompilationEvent symbolEvent,
            AnalysisScope analysisScope,
            AnalysisState analysisStateOpt,
            CancellationToken cancellationToken)
        {
            var symbol = symbolEvent.Symbol;
            var executeSyntaxNodeActions = ShouldExecuteSyntaxNodeActions(analysisScope);
            var executeCodeBlockActions = ShouldExecuteCodeBlockActions(analysisScope, symbol);
            var executeOperationActions = ShouldExecuteOperationActions(analysisScope);
            var executeOperationBlockActions = ShouldExecuteOperationBlockActions(analysisScope, symbol);

            if (executeSyntaxNodeActions || executeOperationActions || executeCodeBlockActions || executeOperationBlockActions)
            {
                foreach (var decl in symbolEvent.DeclaringSyntaxReferences)
                {
                    cancellationToken.ThrowIfCancellationRequested();

                    if (analysisScope.FilterTreeOpt == null || analysisScope.FilterTreeOpt == decl.SyntaxTree)
                    {
                        await ExecuteDeclaringReferenceActionsAsync(decl, symbolEvent, analysisScope, analysisStateOpt, executeSyntaxNodeActions, executeOperationActions, executeCodeBlockActions, executeOperationBlockActions, cancellationToken).ConfigureAwait(false);
                    }
                }
            }
            else if (analysisStateOpt != null)
            {
                cancellationToken.ThrowIfCancellationRequested();
                await analysisStateOpt.MarkDeclarationsCompleteAsync(symbolEvent.DeclaringSyntaxReferences, analysisScope.Analyzers, cancellationToken).ConfigureAwait(false);

                foreach (var decl in symbolEvent.DeclaringSyntaxReferences)
                {
                    await ClearCachedAnalysisDataIfAnalyzedAsync(decl, decl.GetSyntax(), symbolEvent.Compilation, analysisStateOpt, cancellationToken).ConfigureAwait(false);
                }
            }
        }

        private DeclarationAnalysisData GetOrComputeDeclarationAnalysisData(
            SyntaxReference declaration,
            Func<DeclarationAnalysisData> computeDeclarationAnalysisData,
            Compilation compilation,
            bool cacheAnalysisData)
        {
            if (!cacheAnalysisData)
            {
                return computeDeclarationAnalysisData();
            }

            // NOTE: The driver guarantees that only a single thread will be performing analysis on individual declaration.
            // However, there might be multiple threads analyzing different trees at the same time, so we need to lock the map for read/write.

            var map = GetOrCreateCachedCompilationData(compilation).DeclarationAnalysisDataMap;

            DeclarationAnalysisData data;
            lock (map)
            {
                if (map.TryGetValue(declaration, out data))
                {
                    return data;
                }
            }

            data = computeDeclarationAnalysisData();

            lock (map)
            {
                map[declaration] = data;
            }

            return data;
        }

        private async Task ClearCachedAnalysisDataIfAnalyzedAsync(SyntaxReference declaration, SyntaxNode node, Compilation compilation, AnalysisState analysisState, CancellationToken cancellationToken)
        {
            Debug.Assert(analysisState != null);

            CompilationData compilationData;
            if (!s_compilationDataCache.TryGetValue(compilation, out compilationData) ||
                !(await analysisState.IsDeclarationCompleteAsync(node, cancellationToken).ConfigureAwait(false)))
            {
                return;
            }

            var map = compilationData.DeclarationAnalysisDataMap;
            DeclarationAnalysisData declarationData;
            lock (map)
            {
                if (!map.TryGetValue(declaration, out declarationData))
                {
                    return;
                }

                map.Remove(declaration);
            }

            declarationData.Free();
            s_declarationAnalysisDataPool.Free(declarationData);
        }

        private DeclarationAnalysisData ComputeDeclarationAnalysisData(
            ISymbol symbol,
            SyntaxReference declaration,
            SemanticModel semanticModel,
            bool shouldExecuteSyntaxNodeActions,
            AnalysisScope analysisScope,
            CancellationToken cancellationToken)
        {
            cancellationToken.ThrowIfCancellationRequested();

            var declarationAnalysisData = s_declarationAnalysisDataPool.Allocate();
            var builder = declarationAnalysisData.DeclarationsInNode;

            var declaringReferenceSyntax = declaration.GetSyntax(cancellationToken);
            var topmostNodeForAnalysis = semanticModel.GetTopmostNodeForDiagnosticAnalysis(symbol, declaringReferenceSyntax);
            ComputeDeclarationsInNode(semanticModel, symbol, declaringReferenceSyntax, topmostNodeForAnalysis, builder, cancellationToken);
            var isPartialDeclAnalysis = analysisScope.FilterSpanOpt.HasValue && !analysisScope.ContainsSpan(topmostNodeForAnalysis.FullSpan);
            var nodesToAnalyze = shouldExecuteSyntaxNodeActions ?
                    GetSyntaxNodesToAnalyze(topmostNodeForAnalysis, symbol, builder, analysisScope, isPartialDeclAnalysis, semanticModel, analyzerExecutor) :
                    ImmutableArray<SyntaxNode>.Empty;

            declarationAnalysisData.DeclaringReferenceSyntax = declaringReferenceSyntax;
            declarationAnalysisData.TopmostNodeForAnalysis = topmostNodeForAnalysis;
            declarationAnalysisData.DescendantNodesToAnalyze.AddRange(nodesToAnalyze);
            declarationAnalysisData.IsPartialAnalysis = isPartialDeclAnalysis;

            return declarationAnalysisData;
        }

        private static void ComputeDeclarationsInNode(SemanticModel semanticModel, ISymbol declaredSymbol, SyntaxNode declaringReferenceSyntax, SyntaxNode topmostNodeForAnalysis, List<DeclarationInfo> builder, CancellationToken cancellationToken)
        {
            // We only care about the top level symbol declaration and its immediate member declarations.
            int? levelsToCompute = 2;
            var getSymbol = topmostNodeForAnalysis != declaringReferenceSyntax || declaredSymbol.Kind == SymbolKind.Namespace;
            semanticModel.ComputeDeclarationsInNode(topmostNodeForAnalysis, getSymbol, builder, cancellationToken, levelsToCompute);
        }

        private async Task ExecuteDeclaringReferenceActionsAsync(
            SyntaxReference decl,
            SymbolDeclaredCompilationEvent symbolEvent,
            AnalysisScope analysisScope,
            AnalysisState analysisStateOpt,
            bool shouldExecuteSyntaxNodeActions,
            bool shouldExecuteOperationActions,
            bool shouldExecuteCodeBlockActions,
            bool shouldExecuteOperationBlockActions,
            CancellationToken cancellationToken)
        {
            Debug.Assert(shouldExecuteSyntaxNodeActions || shouldExecuteOperationActions || shouldExecuteCodeBlockActions || shouldExecuteOperationBlockActions);

            var symbol = symbolEvent.Symbol;
            SemanticModel semanticModel = analysisStateOpt != null ?
                GetOrCreateCachedSemanticModel(decl.SyntaxTree, symbolEvent.Compilation, cancellationToken) :
                symbolEvent.SemanticModel(decl);

            var cacheAnalysisData = analysisScope.Analyzers.Length < analyzers.Length &&
                (!analysisScope.FilterSpanOpt.HasValue || analysisScope.FilterSpanOpt.Value.Length >= decl.SyntaxTree.GetRoot(cancellationToken).Span.Length);

            var declarationAnalysisData = GetOrComputeDeclarationAnalysisData(
                decl,
                () => ComputeDeclarationAnalysisData(symbol, decl, semanticModel, shouldExecuteSyntaxNodeActions, analysisScope, cancellationToken),
                symbolEvent.Compilation,
                cacheAnalysisData);

            if (!analysisScope.ShouldAnalyze(declarationAnalysisData.TopmostNodeForAnalysis))
            {
                return;
            }

            // Execute stateless syntax node actions.
            if (shouldExecuteSyntaxNodeActions)
            {
                var nodesToAnalyze = declarationAnalysisData.DescendantNodesToAnalyze;
                foreach (var analyzer in analysisScope.Analyzers)
                {
                    ImmutableDictionary<TLanguageKindEnum, ImmutableArray<SyntaxNodeAnalyzerAction<TLanguageKindEnum>>> nodeActionsByKind;
                    if (this.NodeActionsByAnalyzerAndKind.TryGetValue(analyzer, out nodeActionsByKind))
                    {
                        await analyzerExecutor.ExecuteSyntaxNodeActionsAsync(nodesToAnalyze, nodeActionsByKind,
                            analyzer, semanticModel, _getKind, declarationAnalysisData.TopmostNodeForAnalysis.FullSpan, decl, analysisScope, analysisStateOpt).ConfigureAwait(false);
                    }
                }
            }

            // Execute code block actions.
            if (shouldExecuteCodeBlockActions || shouldExecuteOperationActions || shouldExecuteOperationBlockActions)
            {
                // Compute the executable code blocks of interest.
                var executableCodeBlocks = ImmutableArray<SyntaxNode>.Empty;
                IEnumerable<CodeBlockAnalyzerActions> codeBlockActions = null;
                foreach (var declInNode in declarationAnalysisData.DeclarationsInNode)
                {
                    if (declInNode.DeclaredNode == declarationAnalysisData.TopmostNodeForAnalysis || declInNode.DeclaredNode == declarationAnalysisData.DeclaringReferenceSyntax)
                    {
                        executableCodeBlocks = declInNode.ExecutableCodeBlocks;
                        if (executableCodeBlocks.Any())
                        {
                            if (shouldExecuteCodeBlockActions || shouldExecuteOperationBlockActions)
                            {
                                codeBlockActions = GetCodeBlockActions(analysisScope);
                            }

                            // Execute operation actions.
                            if (shouldExecuteOperationActions || shouldExecuteOperationBlockActions)
                            {
                                var operationBlocksToAnalyze = GetOperationBlocksToAnalyze(executableCodeBlocks, semanticModel, cancellationToken);
                                var operationsToAnalyze = GetOperationsToAnalyze(operationBlocksToAnalyze);

                                if (!operationsToAnalyze.IsEmpty)
                                {
                                    if (shouldExecuteOperationActions)
                                    {
                                        foreach (var analyzer in analysisScope.Analyzers)
                                        {
                                            ImmutableDictionary<OperationKind, ImmutableArray<OperationAnalyzerAction>> operationActionsByKind;
                                            if (this.OperationActionsByAnalyzerAndKind.TryGetValue(analyzer, out operationActionsByKind))
                                            {
                                                await analyzerExecutor.ExecuteOperationActionsAsync(operationsToAnalyze, operationActionsByKind,
                                                    analyzer, semanticModel, declarationAnalysisData.TopmostNodeForAnalysis.FullSpan, decl, analysisScope, analysisStateOpt).ConfigureAwait(false);
                                            }
                                        }
                                    }

                                    if (shouldExecuteOperationBlockActions)
                                    {
                                        foreach (var analyzerActions in codeBlockActions)
                                        {
                                            await analyzerExecutor.ExecuteOperationBlockActionsAsync(
                                                analyzerActions.OperationBlockStartActions, analyzerActions.OperationBlockActions,
                                                analyzerActions.OpererationBlockEndActions, analyzerActions.Analyzer, declarationAnalysisData.TopmostNodeForAnalysis, symbol,
                                                operationBlocksToAnalyze, operationsToAnalyze, semanticModel, decl, analysisScope, analysisStateOpt).ConfigureAwait(false);
                                        }
                                    }
                                }
                            }

                            break;
                        }
                    }
<<<<<<< HEAD
=======
                }
>>>>>>> 4e8694d5

                    if (executableCodeBlocks.Any() && shouldExecuteCodeBlockActions)
                    {
<<<<<<< HEAD
                        foreach (var analyzerActions in codeBlockActions)
                        {
                            await analyzerExecutor.ExecuteCodeBlockActionsAsync(
                                analyzerActions.CodeBlockStartActions, analyzerActions.CodeBlockActions,
                                analyzerActions.CodeBlockEndActions, analyzerActions.Analyzer, declarationAnalysisData.TopmostNodeForAnalysis, symbol,
                                executableCodeBlocks, semanticModel, _getKind, decl, analysisScope, analysisStateOpt).ConfigureAwait(false);
                        }
=======
                        await analyzerExecutor.ExecuteCodeBlockActionsAsync(
                            analyzerActions.CodeBlockStartActions, analyzerActions.CodeBlockActions,
                            analyzerActions.CodeBlockEndActions, analyzerActions.Analyzer, declarationAnalysisData.TopmostNodeForAnalysis, symbol,
                            executableCodeBlocks, semanticModel, _getKind, decl, analysisScope, analysisStateOpt).ConfigureAwait(false);
>>>>>>> 4e8694d5
                    }
                }

                // Mark completion only if we are analyzing a span containing the entire syntax node.
                if (analysisStateOpt != null && !declarationAnalysisData.IsPartialAnalysis)
                {
<<<<<<< HEAD
                    foreach (var analyzer in analysisScope.Analyzers)
                    {
                        await analysisStateOpt.MarkDeclarationCompleteAsync(decl, analyzer, cancellationToken).ConfigureAwait(false);
                    }

                    if (cacheAnalysisData)
                    {
                        await ClearCachedAnalysisDataIfAnalyzedAsync(decl, declarationAnalysisData.DeclaringReferenceSyntax, symbolEvent.Compilation, analysisStateOpt, cancellationToken).ConfigureAwait(false);
                    }
=======
                    await analysisStateOpt.MarkDeclarationCompleteAsync(decl, analyzer, cancellationToken).ConfigureAwait(false);
                }

                if (cacheAnalysisData)
                {
                    await ClearCachedAnalysisDataIfAnalyzedAsync(decl, declarationAnalysisData.DeclaringReferenceSyntax, symbolEvent.Compilation, analysisStateOpt, cancellationToken).ConfigureAwait(false);
>>>>>>> 4e8694d5
                }
            }
        }

        [StructLayout(LayoutKind.Auto)]
        private struct CodeBlockAnalyzerActions
        {
            public DiagnosticAnalyzer Analyzer;
            public ImmutableArray<CodeBlockStartAnalyzerAction<TLanguageKindEnum>> CodeBlockStartActions;
            public ImmutableArray<CodeBlockAnalyzerAction> CodeBlockActions;
            public ImmutableArray<CodeBlockAnalyzerAction> CodeBlockEndActions;
            public ImmutableArray<OperationBlockStartAnalyzerAction> OperationBlockStartActions;
            public ImmutableArray<OperationBlockAnalyzerAction> OperationBlockActions;
            public ImmutableArray<OperationBlockAnalyzerAction> OpererationBlockEndActions;
        }

        private IEnumerable<CodeBlockAnalyzerActions> GetCodeBlockActions(AnalysisScope analysisScope)
        {
            foreach (var analyzer in analysisScope.Analyzers)
            {
                ImmutableArray<CodeBlockStartAnalyzerAction<TLanguageKindEnum>> codeBlockStartActions;
                if (!this.CodeBlockStartActionsByAnalyzer.TryGetValue(analyzer, out codeBlockStartActions))
                {
                    codeBlockStartActions = ImmutableArray<CodeBlockStartAnalyzerAction<TLanguageKindEnum>>.Empty;
                }

                ImmutableArray<CodeBlockAnalyzerAction> codeBlockActions;
                if (!this.CodeBlockActionsByAnalyzer.TryGetValue(analyzer, out codeBlockActions))
                {
                    codeBlockActions = ImmutableArray<CodeBlockAnalyzerAction>.Empty;
                }

                ImmutableArray<CodeBlockAnalyzerAction> codeBlockEndActions;
                if (!this.CodeBlockEndActionsByAnalyzer.TryGetValue(analyzer, out codeBlockEndActions))
                {
                    codeBlockEndActions = ImmutableArray<CodeBlockAnalyzerAction>.Empty;
                }

                ImmutableArray<OperationBlockStartAnalyzerAction> operationBlockStartActions;
                if (!this.OperationBlockStartActionsByAnalyzer.TryGetValue(analyzer, out operationBlockStartActions))
                {
                    operationBlockStartActions = ImmutableArray<OperationBlockStartAnalyzerAction>.Empty;
                }

                ImmutableArray<OperationBlockAnalyzerAction> operationBlockActions;
                if (!this.OperationBlockActionsByAnalyzer.TryGetValue(analyzer, out operationBlockActions))
                {
                    operationBlockActions = ImmutableArray<OperationBlockAnalyzerAction>.Empty;
                }

                ImmutableArray<OperationBlockAnalyzerAction> operationBlockEndActions;
                if (!this.OperationBlockEndActionsByAnalyzer.TryGetValue(analyzer, out operationBlockEndActions))
                {
                    operationBlockEndActions = ImmutableArray<OperationBlockAnalyzerAction>.Empty;
                }

                if (!codeBlockStartActions.IsEmpty || !codeBlockActions.IsEmpty || !codeBlockEndActions.IsEmpty || !operationBlockStartActions.IsEmpty || !operationBlockActions.IsEmpty || !operationBlockEndActions.IsEmpty)
                {
                    yield return
                        new CodeBlockAnalyzerActions
                        {
                            Analyzer = analyzer,
                            CodeBlockStartActions = codeBlockStartActions,
                            CodeBlockActions = codeBlockActions,
                            CodeBlockEndActions = codeBlockEndActions,
                            OperationBlockStartActions = operationBlockStartActions,
                            OperationBlockActions = operationBlockActions,
                            OpererationBlockEndActions = operationBlockEndActions
                        };
                }
            }
        }

        private static IEnumerable<SyntaxNode> GetSyntaxNodesToAnalyze(
            SyntaxNode declaredNode,
            ISymbol declaredSymbol,
            IEnumerable<DeclarationInfo> declarationsInNode,
            AnalysisScope analysisScope,
            bool isPartialDeclAnalysis,
            SemanticModel semanticModel,
            AnalyzerExecutor analyzerExecutor)
        {
            // Eliminate descendant member declarations within declarations.
            // There will be separate symbols declared for the members.
            HashSet<SyntaxNode> descendantDeclsToSkip = null;
            bool first = true;
            foreach (var declInNode in declarationsInNode)
            {
                analyzerExecutor.CancellationToken.ThrowIfCancellationRequested();

                if (declInNode.DeclaredNode != declaredNode)
                {
                    // Might be a field declaration statement with multiple fields declared.
                    // If so, we execute syntax node analysis for entire field declaration (and its descendants)
                    // if we processing the first field and skip syntax actions for remaining fields in the declaration.
                    if (declInNode.DeclaredSymbol == declaredSymbol)
                    {
                        if (first)
                        {
                            break;
                        }

                        return ImmutableArray<SyntaxNode>.Empty;
                    }

                    // Compute the topmost node representing the syntax declaration for the member that needs to be skipped.
                    var declarationNodeToSkip = declInNode.DeclaredNode;
                    var declaredSymbolOfDeclInNode = declInNode.DeclaredSymbol ?? semanticModel.GetDeclaredSymbol(declInNode.DeclaredNode, analyzerExecutor.CancellationToken);
                    if (declaredSymbolOfDeclInNode != null)
                    {
                        declarationNodeToSkip = semanticModel.GetTopmostNodeForDiagnosticAnalysis(declaredSymbolOfDeclInNode, declInNode.DeclaredNode);
                    }

                    descendantDeclsToSkip = descendantDeclsToSkip ?? new HashSet<SyntaxNode>();
                    descendantDeclsToSkip.Add(declarationNodeToSkip);
                }

                first = false;
            }

            var nodesToAnalyze = descendantDeclsToSkip == null ?
                declaredNode.DescendantNodesAndSelf(descendIntoTrivia: true) :
                GetSyntaxNodesToAnalyze(declaredNode, descendantDeclsToSkip);

            if (isPartialDeclAnalysis)
            {
                nodesToAnalyze = nodesToAnalyze.Where(node => analysisScope.ShouldAnalyze(node));
            }

            return nodesToAnalyze;
        }

        private static ImmutableArray<IOperation> GetOperationBlocksToAnalyze(
            ImmutableArray<SyntaxNode> executableBlocks,
            SemanticModel semanticModel,
            CancellationToken cancellationToken)
        {
            ArrayBuilder<IOperation> operationBlocksToAnalyze = ArrayBuilder<IOperation>.GetInstance();

            foreach (SyntaxNode executableBlock in executableBlocks)
            {
                IOperation operation = semanticModel.GetOperation(executableBlock, cancellationToken);
                if (operation != null)
                {
                    operationBlocksToAnalyze.AddRange(operation);
                }
            }

            return operationBlocksToAnalyze.ToImmutableAndFree();
        }

        private static ImmutableArray<IOperation> GetOperationsToAnalyze(
            ImmutableArray<IOperation> operationBlocks)
        {
            ArrayBuilder<IOperation> operationsToAnalyze = ArrayBuilder<IOperation>.GetInstance();

            foreach (IOperation operationBlock in operationBlocks)
            {
                operationsToAnalyze.AddRange(operationBlock.DescendantsAndSelf());
            }

            return operationsToAnalyze.ToImmutableAndFree();
        }

        private static IEnumerable<SyntaxNode> GetSyntaxNodesToAnalyze(SyntaxNode declaredNode, HashSet<SyntaxNode> descendantDeclsToSkip)
        {
            Debug.Assert(declaredNode != null);
            Debug.Assert(descendantDeclsToSkip != null);

            foreach (var node in declaredNode.DescendantNodesAndSelf(n => !descendantDeclsToSkip.Contains(n), descendIntoTrivia: true))
            {
                if (!descendantDeclsToSkip.Contains(node))
                {
                    yield return node;
                }
            }
        }
    }
}<|MERGE_RESOLUTION|>--- conflicted
+++ resolved
@@ -396,7 +396,7 @@
                 if (reportSuppressedDiagnostics || !d.IsSuppressed)
                 {
                     allDiagnostics.Add(d);
-                }
+                }                
             }
 
             return allDiagnostics.ToReadOnlyAndFree();
@@ -635,7 +635,7 @@
             if (analysisStateOpt != null)
             {
                 await analysisStateOpt.OnCompilationEventProcessedAsync(e, analysisScope, cancellationToken).ConfigureAwait(false);
-            }
+        }
         }
 
         private async Task ProcessEventCoreAsync(CompilationEvent e, AnalysisScope analysisScope, AnalysisState analysisStateOpt, CancellationToken cancellationToken)
@@ -764,16 +764,6 @@
             }
         }
 
-<<<<<<< HEAD
-        private async Task ProcessCompilationStartedAsync(CompilationStartedEvent startedEvent, AnalysisScope analysisScope, AnalysisState analysisStateOpt, CancellationToken cancellationToken)
-        {
-            await ExecuteCompilationActionsAsync(_compilationActionsMap, startedEvent, analysisScope, analysisStateOpt, cancellationToken).ConfigureAwait(false);
-        }
-
-        private async Task ProcessCompilationCompletedAsync(CompilationCompletedEvent endEvent, AnalysisScope analysisScope, AnalysisState analysisStateOpt, CancellationToken cancellationToken)
-        {
-            await ExecuteCompilationActionsAsync(_compilationEndActionsMap, endEvent, analysisScope, analysisStateOpt, cancellationToken).ConfigureAwait(false);
-=======
         private Task ProcessCompilationStartedAsync(CompilationStartedEvent startedEvent, AnalysisScope analysisScope, AnalysisState analysisStateOpt, CancellationToken cancellationToken)
         {
             return ExecuteCompilationActionsAsync(_compilationActionsMap, startedEvent, analysisScope, analysisStateOpt, cancellationToken);
@@ -782,7 +772,6 @@
         private Task ProcessCompilationCompletedAsync(CompilationCompletedEvent endEvent, AnalysisScope analysisScope, AnalysisState analysisStateOpt, CancellationToken cancellationToken)
         {
             return ExecuteCompilationActionsAsync(_compilationEndActionsMap, endEvent, analysisScope, analysisStateOpt, cancellationToken);
->>>>>>> 4e8694d5
         }
 
         private async Task ExecuteCompilationActionsAsync(
@@ -1002,14 +991,14 @@
                             if (analyzerAndActions.Any())
                             {
                                 actionsByKind = AnalyzerExecutor.GetOperationActionsByKind(analyzerAndActions);
-                            }
+                        }
                             else
                             {
                                 actionsByKind = ImmutableDictionary<OperationKind, ImmutableArray<OperationAnalyzerAction>>.Empty;
                             }
 
                             builder.Add(analyzerAndActions.Key, actionsByKind);
-                        }
+                    }
 
                         analyzerActionsByKind = builder.ToImmutable();
                     }
@@ -1367,51 +1356,31 @@
                             break;
                         }
                     }
-<<<<<<< HEAD
-=======
-                }
->>>>>>> 4e8694d5
-
-                    if (executableCodeBlocks.Any() && shouldExecuteCodeBlockActions)
-                    {
-<<<<<<< HEAD
-                        foreach (var analyzerActions in codeBlockActions)
-                        {
-                            await analyzerExecutor.ExecuteCodeBlockActionsAsync(
-                                analyzerActions.CodeBlockStartActions, analyzerActions.CodeBlockActions,
-                                analyzerActions.CodeBlockEndActions, analyzerActions.Analyzer, declarationAnalysisData.TopmostNodeForAnalysis, symbol,
-                                executableCodeBlocks, semanticModel, _getKind, decl, analysisScope, analysisStateOpt).ConfigureAwait(false);
-                        }
-=======
+                }
+
+                if (executableCodeBlocks.Any() && shouldExecuteCodeBlockActions)
+                {
+                    foreach (var analyzerActions in codeBlockActions)
+                    {
                         await analyzerExecutor.ExecuteCodeBlockActionsAsync(
                             analyzerActions.CodeBlockStartActions, analyzerActions.CodeBlockActions,
                             analyzerActions.CodeBlockEndActions, analyzerActions.Analyzer, declarationAnalysisData.TopmostNodeForAnalysis, symbol,
                             executableCodeBlocks, semanticModel, _getKind, decl, analysisScope, analysisStateOpt).ConfigureAwait(false);
->>>>>>> 4e8694d5
-                    }
-                }
-
-                // Mark completion only if we are analyzing a span containing the entire syntax node.
-                if (analysisStateOpt != null && !declarationAnalysisData.IsPartialAnalysis)
-                {
-<<<<<<< HEAD
-                    foreach (var analyzer in analysisScope.Analyzers)
-                    {
-                        await analysisStateOpt.MarkDeclarationCompleteAsync(decl, analyzer, cancellationToken).ConfigureAwait(false);
-                    }
-
-                    if (cacheAnalysisData)
-                    {
-                        await ClearCachedAnalysisDataIfAnalyzedAsync(decl, declarationAnalysisData.DeclaringReferenceSyntax, symbolEvent.Compilation, analysisStateOpt, cancellationToken).ConfigureAwait(false);
-                    }
-=======
+                    }
+                }
+            }
+
+            // Mark completion only if we are analyzing a span containing the entire syntax node.
+            if (analysisStateOpt != null && !declarationAnalysisData.IsPartialAnalysis)
+            {
+                foreach (var analyzer in analysisScope.Analyzers)
+                {
                     await analysisStateOpt.MarkDeclarationCompleteAsync(decl, analyzer, cancellationToken).ConfigureAwait(false);
                 }
 
                 if (cacheAnalysisData)
                 {
                     await ClearCachedAnalysisDataIfAnalyzedAsync(decl, declarationAnalysisData.DeclaringReferenceSyntax, symbolEvent.Compilation, analysisStateOpt, cancellationToken).ConfigureAwait(false);
->>>>>>> 4e8694d5
                 }
             }
         }
