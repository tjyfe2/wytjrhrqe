--- conflicted
+++ resolved
@@ -7835,13 +7835,8 @@
     /// </summary>
     internal abstract partial class BaseConstantPatternOperation : Operation, IConstantPatternOperation
     {
-<<<<<<< HEAD
-        protected BaseConstantPattern(SemanticModel semanticModel, SyntaxNode syntax, bool isImplicit) :
-            base(OperationKind.ConstantPattern, semanticModel, syntax, type: null, constantValue: default, isImplicit)
-=======
         protected BaseConstantPatternOperation(SemanticModel semanticModel, SyntaxNode syntax, ITypeSymbol type, Optional<object> constantValue, bool isImplicit) :
             base(OperationKind.ConstantPattern, semanticModel, syntax, type, constantValue, isImplicit)
->>>>>>> 44157c30
         {
         }
 
@@ -7874,13 +7869,8 @@
     /// </summary>
     internal sealed partial class ConstantPatternOperation : BaseConstantPatternOperation, IConstantPatternOperation
     {
-<<<<<<< HEAD
-        public ConstantPattern(IOperation value, SemanticModel semanticModel, SyntaxNode syntax, bool isImplicit) :
-            base(semanticModel, syntax, isImplicit)
-=======
         public ConstantPatternOperation(IOperation value, SemanticModel semanticModel, SyntaxNode syntax, ITypeSymbol type, Optional<object> constantValue, bool isImplicit) :
             base(semanticModel, syntax, type, constantValue, isImplicit)
->>>>>>> 44157c30
         {
             Value = SetParentOperation(value, this);
         }
@@ -7895,13 +7885,8 @@
     {
         private IOperation _lazyValueInterlocked = s_unset;
 
-<<<<<<< HEAD
-        public LazyConstantPattern(Lazy<IOperation> value, SemanticModel semanticModel, SyntaxNode syntax, bool isImplicit) :
-            base(semanticModel, syntax, isImplicit)
-=======
         public LazyConstantPatternOperation(SemanticModel semanticModel, SyntaxNode syntax, ITypeSymbol type, Optional<object> constantValue, bool isImplicit) :
 			base(semanticModel, syntax, type, constantValue, isImplicit)
->>>>>>> 44157c30
         {
         }
 
