--- conflicted
+++ resolved
@@ -7885,13 +7885,8 @@
     {
         private IOperation _lazyValueInterlocked = s_unset;
 
-<<<<<<< HEAD
         public LazyConstantPatternOperation(SemanticModel semanticModel, SyntaxNode syntax, bool isImplicit) :
             base(semanticModel, syntax, isImplicit)
-=======
-        public LazyConstantPatternOperation(SemanticModel semanticModel, SyntaxNode syntax, ITypeSymbol type, Optional<object> constantValue, bool isImplicit) :
-            base(semanticModel, syntax, type, constantValue, isImplicit)
->>>>>>> e2c6c425
         {
         }
 
