--- conflicted
+++ resolved
@@ -614,12 +614,10 @@
             "System.InvalidOperationException",
             "System.Runtime.CompilerServices.SwitchExpressionException",
             "System.Collections.Generic.IEqualityComparer`1",
-<<<<<<< HEAD
+
+            "System.Runtime.CompilerServices.NativeIntegerAttribute",
 
             "System.Runtime.InteropServices.OutAttribute",
-=======
-            "System.Runtime.CompilerServices.NativeIntegerAttribute",
->>>>>>> e6150332
         };
 
         private readonly static Dictionary<string, WellKnownType> s_nameToTypeIdMap = new Dictionary<string, WellKnownType>((int)Count);
@@ -627,6 +625,7 @@
         static WellKnownTypes()
         {
             AssertEnumAndTableInSync();
+
 
             for (int i = 0; i < s_metadataNames.Length; i++)
             {
