{
  "locked": false,
  "version": 1,
  "targets": {
    "DNXCore,Version=v5.0": {
      "Microsoft.NETCore.Platforms/1.0.1-beta-23504": {
        "dependencies": {
          "Microsoft.NETCore.Targets": "1.0.1-beta-23504"
        }
      },
      "Microsoft.NETCore.Runtime.CoreCLR/1.0.1-beta-23504": {
        "dependencies": {
          "Microsoft.NETCore.Windows.ApiSets": "1.0.1-beta-23504",
          "System.Collections": "[4.0.11-beta-23504]",
          "System.Diagnostics.Contracts": "[4.0.1-beta-23504]",
          "System.Diagnostics.Debug": "[4.0.11-beta-23504]",
          "System.Diagnostics.StackTrace": "[4.0.1-beta-23504]",
          "System.Diagnostics.Tools": "[4.0.1-beta-23504]",
          "System.Diagnostics.Tracing": "[4.0.21-beta-23504]",
          "System.Globalization": "[4.0.11-beta-23504]",
          "System.Globalization.Calendars": "[4.0.1-beta-23504]",
          "System.IO": "[4.0.11-beta-23504]",
          "System.ObjectModel": "[4.0.11-beta-23504]",
          "System.Private.Uri": "[4.0.1-beta-23504]",
          "System.Reflection": "[4.1.0-beta-23504]",
          "System.Reflection.Extensions": "[4.0.1-beta-23504]",
          "System.Reflection.Primitives": "[4.0.1-beta-23504]",
          "System.Resources.ResourceManager": "[4.0.1-beta-23504]",
          "System.Runtime": "[4.0.21-beta-23504]",
          "System.Runtime.Extensions": "[4.0.11-beta-23504]",
          "System.Runtime.Handles": "[4.0.1-beta-23504]",
          "System.Runtime.InteropServices": "[4.0.21-beta-23504]",
          "System.Text.Encoding": "[4.0.11-beta-23504]",
          "System.Text.Encoding.Extensions": "[4.0.11-beta-23504]",
          "System.Threading": "[4.0.11-beta-23504]",
          "System.Threading.Tasks": "[4.0.11-beta-23504]",
          "System.Threading.Timer": "[4.0.1-beta-23504]"
        }
      },
      "Microsoft.NETCore.Targets/1.0.1-beta-23504": {
        "dependencies": {
          "Microsoft.NETCore.Targets.DNXCore": "5.0.0-beta-23504"
        }
      },
      "Microsoft.NETCore.Targets.DNXCore/5.0.0-beta-23504": {},
      "Microsoft.NETCore.TestHost/1.0.0-beta-23504": {},
      "Microsoft.NETCore.Windows.ApiSets/1.0.1-beta-23504": {},
      "Microsoft.Win32.Primitives/4.0.0": {
        "dependencies": {
          "System.Runtime": "4.0.20",
          "System.Runtime.InteropServices": "4.0.20"
        },
        "compile": {
          "ref/dotnet/Microsoft.Win32.Primitives.dll": {}
        },
        "runtime": {
          "lib/dotnet/Microsoft.Win32.Primitives.dll": {}
        }
      },
      "System.AppContext/4.0.1-beta-23504": {
        "dependencies": {
          "System.Runtime": "4.0.0"
        },
        "compile": {
          "ref/dotnet5.4/System.AppContext.dll": {}
        },
        "runtime": {
          "lib/DNXCore50/System.AppContext.dll": {}
        }
      },
      "System.Collections/4.0.11-beta-23504": {
        "dependencies": {
          "System.Runtime": "4.0.21-beta-23504"
        },
        "compile": {
          "ref/dotnet5.4/System.Collections.dll": {}
        },
        "runtime": {
          "lib/DNXCore50/System.Collections.dll": {}
        }
      },
      "System.Collections.Concurrent/4.0.10": {
        "dependencies": {
          "System.Collections": "4.0.10",
          "System.Diagnostics.Debug": "4.0.10",
          "System.Diagnostics.Tracing": "4.0.20",
          "System.Globalization": "4.0.10",
          "System.Resources.ResourceManager": "4.0.0",
          "System.Runtime": "4.0.20",
          "System.Runtime.Extensions": "4.0.10",
          "System.Threading": "4.0.10",
          "System.Threading.Tasks": "4.0.10"
        },
        "compile": {
          "ref/dotnet/System.Collections.Concurrent.dll": {}
        },
        "runtime": {
          "lib/dotnet/System.Collections.Concurrent.dll": {}
        }
      },
      "System.Collections.Immutable/1.1.37": {
        "dependencies": {
          "System.Collections": "4.0.0",
          "System.Diagnostics.Debug": "4.0.0",
          "System.Globalization": "4.0.0",
          "System.Linq": "4.0.0",
          "System.Resources.ResourceManager": "4.0.0",
          "System.Runtime": "4.0.0",
          "System.Runtime.Extensions": "4.0.0",
          "System.Threading": "4.0.0"
        },
        "compile": {
          "lib/dotnet/System.Collections.Immutable.dll": {}
        },
        "runtime": {
          "lib/dotnet/System.Collections.Immutable.dll": {}
        }
      },
      "System.Collections.NonGeneric/4.0.0": {
        "dependencies": {
          "System.Diagnostics.Debug": "4.0.10",
          "System.Globalization": "4.0.10",
          "System.Resources.ResourceManager": "4.0.0",
          "System.Runtime": "4.0.20",
          "System.Runtime.Extensions": "4.0.10",
          "System.Threading": "4.0.10"
        },
        "compile": {
          "ref/dotnet/System.Collections.NonGeneric.dll": {}
        },
        "runtime": {
          "lib/dotnet/System.Collections.NonGeneric.dll": {}
        }
      },
      "System.ComponentModel.EventBasedAsync/4.0.10": {
        "dependencies": {
          "System.Resources.ResourceManager": "4.0.0",
          "System.Runtime": "4.0.20",
          "System.Threading": "4.0.10",
          "System.Threading.Tasks": "4.0.10"
        },
        "compile": {
          "ref/dotnet/System.ComponentModel.EventBasedAsync.dll": {}
        },
        "runtime": {
          "lib/dotnet/System.ComponentModel.EventBasedAsync.dll": {}
        }
      },
      "System.Console/4.0.0-beta-23504": {
        "dependencies": {
          "System.IO": "4.0.0",
          "System.Runtime": "4.0.0"
        },
        "compile": {
          "ref/dotnet5.4/System.Console.dll": {}
        }
      },
      "System.Diagnostics.Contracts/4.0.1-beta-23504": {
        "dependencies": {
          "System.Runtime": "4.0.0"
        },
        "compile": {
          "ref/dotnet5.1/System.Diagnostics.Contracts.dll": {}
        },
        "runtime": {
          "lib/DNXCore50/System.Diagnostics.Contracts.dll": {}
        }
      },
      "System.Diagnostics.Debug/4.0.11-beta-23504": {
        "dependencies": {
          "System.Runtime": "4.0.0"
        },
        "compile": {
          "ref/dotnet5.4/System.Diagnostics.Debug.dll": {}
        }
      },
      "System.Diagnostics.FileVersionInfo/4.0.0-beta-23504": {
        "dependencies": {
          "System.Runtime": "4.0.0"
        },
        "compile": {
          "ref/dotnet5.4/System.Diagnostics.FileVersionInfo.dll": {}
        }
      },
      "System.Diagnostics.Process/4.1.0-beta-23504": {
        "dependencies": {
          "System.IO": "4.0.0",
          "System.Runtime": "4.0.0",
          "System.Runtime.Handles": "4.0.0",
          "System.Text.Encoding": "4.0.0"
        },
        "compile": {
          "ref/dotnet5.5/System.Diagnostics.Process.dll": {}
        }
      },
      "System.Diagnostics.StackTrace/4.0.1-beta-23504": {
        "dependencies": {
          "System.Reflection": "4.0.0",
          "System.Runtime": "4.0.0"
        },
        "compile": {
          "ref/dotnet5.4/System.Diagnostics.StackTrace.dll": {}
        },
        "runtime": {
          "lib/DNXCore50/System.Diagnostics.StackTrace.dll": {}
        }
      },
      "System.Diagnostics.Tools/4.0.1-beta-23504": {
        "dependencies": {
          "System.Runtime": "4.0.0"
        },
        "compile": {
          "ref/dotnet5.1/System.Diagnostics.Tools.dll": {}
        },
        "runtime": {
          "lib/DNXCore50/System.Diagnostics.Tools.dll": {}
        }
      },
      "System.Diagnostics.Tracing/4.0.21-beta-23504": {
        "dependencies": {
          "System.Runtime": "4.0.0"
        },
        "compile": {
          "ref/dotnet5.4/System.Diagnostics.Tracing.dll": {}
        },
        "runtime": {
          "lib/DNXCore50/System.Diagnostics.Tracing.dll": {}
        }
      },
      "System.Dynamic.Runtime/4.0.11-beta-23504": {
        "dependencies": {
          "System.Collections": "4.0.10",
          "System.Diagnostics.Debug": "4.0.10",
          "System.Globalization": "4.0.10",
          "System.Linq": "4.0.0",
          "System.Linq.Expressions": "4.0.10",
          "System.ObjectModel": "4.0.10",
          "System.Reflection": "4.0.10",
          "System.Reflection.Emit": "4.0.0",
          "System.Reflection.Emit.ILGeneration": "4.0.0",
          "System.Reflection.Primitives": "4.0.0",
          "System.Reflection.TypeExtensions": "4.0.0",
          "System.Resources.ResourceManager": "4.0.0",
          "System.Runtime": "4.0.20",
          "System.Runtime.Extensions": "4.0.10",
          "System.Threading": "4.0.10"
        },
        "compile": {
          "ref/dotnet5.4/System.Dynamic.Runtime.dll": {}
        },
        "runtime": {
          "lib/DNXCore50/System.Dynamic.Runtime.dll": {}
        }
      },
      "System.Globalization/4.0.11-beta-23504": {
        "dependencies": {
          "System.Runtime": "4.0.0"
        },
        "compile": {
          "ref/dotnet5.4/System.Globalization.dll": {}
        },
        "runtime": {
          "lib/DNXCore50/System.Globalization.dll": {}
        }
      },
      "System.Globalization.Calendars/4.0.1-beta-23504": {
        "dependencies": {
          "System.Globalization": "4.0.0",
          "System.Runtime": "4.0.0"
        },
        "compile": {
          "ref/dotnet5.4/System.Globalization.Calendars.dll": {}
        },
        "runtime": {
          "lib/DNXCore50/System.Globalization.Calendars.dll": {}
        }
      },
      "System.IO/4.0.11-beta-23504": {
        "dependencies": {
          "System.Runtime": "4.0.20",
          "System.Text.Encoding": "4.0.0",
          "System.Threading.Tasks": "4.0.0"
        },
        "compile": {
          "ref/dotnet5.4/System.IO.dll": {}
        },
        "runtime": {
          "lib/DNXCore50/System.IO.dll": {}
        }
      },
      "System.IO.FileSystem/4.0.1-beta-23504": {
        "dependencies": {
          "System.IO": "4.0.0",
          "System.IO.FileSystem.Primitives": "4.0.0",
          "System.Runtime": "4.0.0",
          "System.Runtime.Handles": "4.0.0",
          "System.Text.Encoding": "4.0.0",
          "System.Threading.Tasks": "4.0.0"
        },
        "compile": {
          "ref/dotnet5.4/System.IO.FileSystem.dll": {}
        }
      },
      "System.IO.FileSystem.Primitives/4.0.1-beta-23504": {
        "dependencies": {
          "System.Runtime": "4.0.20"
        },
        "compile": {
          "ref/dotnet5.4/System.IO.FileSystem.Primitives.dll": {}
        },
        "runtime": {
          "lib/dotnet5.4/System.IO.FileSystem.Primitives.dll": {}
        }
      },
      "System.IO.FileSystem.Watcher/4.0.0-beta-23504": {
        "dependencies": {
          "System.Runtime": "4.0.0"
        },
        "compile": {
          "ref/dotnet5.4/System.IO.FileSystem.Watcher.dll": {}
        }
      },
      "System.IO.Pipes/4.0.0-beta-23504": {
        "dependencies": {
          "System.IO": "4.0.0",
          "System.Runtime": "4.0.0",
          "System.Runtime.Handles": "4.0.0",
          "System.Security.Principal": "4.0.0",
          "System.Threading.Tasks": "4.0.0"
        },
        "compile": {
          "ref/dotnet5.4/System.IO.Pipes.dll": {}
        }
      },
      "System.Linq/4.0.1-beta-23504": {
        "dependencies": {
          "System.Collections": "4.0.10",
          "System.Diagnostics.Debug": "4.0.10",
          "System.Resources.ResourceManager": "4.0.0",
          "System.Runtime": "4.0.20",
          "System.Runtime.Extensions": "4.0.10"
        },
        "compile": {
          "ref/dotnet5.1/System.Linq.dll": {}
        },
        "runtime": {
          "lib/dotnet5.4/System.Linq.dll": {}
        }
      },
      "System.Linq.Expressions/4.0.10": {
        "dependencies": {
          "System.Collections": "4.0.0",
          "System.Diagnostics.Debug": "4.0.0",
          "System.Globalization": "4.0.0",
          "System.IO": "4.0.0",
          "System.Linq": "4.0.0",
          "System.ObjectModel": "4.0.0",
          "System.Reflection": "4.0.0",
          "System.Reflection.Emit": "4.0.0",
          "System.Reflection.Extensions": "4.0.0",
          "System.Reflection.Primitives": "4.0.0",
          "System.Reflection.TypeExtensions": "4.0.0",
          "System.Resources.ResourceManager": "4.0.0",
          "System.Runtime": "4.0.20",
          "System.Runtime.Extensions": "4.0.0",
          "System.Threading": "4.0.0"
        },
        "compile": {
          "ref/dotnet/System.Linq.Expressions.dll": {}
        },
        "runtime": {
          "lib/DNXCore50/System.Linq.Expressions.dll": {}
        }
      },
      "System.Net.NameResolution/4.0.0-beta-23504": {
        "dependencies": {
          "System.Net.Primitives": "4.0.10",
          "System.Runtime": "4.0.0",
          "System.Threading.Tasks": "4.0.0"
        },
        "compile": {
          "ref/dotnet5.4/System.Net.NameResolution.dll": {}
        }
      },
      "System.Net.Primitives/4.0.10": {
        "dependencies": {
          "System.Private.Networking": "4.0.0"
        },
        "compile": {
          "ref/dotnet/System.Net.Primitives.dll": {}
        },
        "runtime": {
          "lib/DNXCore50/System.Net.Primitives.dll": {}
        }
      },
      "System.Net.Sockets/4.1.0-beta-23504": {
        "dependencies": {
          "System.IO": "4.0.0",
          "System.Net.Primitives": "4.0.10",
          "System.Runtime": "4.0.0",
          "System.Threading.Tasks": "4.0.0"
        },
        "compile": {
          "ref/dotnet5.5/System.Net.Sockets.dll": {}
        }
      },
      "System.ObjectModel/4.0.11-beta-23504": {
        "dependencies": {
          "System.Collections": "4.0.10",
          "System.Diagnostics.Debug": "4.0.10",
          "System.Resources.ResourceManager": "4.0.0",
          "System.Runtime": "4.0.20",
          "System.Threading": "4.0.10"
        },
        "compile": {
          "ref/dotnet5.4/System.ObjectModel.dll": {}
        },
        "runtime": {
          "lib/dotnet5.4/System.ObjectModel.dll": {}
        }
      },
      "System.Private.DataContractSerialization/4.1.0-beta-23504": {
        "compile": {
          "ref/dnxcore50/_._": {}
        }
      },
      "System.Private.Networking/4.0.0": {
        "dependencies": {
          "Microsoft.Win32.Primitives": "4.0.0",
          "System.Collections": "4.0.10",
          "System.Collections.Concurrent": "4.0.0",
          "System.Collections.NonGeneric": "4.0.0",
          "System.ComponentModel.EventBasedAsync": "4.0.10",
          "System.Diagnostics.Debug": "4.0.10",
          "System.Diagnostics.Tracing": "4.0.20",
          "System.Globalization": "4.0.10",
          "System.IO": "4.0.10",
          "System.IO.FileSystem": "4.0.0",
          "System.IO.FileSystem.Primitives": "4.0.0",
          "System.Resources.ResourceManager": "4.0.0",
          "System.Runtime": "4.0.20",
          "System.Runtime.Extensions": "4.0.10",
          "System.Runtime.Handles": "4.0.0",
          "System.Runtime.InteropServices": "4.0.20",
          "System.Threading": "4.0.10",
          "System.Threading.Overlapped": "4.0.0",
          "System.Threading.Tasks": "4.0.10"
        },
        "compile": {
          "ref/dnxcore50/_._": {}
        },
        "runtime": {
          "lib/DNXCore50/System.Private.Networking.dll": {}
        }
      },
      "System.Private.Uri/4.0.1-beta-23504": {
        "compile": {
          "ref/dnxcore50/_._": {}
        }
      },
      "System.Reflection/4.1.0-beta-23504": {
        "dependencies": {
          "System.IO": "4.0.0",
          "System.Reflection.Primitives": "4.0.0",
          "System.Runtime": "4.0.20"
        },
        "compile": {
          "ref/dotnet5.4/System.Reflection.dll": {}
        },
        "runtime": {
          "lib/DNXCore50/System.Reflection.dll": {}
        }
      },
      "System.Reflection.Emit/4.0.0": {
        "dependencies": {
          "System.IO": "4.0.0",
          "System.Reflection": "4.0.0",
          "System.Reflection.Emit.ILGeneration": "4.0.0",
          "System.Reflection.Primitives": "4.0.0",
          "System.Runtime": "4.0.0"
        },
        "compile": {
          "ref/dotnet/System.Reflection.Emit.dll": {}
        },
        "runtime": {
          "lib/DNXCore50/System.Reflection.Emit.dll": {}
        }
      },
      "System.Reflection.Emit.ILGeneration/4.0.0": {
        "dependencies": {
          "System.Reflection": "4.0.0",
          "System.Reflection.Primitives": "4.0.0",
          "System.Runtime": "4.0.0"
        },
        "compile": {
          "ref/dotnet/System.Reflection.Emit.ILGeneration.dll": {}
        },
        "runtime": {
          "lib/DNXCore50/System.Reflection.Emit.ILGeneration.dll": {}
        }
      },
      "System.Reflection.Extensions/4.0.1-beta-23504": {
        "dependencies": {
          "System.Reflection": "4.0.0",
          "System.Runtime": "4.0.0"
        },
        "compile": {
          "ref/dotnet5.1/System.Reflection.Extensions.dll": {}
        },
        "runtime": {
          "lib/DNXCore50/System.Reflection.Extensions.dll": {}
        }
      },
      "System.Reflection.Metadata/1.2.0-rc2-23826": {
        "dependencies": {
          "System.Collections": "4.0.0",
          "System.Collections.Immutable": "1.1.37",
          "System.Diagnostics.Debug": "4.0.0",
          "System.IO": "4.0.0",
          "System.Linq": "4.0.0",
          "System.Reflection": "4.0.0",
          "System.Reflection.Extensions": "4.0.0",
          "System.Reflection.Primitives": "4.0.0",
          "System.Resources.ResourceManager": "4.0.0",
          "System.Runtime": "4.0.0",
          "System.Runtime.Extensions": "4.0.0",
          "System.Runtime.InteropServices": "4.0.0",
          "System.Text.Encoding": "4.0.0",
          "System.Text.Encoding.Extensions": "4.0.0",
          "System.Threading": "4.0.0"
        },
        "compile": {
          "lib/dotnet5.2/System.Reflection.Metadata.dll": {}
        },
        "runtime": {
          "lib/dotnet5.2/System.Reflection.Metadata.dll": {}
        }
      },
      "System.Reflection.Primitives/4.0.1-beta-23504": {
        "dependencies": {
          "System.Runtime": "4.0.0"
        },
        "compile": {
          "ref/dotnet5.1/System.Reflection.Primitives.dll": {}
        },
        "runtime": {
          "lib/DNXCore50/System.Reflection.Primitives.dll": {}
        }
      },
      "System.Reflection.TypeExtensions/4.0.0": {
        "dependencies": {
          "System.Reflection": "4.0.0",
          "System.Runtime": "4.0.0"
        },
        "compile": {
          "ref/dotnet/System.Reflection.TypeExtensions.dll": {}
        },
        "runtime": {
          "lib/DNXCore50/System.Reflection.TypeExtensions.dll": {}
        }
      },
      "System.Resources.ResourceManager/4.0.1-beta-23504": {
        "dependencies": {
          "System.Globalization": "4.0.0",
          "System.Reflection": "4.0.0",
          "System.Runtime": "4.0.0"
        },
        "compile": {
          "ref/dotnet5.1/System.Resources.ResourceManager.dll": {}
        },
        "runtime": {
          "lib/DNXCore50/System.Resources.ResourceManager.dll": {}
        }
      },
      "System.Runtime/4.0.21-beta-23504": {
        "dependencies": {
          "System.Private.Uri": "4.0.1-beta-23504"
        },
        "compile": {
          "ref/dotnet5.4/System.Runtime.dll": {}
        },
        "runtime": {
          "lib/DNXCore50/System.Runtime.dll": {}
        }
      },
      "System.Runtime.Extensions/4.0.11-beta-23504": {
        "dependencies": {
          "System.Runtime": "4.0.20"
        },
        "compile": {
          "ref/dotnet5.4/System.Runtime.Extensions.dll": {}
        }
      },
      "System.Runtime.Handles/4.0.1-beta-23504": {
        "dependencies": {
          "System.Runtime": "4.0.0"
        },
        "compile": {
          "ref/dotnet5.4/System.Runtime.Handles.dll": {}
        },
        "runtime": {
          "lib/DNXCore50/System.Runtime.Handles.dll": {}
        }
      },
      "System.Runtime.InteropServices/4.0.21-beta-23504": {
        "dependencies": {
          "System.Reflection": "4.0.0",
          "System.Reflection.Primitives": "4.0.0",
          "System.Runtime": "4.0.0",
          "System.Runtime.Handles": "4.0.0"
        },
        "compile": {
          "ref/dotnet5.4/System.Runtime.InteropServices.dll": {}
        },
        "runtime": {
          "lib/DNXCore50/System.Runtime.InteropServices.dll": {}
        }
      },
      "System.Runtime.Loader/4.0.0-beta-23504": {
        "dependencies": {
          "System.IO": "4.0.0",
          "System.Reflection": "4.0.0",
          "System.Runtime": "4.0.0"
        },
        "compile": {
          "ref/dotnet5.1/System.Runtime.Loader.dll": {}
        },
        "runtime": {
          "lib/DNXCore50/System.Runtime.Loader.dll": {}
        }
      },
      "System.Runtime.Numerics/4.0.1-beta-23504": {
        "dependencies": {
          "System.Globalization": "4.0.10",
          "System.Resources.ResourceManager": "4.0.0",
          "System.Runtime": "4.0.20",
          "System.Runtime.Extensions": "4.0.10"
        },
        "compile": {
          "ref/dotnet5.2/System.Runtime.Numerics.dll": {}
        },
        "runtime": {
          "lib/dotnet5.4/System.Runtime.Numerics.dll": {}
        }
      },
      "System.Runtime.Serialization.Json/4.0.1-beta-23504": {
        "dependencies": {
          "System.Private.DataContractSerialization": "4.1.0-beta-23504"
        },
        "compile": {
          "ref/dotnet5.1/System.Runtime.Serialization.Json.dll": {}
        },
        "runtime": {
          "lib/DNXCore50/System.Runtime.Serialization.Json.dll": {}
        }
      },
      "System.Security.Cryptography.Algorithms/4.0.0-beta-23504": {
        "dependencies": {
          "System.IO": "4.0.0",
          "System.Runtime": "4.0.0",
          "System.Security.Cryptography.Primitives": "4.0.0-beta-23504"
        },
        "compile": {
          "ref/dotnet5.4/System.Security.Cryptography.Algorithms.dll": {}
        }
      },
      "System.Security.Cryptography.Encoding/4.0.0-beta-23504": {
        "dependencies": {
          "System.Runtime": "4.0.0"
        },
        "compile": {
          "ref/dotnet5.4/System.Security.Cryptography.Encoding.dll": {}
        }
      },
      "System.Security.Cryptography.Primitives/4.0.0-beta-23504": {
        "dependencies": {
          "System.Diagnostics.Debug": "4.0.0",
          "System.Globalization": "4.0.0",
          "System.IO": "4.0.10",
          "System.Resources.ResourceManager": "4.0.0",
          "System.Runtime": "4.0.20",
          "System.Threading": "4.0.0",
          "System.Threading.Tasks": "4.0.0"
        },
        "compile": {
          "ref/dotnet5.4/System.Security.Cryptography.Primitives.dll": {}
        },
        "runtime": {
          "lib/dotnet5.4/System.Security.Cryptography.Primitives.dll": {}
        }
      },
      "System.Security.Cryptography.X509Certificates/4.0.0-beta-23504": {
        "dependencies": {
          "System.Runtime": "4.0.0",
          "System.Runtime.Handles": "4.0.0",
          "System.Security.Cryptography.Algorithms": "4.0.0-beta-23504",
          "System.Security.Cryptography.Encoding": "4.0.0-beta-23504"
        },
        "compile": {
          "ref/dotnet5.4/System.Security.Cryptography.X509Certificates.dll": {}
        }
      },
      "System.Security.Principal/4.0.0": {
        "dependencies": {
          "System.Runtime": "4.0.0"
        },
        "compile": {
          "ref/dotnet/System.Security.Principal.dll": {}
        },
        "runtime": {
          "lib/dotnet/System.Security.Principal.dll": {}
        }
      },
      "System.Text.Encoding/4.0.11-beta-23504": {
        "dependencies": {
          "System.Runtime": "4.0.0"
        },
        "compile": {
          "ref/dotnet5.4/System.Text.Encoding.dll": {}
        },
        "runtime": {
          "lib/DNXCore50/System.Text.Encoding.dll": {}
        }
      },
      "System.Text.Encoding.CodePages/4.0.1-beta-23504": {
        "dependencies": {
          "System.Runtime": "4.0.0",
          "System.Text.Encoding": "4.0.10"
        },
        "compile": {
          "ref/dotnet5.4/System.Text.Encoding.CodePages.dll": {}
        }
      },
      "System.Text.Encoding.Extensions/4.0.11-beta-23504": {
        "dependencies": {
          "System.Runtime": "4.0.0",
          "System.Text.Encoding": "4.0.10"
        },
        "compile": {
          "ref/dotnet5.4/System.Text.Encoding.Extensions.dll": {}
        },
        "runtime": {
          "lib/DNXCore50/System.Text.Encoding.Extensions.dll": {}
        }
      },
      "System.Text.RegularExpressions/4.0.10": {
        "dependencies": {
          "System.Collections": "4.0.10",
          "System.Globalization": "4.0.10",
          "System.Resources.ResourceManager": "4.0.0",
          "System.Runtime": "4.0.20",
          "System.Runtime.Extensions": "4.0.10",
          "System.Threading": "4.0.10"
        },
        "compile": {
          "ref/dotnet/System.Text.RegularExpressions.dll": {}
        },
        "runtime": {
          "lib/dotnet/System.Text.RegularExpressions.dll": {}
        }
      },
      "System.Threading/4.0.11-beta-23504": {
        "dependencies": {
          "System.Runtime": "4.0.0",
          "System.Threading.Tasks": "4.0.0"
        },
        "compile": {
          "ref/dotnet5.4/System.Threading.dll": {}
        }
      },
      "System.Threading.Overlapped/4.0.0": {
        "dependencies": {
          "System.Runtime": "4.0.0",
          "System.Runtime.Handles": "4.0.0"
        },
        "compile": {
          "ref/dotnet/System.Threading.Overlapped.dll": {}
        },
        "runtime": {
          "lib/DNXCore50/System.Threading.Overlapped.dll": {}
        }
      },
      "System.Threading.Tasks/4.0.11-beta-23504": {
        "dependencies": {
          "System.Runtime": "4.0.0"
        },
        "compile": {
          "ref/dotnet5.4/System.Threading.Tasks.dll": {}
        },
        "runtime": {
          "lib/DNXCore50/System.Threading.Tasks.dll": {}
        }
      },
      "System.Threading.Tasks.Parallel/4.0.1-beta-23504": {
        "dependencies": {
          "System.Collections.Concurrent": "4.0.10",
          "System.Diagnostics.Debug": "4.0.10",
          "System.Diagnostics.Tracing": "4.0.20",
          "System.Resources.ResourceManager": "4.0.0",
          "System.Runtime": "4.0.20",
          "System.Runtime.Extensions": "4.0.10",
          "System.Threading": "4.0.10",
          "System.Threading.Tasks": "4.0.10"
        },
        "compile": {
          "ref/dotnet5.2/System.Threading.Tasks.Parallel.dll": {}
        },
        "runtime": {
          "lib/dotnet5.4/System.Threading.Tasks.Parallel.dll": {}
        }
      },
      "System.Threading.Thread/4.0.0-beta-23504": {
        "dependencies": {
          "System.Runtime": "4.0.0"
        },
        "compile": {
          "ref/dotnet5.4/System.Threading.Thread.dll": {}
        },
        "runtime": {
          "lib/DNXCore50/System.Threading.Thread.dll": {}
        }
      },
      "System.Threading.Timer/4.0.1-beta-23504": {
        "dependencies": {
          "System.Runtime": "4.0.0"
        },
        "compile": {
          "ref/dotnet5.3/System.Threading.Timer.dll": {}
        },
        "runtime": {
          "lib/DNXCore50/System.Threading.Timer.dll": {}
        }
      },
      "System.Xml.ReaderWriter/4.0.10": {
        "dependencies": {
          "System.Collections": "4.0.10",
          "System.Diagnostics.Debug": "4.0.10",
          "System.Globalization": "4.0.10",
          "System.IO": "4.0.10",
          "System.IO.FileSystem": "4.0.0",
          "System.IO.FileSystem.Primitives": "4.0.0",
          "System.Resources.ResourceManager": "4.0.0",
          "System.Runtime": "4.0.20",
          "System.Runtime.Extensions": "4.0.10",
          "System.Runtime.InteropServices": "4.0.20",
          "System.Text.Encoding": "4.0.10",
          "System.Text.Encoding.Extensions": "4.0.10",
          "System.Text.RegularExpressions": "4.0.10",
          "System.Threading.Tasks": "4.0.10"
        },
        "compile": {
          "ref/dotnet/System.Xml.ReaderWriter.dll": {}
        },
        "runtime": {
          "lib/dotnet/System.Xml.ReaderWriter.dll": {}
        }
      },
      "System.Xml.XDocument/4.0.11-beta-23504": {
        "dependencies": {
          "System.Collections": "4.0.10",
          "System.Diagnostics.Debug": "4.0.10",
          "System.Diagnostics.Tools": "4.0.0",
          "System.Globalization": "4.0.10",
          "System.IO": "4.0.10",
          "System.Reflection": "4.0.10",
          "System.Resources.ResourceManager": "4.0.0",
          "System.Runtime": "4.0.20",
          "System.Runtime.Extensions": "4.0.10",
          "System.Text.Encoding": "4.0.10",
          "System.Threading": "4.0.10",
          "System.Xml.ReaderWriter": "4.0.10"
        },
        "compile": {
          "ref/dotnet5.4/System.Xml.XDocument.dll": {}
        },
        "runtime": {
          "lib/dotnet5.4/System.Xml.XDocument.dll": {}
        }
      },
      "System.Xml.XmlDocument/4.0.1-beta-23504": {
        "dependencies": {
          "System.Collections": "4.0.10",
          "System.Diagnostics.Debug": "4.0.10",
          "System.Globalization": "4.0.10",
          "System.IO": "4.0.10",
          "System.Resources.ResourceManager": "4.0.0",
          "System.Runtime": "4.0.20",
          "System.Runtime.Extensions": "4.0.10",
          "System.Text.Encoding": "4.0.10",
          "System.Threading": "4.0.10",
          "System.Xml.ReaderWriter": "4.0.10"
        },
        "compile": {
          "ref/dotnet5.4/System.Xml.XmlDocument.dll": {}
        },
        "runtime": {
          "lib/dotnet5.4/System.Xml.XmlDocument.dll": {}
        }
      },
      "System.Xml.XPath/4.0.1-beta-23504": {
        "dependencies": {
          "System.Collections": "4.0.10",
          "System.Diagnostics.Debug": "4.0.10",
          "System.Globalization": "4.0.10",
          "System.IO": "4.0.10",
          "System.Resources.ResourceManager": "4.0.0",
          "System.Runtime": "4.0.20",
          "System.Runtime.Extensions": "4.0.10",
          "System.Threading": "4.0.10",
          "System.Xml.ReaderWriter": "4.0.10"
        },
        "compile": {
          "ref/dotnet5.4/System.Xml.XPath.dll": {}
        },
        "runtime": {
          "lib/dotnet5.4/System.Xml.XPath.dll": {}
        }
      },
      "System.Xml.XPath.XDocument/4.0.1-beta-23504": {
        "dependencies": {
          "System.Diagnostics.Debug": "4.0.10",
          "System.Linq": "4.0.0",
          "System.Resources.ResourceManager": "4.0.0",
          "System.Runtime": "4.0.20",
          "System.Runtime.Extensions": "4.0.10",
          "System.Threading": "4.0.10",
          "System.Xml.ReaderWriter": "4.0.10",
          "System.Xml.XDocument": "4.0.10",
          "System.Xml.XPath": "4.0.1-beta-23504"
        },
        "compile": {
          "ref/dotnet5.4/System.Xml.XPath.XDocument.dll": {}
        },
        "runtime": {
          "lib/dotnet5.4/System.Xml.XPath.XDocument.dll": {}
        }
      }
    },
    "DNXCore,Version=v5.0/osx.10.10-x64": {
      "Microsoft.NETCore.Platforms/1.0.1-beta-23504": {
        "dependencies": {
          "Microsoft.NETCore.Targets": "1.0.1-beta-23504"
        }
      },
      "Microsoft.NETCore.Runtime.CoreCLR/1.0.1-beta-23504": {
        "dependencies": {
          "Microsoft.NETCore.Windows.ApiSets": "1.0.1-beta-23504",
          "System.Collections": "[4.0.11-beta-23504]",
          "System.Diagnostics.Contracts": "[4.0.1-beta-23504]",
          "System.Diagnostics.Debug": "[4.0.11-beta-23504]",
          "System.Diagnostics.StackTrace": "[4.0.1-beta-23504]",
          "System.Diagnostics.Tools": "[4.0.1-beta-23504]",
          "System.Diagnostics.Tracing": "[4.0.21-beta-23504]",
          "System.Globalization": "[4.0.11-beta-23504]",
          "System.Globalization.Calendars": "[4.0.1-beta-23504]",
          "System.IO": "[4.0.11-beta-23504]",
          "System.ObjectModel": "[4.0.11-beta-23504]",
          "System.Private.Uri": "[4.0.1-beta-23504]",
          "System.Reflection": "[4.1.0-beta-23504]",
          "System.Reflection.Extensions": "[4.0.1-beta-23504]",
          "System.Reflection.Primitives": "[4.0.1-beta-23504]",
          "System.Resources.ResourceManager": "[4.0.1-beta-23504]",
          "System.Runtime": "[4.0.21-beta-23504]",
          "System.Runtime.Extensions": "[4.0.11-beta-23504]",
          "System.Runtime.Handles": "[4.0.1-beta-23504]",
          "System.Runtime.InteropServices": "[4.0.21-beta-23504]",
          "System.Text.Encoding": "[4.0.11-beta-23504]",
          "System.Text.Encoding.Extensions": "[4.0.11-beta-23504]",
          "System.Threading": "[4.0.11-beta-23504]",
          "System.Threading.Tasks": "[4.0.11-beta-23504]",
          "System.Threading.Timer": "[4.0.1-beta-23504]",
          "runtime.osx.10.10-x64.Microsoft.NETCore.Runtime.CoreCLR": "1.0.1-beta-23504"
        }
      },
      "Microsoft.NETCore.Targets/1.0.1-beta-23504": {
        "dependencies": {
          "Microsoft.NETCore.Targets.DNXCore": "5.0.0-beta-23504"
        }
      },
      "Microsoft.NETCore.Targets.DNXCore/5.0.0-beta-23504": {},
      "Microsoft.NETCore.TestHost/1.0.0-beta-23504": {
        "dependencies": {
          "runtime.osx.10.10-x64.Microsoft.NETCore.TestHost": "1.0.0-beta-23504"
        }
      },
      "Microsoft.NETCore.Windows.ApiSets/1.0.1-beta-23504": {},
      "Microsoft.Win32.Primitives/4.0.1-beta-23504": {
        "dependencies": {
          "System.Runtime": "4.0.0",
          "runtime.unix.Microsoft.Win32.Primitives": "4.0.1-beta-23504"
        },
        "compile": {
          "ref/dotnet5.4/Microsoft.Win32.Primitives.dll": {}
        }
      },
      "runtime.any.System.Linq.Expressions/4.0.11-beta-23504": {
        "dependencies": {
          "System.Collections": "4.0.10",
          "System.Diagnostics.Debug": "4.0.10",
          "System.Globalization": "4.0.10",
          "System.IO": "4.0.10",
          "System.Linq": "4.0.0",
          "System.ObjectModel": "4.0.10",
          "System.Reflection": "4.0.10",
          "System.Reflection.Emit": "4.0.0",
          "System.Reflection.Emit.ILGeneration": "4.0.0",
          "System.Reflection.Emit.Lightweight": "4.0.0",
          "System.Reflection.Extensions": "4.0.0",
          "System.Reflection.Primitives": "4.0.0",
          "System.Reflection.TypeExtensions": "4.0.0",
          "System.Resources.ResourceManager": "4.0.0",
          "System.Runtime": "4.0.20",
          "System.Runtime.Extensions": "4.0.10",
          "System.Threading": "4.0.10"
        },
        "compile": {
          "ref/dotnet/_._": {}
        },
        "runtime": {
          "lib/DNXCore50/System.Linq.Expressions.dll": {}
        }
      },
      "runtime.osx.10.10-x64.Microsoft.NETCore.Runtime.CoreCLR/1.0.1-beta-23504": {
        "compile": {
          "ref/dotnet/_._": {}
        },
        "runtime": {
          "runtimes/osx.10.10-x64/lib/dotnet/mscorlib.dll": {}
        },
        "native": {
          "runtimes/osx.10.10-x64/native/System.Globalization.Native.dylib": {},
          "runtimes/osx.10.10-x64/native/System.Native.dylib": {},
          "runtimes/osx.10.10-x64/native/System.Net.Http.Native.dylib": {},
          "runtimes/osx.10.10-x64/native/System.Security.Cryptography.Native.dylib": {},
          "runtimes/osx.10.10-x64/native/libcoreclr.dylib": {},
          "runtimes/osx.10.10-x64/native/libdbgshim.dylib": {},
          "runtimes/osx.10.10-x64/native/libmscordaccore.dylib": {},
          "runtimes/osx.10.10-x64/native/libmscordbi.dylib": {},
          "runtimes/osx.10.10-x64/native/libprotojit.dylib": {},
          "runtimes/osx.10.10-x64/native/libsos.dylib": {}
        }
      },
      "runtime.osx.10.10-x64.Microsoft.NETCore.TestHost/1.0.0-beta-23504": {
        "native": {
          "runtimes/osx.10.10-x64/native/corerun": {}
        }
      },
      "runtime.osx.10.10.System.Diagnostics.Process/4.1.0-beta-23504": {
        "dependencies": {
          "Microsoft.Win32.Primitives": "4.0.0",
          "System.Collections": "4.0.10",
          "System.Diagnostics.Debug": "4.0.10",
          "System.Globalization": "4.0.10",
          "System.IO": "4.0.10",
          "System.IO.FileSystem": "4.0.0",
          "System.IO.FileSystem.Primitives": "4.0.0",
          "System.Resources.ResourceManager": "4.0.0",
          "System.Runtime": "4.0.20",
          "System.Runtime.Extensions": "4.0.10",
          "System.Runtime.Handles": "4.0.0",
          "System.Runtime.InteropServices": "4.0.20",
          "System.Text.Encoding": "4.0.10",
          "System.Text.Encoding.Extensions": "4.0.10",
          "System.Threading": "4.0.10",
          "System.Threading.Tasks": "4.0.10",
          "System.Threading.ThreadPool": "4.0.10-beta-23504"
        },
        "compile": {
          "ref/dotnet/_._": {}
        },
        "runtime": {
          "runtimes/unix/lib/dotnet5.5/System.Diagnostics.Process.dll": {}
        }
      },
      "runtime.osx.10.10.System.IO.FileSystem/4.0.1-beta-23504": {
        "dependencies": {
          "System.Collections": "4.0.10",
          "System.Diagnostics.Debug": "4.0.10",
          "System.IO": "4.0.10",
          "System.IO.FileSystem.Primitives": "4.0.0",
          "System.Resources.ResourceManager": "4.0.0",
          "System.Runtime": "4.0.20",
          "System.Runtime.Extensions": "4.0.10",
          "System.Runtime.Handles": "4.0.0",
          "System.Runtime.InteropServices": "4.0.20",
          "System.Text.Encoding": "4.0.10",
          "System.Text.Encoding.Extensions": "4.0.10",
          "System.Threading": "4.0.10",
          "System.Threading.Tasks": "4.0.10"
        },
        "compile": {
          "ref/dotnet/_._": {}
        },
        "runtime": {
          "runtimes/osx.10.10/lib/dotnet5.4/System.IO.FileSystem.dll": {}
        }
      },
      "runtime.osx.10.10.System.IO.FileSystem.Watcher/4.0.0-beta-23504": {
        "dependencies": {
          "System.Collections": "4.0.10",
          "System.IO.FileSystem": "4.0.0",
          "System.IO.FileSystem.Primitives": "4.0.0",
          "System.Resources.ResourceManager": "4.0.0",
          "System.Runtime": "4.0.20",
          "System.Runtime.Extensions": "4.0.10",
          "System.Runtime.Handles": "4.0.0",
          "System.Runtime.InteropServices": "4.0.20",
          "System.Threading": "4.0.10",
          "System.Threading.Tasks": "4.0.10",
          "System.Threading.Thread": "4.0.0-beta-23504"
        },
        "compile": {
          "ref/dotnet/_._": {}
        },
        "runtime": {
          "runtimes/unix/lib/dotnet5.4/System.IO.FileSystem.Watcher.dll": {}
        }
      },
      "runtime.osx.10.10.System.Net.NameResolution/4.0.0-beta-23504": {
        "dependencies": {
          "System.Collections": "4.0.0",
          "System.Diagnostics.Tracing": "4.0.0",
          "System.Globalization": "4.0.0",
          "System.Net.Primitives": "4.0.10",
          "System.Resources.ResourceManager": "4.0.0",
          "System.Runtime": "4.0.20",
          "System.Runtime.Extensions": "4.0.10",
          "System.Runtime.InteropServices": "4.0.20",
          "System.Security.Principal.Windows": "4.0.0-beta-23504",
          "System.Threading": "4.0.0",
          "System.Threading.Tasks": "4.0.0"
        },
        "compile": {
          "ref/dotnet/_._": {}
        },
        "runtime": {
          "runtimes/unix/lib/dnxcore50/System.Net.NameResolution.dll": {}
        }
      },
      "runtime.osx.10.10.System.Net.Primitives/4.0.11-beta-23504": {
        "dependencies": {
          "Microsoft.Win32.Primitives": "4.0.0",
          "System.Collections": "4.0.0",
          "System.Collections.NonGeneric": "4.0.0",
          "System.Diagnostics.Tracing": "4.0.20",
          "System.Globalization": "4.0.0",
          "System.Resources.ResourceManager": "4.0.0",
          "System.Runtime": "4.0.20",
          "System.Runtime.Extensions": "4.0.10",
          "System.Runtime.Handles": "4.0.0",
          "System.Runtime.InteropServices": "4.0.20",
          "System.Threading": "4.0.0"
        },
        "compile": {
          "ref/dotnet/_._": {}
        },
        "runtime": {
          "runtimes/unix/lib/dnxcore50/System.Net.Primitives.dll": {}
        }
      },
      "runtime.osx.10.10.System.Net.Sockets/4.1.0-beta-23504": {
        "dependencies": {
          "System.Collections": "4.0.0",
          "System.Diagnostics.Tracing": "4.0.20",
          "System.Globalization": "4.0.0",
          "System.IO": "4.0.10",
          "System.Net.NameResolution": "4.0.0-beta-23504",
          "System.Net.Primitives": "4.0.10",
          "System.Resources.ResourceManager": "4.0.0",
          "System.Runtime": "4.0.20",
          "System.Runtime.Extensions": "4.0.10",
          "System.Runtime.Handles": "4.0.0",
          "System.Runtime.InteropServices": "4.0.20",
          "System.Security.Principal.Windows": "4.0.0-beta-23504",
          "System.Threading": "4.0.0",
          "System.Threading.Tasks": "4.0.10",
          "System.Threading.ThreadPool": "4.0.10-beta-23504"
        },
        "compile": {
          "ref/dotnet/_._": {}
        },
        "runtime": {
          "runtimes/osx.10.10/lib/dotnet5.5/System.Net.Sockets.dll": {}
        }
      },
      "runtime.osx.10.10.System.Runtime.Extensions/4.0.11-beta-23504": {
        "compile": {
          "ref/dotnet/_._": {}
        },
        "runtime": {
          "runtimes/unix/lib/dotnet5.4/System.Runtime.Extensions.dll": {}
        }
      },
      "runtime.osx.10.10.System.Security.Cryptography.Algorithms/4.0.0-beta-23504": {
        "dependencies": {
          "System.IO": "4.0.10",
          "System.Resources.ResourceManager": "4.0.0",
          "System.Runtime": "4.0.20",
          "System.Runtime.Handles": "4.0.0",
          "System.Runtime.InteropServices": "4.0.20",
          "System.Security.Cryptography.Primitives": "4.0.0-beta-23504",
          "System.Text.Encoding": "4.0.0",
          "System.Text.Encoding.Extensions": "4.0.0"
        },
        "compile": {
          "ref/dotnet/_._": {}
        },
        "runtime": {
          "runtimes/osx.10.10/lib/dotnet5.4/System.Security.Cryptography.Algorithms.dll": {}
        }
      },
      "runtime.unix.Microsoft.Win32.Primitives/4.0.1-beta-23504": {
        "dependencies": {
          "System.Runtime": "4.0.20",
          "System.Runtime.InteropServices": "4.0.20"
        },
        "compile": {
          "ref/dotnet/_._": {}
        },
        "runtime": {
          "runtimes/unix/lib/dotnet5.4/Microsoft.Win32.Primitives.dll": {}
        }
      },
      "runtime.unix.System.Console/4.0.0-beta-23504": {
        "dependencies": {
          "System.Collections": "4.0.10",
          "System.IO": "4.0.10",
          "System.IO.FileSystem.Primitives": "4.0.0",
          "System.Linq": "4.0.0",
          "System.Resources.ResourceManager": "4.0.0",
          "System.Runtime": "4.0.20",
          "System.Runtime.Extensions": "4.0.10",
          "System.Runtime.Handles": "4.0.0",
          "System.Runtime.InteropServices": "4.0.20",
          "System.Text.Encoding": "4.0.10",
          "System.Text.Encoding.Extensions": "4.0.10",
          "System.Threading": "4.0.10",
          "System.Threading.Tasks": "4.0.10"
        },
        "compile": {
          "ref/dotnet/_._": {}
        },
        "runtime": {
          "runtimes/unix/lib/dotnet5.4/System.Console.dll": {}
        }
      },
      "runtime.unix.System.Diagnostics.Debug/4.0.11-beta-23504": {
        "compile": {
          "ref/dotnet/_._": {}
        },
        "runtime": {
          "runtimes/unix/lib/dotnet5.4/System.Diagnostics.Debug.dll": {}
        }
      },
      "runtime.unix.System.Diagnostics.FileVersionInfo/4.0.0-beta-23504": {
        "dependencies": {
          "System.IO": "4.0.10",
          "System.IO.FileSystem": "4.0.0",
          "System.Reflection.Metadata": "1.0.22",
          "System.Runtime": "4.0.20",
          "System.Runtime.Extensions": "4.0.10"
        },
        "compile": {
          "ref/dotnet/_._": {}
        },
        "runtime": {
          "runtimes/unix/lib/dotnet5.4/System.Diagnostics.FileVersionInfo.dll": {}
        }
      },
      "runtime.unix.System.IO.Pipes/4.0.0-beta-23504": {
        "dependencies": {
          "System.Diagnostics.Debug": "4.0.10",
          "System.IO": "4.0.10",
          "System.Resources.ResourceManager": "4.0.0",
          "System.Runtime": "4.0.20",
          "System.Runtime.Extensions": "4.0.10",
          "System.Runtime.Handles": "4.0.0",
          "System.Runtime.InteropServices": "4.0.20",
          "System.Security.Principal": "4.0.0",
          "System.Threading": "4.0.10",
          "System.Threading.Tasks": "4.0.10"
        },
        "compile": {
          "ref/dotnet/_._": {}
        },
        "runtime": {
          "runtimes/unix/lib/dotnet5.4/System.IO.Pipes.dll": {}
        }
      },
      "runtime.unix.System.Private.Uri/4.0.1-beta-23504": {
        "compile": {
          "ref/dotnet/_._": {}
        },
        "runtime": {
          "runtimes/unix/lib/dotnet5.1/System.Private.Uri.dll": {}
        }
      },
      "runtime.unix.System.Security.Cryptography.Encoding/4.0.0-beta-23504": {
        "dependencies": {
          "System.Collections": "4.0.0",
          "System.Collections.Concurrent": "4.0.0",
          "System.Diagnostics.Debug": "4.0.10",
          "System.Linq": "4.0.0",
          "System.Resources.ResourceManager": "4.0.0",
          "System.Runtime": "4.0.20",
          "System.Runtime.Extensions": "4.0.10",
          "System.Runtime.Handles": "4.0.0",
          "System.Runtime.InteropServices": "4.0.20",
          "System.Security.Cryptography.Primitives": "4.0.0-beta-23504",
          "System.Text.Encoding": "4.0.0"
        },
        "compile": {
          "ref/dotnet/_._": {}
        },
        "runtime": {
          "runtimes/unix/lib/dotnet5.4/System.Security.Cryptography.Encoding.dll": {}
        }
      },
      "runtime.unix.System.Security.Cryptography.X509Certificates/4.0.0-beta-23504": {
        "dependencies": {
          "System.Collections": "4.0.10",
          "System.Globalization": "4.0.10",
          "System.Globalization.Calendars": "4.0.0",
          "System.IO": "4.0.10",
          "System.IO.FileSystem": "4.0.0",
          "System.IO.FileSystem.Primitives": "4.0.0",
          "System.IO.FileSystem.Watcher": "4.0.0-beta-23504",
          "System.Resources.ResourceManager": "4.0.0",
          "System.Runtime": "4.0.20",
          "System.Runtime.Extensions": "4.0.10",
          "System.Runtime.Handles": "4.0.0",
          "System.Runtime.InteropServices": "4.0.20",
          "System.Runtime.Numerics": "4.0.0",
          "System.Security.Cryptography.Algorithms": "4.0.0-beta-23504",
          "System.Security.Cryptography.Encoding": "4.0.0-beta-23504",
          "System.Security.Cryptography.OpenSsl": "4.0.0-beta-23504",
          "System.Security.Cryptography.Primitives": "4.0.0-beta-23504",
          "System.Text.Encoding": "4.0.10",
          "System.Threading": "4.0.10"
        },
        "compile": {
          "ref/dotnet/_._": {}
        },
        "runtime": {
          "runtimes/unix/lib/dotnet5.4/System.Security.Cryptography.X509Certificates.dll": {}
        }
      },
      "runtime.unix.System.Text.Encoding.CodePages/4.0.1-beta-23504": {
        "dependencies": {
          "System.Collections": "4.0.10",
          "System.Globalization": "4.0.10",
          "System.IO": "4.0.10",
          "System.Reflection": "4.0.10",
          "System.Resources.ResourceManager": "4.0.0",
          "System.Runtime": "4.0.20",
          "System.Runtime.Extensions": "4.0.10",
          "System.Runtime.Handles": "4.0.0",
          "System.Runtime.InteropServices": "4.0.20",
          "System.Text.Encoding": "4.0.10",
          "System.Threading": "4.0.10"
        },
        "compile": {
          "ref/dotnet/_._": {}
        },
        "runtime": {
          "runtimes/unix/lib/dotnet5.4/System.Text.Encoding.CodePages.dll": {}
        }
      },
      "runtime.unix.System.Threading/4.0.11-beta-23504": {
        "compile": {
          "ref/dotnet/_._": {}
        },
        "runtime": {
          "runtimes/unix/lib/dotnet5.4/System.Threading.dll": {}
        }
      },
      "System.AppContext/4.0.1-beta-23504": {
        "dependencies": {
          "System.Runtime": "4.0.0"
        },
        "compile": {
          "ref/dotnet5.4/System.AppContext.dll": {}
        },
        "runtime": {
          "lib/DNXCore50/System.AppContext.dll": {}
        }
      },
      "System.Collections/4.0.11-beta-23504": {
        "dependencies": {
          "System.Runtime": "4.0.21-beta-23504"
        },
        "compile": {
          "ref/dotnet5.4/System.Collections.dll": {}
        },
        "runtime": {
          "lib/DNXCore50/System.Collections.dll": {}
        }
      },
      "System.Collections.Concurrent/4.0.11-beta-23504": {
        "dependencies": {
          "System.Collections": "4.0.10",
          "System.Diagnostics.Debug": "4.0.10",
          "System.Diagnostics.Tracing": "4.0.20",
          "System.Globalization": "4.0.10",
          "System.Resources.ResourceManager": "4.0.0",
          "System.Runtime": "4.0.20",
          "System.Runtime.Extensions": "4.0.10",
          "System.Threading": "4.0.10",
          "System.Threading.Tasks": "4.0.10"
        },
        "compile": {
          "ref/dotnet5.4/System.Collections.Concurrent.dll": {}
        },
        "runtime": {
          "lib/dotnet5.4/System.Collections.Concurrent.dll": {}
        }
      },
      "System.Collections.Immutable/1.1.38-beta-23504": {
        "dependencies": {
          "System.Collections": "4.0.0",
          "System.Diagnostics.Debug": "4.0.0",
          "System.Globalization": "4.0.0",
          "System.Linq": "4.0.0",
          "System.Resources.ResourceManager": "4.0.0",
          "System.Runtime": "4.0.0",
          "System.Runtime.Extensions": "4.0.0",
          "System.Threading": "4.0.0"
        },
        "compile": {
          "lib/dotnet5.1/System.Collections.Immutable.dll": {}
        },
        "runtime": {
          "lib/dotnet5.1/System.Collections.Immutable.dll": {}
        }
      },
      "System.Collections.NonGeneric/4.0.1-beta-23504": {
        "dependencies": {
          "System.Diagnostics.Debug": "4.0.10",
          "System.Globalization": "4.0.10",
          "System.Resources.ResourceManager": "4.0.0",
          "System.Runtime": "4.0.20",
          "System.Runtime.Extensions": "4.0.10",
          "System.Threading": "4.0.10"
        },
        "compile": {
          "ref/dotnet5.4/System.Collections.NonGeneric.dll": {}
        },
        "runtime": {
          "lib/dotnet5.4/System.Collections.NonGeneric.dll": {}
        }
      },
      "System.Console/4.0.0-beta-23504": {
        "dependencies": {
          "System.IO": "4.0.0",
          "System.Runtime": "4.0.0",
          "runtime.unix.System.Console": "4.0.0-beta-23504"
        },
        "compile": {
          "ref/dotnet5.4/System.Console.dll": {}
        }
      },
      "System.Diagnostics.Contracts/4.0.1-beta-23504": {
        "dependencies": {
          "System.Runtime": "4.0.0"
        },
        "compile": {
          "ref/dotnet5.1/System.Diagnostics.Contracts.dll": {}
        },
        "runtime": {
          "lib/DNXCore50/System.Diagnostics.Contracts.dll": {}
        }
      },
      "System.Diagnostics.Debug/4.0.11-beta-23504": {
        "dependencies": {
          "System.Runtime": "4.0.0",
          "runtime.unix.System.Diagnostics.Debug": "4.0.11-beta-23504"
        },
        "compile": {
          "ref/dotnet5.4/System.Diagnostics.Debug.dll": {}
        }
      },
      "System.Diagnostics.FileVersionInfo/4.0.0-beta-23504": {
        "dependencies": {
          "System.Runtime": "4.0.0",
          "runtime.unix.System.Diagnostics.FileVersionInfo": "4.0.0-beta-23504"
        },
        "compile": {
          "ref/dotnet5.4/System.Diagnostics.FileVersionInfo.dll": {}
        }
      },
      "System.Diagnostics.Process/4.1.0-beta-23504": {
        "dependencies": {
          "System.IO": "4.0.0",
          "System.Runtime": "4.0.0",
          "System.Runtime.Handles": "4.0.0",
          "System.Text.Encoding": "4.0.0",
          "runtime.osx.10.10.System.Diagnostics.Process": "4.1.0-beta-23504"
        },
        "compile": {
          "ref/dotnet5.5/System.Diagnostics.Process.dll": {}
        }
      },
      "System.Diagnostics.StackTrace/4.0.1-beta-23504": {
        "dependencies": {
          "System.Reflection": "4.0.0",
          "System.Runtime": "4.0.0"
        },
        "compile": {
          "ref/dotnet5.4/System.Diagnostics.StackTrace.dll": {}
        },
        "runtime": {
          "lib/DNXCore50/System.Diagnostics.StackTrace.dll": {}
        }
      },
      "System.Diagnostics.Tools/4.0.1-beta-23504": {
        "dependencies": {
          "System.Runtime": "4.0.0"
        },
        "compile": {
          "ref/dotnet5.1/System.Diagnostics.Tools.dll": {}
        },
        "runtime": {
          "lib/DNXCore50/System.Diagnostics.Tools.dll": {}
        }
      },
      "System.Diagnostics.Tracing/4.0.21-beta-23504": {
        "dependencies": {
          "System.Runtime": "4.0.0"
        },
        "compile": {
          "ref/dotnet5.4/System.Diagnostics.Tracing.dll": {}
        },
        "runtime": {
          "lib/DNXCore50/System.Diagnostics.Tracing.dll": {}
        }
      },
      "System.Dynamic.Runtime/4.0.11-beta-23504": {
        "dependencies": {
          "System.Collections": "4.0.10",
          "System.Diagnostics.Debug": "4.0.10",
          "System.Globalization": "4.0.10",
          "System.Linq": "4.0.0",
          "System.Linq.Expressions": "4.0.10",
          "System.ObjectModel": "4.0.10",
          "System.Reflection": "4.0.10",
          "System.Reflection.Emit": "4.0.0",
          "System.Reflection.Emit.ILGeneration": "4.0.0",
          "System.Reflection.Primitives": "4.0.0",
          "System.Reflection.TypeExtensions": "4.0.0",
          "System.Resources.ResourceManager": "4.0.0",
          "System.Runtime": "4.0.20",
          "System.Runtime.Extensions": "4.0.10",
          "System.Threading": "4.0.10"
        },
        "compile": {
          "ref/dotnet5.4/System.Dynamic.Runtime.dll": {}
        },
        "runtime": {
          "lib/DNXCore50/System.Dynamic.Runtime.dll": {}
        }
      },
      "System.Globalization/4.0.11-beta-23504": {
        "dependencies": {
          "System.Runtime": "4.0.0"
        },
        "compile": {
          "ref/dotnet5.4/System.Globalization.dll": {}
        },
        "runtime": {
          "lib/DNXCore50/System.Globalization.dll": {}
        }
      },
      "System.Globalization.Calendars/4.0.1-beta-23504": {
        "dependencies": {
          "System.Globalization": "4.0.0",
          "System.Runtime": "4.0.0"
        },
        "compile": {
          "ref/dotnet5.4/System.Globalization.Calendars.dll": {}
        },
        "runtime": {
          "lib/DNXCore50/System.Globalization.Calendars.dll": {}
        }
      },
      "System.IO/4.0.11-beta-23504": {
        "dependencies": {
          "System.Runtime": "4.0.20",
          "System.Text.Encoding": "4.0.0",
          "System.Threading.Tasks": "4.0.0"
        },
        "compile": {
          "ref/dotnet5.4/System.IO.dll": {}
        },
        "runtime": {
          "lib/DNXCore50/System.IO.dll": {}
        }
      },
      "System.IO.FileSystem/4.0.1-beta-23504": {
        "dependencies": {
          "System.IO": "4.0.0",
          "System.IO.FileSystem.Primitives": "4.0.0",
          "System.Runtime": "4.0.0",
          "System.Runtime.Handles": "4.0.0",
          "System.Text.Encoding": "4.0.0",
          "System.Threading.Tasks": "4.0.0",
          "runtime.osx.10.10.System.IO.FileSystem": "4.0.1-beta-23504"
        },
        "compile": {
          "ref/dotnet5.4/System.IO.FileSystem.dll": {}
        }
      },
      "System.IO.FileSystem.Primitives/4.0.1-beta-23504": {
        "dependencies": {
          "System.Runtime": "4.0.20"
        },
        "compile": {
          "ref/dotnet5.4/System.IO.FileSystem.Primitives.dll": {}
        },
        "runtime": {
          "lib/dotnet5.4/System.IO.FileSystem.Primitives.dll": {}
        }
      },
      "System.IO.FileSystem.Watcher/4.0.0-beta-23504": {
        "dependencies": {
          "System.Runtime": "4.0.0",
          "runtime.osx.10.10.System.IO.FileSystem.Watcher": "4.0.0-beta-23504"
        },
        "compile": {
          "ref/dotnet5.4/System.IO.FileSystem.Watcher.dll": {}
        }
      },
      "System.IO.Pipes/4.0.0-beta-23504": {
        "dependencies": {
          "System.IO": "4.0.0",
          "System.Runtime": "4.0.0",
          "System.Runtime.Handles": "4.0.0",
          "System.Security.Principal": "4.0.0",
          "System.Threading.Tasks": "4.0.0",
          "runtime.unix.System.IO.Pipes": "4.0.0-beta-23504"
        },
        "compile": {
          "ref/dotnet5.4/System.IO.Pipes.dll": {}
        }
      },
      "System.Linq/4.0.1-beta-23504": {
        "dependencies": {
          "System.Collections": "4.0.10",
          "System.Diagnostics.Debug": "4.0.10",
          "System.Resources.ResourceManager": "4.0.0",
          "System.Runtime": "4.0.20",
          "System.Runtime.Extensions": "4.0.10"
        },
        "compile": {
          "ref/dotnet5.1/System.Linq.dll": {}
        },
        "runtime": {
          "lib/dotnet5.4/System.Linq.dll": {}
        }
      },
      "System.Linq.Expressions/4.0.11-beta-23504": {
        "dependencies": {
          "System.Reflection": "4.0.0",
          "System.Runtime": "4.0.0",
          "runtime.any.System.Linq.Expressions": "4.0.11-beta-23504"
        },
        "compile": {
          "ref/dotnet5.4/System.Linq.Expressions.dll": {}
        }
      },
      "System.Net.NameResolution/4.0.0-beta-23504": {
        "dependencies": {
          "System.Net.Primitives": "4.0.10",
          "System.Runtime": "4.0.0",
          "System.Threading.Tasks": "4.0.0",
          "runtime.osx.10.10.System.Net.NameResolution": "4.0.0-beta-23504"
        },
        "compile": {
          "ref/dotnet5.4/System.Net.NameResolution.dll": {}
        }
      },
      "System.Net.Primitives/4.0.11-beta-23504": {
        "dependencies": {
          "System.Runtime": "4.0.0",
          "System.Runtime.Handles": "4.0.0",
          "runtime.osx.10.10.System.Net.Primitives": "4.0.11-beta-23504"
        },
        "compile": {
          "ref/dotnet5.4/System.Net.Primitives.dll": {}
        }
      },
      "System.Net.Sockets/4.1.0-beta-23504": {
        "dependencies": {
          "System.IO": "4.0.0",
          "System.Net.Primitives": "4.0.10",
          "System.Runtime": "4.0.0",
          "System.Threading.Tasks": "4.0.0",
          "runtime.osx.10.10.System.Net.Sockets": "4.1.0-beta-23504"
        },
        "compile": {
          "ref/dotnet5.5/System.Net.Sockets.dll": {}
        }
      },
      "System.ObjectModel/4.0.11-beta-23504": {
        "dependencies": {
          "System.Collections": "4.0.10",
          "System.Diagnostics.Debug": "4.0.10",
          "System.Resources.ResourceManager": "4.0.0",
          "System.Runtime": "4.0.20",
          "System.Threading": "4.0.10"
        },
        "compile": {
          "ref/dotnet5.4/System.ObjectModel.dll": {}
        },
        "runtime": {
          "lib/dotnet5.4/System.ObjectModel.dll": {}
        }
      },
      "System.Private.DataContractSerialization/4.1.0-beta-23504": {
        "compile": {
          "ref/dnxcore50/_._": {}
        }
      },
      "System.Private.Uri/4.0.1-beta-23504": {
        "dependencies": {
          "runtime.unix.System.Private.Uri": "4.0.1-beta-23504"
        },
        "compile": {
          "ref/dnxcore50/_._": {}
        }
      },
      "System.Reflection/4.1.0-beta-23504": {
        "dependencies": {
          "System.IO": "4.0.0",
          "System.Reflection.Primitives": "4.0.0",
          "System.Runtime": "4.0.20"
        },
        "compile": {
          "ref/dotnet5.4/System.Reflection.dll": {}
        },
        "runtime": {
          "lib/DNXCore50/System.Reflection.dll": {}
        }
      },
      "System.Reflection.Emit/4.0.1-beta-23504": {
        "dependencies": {
          "System.IO": "4.0.0",
          "System.Reflection": "4.0.0",
          "System.Reflection.Emit.ILGeneration": "4.0.0",
          "System.Reflection.Primitives": "4.0.0",
          "System.Runtime": "4.0.0"
        },
        "compile": {
          "ref/dotnet5.2/System.Reflection.Emit.dll": {}
        },
        "runtime": {
          "lib/DNXCore50/System.Reflection.Emit.dll": {}
        }
      },
      "System.Reflection.Emit.ILGeneration/4.0.1-beta-23504": {
        "dependencies": {
          "System.Reflection": "4.0.0",
          "System.Reflection.Primitives": "4.0.0",
          "System.Runtime": "4.0.0"
        },
        "compile": {
          "ref/dotnet5.1/System.Reflection.Emit.ILGeneration.dll": {}
        },
        "runtime": {
          "lib/DNXCore50/System.Reflection.Emit.ILGeneration.dll": {}
        }
      },
      "System.Reflection.Emit.Lightweight/4.0.1-beta-23504": {
        "dependencies": {
          "System.Reflection": "4.0.0",
          "System.Reflection.Emit.ILGeneration": "4.0.0",
          "System.Reflection.Primitives": "4.0.0",
          "System.Runtime": "4.0.0"
        },
        "compile": {
          "ref/dotnet5.1/System.Reflection.Emit.Lightweight.dll": {}
        },
        "runtime": {
          "lib/DNXCore50/System.Reflection.Emit.Lightweight.dll": {}
        }
      },
      "System.Reflection.Extensions/4.0.1-beta-23504": {
        "dependencies": {
          "System.Reflection": "4.0.0",
          "System.Runtime": "4.0.0"
        },
        "compile": {
          "ref/dotnet5.1/System.Reflection.Extensions.dll": {}
        },
        "runtime": {
          "lib/DNXCore50/System.Reflection.Extensions.dll": {}
        }
      },
      "System.Reflection.Metadata/1.2.0-rc2-23826": {
        "dependencies": {
          "System.Collections": "4.0.0",
          "System.Collections.Immutable": "1.1.37",
          "System.Diagnostics.Debug": "4.0.0",
          "System.IO": "4.0.0",
          "System.Linq": "4.0.0",
          "System.Reflection": "4.0.0",
          "System.Reflection.Extensions": "4.0.0",
          "System.Reflection.Primitives": "4.0.0",
          "System.Resources.ResourceManager": "4.0.0",
          "System.Runtime": "4.0.0",
          "System.Runtime.Extensions": "4.0.0",
          "System.Runtime.InteropServices": "4.0.0",
          "System.Text.Encoding": "4.0.0",
          "System.Text.Encoding.Extensions": "4.0.0",
          "System.Threading": "4.0.0"
        },
        "compile": {
          "lib/dotnet5.2/System.Reflection.Metadata.dll": {}
        },
        "runtime": {
          "lib/dotnet5.2/System.Reflection.Metadata.dll": {}
        }
      },
      "System.Reflection.Primitives/4.0.1-beta-23504": {
        "dependencies": {
          "System.Runtime": "4.0.0"
        },
        "compile": {
          "ref/dotnet5.1/System.Reflection.Primitives.dll": {}
        },
        "runtime": {
          "lib/DNXCore50/System.Reflection.Primitives.dll": {}
        }
      },
      "System.Reflection.TypeExtensions/4.1.0-beta-23504": {
        "dependencies": {
          "System.Reflection": "4.0.0",
          "System.Runtime": "4.0.0"
        },
        "compile": {
          "ref/dotnet5.4/System.Reflection.TypeExtensions.dll": {}
        },
        "runtime": {
          "lib/DNXCore50/System.Reflection.TypeExtensions.dll": {}
        }
      },
      "System.Resources.ResourceManager/4.0.1-beta-23504": {
        "dependencies": {
          "System.Globalization": "4.0.0",
          "System.Reflection": "4.0.0",
          "System.Runtime": "4.0.0"
        },
        "compile": {
          "ref/dotnet5.1/System.Resources.ResourceManager.dll": {}
        },
        "runtime": {
          "lib/DNXCore50/System.Resources.ResourceManager.dll": {}
        }
      },
      "System.Runtime/4.0.21-beta-23504": {
        "dependencies": {
          "System.Private.Uri": "4.0.1-beta-23504"
        },
        "compile": {
          "ref/dotnet5.4/System.Runtime.dll": {}
        },
        "runtime": {
          "lib/DNXCore50/System.Runtime.dll": {}
        }
      },
      "System.Runtime.Extensions/4.0.11-beta-23504": {
        "dependencies": {
          "System.Runtime": "4.0.20",
          "runtime.osx.10.10.System.Runtime.Extensions": "4.0.11-beta-23504"
        },
        "compile": {
          "ref/dotnet5.4/System.Runtime.Extensions.dll": {}
        }
      },
      "System.Runtime.Handles/4.0.1-beta-23504": {
        "dependencies": {
          "System.Runtime": "4.0.0"
        },
        "compile": {
          "ref/dotnet5.4/System.Runtime.Handles.dll": {}
        },
        "runtime": {
          "lib/DNXCore50/System.Runtime.Handles.dll": {}
        }
      },
      "System.Runtime.InteropServices/4.0.21-beta-23504": {
        "dependencies": {
          "System.Reflection": "4.0.0",
          "System.Reflection.Primitives": "4.0.0",
          "System.Runtime": "4.0.0",
          "System.Runtime.Handles": "4.0.0"
        },
        "compile": {
          "ref/dotnet5.4/System.Runtime.InteropServices.dll": {}
        },
        "runtime": {
          "lib/DNXCore50/System.Runtime.InteropServices.dll": {}
        }
      },
      "System.Runtime.Loader/4.0.0-beta-23504": {
        "dependencies": {
          "System.IO": "4.0.0",
          "System.Reflection": "4.0.0",
          "System.Runtime": "4.0.0"
        },
        "compile": {
          "ref/dotnet5.1/System.Runtime.Loader.dll": {}
        },
        "runtime": {
          "lib/DNXCore50/System.Runtime.Loader.dll": {}
        }
      },
      "System.Runtime.Numerics/4.0.1-beta-23504": {
        "dependencies": {
          "System.Globalization": "4.0.10",
          "System.Resources.ResourceManager": "4.0.0",
          "System.Runtime": "4.0.20",
          "System.Runtime.Extensions": "4.0.10"
        },
        "compile": {
          "ref/dotnet5.2/System.Runtime.Numerics.dll": {}
        },
        "runtime": {
          "lib/dotnet5.4/System.Runtime.Numerics.dll": {}
        }
      },
      "System.Runtime.Serialization.Json/4.0.1-beta-23504": {
        "dependencies": {
          "System.Private.DataContractSerialization": "4.1.0-beta-23504"
        },
        "compile": {
          "ref/dotnet5.1/System.Runtime.Serialization.Json.dll": {}
        },
        "runtime": {
          "lib/DNXCore50/System.Runtime.Serialization.Json.dll": {}
        }
      },
      "System.Security.Claims/4.0.1-beta-23504": {
        "dependencies": {
          "System.Collections": "4.0.0",
          "System.Diagnostics.Debug": "4.0.0",
          "System.Globalization": "4.0.0",
          "System.IO": "4.0.0",
          "System.Resources.ResourceManager": "4.0.0",
          "System.Runtime": "4.0.20",
          "System.Runtime.Extensions": "4.0.0",
          "System.Security.Principal": "4.0.0"
        },
        "compile": {
          "ref/dotnet5.4/System.Security.Claims.dll": {}
        },
        "runtime": {
          "lib/dotnet5.4/System.Security.Claims.dll": {}
        }
      },
      "System.Security.Cryptography.Algorithms/4.0.0-beta-23504": {
        "dependencies": {
          "System.IO": "4.0.0",
          "System.Runtime": "4.0.0",
          "System.Security.Cryptography.Primitives": "4.0.0-beta-23504",
          "runtime.osx.10.10.System.Security.Cryptography.Algorithms": "4.0.0-beta-23504"
        },
        "compile": {
          "ref/dotnet5.4/System.Security.Cryptography.Algorithms.dll": {}
        }
      },
      "System.Security.Cryptography.Encoding/4.0.0-beta-23504": {
        "dependencies": {
          "System.Runtime": "4.0.0",
          "runtime.unix.System.Security.Cryptography.Encoding": "4.0.0-beta-23504"
        },
        "compile": {
          "ref/dotnet5.4/System.Security.Cryptography.Encoding.dll": {}
        }
      },
      "System.Security.Cryptography.OpenSsl/4.0.0-beta-23504": {
        "dependencies": {
          "System.Collections": "4.0.0",
          "System.IO": "4.0.10",
          "System.Resources.ResourceManager": "4.0.0",
          "System.Runtime": "4.0.20",
          "System.Runtime.Extensions": "4.0.10",
          "System.Runtime.Handles": "4.0.0",
          "System.Runtime.InteropServices": "4.0.20",
          "System.Runtime.Numerics": "4.0.0",
          "System.Security.Cryptography.Algorithms": "4.0.0-beta-23504",
          "System.Security.Cryptography.Encoding": "4.0.0-beta-23504",
          "System.Security.Cryptography.Primitives": "4.0.0-beta-23504",
          "System.Text.Encoding": "4.0.10"
        },
        "compile": {
          "ref/dotnet5.4/System.Security.Cryptography.OpenSsl.dll": {}
        },
        "runtime": {
          "runtimes/unix/lib/dotnet5.4/System.Security.Cryptography.OpenSsl.dll": {}
        }
      },
      "System.Security.Cryptography.Primitives/4.0.0-beta-23504": {
        "dependencies": {
          "System.Diagnostics.Debug": "4.0.0",
          "System.Globalization": "4.0.0",
          "System.IO": "4.0.10",
          "System.Resources.ResourceManager": "4.0.0",
          "System.Runtime": "4.0.20",
          "System.Threading": "4.0.0",
          "System.Threading.Tasks": "4.0.0"
        },
        "compile": {
          "ref/dotnet5.4/System.Security.Cryptography.Primitives.dll": {}
        },
        "runtime": {
          "lib/dotnet5.4/System.Security.Cryptography.Primitives.dll": {}
        }
      },
      "System.Security.Cryptography.X509Certificates/4.0.0-beta-23504": {
        "dependencies": {
          "System.Runtime": "4.0.0",
          "System.Runtime.Handles": "4.0.0",
          "System.Security.Cryptography.Algorithms": "4.0.0-beta-23504",
          "System.Security.Cryptography.Encoding": "4.0.0-beta-23504",
          "runtime.unix.System.Security.Cryptography.X509Certificates": "4.0.0-beta-23504"
        },
        "compile": {
          "ref/dotnet5.4/System.Security.Cryptography.X509Certificates.dll": {}
        }
      },
      "System.Security.Principal/4.0.1-beta-23504": {
        "dependencies": {
          "System.Runtime": "4.0.0"
        },
        "compile": {
          "ref/dotnet5.1/System.Security.Principal.dll": {}
        },
        "runtime": {
          "lib/dotnet5.1/System.Security.Principal.dll": {}
        }
      },
      "System.Security.Principal.Windows/4.0.0-beta-23504": {
        "dependencies": {
          "System.Collections": "4.0.0",
          "System.Diagnostics.Debug": "4.0.10",
          "System.Reflection": "4.0.10",
          "System.Resources.ResourceManager": "4.0.0",
          "System.Runtime": "4.0.20",
          "System.Runtime.Extensions": "4.0.0",
          "System.Runtime.Handles": "4.0.0",
          "System.Runtime.InteropServices": "4.0.20",
          "System.Security.Claims": "4.0.0",
          "System.Security.Principal": "4.0.0",
          "System.Text.Encoding": "4.0.10",
          "System.Threading": "4.0.10"
        },
        "compile": {
          "ref/dotnet5.4/System.Security.Principal.Windows.dll": {}
        },
        "runtime": {
          "lib/DNXCore50/System.Security.Principal.Windows.dll": {}
        }
      },
      "System.Text.Encoding/4.0.11-beta-23504": {
        "dependencies": {
          "System.Runtime": "4.0.0"
        },
        "compile": {
          "ref/dotnet5.4/System.Text.Encoding.dll": {}
        },
        "runtime": {
          "lib/DNXCore50/System.Text.Encoding.dll": {}
        }
      },
      "System.Text.Encoding.CodePages/4.0.1-beta-23504": {
        "dependencies": {
          "System.Runtime": "4.0.0",
          "System.Text.Encoding": "4.0.10",
          "runtime.unix.System.Text.Encoding.CodePages": "4.0.1-beta-23504"
        },
        "compile": {
          "ref/dotnet5.4/System.Text.Encoding.CodePages.dll": {}
        }
      },
      "System.Text.Encoding.Extensions/4.0.11-beta-23504": {
        "dependencies": {
          "System.Runtime": "4.0.0",
          "System.Text.Encoding": "4.0.10"
        },
        "compile": {
          "ref/dotnet5.4/System.Text.Encoding.Extensions.dll": {}
        },
        "runtime": {
          "lib/DNXCore50/System.Text.Encoding.Extensions.dll": {}
        }
      },
      "System.Text.RegularExpressions/4.0.11-beta-23504": {
        "dependencies": {
          "System.Collections": "4.0.10",
          "System.Globalization": "4.0.10",
          "System.Resources.ResourceManager": "4.0.0",
          "System.Runtime": "4.0.20",
          "System.Runtime.Extensions": "4.0.10",
          "System.Threading": "4.0.10"
        },
        "compile": {
          "ref/dotnet5.4/System.Text.RegularExpressions.dll": {}
        },
        "runtime": {
          "lib/dotnet5.4/System.Text.RegularExpressions.dll": {}
        }
      },
      "System.Threading/4.0.11-beta-23504": {
        "dependencies": {
          "System.Runtime": "4.0.0",
          "System.Threading.Tasks": "4.0.0",
          "runtime.unix.System.Threading": "4.0.11-beta-23504"
        },
        "compile": {
          "ref/dotnet5.4/System.Threading.dll": {}
        }
      },
      "System.Threading.Tasks/4.0.11-beta-23504": {
        "dependencies": {
          "System.Runtime": "4.0.0"
        },
        "compile": {
          "ref/dotnet5.4/System.Threading.Tasks.dll": {}
        },
        "runtime": {
          "lib/DNXCore50/System.Threading.Tasks.dll": {}
        }
      },
      "System.Threading.Tasks.Parallel/4.0.1-beta-23504": {
        "dependencies": {
          "System.Collections.Concurrent": "4.0.10",
          "System.Diagnostics.Debug": "4.0.10",
          "System.Diagnostics.Tracing": "4.0.20",
          "System.Resources.ResourceManager": "4.0.0",
          "System.Runtime": "4.0.20",
          "System.Runtime.Extensions": "4.0.10",
          "System.Threading": "4.0.10",
          "System.Threading.Tasks": "4.0.10"
        },
        "compile": {
          "ref/dotnet5.2/System.Threading.Tasks.Parallel.dll": {}
        },
        "runtime": {
          "lib/dotnet5.4/System.Threading.Tasks.Parallel.dll": {}
        }
      },
      "System.Threading.Thread/4.0.0-beta-23504": {
        "dependencies": {
          "System.Runtime": "4.0.0"
        },
        "compile": {
          "ref/dotnet5.4/System.Threading.Thread.dll": {}
        },
        "runtime": {
          "lib/DNXCore50/System.Threading.Thread.dll": {}
        }
      },
      "System.Threading.ThreadPool/4.0.10-beta-23504": {
        "dependencies": {
          "System.Runtime": "4.0.0",
          "System.Runtime.InteropServices": "4.0.0"
        },
        "compile": {
          "ref/dotnet5.4/System.Threading.ThreadPool.dll": {}
        },
        "runtime": {
          "lib/DNXCore50/System.Threading.ThreadPool.dll": {}
        }
      },
      "System.Threading.Timer/4.0.1-beta-23504": {
        "dependencies": {
          "System.Runtime": "4.0.0"
        },
        "compile": {
          "ref/dotnet5.3/System.Threading.Timer.dll": {}
        },
        "runtime": {
          "lib/DNXCore50/System.Threading.Timer.dll": {}
        }
      },
      "System.Xml.ReaderWriter/4.0.11-beta-23504": {
        "dependencies": {
          "System.Collections": "4.0.10",
          "System.Diagnostics.Debug": "4.0.10",
          "System.Globalization": "4.0.10",
          "System.IO": "4.0.10",
          "System.IO.FileSystem": "4.0.0",
          "System.IO.FileSystem.Primitives": "4.0.0",
          "System.Resources.ResourceManager": "4.0.0",
          "System.Runtime": "4.0.20",
          "System.Runtime.Extensions": "4.0.10",
          "System.Runtime.InteropServices": "4.0.20",
          "System.Text.Encoding": "4.0.10",
          "System.Text.Encoding.Extensions": "4.0.10",
          "System.Text.RegularExpressions": "4.0.0",
          "System.Threading.Tasks": "4.0.10"
        },
        "compile": {
          "ref/dotnet5.4/System.Xml.ReaderWriter.dll": {}
        },
        "runtime": {
          "lib/dotnet5.4/System.Xml.ReaderWriter.dll": {}
        }
      },
      "System.Xml.XDocument/4.0.11-beta-23504": {
        "dependencies": {
          "System.Collections": "4.0.10",
          "System.Diagnostics.Debug": "4.0.10",
          "System.Diagnostics.Tools": "4.0.0",
          "System.Globalization": "4.0.10",
          "System.IO": "4.0.10",
          "System.Reflection": "4.0.10",
          "System.Resources.ResourceManager": "4.0.0",
          "System.Runtime": "4.0.20",
          "System.Runtime.Extensions": "4.0.10",
          "System.Text.Encoding": "4.0.10",
          "System.Threading": "4.0.10",
          "System.Xml.ReaderWriter": "4.0.10"
        },
        "compile": {
          "ref/dotnet5.4/System.Xml.XDocument.dll": {}
        },
        "runtime": {
          "lib/dotnet5.4/System.Xml.XDocument.dll": {}
        }
      },
      "System.Xml.XmlDocument/4.0.1-beta-23504": {
        "dependencies": {
          "System.Collections": "4.0.10",
          "System.Diagnostics.Debug": "4.0.10",
          "System.Globalization": "4.0.10",
          "System.IO": "4.0.10",
          "System.Resources.ResourceManager": "4.0.0",
          "System.Runtime": "4.0.20",
          "System.Runtime.Extensions": "4.0.10",
          "System.Text.Encoding": "4.0.10",
          "System.Threading": "4.0.10",
          "System.Xml.ReaderWriter": "4.0.10"
        },
        "compile": {
          "ref/dotnet5.4/System.Xml.XmlDocument.dll": {}
        },
        "runtime": {
          "lib/dotnet5.4/System.Xml.XmlDocument.dll": {}
        }
      },
      "System.Xml.XPath/4.0.1-beta-23504": {
        "dependencies": {
          "System.Collections": "4.0.10",
          "System.Diagnostics.Debug": "4.0.10",
          "System.Globalization": "4.0.10",
          "System.IO": "4.0.10",
          "System.Resources.ResourceManager": "4.0.0",
          "System.Runtime": "4.0.20",
          "System.Runtime.Extensions": "4.0.10",
          "System.Threading": "4.0.10",
          "System.Xml.ReaderWriter": "4.0.10"
        },
        "compile": {
          "ref/dotnet5.4/System.Xml.XPath.dll": {}
        },
        "runtime": {
          "lib/dotnet5.4/System.Xml.XPath.dll": {}
        }
      },
      "System.Xml.XPath.XDocument/4.0.1-beta-23504": {
        "dependencies": {
          "System.Diagnostics.Debug": "4.0.10",
          "System.Linq": "4.0.0",
          "System.Resources.ResourceManager": "4.0.0",
          "System.Runtime": "4.0.20",
          "System.Runtime.Extensions": "4.0.10",
          "System.Threading": "4.0.10",
          "System.Xml.ReaderWriter": "4.0.10",
          "System.Xml.XDocument": "4.0.10",
          "System.Xml.XPath": "4.0.1-beta-23504"
        },
        "compile": {
          "ref/dotnet5.4/System.Xml.XPath.XDocument.dll": {}
        },
        "runtime": {
          "lib/dotnet5.4/System.Xml.XPath.XDocument.dll": {}
        }
      }
    },
    "DNXCore,Version=v5.0/ubuntu.14.04-x64": {
      "Microsoft.NETCore.Platforms/1.0.1-beta-23504": {
        "dependencies": {
          "Microsoft.NETCore.Targets": "1.0.1-beta-23504"
        }
      },
      "Microsoft.NETCore.Runtime.CoreCLR/1.0.1-beta-23504": {
        "dependencies": {
          "Microsoft.NETCore.Windows.ApiSets": "1.0.1-beta-23504",
          "System.Collections": "[4.0.11-beta-23504]",
          "System.Diagnostics.Contracts": "[4.0.1-beta-23504]",
          "System.Diagnostics.Debug": "[4.0.11-beta-23504]",
          "System.Diagnostics.StackTrace": "[4.0.1-beta-23504]",
          "System.Diagnostics.Tools": "[4.0.1-beta-23504]",
          "System.Diagnostics.Tracing": "[4.0.21-beta-23504]",
          "System.Globalization": "[4.0.11-beta-23504]",
          "System.Globalization.Calendars": "[4.0.1-beta-23504]",
          "System.IO": "[4.0.11-beta-23504]",
          "System.ObjectModel": "[4.0.11-beta-23504]",
          "System.Private.Uri": "[4.0.1-beta-23504]",
          "System.Reflection": "[4.1.0-beta-23504]",
          "System.Reflection.Extensions": "[4.0.1-beta-23504]",
          "System.Reflection.Primitives": "[4.0.1-beta-23504]",
          "System.Resources.ResourceManager": "[4.0.1-beta-23504]",
          "System.Runtime": "[4.0.21-beta-23504]",
          "System.Runtime.Extensions": "[4.0.11-beta-23504]",
          "System.Runtime.Handles": "[4.0.1-beta-23504]",
          "System.Runtime.InteropServices": "[4.0.21-beta-23504]",
          "System.Text.Encoding": "[4.0.11-beta-23504]",
          "System.Text.Encoding.Extensions": "[4.0.11-beta-23504]",
          "System.Threading": "[4.0.11-beta-23504]",
          "System.Threading.Tasks": "[4.0.11-beta-23504]",
          "System.Threading.Timer": "[4.0.1-beta-23504]",
          "runtime.ubuntu.14.04-x64.Microsoft.NETCore.Runtime.CoreCLR": "1.0.1-beta-23504"
        }
      },
      "Microsoft.NETCore.Targets/1.0.1-beta-23504": {
        "dependencies": {
          "Microsoft.NETCore.Targets.DNXCore": "5.0.0-beta-23504"
        }
      },
      "Microsoft.NETCore.Targets.DNXCore/5.0.0-beta-23504": {},
      "Microsoft.NETCore.TestHost/1.0.0-beta-23504": {
        "dependencies": {
          "runtime.ubuntu.14.04-x64.Microsoft.NETCore.TestHost": "1.0.0-beta-23504"
        }
      },
      "Microsoft.NETCore.Windows.ApiSets/1.0.1-beta-23504": {},
      "Microsoft.Win32.Primitives/4.0.1-beta-23504": {
        "dependencies": {
          "System.Runtime": "4.0.0",
          "runtime.unix.Microsoft.Win32.Primitives": "4.0.1-beta-23504"
        },
        "compile": {
          "ref/dotnet5.4/Microsoft.Win32.Primitives.dll": {}
        }
      },
      "runtime.any.System.Linq.Expressions/4.0.11-beta-23504": {
        "dependencies": {
          "System.Collections": "4.0.10",
          "System.Diagnostics.Debug": "4.0.10",
          "System.Globalization": "4.0.10",
          "System.IO": "4.0.10",
          "System.Linq": "4.0.0",
          "System.ObjectModel": "4.0.10",
          "System.Reflection": "4.0.10",
          "System.Reflection.Emit": "4.0.0",
          "System.Reflection.Emit.ILGeneration": "4.0.0",
          "System.Reflection.Emit.Lightweight": "4.0.0",
          "System.Reflection.Extensions": "4.0.0",
          "System.Reflection.Primitives": "4.0.0",
          "System.Reflection.TypeExtensions": "4.0.0",
          "System.Resources.ResourceManager": "4.0.0",
          "System.Runtime": "4.0.20",
          "System.Runtime.Extensions": "4.0.10",
          "System.Threading": "4.0.10"
        },
        "compile": {
          "ref/dotnet/_._": {}
        },
        "runtime": {
          "lib/DNXCore50/System.Linq.Expressions.dll": {}
        }
      },
      "runtime.linux.System.Diagnostics.Process/4.1.0-beta-23504": {
        "dependencies": {
          "Microsoft.Win32.Primitives": "4.0.0",
          "System.Collections": "4.0.10",
          "System.Diagnostics.Debug": "4.0.10",
          "System.Globalization": "4.0.10",
          "System.IO": "4.0.10",
          "System.IO.FileSystem": "4.0.0",
          "System.IO.FileSystem.Primitives": "4.0.0",
          "System.Resources.ResourceManager": "4.0.0",
          "System.Runtime": "4.0.20",
          "System.Runtime.Extensions": "4.0.10",
          "System.Runtime.Handles": "4.0.0",
          "System.Runtime.InteropServices": "4.0.20",
          "System.Text.Encoding": "4.0.10",
          "System.Text.Encoding.Extensions": "4.0.10",
          "System.Threading": "4.0.10",
          "System.Threading.Tasks": "4.0.10",
          "System.Threading.ThreadPool": "4.0.10-beta-23504"
        },
        "compile": {
          "ref/dotnet/_._": {}
        },
        "runtime": {
          "runtimes/unix/lib/dotnet5.5/System.Diagnostics.Process.dll": {}
        }
      },
      "runtime.linux.System.IO.FileSystem/4.0.1-beta-23504": {
        "dependencies": {
          "System.Collections": "4.0.10",
          "System.Diagnostics.Debug": "4.0.10",
          "System.IO": "4.0.10",
          "System.IO.FileSystem.Primitives": "4.0.0",
          "System.Resources.ResourceManager": "4.0.0",
          "System.Runtime": "4.0.20",
          "System.Runtime.Extensions": "4.0.10",
          "System.Runtime.Handles": "4.0.0",
          "System.Runtime.InteropServices": "4.0.20",
          "System.Text.Encoding": "4.0.10",
          "System.Text.Encoding.Extensions": "4.0.10",
          "System.Threading": "4.0.10",
          "System.Threading.Tasks": "4.0.10"
        },
        "compile": {
          "ref/dotnet/_._": {}
        },
        "runtime": {
          "runtimes/linux/lib/dotnet5.4/System.IO.FileSystem.dll": {}
        }
      },
      "runtime.linux.System.IO.FileSystem.Watcher/4.0.0-beta-23504": {
        "dependencies": {
          "System.Collections": "4.0.10",
          "System.IO.FileSystem": "4.0.0",
          "System.IO.FileSystem.Primitives": "4.0.0",
          "System.Resources.ResourceManager": "4.0.0",
          "System.Runtime": "4.0.20",
          "System.Runtime.Extensions": "4.0.10",
          "System.Runtime.Handles": "4.0.0",
          "System.Runtime.InteropServices": "4.0.20",
          "System.Text.Encoding": "4.0.10",
          "System.Threading": "4.0.10",
          "System.Threading.Tasks": "4.0.10"
        },
        "compile": {
          "ref/dotnet/_._": {}
        },
        "runtime": {
          "runtimes/unix/lib/dotnet5.4/System.IO.FileSystem.Watcher.dll": {}
        }
      },
      "runtime.linux.System.Net.NameResolution/4.0.0-beta-23504": {
        "dependencies": {
          "System.Collections": "4.0.0",
          "System.Diagnostics.Tracing": "4.0.0",
          "System.Globalization": "4.0.0",
          "System.Net.Primitives": "4.0.10",
          "System.Resources.ResourceManager": "4.0.0",
          "System.Runtime": "4.0.20",
          "System.Runtime.Extensions": "4.0.10",
          "System.Runtime.InteropServices": "4.0.20",
          "System.Security.Principal.Windows": "4.0.0-beta-23504",
          "System.Threading": "4.0.0",
          "System.Threading.Tasks": "4.0.0"
        },
        "compile": {
          "ref/dotnet/_._": {}
        },
        "runtime": {
          "runtimes/unix/lib/dnxcore50/System.Net.NameResolution.dll": {}
        }
      },
      "runtime.linux.System.Net.Sockets/4.1.0-beta-23504": {
        "dependencies": {
          "System.Collections": "4.0.0",
          "System.Diagnostics.Tracing": "4.0.20",
          "System.Globalization": "4.0.0",
          "System.IO": "4.0.10",
          "System.Net.NameResolution": "4.0.0-beta-23504",
          "System.Net.Primitives": "4.0.10",
          "System.Resources.ResourceManager": "4.0.0",
          "System.Runtime": "4.0.20",
          "System.Runtime.Extensions": "4.0.10",
          "System.Runtime.Handles": "4.0.0",
          "System.Runtime.InteropServices": "4.0.20",
          "System.Security.Principal.Windows": "4.0.0-beta-23504",
          "System.Threading": "4.0.0",
          "System.Threading.Tasks": "4.0.10",
          "System.Threading.ThreadPool": "4.0.10-beta-23504"
        },
        "compile": {
          "ref/dotnet/_._": {}
        },
        "runtime": {
          "runtimes/linux/lib/dotnet5.5/System.Net.Sockets.dll": {}
        }
      },
      "runtime.linux.System.Runtime.Extensions/4.0.11-beta-23504": {
        "compile": {
          "ref/dotnet/_._": {}
        },
        "runtime": {
          "runtimes/unix/lib/dotnet5.4/System.Runtime.Extensions.dll": {}
        }
      },
      "runtime.linux.System.Security.Cryptography.Algorithms/4.0.0-beta-23504": {
        "dependencies": {
          "System.IO": "4.0.10",
          "System.Resources.ResourceManager": "4.0.0",
          "System.Runtime": "4.0.20",
          "System.Runtime.Handles": "4.0.0",
          "System.Runtime.InteropServices": "4.0.20",
          "System.Security.Cryptography.Primitives": "4.0.0-beta-23504",
          "System.Text.Encoding": "4.0.0",
          "System.Text.Encoding.Extensions": "4.0.0"
        },
        "compile": {
          "ref/dotnet/_._": {}
        },
        "runtime": {
          "runtimes/unix/lib/dotnet5.4/System.Security.Cryptography.Algorithms.dll": {}
        }
      },
      "runtime.ubuntu.14.04-x64.Microsoft.NETCore.Runtime.CoreCLR/1.0.1-beta-23504": {
        "compile": {
          "ref/dotnet/_._": {}
        },
        "runtime": {
          "runtimes/ubuntu.14.04-x64/lib/dotnet/mscorlib.dll": {}
        },
        "native": {
          "runtimes/ubuntu.14.04-x64/native/System.Globalization.Native.so": {},
          "runtimes/ubuntu.14.04-x64/native/System.Native.so": {},
          "runtimes/ubuntu.14.04-x64/native/System.Net.Http.Native.so": {},
          "runtimes/ubuntu.14.04-x64/native/System.Security.Cryptography.Native.so": {},
          "runtimes/ubuntu.14.04-x64/native/libcoreclr.so": {},
          "runtimes/ubuntu.14.04-x64/native/libcoreclrtraceptprovider.so": {},
          "runtimes/ubuntu.14.04-x64/native/libdbgshim.so": {},
          "runtimes/ubuntu.14.04-x64/native/libmscordaccore.so": {},
          "runtimes/ubuntu.14.04-x64/native/libmscordbi.so": {},
          "runtimes/ubuntu.14.04-x64/native/libprotojit.so": {},
          "runtimes/ubuntu.14.04-x64/native/libsos.so": {},
          "runtimes/ubuntu.14.04-x64/native/libsosplugin.so": {}
        }
      },
      "runtime.ubuntu.14.04-x64.Microsoft.NETCore.TestHost/1.0.0-beta-23504": {
        "native": {
          "runtimes/ubuntu.14.04-x64/native/corerun": {}
        }
      },
      "runtime.unix.Microsoft.Win32.Primitives/4.0.1-beta-23504": {
        "dependencies": {
          "System.Runtime": "4.0.20",
          "System.Runtime.InteropServices": "4.0.20"
        },
        "compile": {
          "ref/dotnet/_._": {}
        },
        "runtime": {
          "runtimes/unix/lib/dotnet5.4/Microsoft.Win32.Primitives.dll": {}
        }
      },
      "runtime.unix.System.Console/4.0.0-beta-23504": {
        "dependencies": {
          "System.Collections": "4.0.10",
          "System.IO": "4.0.10",
          "System.IO.FileSystem.Primitives": "4.0.0",
          "System.Linq": "4.0.0",
          "System.Resources.ResourceManager": "4.0.0",
          "System.Runtime": "4.0.20",
          "System.Runtime.Extensions": "4.0.10",
          "System.Runtime.Handles": "4.0.0",
          "System.Runtime.InteropServices": "4.0.20",
          "System.Text.Encoding": "4.0.10",
          "System.Text.Encoding.Extensions": "4.0.10",
          "System.Threading": "4.0.10",
          "System.Threading.Tasks": "4.0.10"
        },
        "compile": {
          "ref/dotnet/_._": {}
        },
        "runtime": {
          "runtimes/unix/lib/dotnet5.4/System.Console.dll": {}
        }
      },
      "runtime.unix.System.Diagnostics.Debug/4.0.11-beta-23504": {
        "compile": {
          "ref/dotnet/_._": {}
        },
        "runtime": {
          "runtimes/unix/lib/dotnet5.4/System.Diagnostics.Debug.dll": {}
        }
      },
      "runtime.unix.System.Diagnostics.FileVersionInfo/4.0.0-beta-23504": {
        "dependencies": {
          "System.IO": "4.0.10",
          "System.IO.FileSystem": "4.0.0",
          "System.Reflection.Metadata": "1.0.22",
          "System.Runtime": "4.0.20",
          "System.Runtime.Extensions": "4.0.10"
        },
        "compile": {
          "ref/dotnet/_._": {}
        },
        "runtime": {
          "runtimes/unix/lib/dotnet5.4/System.Diagnostics.FileVersionInfo.dll": {}
        }
      },
      "runtime.unix.System.IO.Pipes/4.0.0-beta-23504": {
        "dependencies": {
          "System.Diagnostics.Debug": "4.0.10",
          "System.IO": "4.0.10",
          "System.Resources.ResourceManager": "4.0.0",
          "System.Runtime": "4.0.20",
          "System.Runtime.Extensions": "4.0.10",
          "System.Runtime.Handles": "4.0.0",
          "System.Runtime.InteropServices": "4.0.20",
          "System.Security.Principal": "4.0.0",
          "System.Threading": "4.0.10",
          "System.Threading.Tasks": "4.0.10"
        },
        "compile": {
          "ref/dotnet/_._": {}
        },
        "runtime": {
          "runtimes/unix/lib/dotnet5.4/System.IO.Pipes.dll": {}
        }
      },
      "runtime.unix.System.Net.Primitives/4.0.11-beta-23504": {
        "dependencies": {
          "Microsoft.Win32.Primitives": "4.0.0",
          "System.Collections": "4.0.0",
          "System.Collections.NonGeneric": "4.0.0",
          "System.Diagnostics.Tracing": "4.0.20",
          "System.Globalization": "4.0.0",
          "System.Resources.ResourceManager": "4.0.0",
          "System.Runtime": "4.0.20",
          "System.Runtime.Extensions": "4.0.10",
          "System.Runtime.Handles": "4.0.0",
          "System.Runtime.InteropServices": "4.0.20",
          "System.Threading": "4.0.0"
        },
        "compile": {
          "ref/dotnet/_._": {}
        },
        "runtime": {
          "runtimes/unix/lib/dnxcore50/System.Net.Primitives.dll": {}
        }
      },
      "runtime.unix.System.Private.Uri/4.0.1-beta-23504": {
        "compile": {
          "ref/dotnet/_._": {}
        },
        "runtime": {
          "runtimes/unix/lib/dotnet5.1/System.Private.Uri.dll": {}
        }
      },
      "runtime.unix.System.Security.Cryptography.Encoding/4.0.0-beta-23504": {
        "dependencies": {
          "System.Collections": "4.0.0",
          "System.Collections.Concurrent": "4.0.0",
          "System.Diagnostics.Debug": "4.0.10",
          "System.Linq": "4.0.0",
          "System.Resources.ResourceManager": "4.0.0",
          "System.Runtime": "4.0.20",
          "System.Runtime.Extensions": "4.0.10",
          "System.Runtime.Handles": "4.0.0",
          "System.Runtime.InteropServices": "4.0.20",
          "System.Security.Cryptography.Primitives": "4.0.0-beta-23504",
          "System.Text.Encoding": "4.0.0"
        },
        "compile": {
          "ref/dotnet/_._": {}
        },
        "runtime": {
          "runtimes/unix/lib/dotnet5.4/System.Security.Cryptography.Encoding.dll": {}
        }
      },
      "runtime.unix.System.Security.Cryptography.X509Certificates/4.0.0-beta-23504": {
        "dependencies": {
          "System.Collections": "4.0.10",
          "System.Globalization": "4.0.10",
          "System.Globalization.Calendars": "4.0.0",
          "System.IO": "4.0.10",
          "System.IO.FileSystem": "4.0.0",
          "System.IO.FileSystem.Primitives": "4.0.0",
          "System.IO.FileSystem.Watcher": "4.0.0-beta-23504",
          "System.Resources.ResourceManager": "4.0.0",
          "System.Runtime": "4.0.20",
          "System.Runtime.Extensions": "4.0.10",
          "System.Runtime.Handles": "4.0.0",
          "System.Runtime.InteropServices": "4.0.20",
          "System.Runtime.Numerics": "4.0.0",
          "System.Security.Cryptography.Algorithms": "4.0.0-beta-23504",
          "System.Security.Cryptography.Encoding": "4.0.0-beta-23504",
          "System.Security.Cryptography.OpenSsl": "4.0.0-beta-23504",
          "System.Security.Cryptography.Primitives": "4.0.0-beta-23504",
          "System.Text.Encoding": "4.0.10",
          "System.Threading": "4.0.10"
        },
        "compile": {
          "ref/dotnet/_._": {}
        },
        "runtime": {
          "runtimes/unix/lib/dotnet5.4/System.Security.Cryptography.X509Certificates.dll": {}
        }
      },
      "runtime.unix.System.Text.Encoding.CodePages/4.0.1-beta-23504": {
        "dependencies": {
          "System.Collections": "4.0.10",
          "System.Globalization": "4.0.10",
          "System.IO": "4.0.10",
          "System.Reflection": "4.0.10",
          "System.Resources.ResourceManager": "4.0.0",
          "System.Runtime": "4.0.20",
          "System.Runtime.Extensions": "4.0.10",
          "System.Runtime.Handles": "4.0.0",
          "System.Runtime.InteropServices": "4.0.20",
          "System.Text.Encoding": "4.0.10",
          "System.Threading": "4.0.10"
        },
        "compile": {
          "ref/dotnet/_._": {}
        },
        "runtime": {
          "runtimes/unix/lib/dotnet5.4/System.Text.Encoding.CodePages.dll": {}
        }
      },
      "runtime.unix.System.Threading/4.0.11-beta-23504": {
        "compile": {
          "ref/dotnet/_._": {}
        },
        "runtime": {
          "runtimes/unix/lib/dotnet5.4/System.Threading.dll": {}
        }
      },
      "System.AppContext/4.0.1-beta-23504": {
        "dependencies": {
          "System.Runtime": "4.0.0"
        },
        "compile": {
          "ref/dotnet5.4/System.AppContext.dll": {}
        },
        "runtime": {
          "lib/DNXCore50/System.AppContext.dll": {}
        }
      },
      "System.Collections/4.0.11-beta-23504": {
        "dependencies": {
          "System.Runtime": "4.0.21-beta-23504"
        },
        "compile": {
          "ref/dotnet5.4/System.Collections.dll": {}
        },
        "runtime": {
          "lib/DNXCore50/System.Collections.dll": {}
        }
      },
      "System.Collections.Concurrent/4.0.11-beta-23504": {
        "dependencies": {
          "System.Collections": "4.0.10",
          "System.Diagnostics.Debug": "4.0.10",
          "System.Diagnostics.Tracing": "4.0.20",
          "System.Globalization": "4.0.10",
          "System.Resources.ResourceManager": "4.0.0",
          "System.Runtime": "4.0.20",
          "System.Runtime.Extensions": "4.0.10",
          "System.Threading": "4.0.10",
          "System.Threading.Tasks": "4.0.10"
        },
        "compile": {
          "ref/dotnet5.4/System.Collections.Concurrent.dll": {}
        },
        "runtime": {
          "lib/dotnet5.4/System.Collections.Concurrent.dll": {}
        }
      },
      "System.Collections.Immutable/1.1.38-beta-23504": {
        "dependencies": {
          "System.Collections": "4.0.0",
          "System.Diagnostics.Debug": "4.0.0",
          "System.Globalization": "4.0.0",
          "System.Linq": "4.0.0",
          "System.Resources.ResourceManager": "4.0.0",
          "System.Runtime": "4.0.0",
          "System.Runtime.Extensions": "4.0.0",
          "System.Threading": "4.0.0"
        },
        "compile": {
          "lib/dotnet5.1/System.Collections.Immutable.dll": {}
        },
        "runtime": {
          "lib/dotnet5.1/System.Collections.Immutable.dll": {}
        }
      },
      "System.Collections.NonGeneric/4.0.1-beta-23504": {
        "dependencies": {
          "System.Diagnostics.Debug": "4.0.10",
          "System.Globalization": "4.0.10",
          "System.Resources.ResourceManager": "4.0.0",
          "System.Runtime": "4.0.20",
          "System.Runtime.Extensions": "4.0.10",
          "System.Threading": "4.0.10"
        },
        "compile": {
          "ref/dotnet5.4/System.Collections.NonGeneric.dll": {}
        },
        "runtime": {
          "lib/dotnet5.4/System.Collections.NonGeneric.dll": {}
        }
      },
      "System.Console/4.0.0-beta-23504": {
        "dependencies": {
          "System.IO": "4.0.0",
          "System.Runtime": "4.0.0",
          "runtime.unix.System.Console": "4.0.0-beta-23504"
        },
        "compile": {
          "ref/dotnet5.4/System.Console.dll": {}
        }
      },
      "System.Diagnostics.Contracts/4.0.1-beta-23504": {
        "dependencies": {
          "System.Runtime": "4.0.0"
        },
        "compile": {
          "ref/dotnet5.1/System.Diagnostics.Contracts.dll": {}
        },
        "runtime": {
          "lib/DNXCore50/System.Diagnostics.Contracts.dll": {}
        }
      },
      "System.Diagnostics.Debug/4.0.11-beta-23504": {
        "dependencies": {
          "System.Runtime": "4.0.0",
          "runtime.unix.System.Diagnostics.Debug": "4.0.11-beta-23504"
        },
        "compile": {
          "ref/dotnet5.4/System.Diagnostics.Debug.dll": {}
        }
      },
      "System.Diagnostics.FileVersionInfo/4.0.0-beta-23504": {
        "dependencies": {
          "System.Runtime": "4.0.0",
          "runtime.unix.System.Diagnostics.FileVersionInfo": "4.0.0-beta-23504"
        },
        "compile": {
          "ref/dotnet5.4/System.Diagnostics.FileVersionInfo.dll": {}
        }
      },
      "System.Diagnostics.Process/4.1.0-beta-23504": {
        "dependencies": {
          "System.IO": "4.0.0",
          "System.Runtime": "4.0.0",
          "System.Runtime.Handles": "4.0.0",
          "System.Text.Encoding": "4.0.0",
          "runtime.linux.System.Diagnostics.Process": "4.1.0-beta-23504"
        },
        "compile": {
          "ref/dotnet5.5/System.Diagnostics.Process.dll": {}
        }
      },
      "System.Diagnostics.StackTrace/4.0.1-beta-23504": {
        "dependencies": {
          "System.Reflection": "4.0.0",
          "System.Runtime": "4.0.0"
        },
        "compile": {
          "ref/dotnet5.4/System.Diagnostics.StackTrace.dll": {}
        },
        "runtime": {
          "lib/DNXCore50/System.Diagnostics.StackTrace.dll": {}
        }
      },
      "System.Diagnostics.Tools/4.0.1-beta-23504": {
        "dependencies": {
          "System.Runtime": "4.0.0"
        },
        "compile": {
          "ref/dotnet5.1/System.Diagnostics.Tools.dll": {}
        },
        "runtime": {
          "lib/DNXCore50/System.Diagnostics.Tools.dll": {}
        }
      },
      "System.Diagnostics.Tracing/4.0.21-beta-23504": {
        "dependencies": {
          "System.Runtime": "4.0.0"
        },
        "compile": {
          "ref/dotnet5.4/System.Diagnostics.Tracing.dll": {}
        },
        "runtime": {
          "lib/DNXCore50/System.Diagnostics.Tracing.dll": {}
        }
      },
      "System.Dynamic.Runtime/4.0.11-beta-23504": {
        "dependencies": {
          "System.Collections": "4.0.10",
          "System.Diagnostics.Debug": "4.0.10",
          "System.Globalization": "4.0.10",
          "System.Linq": "4.0.0",
          "System.Linq.Expressions": "4.0.10",
          "System.ObjectModel": "4.0.10",
          "System.Reflection": "4.0.10",
          "System.Reflection.Emit": "4.0.0",
          "System.Reflection.Emit.ILGeneration": "4.0.0",
          "System.Reflection.Primitives": "4.0.0",
          "System.Reflection.TypeExtensions": "4.0.0",
          "System.Resources.ResourceManager": "4.0.0",
          "System.Runtime": "4.0.20",
          "System.Runtime.Extensions": "4.0.10",
          "System.Threading": "4.0.10"
        },
        "compile": {
          "ref/dotnet5.4/System.Dynamic.Runtime.dll": {}
        },
        "runtime": {
          "lib/DNXCore50/System.Dynamic.Runtime.dll": {}
        }
      },
      "System.Globalization/4.0.11-beta-23504": {
        "dependencies": {
          "System.Runtime": "4.0.0"
        },
        "compile": {
          "ref/dotnet5.4/System.Globalization.dll": {}
        },
        "runtime": {
          "lib/DNXCore50/System.Globalization.dll": {}
        }
      },
      "System.Globalization.Calendars/4.0.1-beta-23504": {
        "dependencies": {
          "System.Globalization": "4.0.0",
          "System.Runtime": "4.0.0"
        },
        "compile": {
          "ref/dotnet5.4/System.Globalization.Calendars.dll": {}
        },
        "runtime": {
          "lib/DNXCore50/System.Globalization.Calendars.dll": {}
        }
      },
      "System.IO/4.0.11-beta-23504": {
        "dependencies": {
          "System.Runtime": "4.0.20",
          "System.Text.Encoding": "4.0.0",
          "System.Threading.Tasks": "4.0.0"
        },
        "compile": {
          "ref/dotnet5.4/System.IO.dll": {}
        },
        "runtime": {
          "lib/DNXCore50/System.IO.dll": {}
        }
      },
      "System.IO.FileSystem/4.0.1-beta-23504": {
        "dependencies": {
          "System.IO": "4.0.0",
          "System.IO.FileSystem.Primitives": "4.0.0",
          "System.Runtime": "4.0.0",
          "System.Runtime.Handles": "4.0.0",
          "System.Text.Encoding": "4.0.0",
          "System.Threading.Tasks": "4.0.0",
          "runtime.linux.System.IO.FileSystem": "4.0.1-beta-23504"
        },
        "compile": {
          "ref/dotnet5.4/System.IO.FileSystem.dll": {}
        }
      },
      "System.IO.FileSystem.Primitives/4.0.1-beta-23504": {
        "dependencies": {
          "System.Runtime": "4.0.20"
        },
        "compile": {
          "ref/dotnet5.4/System.IO.FileSystem.Primitives.dll": {}
        },
        "runtime": {
          "lib/dotnet5.4/System.IO.FileSystem.Primitives.dll": {}
        }
      },
      "System.IO.FileSystem.Watcher/4.0.0-beta-23504": {
        "dependencies": {
          "System.Runtime": "4.0.0",
          "runtime.linux.System.IO.FileSystem.Watcher": "4.0.0-beta-23504"
        },
        "compile": {
          "ref/dotnet5.4/System.IO.FileSystem.Watcher.dll": {}
        }
      },
      "System.IO.Pipes/4.0.0-beta-23504": {
        "dependencies": {
          "System.IO": "4.0.0",
          "System.Runtime": "4.0.0",
          "System.Runtime.Handles": "4.0.0",
          "System.Security.Principal": "4.0.0",
          "System.Threading.Tasks": "4.0.0",
          "runtime.unix.System.IO.Pipes": "4.0.0-beta-23504"
        },
        "compile": {
          "ref/dotnet5.4/System.IO.Pipes.dll": {}
        }
      },
      "System.Linq/4.0.1-beta-23504": {
        "dependencies": {
          "System.Collections": "4.0.10",
          "System.Diagnostics.Debug": "4.0.10",
          "System.Resources.ResourceManager": "4.0.0",
          "System.Runtime": "4.0.20",
          "System.Runtime.Extensions": "4.0.10"
        },
        "compile": {
          "ref/dotnet5.1/System.Linq.dll": {}
        },
        "runtime": {
          "lib/dotnet5.4/System.Linq.dll": {}
        }
      },
      "System.Linq.Expressions/4.0.11-beta-23504": {
        "dependencies": {
          "System.Reflection": "4.0.0",
          "System.Runtime": "4.0.0",
          "runtime.any.System.Linq.Expressions": "4.0.11-beta-23504"
        },
        "compile": {
          "ref/dotnet5.4/System.Linq.Expressions.dll": {}
        }
      },
      "System.Net.NameResolution/4.0.0-beta-23504": {
        "dependencies": {
          "System.Net.Primitives": "4.0.10",
          "System.Runtime": "4.0.0",
          "System.Threading.Tasks": "4.0.0",
          "runtime.linux.System.Net.NameResolution": "4.0.0-beta-23504"
        },
        "compile": {
          "ref/dotnet5.4/System.Net.NameResolution.dll": {}
        }
      },
      "System.Net.Primitives/4.0.11-beta-23504": {
        "dependencies": {
          "System.Runtime": "4.0.0",
          "System.Runtime.Handles": "4.0.0",
          "runtime.unix.System.Net.Primitives": "4.0.11-beta-23504"
        },
        "compile": {
          "ref/dotnet5.4/System.Net.Primitives.dll": {}
        }
      },
      "System.Net.Sockets/4.1.0-beta-23504": {
        "dependencies": {
          "System.IO": "4.0.0",
          "System.Net.Primitives": "4.0.10",
          "System.Runtime": "4.0.0",
          "System.Threading.Tasks": "4.0.0",
          "runtime.linux.System.Net.Sockets": "4.1.0-beta-23504"
        },
        "compile": {
          "ref/dotnet5.5/System.Net.Sockets.dll": {}
        }
      },
      "System.ObjectModel/4.0.11-beta-23504": {
        "dependencies": {
          "System.Collections": "4.0.10",
          "System.Diagnostics.Debug": "4.0.10",
          "System.Resources.ResourceManager": "4.0.0",
          "System.Runtime": "4.0.20",
          "System.Threading": "4.0.10"
        },
        "compile": {
          "ref/dotnet5.4/System.ObjectModel.dll": {}
        },
        "runtime": {
          "lib/dotnet5.4/System.ObjectModel.dll": {}
        }
      },
      "System.Private.DataContractSerialization/4.1.0-beta-23504": {
        "compile": {
          "ref/dnxcore50/_._": {}
        }
      },
      "System.Private.Uri/4.0.1-beta-23504": {
        "dependencies": {
          "runtime.unix.System.Private.Uri": "4.0.1-beta-23504"
        },
        "compile": {
          "ref/dnxcore50/_._": {}
        }
      },
      "System.Reflection/4.1.0-beta-23504": {
        "dependencies": {
          "System.IO": "4.0.0",
          "System.Reflection.Primitives": "4.0.0",
          "System.Runtime": "4.0.20"
        },
        "compile": {
          "ref/dotnet5.4/System.Reflection.dll": {}
        },
        "runtime": {
          "lib/DNXCore50/System.Reflection.dll": {}
        }
      },
      "System.Reflection.Emit/4.0.1-beta-23504": {
        "dependencies": {
          "System.IO": "4.0.0",
          "System.Reflection": "4.0.0",
          "System.Reflection.Emit.ILGeneration": "4.0.0",
          "System.Reflection.Primitives": "4.0.0",
          "System.Runtime": "4.0.0"
        },
        "compile": {
          "ref/dotnet5.2/System.Reflection.Emit.dll": {}
        },
        "runtime": {
          "lib/DNXCore50/System.Reflection.Emit.dll": {}
        }
      },
      "System.Reflection.Emit.ILGeneration/4.0.1-beta-23504": {
        "dependencies": {
          "System.Reflection": "4.0.0",
          "System.Reflection.Primitives": "4.0.0",
          "System.Runtime": "4.0.0"
        },
        "compile": {
          "ref/dotnet5.1/System.Reflection.Emit.ILGeneration.dll": {}
        },
        "runtime": {
          "lib/DNXCore50/System.Reflection.Emit.ILGeneration.dll": {}
        }
      },
      "System.Reflection.Emit.Lightweight/4.0.1-beta-23504": {
        "dependencies": {
          "System.Reflection": "4.0.0",
          "System.Reflection.Emit.ILGeneration": "4.0.0",
          "System.Reflection.Primitives": "4.0.0",
          "System.Runtime": "4.0.0"
        },
        "compile": {
          "ref/dotnet5.1/System.Reflection.Emit.Lightweight.dll": {}
        },
        "runtime": {
          "lib/DNXCore50/System.Reflection.Emit.Lightweight.dll": {}
        }
      },
      "System.Reflection.Extensions/4.0.1-beta-23504": {
        "dependencies": {
          "System.Reflection": "4.0.0",
          "System.Runtime": "4.0.0"
        },
        "compile": {
          "ref/dotnet5.1/System.Reflection.Extensions.dll": {}
        },
        "runtime": {
          "lib/DNXCore50/System.Reflection.Extensions.dll": {}
        }
      },
      "System.Reflection.Metadata/1.2.0-rc2-23826": {
        "dependencies": {
          "System.Collections": "4.0.0",
          "System.Collections.Immutable": "1.1.37",
          "System.Diagnostics.Debug": "4.0.0",
          "System.IO": "4.0.0",
          "System.Linq": "4.0.0",
          "System.Reflection": "4.0.0",
          "System.Reflection.Extensions": "4.0.0",
          "System.Reflection.Primitives": "4.0.0",
          "System.Resources.ResourceManager": "4.0.0",
          "System.Runtime": "4.0.0",
          "System.Runtime.Extensions": "4.0.0",
          "System.Runtime.InteropServices": "4.0.0",
          "System.Text.Encoding": "4.0.0",
          "System.Text.Encoding.Extensions": "4.0.0",
          "System.Threading": "4.0.0"
        },
        "compile": {
          "lib/dotnet5.2/System.Reflection.Metadata.dll": {}
        },
        "runtime": {
          "lib/dotnet5.2/System.Reflection.Metadata.dll": {}
        }
      },
      "System.Reflection.Primitives/4.0.1-beta-23504": {
        "dependencies": {
          "System.Runtime": "4.0.0"
        },
        "compile": {
          "ref/dotnet5.1/System.Reflection.Primitives.dll": {}
        },
        "runtime": {
          "lib/DNXCore50/System.Reflection.Primitives.dll": {}
        }
      },
      "System.Reflection.TypeExtensions/4.1.0-beta-23504": {
        "dependencies": {
          "System.Reflection": "4.0.0",
          "System.Runtime": "4.0.0"
        },
        "compile": {
          "ref/dotnet5.4/System.Reflection.TypeExtensions.dll": {}
        },
        "runtime": {
          "lib/DNXCore50/System.Reflection.TypeExtensions.dll": {}
        }
      },
      "System.Resources.ResourceManager/4.0.1-beta-23504": {
        "dependencies": {
          "System.Globalization": "4.0.0",
          "System.Reflection": "4.0.0",
          "System.Runtime": "4.0.0"
        },
        "compile": {
          "ref/dotnet5.1/System.Resources.ResourceManager.dll": {}
        },
        "runtime": {
          "lib/DNXCore50/System.Resources.ResourceManager.dll": {}
        }
      },
      "System.Runtime/4.0.21-beta-23504": {
        "dependencies": {
          "System.Private.Uri": "4.0.1-beta-23504"
        },
        "compile": {
          "ref/dotnet5.4/System.Runtime.dll": {}
        },
        "runtime": {
          "lib/DNXCore50/System.Runtime.dll": {}
        }
      },
      "System.Runtime.Extensions/4.0.11-beta-23504": {
        "dependencies": {
          "System.Runtime": "4.0.20",
          "runtime.linux.System.Runtime.Extensions": "4.0.11-beta-23504"
        },
        "compile": {
          "ref/dotnet5.4/System.Runtime.Extensions.dll": {}
        }
      },
      "System.Runtime.Handles/4.0.1-beta-23504": {
        "dependencies": {
          "System.Runtime": "4.0.0"
        },
        "compile": {
          "ref/dotnet5.4/System.Runtime.Handles.dll": {}
        },
        "runtime": {
          "lib/DNXCore50/System.Runtime.Handles.dll": {}
        }
      },
      "System.Runtime.InteropServices/4.0.21-beta-23504": {
        "dependencies": {
          "System.Reflection": "4.0.0",
          "System.Reflection.Primitives": "4.0.0",
          "System.Runtime": "4.0.0",
          "System.Runtime.Handles": "4.0.0"
        },
        "compile": {
          "ref/dotnet5.4/System.Runtime.InteropServices.dll": {}
        },
        "runtime": {
          "lib/DNXCore50/System.Runtime.InteropServices.dll": {}
        }
      },
      "System.Runtime.Loader/4.0.0-beta-23504": {
        "dependencies": {
          "System.IO": "4.0.0",
          "System.Reflection": "4.0.0",
          "System.Runtime": "4.0.0"
        },
        "compile": {
          "ref/dotnet5.1/System.Runtime.Loader.dll": {}
        },
        "runtime": {
          "lib/DNXCore50/System.Runtime.Loader.dll": {}
        }
      },
      "System.Runtime.Numerics/4.0.1-beta-23504": {
        "dependencies": {
          "System.Globalization": "4.0.10",
          "System.Resources.ResourceManager": "4.0.0",
          "System.Runtime": "4.0.20",
          "System.Runtime.Extensions": "4.0.10"
        },
        "compile": {
          "ref/dotnet5.2/System.Runtime.Numerics.dll": {}
        },
        "runtime": {
          "lib/dotnet5.4/System.Runtime.Numerics.dll": {}
        }
      },
      "System.Runtime.Serialization.Json/4.0.1-beta-23504": {
        "dependencies": {
          "System.Private.DataContractSerialization": "4.1.0-beta-23504"
        },
        "compile": {
          "ref/dotnet5.1/System.Runtime.Serialization.Json.dll": {}
        },
        "runtime": {
          "lib/DNXCore50/System.Runtime.Serialization.Json.dll": {}
        }
      },
      "System.Security.Claims/4.0.1-beta-23504": {
        "dependencies": {
          "System.Collections": "4.0.0",
          "System.Diagnostics.Debug": "4.0.0",
          "System.Globalization": "4.0.0",
          "System.IO": "4.0.0",
          "System.Resources.ResourceManager": "4.0.0",
          "System.Runtime": "4.0.20",
          "System.Runtime.Extensions": "4.0.0",
          "System.Security.Principal": "4.0.0"
        },
        "compile": {
          "ref/dotnet5.4/System.Security.Claims.dll": {}
        },
        "runtime": {
          "lib/dotnet5.4/System.Security.Claims.dll": {}
        }
      },
      "System.Security.Cryptography.Algorithms/4.0.0-beta-23504": {
        "dependencies": {
          "System.IO": "4.0.0",
          "System.Runtime": "4.0.0",
          "System.Security.Cryptography.Primitives": "4.0.0-beta-23504",
          "runtime.linux.System.Security.Cryptography.Algorithms": "4.0.0-beta-23504"
        },
        "compile": {
          "ref/dotnet5.4/System.Security.Cryptography.Algorithms.dll": {}
        }
      },
      "System.Security.Cryptography.Encoding/4.0.0-beta-23504": {
        "dependencies": {
          "System.Runtime": "4.0.0",
          "runtime.unix.System.Security.Cryptography.Encoding": "4.0.0-beta-23504"
        },
        "compile": {
          "ref/dotnet5.4/System.Security.Cryptography.Encoding.dll": {}
        }
      },
      "System.Security.Cryptography.OpenSsl/4.0.0-beta-23504": {
        "dependencies": {
          "System.Collections": "4.0.0",
          "System.IO": "4.0.10",
          "System.Resources.ResourceManager": "4.0.0",
          "System.Runtime": "4.0.20",
          "System.Runtime.Extensions": "4.0.10",
          "System.Runtime.Handles": "4.0.0",
          "System.Runtime.InteropServices": "4.0.20",
          "System.Runtime.Numerics": "4.0.0",
          "System.Security.Cryptography.Algorithms": "4.0.0-beta-23504",
          "System.Security.Cryptography.Encoding": "4.0.0-beta-23504",
          "System.Security.Cryptography.Primitives": "4.0.0-beta-23504",
          "System.Text.Encoding": "4.0.10"
        },
        "compile": {
          "ref/dotnet5.4/System.Security.Cryptography.OpenSsl.dll": {}
        },
        "runtime": {
          "runtimes/unix/lib/dotnet5.4/System.Security.Cryptography.OpenSsl.dll": {}
        }
      },
      "System.Security.Cryptography.Primitives/4.0.0-beta-23504": {
        "dependencies": {
          "System.Diagnostics.Debug": "4.0.0",
          "System.Globalization": "4.0.0",
          "System.IO": "4.0.10",
          "System.Resources.ResourceManager": "4.0.0",
          "System.Runtime": "4.0.20",
          "System.Threading": "4.0.0",
          "System.Threading.Tasks": "4.0.0"
        },
        "compile": {
          "ref/dotnet5.4/System.Security.Cryptography.Primitives.dll": {}
        },
        "runtime": {
          "lib/dotnet5.4/System.Security.Cryptography.Primitives.dll": {}
        }
      },
      "System.Security.Cryptography.X509Certificates/4.0.0-beta-23504": {
        "dependencies": {
          "System.Runtime": "4.0.0",
          "System.Runtime.Handles": "4.0.0",
          "System.Security.Cryptography.Algorithms": "4.0.0-beta-23504",
          "System.Security.Cryptography.Encoding": "4.0.0-beta-23504",
          "runtime.unix.System.Security.Cryptography.X509Certificates": "4.0.0-beta-23504"
        },
        "compile": {
          "ref/dotnet5.4/System.Security.Cryptography.X509Certificates.dll": {}
        }
      },
      "System.Security.Principal/4.0.1-beta-23504": {
        "dependencies": {
          "System.Runtime": "4.0.0"
        },
        "compile": {
          "ref/dotnet5.1/System.Security.Principal.dll": {}
        },
        "runtime": {
          "lib/dotnet5.1/System.Security.Principal.dll": {}
        }
      },
      "System.Security.Principal.Windows/4.0.0-beta-23504": {
        "dependencies": {
          "System.Collections": "4.0.0",
          "System.Diagnostics.Debug": "4.0.10",
          "System.Reflection": "4.0.10",
          "System.Resources.ResourceManager": "4.0.0",
          "System.Runtime": "4.0.20",
          "System.Runtime.Extensions": "4.0.0",
          "System.Runtime.Handles": "4.0.0",
          "System.Runtime.InteropServices": "4.0.20",
          "System.Security.Claims": "4.0.0",
          "System.Security.Principal": "4.0.0",
          "System.Text.Encoding": "4.0.10",
          "System.Threading": "4.0.10"
        },
        "compile": {
          "ref/dotnet5.4/System.Security.Principal.Windows.dll": {}
        },
        "runtime": {
          "lib/DNXCore50/System.Security.Principal.Windows.dll": {}
        }
      },
      "System.Text.Encoding/4.0.11-beta-23504": {
        "dependencies": {
          "System.Runtime": "4.0.0"
        },
        "compile": {
          "ref/dotnet5.4/System.Text.Encoding.dll": {}
        },
        "runtime": {
          "lib/DNXCore50/System.Text.Encoding.dll": {}
        }
      },
      "System.Text.Encoding.CodePages/4.0.1-beta-23504": {
        "dependencies": {
          "System.Runtime": "4.0.0",
          "System.Text.Encoding": "4.0.10",
          "runtime.unix.System.Text.Encoding.CodePages": "4.0.1-beta-23504"
        },
        "compile": {
          "ref/dotnet5.4/System.Text.Encoding.CodePages.dll": {}
        }
      },
      "System.Text.Encoding.Extensions/4.0.11-beta-23504": {
        "dependencies": {
          "System.Runtime": "4.0.0",
          "System.Text.Encoding": "4.0.10"
        },
        "compile": {
          "ref/dotnet5.4/System.Text.Encoding.Extensions.dll": {}
        },
        "runtime": {
          "lib/DNXCore50/System.Text.Encoding.Extensions.dll": {}
        }
      },
      "System.Text.RegularExpressions/4.0.11-beta-23504": {
        "dependencies": {
          "System.Collections": "4.0.10",
          "System.Globalization": "4.0.10",
          "System.Resources.ResourceManager": "4.0.0",
          "System.Runtime": "4.0.20",
          "System.Runtime.Extensions": "4.0.10",
          "System.Threading": "4.0.10"
        },
        "compile": {
          "ref/dotnet5.4/System.Text.RegularExpressions.dll": {}
        },
        "runtime": {
          "lib/dotnet5.4/System.Text.RegularExpressions.dll": {}
        }
      },
      "System.Threading/4.0.11-beta-23504": {
        "dependencies": {
          "System.Runtime": "4.0.0",
          "System.Threading.Tasks": "4.0.0",
          "runtime.unix.System.Threading": "4.0.11-beta-23504"
        },
        "compile": {
          "ref/dotnet5.4/System.Threading.dll": {}
        }
      },
      "System.Threading.Tasks/4.0.11-beta-23504": {
        "dependencies": {
          "System.Runtime": "4.0.0"
        },
        "compile": {
          "ref/dotnet5.4/System.Threading.Tasks.dll": {}
        },
        "runtime": {
          "lib/DNXCore50/System.Threading.Tasks.dll": {}
        }
      },
      "System.Threading.Tasks.Parallel/4.0.1-beta-23504": {
        "dependencies": {
          "System.Collections.Concurrent": "4.0.10",
          "System.Diagnostics.Debug": "4.0.10",
          "System.Diagnostics.Tracing": "4.0.20",
          "System.Resources.ResourceManager": "4.0.0",
          "System.Runtime": "4.0.20",
          "System.Runtime.Extensions": "4.0.10",
          "System.Threading": "4.0.10",
          "System.Threading.Tasks": "4.0.10"
        },
        "compile": {
          "ref/dotnet5.2/System.Threading.Tasks.Parallel.dll": {}
        },
        "runtime": {
          "lib/dotnet5.4/System.Threading.Tasks.Parallel.dll": {}
        }
      },
      "System.Threading.Thread/4.0.0-beta-23504": {
        "dependencies": {
          "System.Runtime": "4.0.0"
        },
        "compile": {
          "ref/dotnet5.4/System.Threading.Thread.dll": {}
        },
        "runtime": {
          "lib/DNXCore50/System.Threading.Thread.dll": {}
        }
      },
      "System.Threading.ThreadPool/4.0.10-beta-23504": {
        "dependencies": {
          "System.Runtime": "4.0.0",
          "System.Runtime.InteropServices": "4.0.0"
        },
        "compile": {
          "ref/dotnet5.4/System.Threading.ThreadPool.dll": {}
        },
        "runtime": {
          "lib/DNXCore50/System.Threading.ThreadPool.dll": {}
        }
      },
      "System.Threading.Timer/4.0.1-beta-23504": {
        "dependencies": {
          "System.Runtime": "4.0.0"
        },
        "compile": {
          "ref/dotnet5.3/System.Threading.Timer.dll": {}
        },
        "runtime": {
          "lib/DNXCore50/System.Threading.Timer.dll": {}
        }
      },
      "System.Xml.ReaderWriter/4.0.11-beta-23504": {
        "dependencies": {
          "System.Collections": "4.0.10",
          "System.Diagnostics.Debug": "4.0.10",
          "System.Globalization": "4.0.10",
          "System.IO": "4.0.10",
          "System.IO.FileSystem": "4.0.0",
          "System.IO.FileSystem.Primitives": "4.0.0",
          "System.Resources.ResourceManager": "4.0.0",
          "System.Runtime": "4.0.20",
          "System.Runtime.Extensions": "4.0.10",
          "System.Runtime.InteropServices": "4.0.20",
          "System.Text.Encoding": "4.0.10",
          "System.Text.Encoding.Extensions": "4.0.10",
          "System.Text.RegularExpressions": "4.0.0",
          "System.Threading.Tasks": "4.0.10"
        },
        "compile": {
          "ref/dotnet5.4/System.Xml.ReaderWriter.dll": {}
        },
        "runtime": {
          "lib/dotnet5.4/System.Xml.ReaderWriter.dll": {}
        }
      },
      "System.Xml.XDocument/4.0.11-beta-23504": {
        "dependencies": {
          "System.Collections": "4.0.10",
          "System.Diagnostics.Debug": "4.0.10",
          "System.Diagnostics.Tools": "4.0.0",
          "System.Globalization": "4.0.10",
          "System.IO": "4.0.10",
          "System.Reflection": "4.0.10",
          "System.Resources.ResourceManager": "4.0.0",
          "System.Runtime": "4.0.20",
          "System.Runtime.Extensions": "4.0.10",
          "System.Text.Encoding": "4.0.10",
          "System.Threading": "4.0.10",
          "System.Xml.ReaderWriter": "4.0.10"
        },
        "compile": {
          "ref/dotnet5.4/System.Xml.XDocument.dll": {}
        },
        "runtime": {
          "lib/dotnet5.4/System.Xml.XDocument.dll": {}
        }
      },
      "System.Xml.XmlDocument/4.0.1-beta-23504": {
        "dependencies": {
          "System.Collections": "4.0.10",
          "System.Diagnostics.Debug": "4.0.10",
          "System.Globalization": "4.0.10",
          "System.IO": "4.0.10",
          "System.Resources.ResourceManager": "4.0.0",
          "System.Runtime": "4.0.20",
          "System.Runtime.Extensions": "4.0.10",
          "System.Text.Encoding": "4.0.10",
          "System.Threading": "4.0.10",
          "System.Xml.ReaderWriter": "4.0.10"
        },
        "compile": {
          "ref/dotnet5.4/System.Xml.XmlDocument.dll": {}
        },
        "runtime": {
          "lib/dotnet5.4/System.Xml.XmlDocument.dll": {}
        }
      },
      "System.Xml.XPath/4.0.1-beta-23504": {
        "dependencies": {
          "System.Collections": "4.0.10",
          "System.Diagnostics.Debug": "4.0.10",
          "System.Globalization": "4.0.10",
          "System.IO": "4.0.10",
          "System.Resources.ResourceManager": "4.0.0",
          "System.Runtime": "4.0.20",
          "System.Runtime.Extensions": "4.0.10",
          "System.Threading": "4.0.10",
          "System.Xml.ReaderWriter": "4.0.10"
        },
        "compile": {
          "ref/dotnet5.4/System.Xml.XPath.dll": {}
        },
        "runtime": {
          "lib/dotnet5.4/System.Xml.XPath.dll": {}
        }
      },
      "System.Xml.XPath.XDocument/4.0.1-beta-23504": {
        "dependencies": {
          "System.Diagnostics.Debug": "4.0.10",
          "System.Linq": "4.0.0",
          "System.Resources.ResourceManager": "4.0.0",
          "System.Runtime": "4.0.20",
          "System.Runtime.Extensions": "4.0.10",
          "System.Threading": "4.0.10",
          "System.Xml.ReaderWriter": "4.0.10",
          "System.Xml.XDocument": "4.0.10",
          "System.Xml.XPath": "4.0.1-beta-23504"
        },
        "compile": {
          "ref/dotnet5.4/System.Xml.XPath.XDocument.dll": {}
        },
        "runtime": {
          "lib/dotnet5.4/System.Xml.XPath.XDocument.dll": {}
        }
      }
    },
    "DNXCore,Version=v5.0/win7-x64": {
      "Microsoft.NETCore.Platforms/1.0.1-beta-23504": {
        "dependencies": {
          "Microsoft.NETCore.Targets": "1.0.1-beta-23504"
        }
      },
      "Microsoft.NETCore.Runtime.CoreCLR/1.0.1-beta-23504": {
        "dependencies": {
          "Microsoft.NETCore.Windows.ApiSets": "1.0.1-beta-23504",
          "System.Collections": "[4.0.11-beta-23504]",
          "System.Diagnostics.Contracts": "[4.0.1-beta-23504]",
          "System.Diagnostics.Debug": "[4.0.11-beta-23504]",
          "System.Diagnostics.StackTrace": "[4.0.1-beta-23504]",
          "System.Diagnostics.Tools": "[4.0.1-beta-23504]",
          "System.Diagnostics.Tracing": "[4.0.21-beta-23504]",
          "System.Globalization": "[4.0.11-beta-23504]",
          "System.Globalization.Calendars": "[4.0.1-beta-23504]",
          "System.IO": "[4.0.11-beta-23504]",
          "System.ObjectModel": "[4.0.11-beta-23504]",
          "System.Private.Uri": "[4.0.1-beta-23504]",
          "System.Reflection": "[4.1.0-beta-23504]",
          "System.Reflection.Extensions": "[4.0.1-beta-23504]",
          "System.Reflection.Primitives": "[4.0.1-beta-23504]",
          "System.Resources.ResourceManager": "[4.0.1-beta-23504]",
          "System.Runtime": "[4.0.21-beta-23504]",
          "System.Runtime.Extensions": "[4.0.11-beta-23504]",
          "System.Runtime.Handles": "[4.0.1-beta-23504]",
          "System.Runtime.InteropServices": "[4.0.21-beta-23504]",
          "System.Text.Encoding": "[4.0.11-beta-23504]",
          "System.Text.Encoding.Extensions": "[4.0.11-beta-23504]",
          "System.Threading": "[4.0.11-beta-23504]",
          "System.Threading.Tasks": "[4.0.11-beta-23504]",
          "System.Threading.Timer": "[4.0.1-beta-23504]",
          "runtime.win7-x64.Microsoft.NETCore.Runtime.CoreCLR": "1.0.1-beta-23504"
        }
      },
      "Microsoft.NETCore.Targets/1.0.1-beta-23504": {
        "dependencies": {
          "Microsoft.NETCore.Targets.DNXCore": "5.0.0-beta-23504"
        }
      },
      "Microsoft.NETCore.Targets.DNXCore/5.0.0-beta-23504": {},
      "Microsoft.NETCore.TestHost/1.0.0-beta-23504": {
        "dependencies": {
          "runtime.win7-x64.Microsoft.NETCore.TestHost": "1.0.0-beta-23504"
        }
      },
      "Microsoft.NETCore.Windows.ApiSets/1.0.1-beta-23504": {
        "dependencies": {
          "runtime.win7-x64.Microsoft.NETCore.Windows.ApiSets": "1.0.1-beta-23504"
        }
      },
      "Microsoft.Win32.Primitives/4.0.1-beta-23504": {
        "dependencies": {
          "System.Runtime": "4.0.0",
          "runtime.win7.Microsoft.Win32.Primitives": "4.0.1-beta-23504"
        },
        "compile": {
          "ref/dotnet5.4/Microsoft.Win32.Primitives.dll": {}
        }
      },
      "Microsoft.Win32.Registry/4.0.0-beta-23504": {
        "dependencies": {
          "System.Collections": "4.0.10",
          "System.Globalization": "4.0.10",
          "System.Resources.ResourceManager": "4.0.0",
          "System.Runtime": "4.0.20",
          "System.Runtime.Extensions": "4.0.10",
          "System.Runtime.Handles": "4.0.0",
          "System.Runtime.InteropServices": "4.0.20"
        },
        "compile": {
          "ref/dotnet5.4/Microsoft.Win32.Registry.dll": {}
        },
        "runtime": {
          "lib/DNXCore50/Microsoft.Win32.Registry.dll": {}
        }
      },
      "runtime.any.System.Linq.Expressions/4.0.11-beta-23504": {
        "dependencies": {
          "System.Collections": "4.0.10",
          "System.Diagnostics.Debug": "4.0.10",
          "System.Globalization": "4.0.10",
          "System.IO": "4.0.10",
          "System.Linq": "4.0.0",
          "System.ObjectModel": "4.0.10",
          "System.Reflection": "4.0.10",
          "System.Reflection.Emit": "4.0.0",
          "System.Reflection.Emit.ILGeneration": "4.0.0",
          "System.Reflection.Emit.Lightweight": "4.0.0",
          "System.Reflection.Extensions": "4.0.0",
          "System.Reflection.Primitives": "4.0.0",
          "System.Reflection.TypeExtensions": "4.0.0",
          "System.Resources.ResourceManager": "4.0.0",
          "System.Runtime": "4.0.20",
          "System.Runtime.Extensions": "4.0.10",
          "System.Threading": "4.0.10"
        },
        "compile": {
          "ref/dotnet/_._": {}
        },
        "runtime": {
          "lib/DNXCore50/System.Linq.Expressions.dll": {}
        }
      },
      "runtime.win.System.Text.Encoding.CodePages/4.0.1-beta-23504": {
        "dependencies": {
          "System.Collections": "4.0.10",
          "System.Globalization": "4.0.10",
          "System.IO": "4.0.10",
          "System.Reflection": "4.0.10",
          "System.Resources.ResourceManager": "4.0.0",
          "System.Runtime": "4.0.20",
          "System.Runtime.Extensions": "4.0.10",
          "System.Runtime.Handles": "4.0.0",
          "System.Runtime.InteropServices": "4.0.20",
          "System.Text.Encoding": "4.0.10",
          "System.Threading": "4.0.10"
        },
        "compile": {
          "ref/dotnet/_._": {}
        },
        "runtime": {
          "runtimes/win/lib/dotnet5.4/System.Text.Encoding.CodePages.dll": {}
        }
      },
      "runtime.win7-x64.Microsoft.NETCore.Runtime.CoreCLR/1.0.1-beta-23504": {
        "compile": {
          "ref/dotnet/_._": {}
        },
        "runtime": {
          "runtimes/win7-x64/lib/dotnet/mscorlib.ni.dll": {}
        },
        "native": {
          "runtimes/win7-x64/native/clretwrc.dll": {},
          "runtimes/win7-x64/native/coreclr.dll": {},
          "runtimes/win7-x64/native/dbgshim.dll": {},
          "runtimes/win7-x64/native/mscordaccore.dll": {},
          "runtimes/win7-x64/native/mscordbi.dll": {},
          "runtimes/win7-x64/native/mscorrc.debug.dll": {},
          "runtimes/win7-x64/native/mscorrc.dll": {}
        }
      },
      "runtime.win7-x64.Microsoft.NETCore.TestHost/1.0.0-beta-23504": {
        "native": {
          "runtimes/win7-x64/native/CoreRun.exe": {}
        }
      },
      "runtime.win7-x64.Microsoft.NETCore.Windows.ApiSets/1.0.1-beta-23504": {
        "native": {
          "runtimes/win7-x64/native/API-MS-Win-Base-Util-L1-1-0.dll": {},
          "runtimes/win7-x64/native/API-MS-Win-Core-Kernel32-Private-L1-1-0.dll": {},
          "runtimes/win7-x64/native/API-MS-Win-Core-Kernel32-Private-L1-1-1.dll": {},
          "runtimes/win7-x64/native/API-MS-Win-Core-Kernel32-Private-L1-1-2.dll": {},
          "runtimes/win7-x64/native/API-MS-Win-Core-PrivateProfile-L1-1-0.dll": {},
          "runtimes/win7-x64/native/API-MS-Win-Core-ProcessTopology-Obsolete-L1-1-0.dll": {},
          "runtimes/win7-x64/native/API-MS-Win-Core-String-L2-1-0.dll": {},
          "runtimes/win7-x64/native/API-MS-Win-Core-StringAnsi-L1-1-0.dll": {},
          "runtimes/win7-x64/native/API-MS-Win-EventLog-Legacy-L1-1-0.dll": {},
          "runtimes/win7-x64/native/API-MS-Win-Eventing-ClassicProvider-L1-1-0.dll": {},
          "runtimes/win7-x64/native/API-MS-Win-Eventing-Consumer-L1-1-0.dll": {},
          "runtimes/win7-x64/native/API-MS-Win-Eventing-Controller-L1-1-0.dll": {},
          "runtimes/win7-x64/native/API-MS-Win-Eventing-Legacy-L1-1-0.dll": {},
          "runtimes/win7-x64/native/API-MS-Win-Eventing-Provider-L1-1-0.dll": {},
          "runtimes/win7-x64/native/API-MS-Win-Security-LsaPolicy-L1-1-0.dll": {},
          "runtimes/win7-x64/native/API-MS-Win-devices-config-L1-1-0.dll": {},
          "runtimes/win7-x64/native/API-MS-Win-devices-config-L1-1-1.dll": {},
          "runtimes/win7-x64/native/api-ms-win-core-com-l1-1-0.dll": {},
          "runtimes/win7-x64/native/api-ms-win-core-com-private-l1-1-0.dll": {},
          "runtimes/win7-x64/native/api-ms-win-core-comm-l1-1-0.dll": {},
          "runtimes/win7-x64/native/api-ms-win-core-console-l1-1-0.dll": {},
          "runtimes/win7-x64/native/api-ms-win-core-console-l2-1-0.dll": {},
          "runtimes/win7-x64/native/api-ms-win-core-datetime-l1-1-0.dll": {},
          "runtimes/win7-x64/native/api-ms-win-core-datetime-l1-1-1.dll": {},
          "runtimes/win7-x64/native/api-ms-win-core-debug-l1-1-0.dll": {},
          "runtimes/win7-x64/native/api-ms-win-core-debug-l1-1-1.dll": {},
          "runtimes/win7-x64/native/api-ms-win-core-delayload-l1-1-0.dll": {},
          "runtimes/win7-x64/native/api-ms-win-core-errorhandling-l1-1-0.dll": {},
          "runtimes/win7-x64/native/api-ms-win-core-errorhandling-l1-1-1.dll": {},
          "runtimes/win7-x64/native/api-ms-win-core-fibers-l1-1-0.dll": {},
          "runtimes/win7-x64/native/api-ms-win-core-fibers-l1-1-1.dll": {},
          "runtimes/win7-x64/native/api-ms-win-core-file-l1-1-0.dll": {},
          "runtimes/win7-x64/native/api-ms-win-core-file-l1-2-0.dll": {},
          "runtimes/win7-x64/native/api-ms-win-core-file-l1-2-1.dll": {},
          "runtimes/win7-x64/native/api-ms-win-core-file-l2-1-0.dll": {},
          "runtimes/win7-x64/native/api-ms-win-core-file-l2-1-1.dll": {},
          "runtimes/win7-x64/native/api-ms-win-core-handle-l1-1-0.dll": {},
          "runtimes/win7-x64/native/api-ms-win-core-heap-l1-1-0.dll": {},
          "runtimes/win7-x64/native/api-ms-win-core-heap-obsolete-l1-1-0.dll": {},
          "runtimes/win7-x64/native/api-ms-win-core-interlocked-l1-1-0.dll": {},
          "runtimes/win7-x64/native/api-ms-win-core-io-l1-1-0.dll": {},
          "runtimes/win7-x64/native/api-ms-win-core-io-l1-1-1.dll": {},
          "runtimes/win7-x64/native/api-ms-win-core-kernel32-legacy-l1-1-0.dll": {},
          "runtimes/win7-x64/native/api-ms-win-core-kernel32-legacy-l1-1-1.dll": {},
          "runtimes/win7-x64/native/api-ms-win-core-kernel32-legacy-l1-1-2.dll": {},
          "runtimes/win7-x64/native/api-ms-win-core-libraryloader-l1-1-0.dll": {},
          "runtimes/win7-x64/native/api-ms-win-core-libraryloader-l1-1-1.dll": {},
          "runtimes/win7-x64/native/api-ms-win-core-localization-l1-2-0.dll": {},
          "runtimes/win7-x64/native/api-ms-win-core-localization-l1-2-1.dll": {},
          "runtimes/win7-x64/native/api-ms-win-core-localization-l2-1-0.dll": {},
          "runtimes/win7-x64/native/api-ms-win-core-localization-obsolete-l1-2-0.dll": {},
          "runtimes/win7-x64/native/api-ms-win-core-memory-l1-1-0.dll": {},
          "runtimes/win7-x64/native/api-ms-win-core-memory-l1-1-1.dll": {},
          "runtimes/win7-x64/native/api-ms-win-core-memory-l1-1-2.dll": {},
          "runtimes/win7-x64/native/api-ms-win-core-memory-l1-1-3.dll": {},
          "runtimes/win7-x64/native/api-ms-win-core-namedpipe-l1-1-0.dll": {},
          "runtimes/win7-x64/native/api-ms-win-core-namedpipe-l1-2-1.dll": {},
          "runtimes/win7-x64/native/api-ms-win-core-normalization-l1-1-0.dll": {},
          "runtimes/win7-x64/native/api-ms-win-core-privateprofile-l1-1-1.dll": {},
          "runtimes/win7-x64/native/api-ms-win-core-processenvironment-l1-1-0.dll": {},
          "runtimes/win7-x64/native/api-ms-win-core-processenvironment-l1-2-0.dll": {},
          "runtimes/win7-x64/native/api-ms-win-core-processsecurity-l1-1-0.dll": {},
          "runtimes/win7-x64/native/api-ms-win-core-processthreads-l1-1-0.dll": {},
          "runtimes/win7-x64/native/api-ms-win-core-processthreads-l1-1-1.dll": {},
          "runtimes/win7-x64/native/api-ms-win-core-processthreads-l1-1-2.dll": {},
          "runtimes/win7-x64/native/api-ms-win-core-profile-l1-1-0.dll": {},
          "runtimes/win7-x64/native/api-ms-win-core-psapi-ansi-l1-1-0.dll": {},
          "runtimes/win7-x64/native/api-ms-win-core-psapi-l1-1-0.dll": {},
          "runtimes/win7-x64/native/api-ms-win-core-psapi-obsolete-l1-1-0.dll": {},
          "runtimes/win7-x64/native/api-ms-win-core-realtime-l1-1-0.dll": {},
          "runtimes/win7-x64/native/api-ms-win-core-registry-l1-1-0.dll": {},
          "runtimes/win7-x64/native/api-ms-win-core-registry-l2-1-0.dll": {},
          "runtimes/win7-x64/native/api-ms-win-core-rtlsupport-l1-1-0.dll": {},
          "runtimes/win7-x64/native/api-ms-win-core-shlwapi-legacy-l1-1-0.dll": {},
          "runtimes/win7-x64/native/api-ms-win-core-shlwapi-obsolete-l1-1-0.dll": {},
          "runtimes/win7-x64/native/api-ms-win-core-shutdown-l1-1-0.dll": {},
          "runtimes/win7-x64/native/api-ms-win-core-shutdown-l1-1-1.dll": {},
          "runtimes/win7-x64/native/api-ms-win-core-string-l1-1-0.dll": {},
          "runtimes/win7-x64/native/api-ms-win-core-string-obsolete-l1-1-0.dll": {},
          "runtimes/win7-x64/native/api-ms-win-core-string-obsolete-l1-1-1.dll": {},
          "runtimes/win7-x64/native/api-ms-win-core-stringloader-l1-1-0.dll": {},
          "runtimes/win7-x64/native/api-ms-win-core-stringloader-l1-1-1.dll": {},
          "runtimes/win7-x64/native/api-ms-win-core-synch-l1-1-0.dll": {},
          "runtimes/win7-x64/native/api-ms-win-core-synch-l1-2-0.dll": {},
          "runtimes/win7-x64/native/api-ms-win-core-sysinfo-l1-1-0.dll": {},
          "runtimes/win7-x64/native/api-ms-win-core-sysinfo-l1-2-0.dll": {},
          "runtimes/win7-x64/native/api-ms-win-core-sysinfo-l1-2-1.dll": {},
          "runtimes/win7-x64/native/api-ms-win-core-sysinfo-l1-2-2.dll": {},
          "runtimes/win7-x64/native/api-ms-win-core-sysinfo-l1-2-3.dll": {},
          "runtimes/win7-x64/native/api-ms-win-core-threadpool-l1-2-0.dll": {},
          "runtimes/win7-x64/native/api-ms-win-core-threadpool-legacy-l1-1-0.dll": {},
          "runtimes/win7-x64/native/api-ms-win-core-threadpool-private-l1-1-0.dll": {},
          "runtimes/win7-x64/native/api-ms-win-core-timezone-l1-1-0.dll": {},
          "runtimes/win7-x64/native/api-ms-win-core-url-l1-1-0.dll": {},
          "runtimes/win7-x64/native/api-ms-win-core-util-l1-1-0.dll": {},
          "runtimes/win7-x64/native/api-ms-win-core-version-l1-1-0.dll": {},
          "runtimes/win7-x64/native/api-ms-win-core-winrt-error-l1-1-0.dll": {},
          "runtimes/win7-x64/native/api-ms-win-core-winrt-error-l1-1-1.dll": {},
          "runtimes/win7-x64/native/api-ms-win-core-winrt-l1-1-0.dll": {},
          "runtimes/win7-x64/native/api-ms-win-core-winrt-registration-l1-1-0.dll": {},
          "runtimes/win7-x64/native/api-ms-win-core-winrt-robuffer-l1-1-0.dll": {},
          "runtimes/win7-x64/native/api-ms-win-core-winrt-roparameterizediid-l1-1-0.dll": {},
          "runtimes/win7-x64/native/api-ms-win-core-winrt-string-l1-1-0.dll": {},
          "runtimes/win7-x64/native/api-ms-win-core-wow64-l1-1-0.dll": {},
          "runtimes/win7-x64/native/api-ms-win-core-xstate-l1-1-0.dll": {},
          "runtimes/win7-x64/native/api-ms-win-core-xstate-l2-1-0.dll": {},
          "runtimes/win7-x64/native/api-ms-win-ro-typeresolution-l1-1-0.dll": {},
          "runtimes/win7-x64/native/api-ms-win-security-base-l1-1-0.dll": {},
          "runtimes/win7-x64/native/api-ms-win-security-cpwl-l1-1-0.dll": {},
          "runtimes/win7-x64/native/api-ms-win-security-cryptoapi-l1-1-0.dll": {},
          "runtimes/win7-x64/native/api-ms-win-security-lsalookup-l2-1-0.dll": {},
          "runtimes/win7-x64/native/api-ms-win-security-lsalookup-l2-1-1.dll": {},
          "runtimes/win7-x64/native/api-ms-win-security-provider-l1-1-0.dll": {},
          "runtimes/win7-x64/native/api-ms-win-security-sddl-l1-1-0.dll": {},
          "runtimes/win7-x64/native/api-ms-win-service-core-l1-1-0.dll": {},
          "runtimes/win7-x64/native/api-ms-win-service-core-l1-1-1.dll": {},
          "runtimes/win7-x64/native/api-ms-win-service-management-l1-1-0.dll": {},
          "runtimes/win7-x64/native/api-ms-win-service-management-l2-1-0.dll": {},
          "runtimes/win7-x64/native/api-ms-win-service-private-l1-1-0.dll": {},
          "runtimes/win7-x64/native/api-ms-win-service-private-l1-1-1.dll": {},
          "runtimes/win7-x64/native/api-ms-win-service-winsvc-l1-1-0.dll": {},
          "runtimes/win7-x64/native/ext-ms-win-advapi32-encryptedfile-l1-1-0.dll": {}
        }
      },
      "runtime.win7.Microsoft.Win32.Primitives/4.0.1-beta-23504": {
        "dependencies": {
          "System.Runtime": "4.0.20",
          "System.Runtime.InteropServices": "4.0.20"
        },
        "compile": {
          "ref/dotnet/_._": {}
        },
        "runtime": {
          "runtimes/win7/lib/dotnet5.4/Microsoft.Win32.Primitives.dll": {}
        }
      },
      "runtime.win7.System.Console/4.0.0-beta-23504": {
        "dependencies": {
          "System.IO": "4.0.10",
          "System.IO.FileSystem.Primitives": "4.0.0",
          "System.Resources.ResourceManager": "4.0.0",
          "System.Runtime": "4.0.20",
          "System.Runtime.InteropServices": "4.0.20",
          "System.Text.Encoding": "4.0.10",
          "System.Text.Encoding.Extensions": "4.0.10",
          "System.Threading": "4.0.10",
          "System.Threading.Tasks": "4.0.10"
        },
        "compile": {
          "ref/dotnet/_._": {}
        },
        "runtime": {
          "runtimes/win7/lib/dotnet5.4/System.Console.dll": {}
        }
      },
      "runtime.win7.System.Diagnostics.Debug/4.0.11-beta-23504": {
        "compile": {
          "ref/dotnet/_._": {}
        },
        "runtime": {
          "runtimes/win7/lib/DNXCore50/System.Diagnostics.Debug.dll": {}
        }
      },
      "runtime.win7.System.Diagnostics.FileVersionInfo/4.0.0-beta-23504": {
        "dependencies": {
          "System.Globalization": "4.0.10",
          "System.IO.FileSystem": "4.0.0",
          "System.Runtime": "4.0.20",
          "System.Runtime.InteropServices": "4.0.20"
        },
        "compile": {
          "ref/dotnet/_._": {}
        },
        "runtime": {
          "runtimes/win7/lib/dotnet5.4/System.Diagnostics.FileVersionInfo.dll": {}
        }
      },
      "runtime.win7.System.Diagnostics.Process/4.1.0-beta-23504": {
        "dependencies": {
          "Microsoft.Win32.Primitives": "4.0.0",
          "Microsoft.Win32.Registry": "4.0.0-beta-23504",
          "System.Collections": "4.0.10",
          "System.Diagnostics.Debug": "4.0.10",
          "System.Globalization": "4.0.10",
          "System.IO": "4.0.10",
          "System.IO.FileSystem": "4.0.0",
          "System.IO.FileSystem.Primitives": "4.0.0",
          "System.Resources.ResourceManager": "4.0.0",
          "System.Runtime": "4.0.20",
          "System.Runtime.Extensions": "4.0.10",
          "System.Runtime.Handles": "4.0.0",
          "System.Runtime.InteropServices": "4.0.20",
          "System.Text.Encoding": "4.0.10",
          "System.Text.Encoding.Extensions": "4.0.10",
          "System.Threading": "4.0.10",
          "System.Threading.Tasks": "4.0.10",
          "System.Threading.Thread": "4.0.0-beta-23504",
          "System.Threading.ThreadPool": "4.0.10-beta-23504"
        },
        "compile": {
          "ref/dotnet/_._": {}
        },
        "runtime": {
          "runtimes/win7/lib/dotnet5.5/System.Diagnostics.Process.dll": {}
        }
      },
      "runtime.win7.System.IO.FileSystem/4.0.1-beta-23504": {
        "dependencies": {
          "System.Collections": "4.0.10",
          "System.IO": "4.0.10",
          "System.IO.FileSystem.Primitives": "4.0.0",
          "System.Resources.ResourceManager": "4.0.0",
          "System.Runtime": "4.0.20",
          "System.Runtime.Extensions": "4.0.10",
          "System.Runtime.Handles": "4.0.0",
          "System.Runtime.InteropServices": "4.0.20",
          "System.Text.Encoding": "4.0.10",
          "System.Text.Encoding.Extensions": "4.0.10",
          "System.Threading": "4.0.10",
          "System.Threading.Overlapped": "4.0.0",
          "System.Threading.Tasks": "4.0.10"
        },
        "compile": {
          "ref/dotnet/_._": {}
        },
        "runtime": {
          "runtimes/win7/lib/dotnet5.4/System.IO.FileSystem.dll": {}
        }
      },
      "runtime.win7.System.IO.FileSystem.Watcher/4.0.0-beta-23504": {
        "dependencies": {
          "Microsoft.Win32.Primitives": "4.0.0",
          "System.IO.FileSystem": "4.0.0",
          "System.IO.FileSystem.Primitives": "4.0.0",
          "System.Resources.ResourceManager": "4.0.0",
          "System.Runtime": "4.0.20",
          "System.Runtime.Extensions": "4.0.10",
          "System.Runtime.Handles": "4.0.0",
          "System.Threading": "4.0.10",
          "System.Threading.Overlapped": "4.0.0"
        },
        "compile": {
          "ref/dotnet/_._": {}
        },
        "runtime": {
          "runtimes/win7/lib/dotnet5.4/System.IO.FileSystem.Watcher.dll": {}
        }
      },
      "runtime.win7.System.IO.Pipes/4.0.0-beta-23504": {
        "dependencies": {
          "System.IO": "4.0.10",
          "System.IO.FileSystem.Primitives": "4.0.0",
          "System.Resources.ResourceManager": "4.0.0",
          "System.Runtime": "4.0.20",
          "System.Runtime.Extensions": "4.0.10",
          "System.Runtime.Handles": "4.0.0",
          "System.Runtime.InteropServices": "4.0.20",
          "System.Security.Principal": "4.0.0",
          "System.Threading": "4.0.10",
          "System.Threading.Overlapped": "4.0.0",
          "System.Threading.Tasks": "4.0.10"
        },
        "compile": {
          "ref/dotnet/_._": {}
        },
        "runtime": {
          "runtimes/win7/lib/dotnet5.4/System.IO.Pipes.dll": {}
        }
      },
      "runtime.win7.System.Net.NameResolution/4.0.0-beta-23504": {
        "dependencies": {
          "System.Private.Networking": "4.0.1-beta-23504"
        },
        "compile": {
          "ref/dotnet/_._": {}
        },
        "runtime": {
          "lib/DNXCore50/System.Net.NameResolution.dll": {}
        }
      },
      "runtime.win7.System.Net.Primitives/4.0.11-beta-23504": {
        "dependencies": {
          "System.Private.Networking": "4.0.1-beta-23504"
        },
        "compile": {
          "ref/dotnet/_._": {}
        },
        "runtime": {
          "lib/DNXCore50/System.Net.Primitives.dll": {}
        }
      },
      "runtime.win7.System.Net.Sockets/4.1.0-beta-23504": {
        "dependencies": {
          "System.Private.Networking": "4.0.1-beta-23504",
          "System.Runtime": "4.0.20"
        },
        "compile": {
          "ref/dotnet/_._": {}
        },
        "runtime": {
          "lib/DNXCore50/System.Net.Sockets.dll": {}
        }
      },
      "runtime.win7.System.Private.Uri/4.0.1-beta-23504": {
        "compile": {
          "ref/dotnet/_._": {}
        },
        "runtime": {
          "runtimes/win7/lib/DNXCore50/System.Private.Uri.dll": {}
        }
      },
      "runtime.win7.System.Runtime.Extensions/4.0.11-beta-23504": {
        "compile": {
          "ref/dotnet/_._": {}
        },
        "runtime": {
          "lib/DNXCore50/System.Runtime.Extensions.dll": {}
        }
      },
      "runtime.win7.System.Security.Cryptography.Algorithms/4.0.0-beta-23504": {
        "dependencies": {
          "System.IO": "4.0.10",
          "System.Resources.ResourceManager": "4.0.0",
          "System.Runtime": "4.0.20",
          "System.Runtime.Handles": "4.0.0",
          "System.Runtime.InteropServices": "4.0.20",
          "System.Security.Cryptography.Primitives": "4.0.0-beta-23504",
          "System.Text.Encoding": "4.0.0",
          "System.Text.Encoding.Extensions": "4.0.0"
        },
        "compile": {
          "ref/dotnet/_._": {}
        },
        "runtime": {
          "runtimes/win7/lib/dotnet5.4/System.Security.Cryptography.Algorithms.dll": {}
        }
      },
      "runtime.win7.System.Security.Cryptography.Encoding/4.0.0-beta-23504": {
        "dependencies": {
          "System.Collections": "4.0.0",
          "System.Collections.Concurrent": "4.0.0",
          "System.Diagnostics.Debug": "4.0.10",
          "System.Linq": "4.0.0",
          "System.Resources.ResourceManager": "4.0.0",
          "System.Runtime": "4.0.20",
          "System.Runtime.Extensions": "4.0.10",
          "System.Runtime.Handles": "4.0.0",
          "System.Runtime.InteropServices": "4.0.20",
          "System.Security.Cryptography.Primitives": "4.0.0-beta-23504"
        },
        "compile": {
          "ref/dotnet/_._": {}
        },
        "runtime": {
          "runtimes/win7/lib/dotnet5.4/System.Security.Cryptography.Encoding.dll": {}
        }
      },
      "runtime.win7.System.Security.Cryptography.X509Certificates/4.0.0-beta-23504": {
        "dependencies": {
          "System.Collections": "4.0.10",
          "System.Globalization": "4.0.10",
          "System.Globalization.Calendars": "4.0.0",
          "System.IO": "4.0.10",
          "System.IO.FileSystem": "4.0.0",
          "System.Resources.ResourceManager": "4.0.0",
          "System.Runtime": "4.0.20",
          "System.Runtime.Extensions": "4.0.10",
          "System.Runtime.Handles": "4.0.0",
          "System.Runtime.InteropServices": "4.0.20",
          "System.Runtime.Numerics": "4.0.0",
          "System.Security.Cryptography.Algorithms": "4.0.0-beta-23504",
          "System.Security.Cryptography.Cng": "4.0.0-beta-23504",
          "System.Security.Cryptography.Csp": "4.0.0-beta-23504",
          "System.Security.Cryptography.Encoding": "4.0.0-beta-23504",
          "System.Security.Cryptography.Primitives": "4.0.0-beta-23504",
          "System.Text.Encoding": "4.0.10",
          "System.Threading": "4.0.10"
        },
        "compile": {
          "ref/dotnet/_._": {}
        },
        "runtime": {
          "runtimes/win7/lib/dotnet5.4/System.Security.Cryptography.X509Certificates.dll": {}
        }
      },
      "runtime.win7.System.Threading/4.0.11-beta-23504": {
        "compile": {
          "ref/dotnet/_._": {}
        },
        "runtime": {
          "runtimes/win7/lib/DNXCore50/System.Threading.dll": {}
        }
      },
      "System.AppContext/4.0.1-beta-23504": {
        "dependencies": {
          "System.Runtime": "4.0.0"
        },
        "compile": {
          "ref/dotnet5.4/System.AppContext.dll": {}
        },
        "runtime": {
          "lib/DNXCore50/System.AppContext.dll": {}
        }
      },
      "System.Collections/4.0.11-beta-23504": {
        "dependencies": {
          "System.Runtime": "4.0.21-beta-23504"
        },
        "compile": {
          "ref/dotnet5.4/System.Collections.dll": {}
        },
        "runtime": {
          "lib/DNXCore50/System.Collections.dll": {}
        }
      },
      "System.Collections.Concurrent/4.0.11-beta-23504": {
        "dependencies": {
          "System.Collections": "4.0.10",
          "System.Diagnostics.Debug": "4.0.10",
          "System.Diagnostics.Tracing": "4.0.20",
          "System.Globalization": "4.0.10",
          "System.Resources.ResourceManager": "4.0.0",
          "System.Runtime": "4.0.20",
          "System.Runtime.Extensions": "4.0.10",
          "System.Threading": "4.0.10",
          "System.Threading.Tasks": "4.0.10"
        },
        "compile": {
          "ref/dotnet5.4/System.Collections.Concurrent.dll": {}
        },
        "runtime": {
          "lib/dotnet5.4/System.Collections.Concurrent.dll": {}
        }
      },
      "System.Collections.Immutable/1.1.38-beta-23504": {
        "dependencies": {
          "System.Collections": "4.0.0",
          "System.Diagnostics.Debug": "4.0.0",
          "System.Globalization": "4.0.0",
          "System.Linq": "4.0.0",
          "System.Resources.ResourceManager": "4.0.0",
          "System.Runtime": "4.0.0",
          "System.Runtime.Extensions": "4.0.0",
          "System.Threading": "4.0.0"
        },
        "compile": {
          "lib/dotnet5.1/System.Collections.Immutable.dll": {}
        },
        "runtime": {
          "lib/dotnet5.1/System.Collections.Immutable.dll": {}
        }
      },
      "System.Collections.NonGeneric/4.0.1-beta-23504": {
        "dependencies": {
          "System.Diagnostics.Debug": "4.0.10",
          "System.Globalization": "4.0.10",
          "System.Resources.ResourceManager": "4.0.0",
          "System.Runtime": "4.0.20",
          "System.Runtime.Extensions": "4.0.10",
          "System.Threading": "4.0.10"
        },
        "compile": {
          "ref/dotnet5.4/System.Collections.NonGeneric.dll": {}
        },
        "runtime": {
          "lib/dotnet5.4/System.Collections.NonGeneric.dll": {}
        }
      },
      "System.ComponentModel.EventBasedAsync/4.0.11-beta-23504": {
        "dependencies": {
          "System.Resources.ResourceManager": "4.0.0",
          "System.Runtime": "4.0.20",
          "System.Threading": "4.0.10",
          "System.Threading.Tasks": "4.0.10"
        },
        "compile": {
          "ref/dotnet5.4/System.ComponentModel.EventBasedAsync.dll": {}
        },
        "runtime": {
          "lib/dotnet5.4/System.ComponentModel.EventBasedAsync.dll": {}
        }
      },
      "System.Console/4.0.0-beta-23504": {
        "dependencies": {
          "System.IO": "4.0.0",
          "System.Runtime": "4.0.0",
          "runtime.win7.System.Console": "4.0.0-beta-23504"
        },
        "compile": {
          "ref/dotnet5.4/System.Console.dll": {}
        }
      },
      "System.Diagnostics.Contracts/4.0.1-beta-23504": {
        "dependencies": {
          "System.Runtime": "4.0.0"
        },
        "compile": {
          "ref/dotnet5.1/System.Diagnostics.Contracts.dll": {}
        },
        "runtime": {
          "lib/DNXCore50/System.Diagnostics.Contracts.dll": {}
        }
      },
      "System.Diagnostics.Debug/4.0.11-beta-23504": {
        "dependencies": {
          "System.Runtime": "4.0.0",
          "runtime.win7.System.Diagnostics.Debug": "4.0.11-beta-23504"
        },
        "compile": {
          "ref/dotnet5.4/System.Diagnostics.Debug.dll": {}
        }
      },
      "System.Diagnostics.FileVersionInfo/4.0.0-beta-23504": {
        "dependencies": {
          "System.Runtime": "4.0.0",
          "runtime.win7.System.Diagnostics.FileVersionInfo": "4.0.0-beta-23504"
        },
        "compile": {
          "ref/dotnet5.4/System.Diagnostics.FileVersionInfo.dll": {}
        }
      },
      "System.Diagnostics.Process/4.1.0-beta-23504": {
        "dependencies": {
          "System.IO": "4.0.0",
          "System.Runtime": "4.0.0",
          "System.Runtime.Handles": "4.0.0",
          "System.Text.Encoding": "4.0.0",
          "runtime.win7.System.Diagnostics.Process": "4.1.0-beta-23504"
        },
        "compile": {
          "ref/dotnet5.5/System.Diagnostics.Process.dll": {}
        }
      },
      "System.Diagnostics.StackTrace/4.0.1-beta-23504": {
        "dependencies": {
          "System.Reflection": "4.0.0",
          "System.Runtime": "4.0.0"
        },
        "compile": {
          "ref/dotnet5.4/System.Diagnostics.StackTrace.dll": {}
        },
        "runtime": {
          "lib/DNXCore50/System.Diagnostics.StackTrace.dll": {}
        }
      },
      "System.Diagnostics.Tools/4.0.1-beta-23504": {
        "dependencies": {
          "System.Runtime": "4.0.0"
        },
        "compile": {
          "ref/dotnet5.1/System.Diagnostics.Tools.dll": {}
        },
        "runtime": {
          "lib/DNXCore50/System.Diagnostics.Tools.dll": {}
        }
      },
      "System.Diagnostics.Tracing/4.0.21-beta-23504": {
        "dependencies": {
          "System.Runtime": "4.0.0"
        },
        "compile": {
          "ref/dotnet5.4/System.Diagnostics.Tracing.dll": {}
        },
        "runtime": {
          "lib/DNXCore50/System.Diagnostics.Tracing.dll": {}
        }
      },
      "System.Dynamic.Runtime/4.0.11-beta-23504": {
        "dependencies": {
          "System.Collections": "4.0.10",
          "System.Diagnostics.Debug": "4.0.10",
          "System.Globalization": "4.0.10",
          "System.Linq": "4.0.0",
          "System.Linq.Expressions": "4.0.10",
          "System.ObjectModel": "4.0.10",
          "System.Reflection": "4.0.10",
          "System.Reflection.Emit": "4.0.0",
          "System.Reflection.Emit.ILGeneration": "4.0.0",
          "System.Reflection.Primitives": "4.0.0",
          "System.Reflection.TypeExtensions": "4.0.0",
          "System.Resources.ResourceManager": "4.0.0",
          "System.Runtime": "4.0.20",
          "System.Runtime.Extensions": "4.0.10",
          "System.Threading": "4.0.10"
        },
        "compile": {
          "ref/dotnet5.4/System.Dynamic.Runtime.dll": {}
        },
        "runtime": {
          "lib/DNXCore50/System.Dynamic.Runtime.dll": {}
        }
      },
      "System.Globalization/4.0.11-beta-23504": {
        "dependencies": {
          "System.Runtime": "4.0.0"
        },
        "compile": {
          "ref/dotnet5.4/System.Globalization.dll": {}
        },
        "runtime": {
          "lib/DNXCore50/System.Globalization.dll": {}
        }
      },
      "System.Globalization.Calendars/4.0.1-beta-23504": {
        "dependencies": {
          "System.Globalization": "4.0.0",
          "System.Runtime": "4.0.0"
        },
        "compile": {
          "ref/dotnet5.4/System.Globalization.Calendars.dll": {}
        },
        "runtime": {
          "lib/DNXCore50/System.Globalization.Calendars.dll": {}
        }
      },
      "System.IO/4.0.11-beta-23504": {
        "dependencies": {
          "System.Runtime": "4.0.20",
          "System.Text.Encoding": "4.0.0",
          "System.Threading.Tasks": "4.0.0"
        },
        "compile": {
          "ref/dotnet5.4/System.IO.dll": {}
        },
        "runtime": {
          "lib/DNXCore50/System.IO.dll": {}
        }
      },
      "System.IO.FileSystem/4.0.1-beta-23504": {
        "dependencies": {
          "System.IO": "4.0.0",
          "System.IO.FileSystem.Primitives": "4.0.0",
          "System.Runtime": "4.0.0",
          "System.Runtime.Handles": "4.0.0",
          "System.Text.Encoding": "4.0.0",
          "System.Threading.Tasks": "4.0.0",
          "runtime.win7.System.IO.FileSystem": "4.0.1-beta-23504"
        },
        "compile": {
          "ref/dotnet5.4/System.IO.FileSystem.dll": {}
        }
      },
      "System.IO.FileSystem.Primitives/4.0.1-beta-23504": {
        "dependencies": {
          "System.Runtime": "4.0.20"
        },
        "compile": {
          "ref/dotnet5.4/System.IO.FileSystem.Primitives.dll": {}
        },
        "runtime": {
          "lib/dotnet5.4/System.IO.FileSystem.Primitives.dll": {}
        }
      },
      "System.IO.FileSystem.Watcher/4.0.0-beta-23504": {
        "dependencies": {
          "System.Runtime": "4.0.0",
          "runtime.win7.System.IO.FileSystem.Watcher": "4.0.0-beta-23504"
        },
        "compile": {
          "ref/dotnet5.4/System.IO.FileSystem.Watcher.dll": {}
        }
      },
      "System.IO.Pipes/4.0.0-beta-23504": {
        "dependencies": {
          "System.IO": "4.0.0",
          "System.Runtime": "4.0.0",
          "System.Runtime.Handles": "4.0.0",
          "System.Security.Principal": "4.0.0",
          "System.Threading.Tasks": "4.0.0",
          "runtime.win7.System.IO.Pipes": "4.0.0-beta-23504"
        },
        "compile": {
          "ref/dotnet5.4/System.IO.Pipes.dll": {}
        }
      },
      "System.Linq/4.0.1-beta-23504": {
        "dependencies": {
          "System.Collections": "4.0.10",
          "System.Diagnostics.Debug": "4.0.10",
          "System.Resources.ResourceManager": "4.0.0",
          "System.Runtime": "4.0.20",
          "System.Runtime.Extensions": "4.0.10"
        },
        "compile": {
          "ref/dotnet5.1/System.Linq.dll": {}
        },
        "runtime": {
          "lib/dotnet5.4/System.Linq.dll": {}
        }
      },
      "System.Linq.Expressions/4.0.11-beta-23504": {
        "dependencies": {
          "System.Reflection": "4.0.0",
          "System.Runtime": "4.0.0",
          "runtime.any.System.Linq.Expressions": "4.0.11-beta-23504"
        },
        "compile": {
          "ref/dotnet5.4/System.Linq.Expressions.dll": {}
        }
      },
      "System.Net.NameResolution/4.0.0-beta-23504": {
        "dependencies": {
          "System.Net.Primitives": "4.0.10",
          "System.Runtime": "4.0.0",
          "System.Threading.Tasks": "4.0.0",
          "runtime.win7.System.Net.NameResolution": "4.0.0-beta-23504"
        },
        "compile": {
          "ref/dotnet5.4/System.Net.NameResolution.dll": {}
        }
      },
      "System.Net.Primitives/4.0.11-beta-23504": {
        "dependencies": {
          "System.Runtime": "4.0.0",
          "System.Runtime.Handles": "4.0.0",
          "runtime.win7.System.Net.Primitives": "4.0.11-beta-23504"
        },
        "compile": {
          "ref/dotnet5.4/System.Net.Primitives.dll": {}
        }
      },
      "System.Net.Sockets/4.1.0-beta-23504": {
        "dependencies": {
          "System.IO": "4.0.0",
          "System.Net.Primitives": "4.0.10",
          "System.Runtime": "4.0.0",
          "System.Threading.Tasks": "4.0.0",
          "runtime.win7.System.Net.Sockets": "4.1.0-beta-23504"
        },
        "compile": {
          "ref/dotnet5.5/System.Net.Sockets.dll": {}
        }
      },
      "System.ObjectModel/4.0.11-beta-23504": {
        "dependencies": {
          "System.Collections": "4.0.10",
          "System.Diagnostics.Debug": "4.0.10",
          "System.Resources.ResourceManager": "4.0.0",
          "System.Runtime": "4.0.20",
          "System.Threading": "4.0.10"
        },
        "compile": {
          "ref/dotnet5.4/System.ObjectModel.dll": {}
        },
        "runtime": {
          "lib/dotnet5.4/System.ObjectModel.dll": {}
        }
      },
      "System.Private.DataContractSerialization/4.1.0-beta-23504": {
        "compile": {
          "ref/dnxcore50/_._": {}
        }
      },
      "System.Private.Networking/4.0.1-beta-23504": {
        "dependencies": {
          "Microsoft.Win32.Primitives": "4.0.0",
          "System.Collections": "4.0.10",
          "System.Collections.Concurrent": "4.0.0",
          "System.Collections.NonGeneric": "4.0.0",
          "System.ComponentModel.EventBasedAsync": "4.0.10",
          "System.Diagnostics.Debug": "4.0.10",
          "System.Diagnostics.Tracing": "4.0.20",
          "System.Globalization": "4.0.10",
          "System.IO": "4.0.10",
          "System.IO.FileSystem": "4.0.0",
          "System.IO.FileSystem.Primitives": "4.0.0",
          "System.Resources.ResourceManager": "4.0.0",
          "System.Runtime": "4.0.20",
          "System.Runtime.Extensions": "4.0.10",
          "System.Runtime.Handles": "4.0.0",
          "System.Runtime.InteropServices": "4.0.20",
          "System.Security.Cryptography.Primitives": "4.0.0-beta-23504",
          "System.Security.Cryptography.X509Certificates": "4.0.0-beta-23504",
          "System.Security.Principal": "4.0.0",
          "System.Security.Principal.Windows": "4.0.0-beta-23504",
          "System.Threading": "4.0.10",
          "System.Threading.Overlapped": "4.0.0",
          "System.Threading.Tasks": "4.0.10",
          "System.Threading.ThreadPool": "4.0.10-beta-23504"
        },
        "compile": {
          "ref/dnxcore50/_._": {}
        },
        "runtime": {
          "lib/DNXCore50/System.Private.Networking.dll": {}
        }
      },
      "System.Private.Uri/4.0.1-beta-23504": {
        "dependencies": {
          "runtime.win7.System.Private.Uri": "4.0.1-beta-23504"
        },
        "compile": {
          "ref/dnxcore50/_._": {}
        }
      },
      "System.Reflection/4.1.0-beta-23504": {
        "dependencies": {
          "System.IO": "4.0.0",
          "System.Reflection.Primitives": "4.0.0",
          "System.Runtime": "4.0.20"
        },
        "compile": {
          "ref/dotnet5.4/System.Reflection.dll": {}
        },
        "runtime": {
          "lib/DNXCore50/System.Reflection.dll": {}
        }
      },
      "System.Reflection.Emit/4.0.1-beta-23504": {
        "dependencies": {
          "System.IO": "4.0.0",
          "System.Reflection": "4.0.0",
          "System.Reflection.Emit.ILGeneration": "4.0.0",
          "System.Reflection.Primitives": "4.0.0",
          "System.Runtime": "4.0.0"
        },
        "compile": {
          "ref/dotnet5.2/System.Reflection.Emit.dll": {}
        },
        "runtime": {
          "lib/DNXCore50/System.Reflection.Emit.dll": {}
        }
      },
      "System.Reflection.Emit.ILGeneration/4.0.1-beta-23504": {
        "dependencies": {
          "System.Reflection": "4.0.0",
          "System.Reflection.Primitives": "4.0.0",
          "System.Runtime": "4.0.0"
        },
        "compile": {
          "ref/dotnet5.1/System.Reflection.Emit.ILGeneration.dll": {}
        },
        "runtime": {
          "lib/DNXCore50/System.Reflection.Emit.ILGeneration.dll": {}
        }
      },
      "System.Reflection.Emit.Lightweight/4.0.1-beta-23504": {
        "dependencies": {
          "System.Reflection": "4.0.0",
          "System.Reflection.Emit.ILGeneration": "4.0.0",
          "System.Reflection.Primitives": "4.0.0",
          "System.Runtime": "4.0.0"
        },
        "compile": {
          "ref/dotnet5.1/System.Reflection.Emit.Lightweight.dll": {}
        },
        "runtime": {
          "lib/DNXCore50/System.Reflection.Emit.Lightweight.dll": {}
        }
      },
      "System.Reflection.Extensions/4.0.1-beta-23504": {
        "dependencies": {
          "System.Reflection": "4.0.0",
          "System.Runtime": "4.0.0"
        },
        "compile": {
          "ref/dotnet5.1/System.Reflection.Extensions.dll": {}
        },
        "runtime": {
          "lib/DNXCore50/System.Reflection.Extensions.dll": {}
        }
      },
      "System.Reflection.Metadata/1.2.0-rc2-23826": {
        "dependencies": {
          "System.Collections": "4.0.0",
          "System.Collections.Immutable": "1.1.37",
          "System.Diagnostics.Debug": "4.0.0",
          "System.IO": "4.0.0",
          "System.Linq": "4.0.0",
          "System.Reflection": "4.0.0",
          "System.Reflection.Extensions": "4.0.0",
          "System.Reflection.Primitives": "4.0.0",
          "System.Resources.ResourceManager": "4.0.0",
          "System.Runtime": "4.0.0",
          "System.Runtime.Extensions": "4.0.0",
          "System.Runtime.InteropServices": "4.0.0",
          "System.Text.Encoding": "4.0.0",
          "System.Text.Encoding.Extensions": "4.0.0",
          "System.Threading": "4.0.0"
        },
        "compile": {
          "lib/dotnet5.2/System.Reflection.Metadata.dll": {}
        },
        "runtime": {
          "lib/dotnet5.2/System.Reflection.Metadata.dll": {}
        }
      },
      "System.Reflection.Primitives/4.0.1-beta-23504": {
        "dependencies": {
          "System.Runtime": "4.0.0"
        },
        "compile": {
          "ref/dotnet5.1/System.Reflection.Primitives.dll": {}
        },
        "runtime": {
          "lib/DNXCore50/System.Reflection.Primitives.dll": {}
        }
      },
      "System.Reflection.TypeExtensions/4.1.0-beta-23504": {
        "dependencies": {
          "System.Reflection": "4.0.0",
          "System.Runtime": "4.0.0"
        },
        "compile": {
          "ref/dotnet5.4/System.Reflection.TypeExtensions.dll": {}
        },
        "runtime": {
          "lib/DNXCore50/System.Reflection.TypeExtensions.dll": {}
        }
      },
      "System.Resources.ResourceManager/4.0.1-beta-23504": {
        "dependencies": {
          "System.Globalization": "4.0.0",
          "System.Reflection": "4.0.0",
          "System.Runtime": "4.0.0"
        },
        "compile": {
          "ref/dotnet5.1/System.Resources.ResourceManager.dll": {}
        },
        "runtime": {
          "lib/DNXCore50/System.Resources.ResourceManager.dll": {}
        }
      },
      "System.Runtime/4.0.21-beta-23504": {
        "dependencies": {
          "System.Private.Uri": "4.0.1-beta-23504"
        },
        "compile": {
          "ref/dotnet5.4/System.Runtime.dll": {}
        },
        "runtime": {
          "lib/DNXCore50/System.Runtime.dll": {}
        }
      },
      "System.Runtime.Extensions/4.0.11-beta-23504": {
        "dependencies": {
          "System.Runtime": "4.0.20",
          "runtime.win7.System.Runtime.Extensions": "4.0.11-beta-23504"
        },
        "compile": {
          "ref/dotnet5.4/System.Runtime.Extensions.dll": {}
        }
      },
      "System.Runtime.Handles/4.0.1-beta-23504": {
        "dependencies": {
          "System.Runtime": "4.0.0"
        },
        "compile": {
          "ref/dotnet5.4/System.Runtime.Handles.dll": {}
        },
        "runtime": {
          "lib/DNXCore50/System.Runtime.Handles.dll": {}
        }
      },
      "System.Runtime.InteropServices/4.0.21-beta-23504": {
        "dependencies": {
          "System.Reflection": "4.0.0",
          "System.Reflection.Primitives": "4.0.0",
          "System.Runtime": "4.0.0",
          "System.Runtime.Handles": "4.0.0"
        },
        "compile": {
          "ref/dotnet5.4/System.Runtime.InteropServices.dll": {}
        },
        "runtime": {
          "lib/DNXCore50/System.Runtime.InteropServices.dll": {}
        }
      },
      "System.Runtime.Loader/4.0.0-beta-23504": {
        "dependencies": {
          "System.IO": "4.0.0",
          "System.Reflection": "4.0.0",
          "System.Runtime": "4.0.0"
        },
        "compile": {
          "ref/dotnet5.1/System.Runtime.Loader.dll": {}
        },
        "runtime": {
          "lib/DNXCore50/System.Runtime.Loader.dll": {}
        }
      },
      "System.Runtime.Numerics/4.0.1-beta-23504": {
        "dependencies": {
          "System.Globalization": "4.0.10",
          "System.Resources.ResourceManager": "4.0.0",
          "System.Runtime": "4.0.20",
          "System.Runtime.Extensions": "4.0.10"
        },
        "compile": {
          "ref/dotnet5.2/System.Runtime.Numerics.dll": {}
        },
        "runtime": {
          "lib/dotnet5.4/System.Runtime.Numerics.dll": {}
        }
      },
      "System.Runtime.Serialization.Json/4.0.1-beta-23504": {
        "dependencies": {
          "System.Private.DataContractSerialization": "4.1.0-beta-23504"
        },
        "compile": {
          "ref/dotnet5.1/System.Runtime.Serialization.Json.dll": {}
        },
        "runtime": {
          "lib/DNXCore50/System.Runtime.Serialization.Json.dll": {}
        }
      },
      "System.Security.Claims/4.0.1-beta-23504": {
        "dependencies": {
          "System.Collections": "4.0.0",
          "System.Diagnostics.Debug": "4.0.0",
          "System.Globalization": "4.0.0",
          "System.IO": "4.0.0",
          "System.Resources.ResourceManager": "4.0.0",
          "System.Runtime": "4.0.20",
          "System.Runtime.Extensions": "4.0.0",
          "System.Security.Principal": "4.0.0"
        },
        "compile": {
          "ref/dotnet5.4/System.Security.Claims.dll": {}
        },
        "runtime": {
          "lib/dotnet5.4/System.Security.Claims.dll": {}
        }
      },
      "System.Security.Cryptography.Algorithms/4.0.0-beta-23504": {
        "dependencies": {
          "System.IO": "4.0.0",
          "System.Runtime": "4.0.0",
          "System.Security.Cryptography.Primitives": "4.0.0-beta-23504",
          "runtime.win7.System.Security.Cryptography.Algorithms": "4.0.0-beta-23504"
        },
        "compile": {
          "ref/dotnet5.4/System.Security.Cryptography.Algorithms.dll": {}
        }
      },
      "System.Security.Cryptography.Cng/4.0.0-beta-23504": {
        "dependencies": {
          "System.IO": "4.0.10",
          "System.Resources.ResourceManager": "4.0.0",
          "System.Runtime": "4.0.20",
          "System.Runtime.Extensions": "4.0.0",
          "System.Runtime.Handles": "4.0.0",
          "System.Runtime.InteropServices": "4.0.20",
          "System.Security.Cryptography.Algorithms": "4.0.0-beta-23504",
          "System.Security.Cryptography.Primitives": "4.0.0-beta-23504",
          "System.Text.Encoding": "4.0.0"
        },
        "compile": {
          "ref/dotnet5.4/System.Security.Cryptography.Cng.dll": {}
        },
        "runtime": {
          "lib/dotnet5.4/System.Security.Cryptography.Cng.dll": {}
        }
      },
      "System.Security.Cryptography.Csp/4.0.0-beta-23504": {
        "dependencies": {
          "System.IO": "4.0.10",
          "System.Reflection": "4.0.0",
          "System.Resources.ResourceManager": "4.0.0",
          "System.Runtime": "4.0.20",
          "System.Runtime.Extensions": "4.0.10",
          "System.Runtime.Handles": "4.0.0",
          "System.Runtime.InteropServices": "4.0.20",
          "System.Security.Cryptography.Algorithms": "4.0.0-beta-23504",
          "System.Security.Cryptography.Encoding": "4.0.0-beta-23504",
          "System.Security.Cryptography.Primitives": "4.0.0-beta-23504",
          "System.Text.Encoding": "4.0.10",
          "System.Threading": "4.0.10"
        },
        "compile": {
          "ref/dotnet5.4/System.Security.Cryptography.Csp.dll": {}
        },
        "runtime": {
          "lib/DNXCore50/System.Security.Cryptography.Csp.dll": {}
        }
      },
      "System.Security.Cryptography.Encoding/4.0.0-beta-23504": {
        "dependencies": {
          "System.Runtime": "4.0.0",
          "runtime.win7.System.Security.Cryptography.Encoding": "4.0.0-beta-23504"
        },
        "compile": {
          "ref/dotnet5.4/System.Security.Cryptography.Encoding.dll": {}
        }
      },
      "System.Security.Cryptography.Primitives/4.0.0-beta-23504": {
        "dependencies": {
          "System.Diagnostics.Debug": "4.0.0",
          "System.Globalization": "4.0.0",
          "System.IO": "4.0.10",
          "System.Resources.ResourceManager": "4.0.0",
          "System.Runtime": "4.0.20",
          "System.Threading": "4.0.0",
          "System.Threading.Tasks": "4.0.0"
        },
        "compile": {
          "ref/dotnet5.4/System.Security.Cryptography.Primitives.dll": {}
        },
        "runtime": {
          "lib/dotnet5.4/System.Security.Cryptography.Primitives.dll": {}
        }
      },
      "System.Security.Cryptography.X509Certificates/4.0.0-beta-23504": {
        "dependencies": {
          "System.Runtime": "4.0.0",
          "System.Runtime.Handles": "4.0.0",
          "System.Security.Cryptography.Algorithms": "4.0.0-beta-23504",
          "System.Security.Cryptography.Encoding": "4.0.0-beta-23504",
          "runtime.win7.System.Security.Cryptography.X509Certificates": "4.0.0-beta-23504"
        },
        "compile": {
          "ref/dotnet5.4/System.Security.Cryptography.X509Certificates.dll": {}
        }
      },
      "System.Security.Principal/4.0.1-beta-23504": {
        "dependencies": {
          "System.Runtime": "4.0.0"
        },
        "compile": {
          "ref/dotnet5.1/System.Security.Principal.dll": {}
        },
        "runtime": {
          "lib/dotnet5.1/System.Security.Principal.dll": {}
        }
      },
      "System.Security.Principal.Windows/4.0.0-beta-23504": {
        "dependencies": {
          "System.Collections": "4.0.0",
          "System.Diagnostics.Debug": "4.0.10",
          "System.Reflection": "4.0.10",
          "System.Resources.ResourceManager": "4.0.0",
          "System.Runtime": "4.0.20",
          "System.Runtime.Extensions": "4.0.0",
          "System.Runtime.Handles": "4.0.0",
          "System.Runtime.InteropServices": "4.0.20",
          "System.Security.Claims": "4.0.0",
          "System.Security.Principal": "4.0.0",
          "System.Text.Encoding": "4.0.10",
          "System.Threading": "4.0.10"
        },
        "compile": {
          "ref/dotnet5.4/System.Security.Principal.Windows.dll": {}
        },
        "runtime": {
          "lib/DNXCore50/System.Security.Principal.Windows.dll": {}
        }
      },
      "System.Text.Encoding/4.0.11-beta-23504": {
        "dependencies": {
          "System.Runtime": "4.0.0"
        },
        "compile": {
          "ref/dotnet5.4/System.Text.Encoding.dll": {}
        },
        "runtime": {
          "lib/DNXCore50/System.Text.Encoding.dll": {}
        }
      },
      "System.Text.Encoding.CodePages/4.0.1-beta-23504": {
        "dependencies": {
          "System.Runtime": "4.0.0",
          "System.Text.Encoding": "4.0.10",
          "runtime.win.System.Text.Encoding.CodePages": "4.0.1-beta-23504"
        },
        "compile": {
          "ref/dotnet5.4/System.Text.Encoding.CodePages.dll": {}
        }
      },
      "System.Text.Encoding.Extensions/4.0.11-beta-23504": {
        "dependencies": {
          "System.Runtime": "4.0.0",
          "System.Text.Encoding": "4.0.10"
        },
        "compile": {
          "ref/dotnet5.4/System.Text.Encoding.Extensions.dll": {}
        },
        "runtime": {
          "lib/DNXCore50/System.Text.Encoding.Extensions.dll": {}
        }
      },
      "System.Text.RegularExpressions/4.0.11-beta-23504": {
        "dependencies": {
          "System.Collections": "4.0.10",
          "System.Globalization": "4.0.10",
          "System.Resources.ResourceManager": "4.0.0",
          "System.Runtime": "4.0.20",
          "System.Runtime.Extensions": "4.0.10",
          "System.Threading": "4.0.10"
        },
        "compile": {
          "ref/dotnet5.4/System.Text.RegularExpressions.dll": {}
        },
        "runtime": {
          "lib/dotnet5.4/System.Text.RegularExpressions.dll": {}
        }
      },
      "System.Threading/4.0.11-beta-23504": {
        "dependencies": {
          "System.Runtime": "4.0.0",
          "System.Threading.Tasks": "4.0.0",
          "runtime.win7.System.Threading": "4.0.11-beta-23504"
        },
        "compile": {
          "ref/dotnet5.4/System.Threading.dll": {}
        }
      },
      "System.Threading.Overlapped/4.0.1-beta-23504": {
        "dependencies": {
          "System.Runtime": "4.0.0",
          "System.Runtime.Handles": "4.0.0"
        },
        "compile": {
          "ref/dotnet5.4/System.Threading.Overlapped.dll": {}
        },
        "runtime": {
          "lib/DNXCore50/System.Threading.Overlapped.dll": {}
        }
      },
      "System.Threading.Tasks/4.0.11-beta-23504": {
        "dependencies": {
          "System.Runtime": "4.0.0"
        },
        "compile": {
          "ref/dotnet5.4/System.Threading.Tasks.dll": {}
        },
        "runtime": {
          "lib/DNXCore50/System.Threading.Tasks.dll": {}
        }
      },
      "System.Threading.Tasks.Parallel/4.0.1-beta-23504": {
        "dependencies": {
          "System.Collections.Concurrent": "4.0.10",
          "System.Diagnostics.Debug": "4.0.10",
          "System.Diagnostics.Tracing": "4.0.20",
          "System.Resources.ResourceManager": "4.0.0",
          "System.Runtime": "4.0.20",
          "System.Runtime.Extensions": "4.0.10",
          "System.Threading": "4.0.10",
          "System.Threading.Tasks": "4.0.10"
        },
        "compile": {
          "ref/dotnet5.2/System.Threading.Tasks.Parallel.dll": {}
        },
        "runtime": {
          "lib/dotnet5.4/System.Threading.Tasks.Parallel.dll": {}
        }
      },
      "System.Threading.Thread/4.0.0-beta-23504": {
        "dependencies": {
          "System.Runtime": "4.0.0"
        },
        "compile": {
          "ref/dotnet5.4/System.Threading.Thread.dll": {}
        },
        "runtime": {
          "lib/DNXCore50/System.Threading.Thread.dll": {}
        }
      },
      "System.Threading.ThreadPool/4.0.10-beta-23504": {
        "dependencies": {
          "System.Runtime": "4.0.0",
          "System.Runtime.InteropServices": "4.0.0"
        },
        "compile": {
          "ref/dotnet5.4/System.Threading.ThreadPool.dll": {}
        },
        "runtime": {
          "lib/DNXCore50/System.Threading.ThreadPool.dll": {}
        }
      },
      "System.Threading.Timer/4.0.1-beta-23504": {
        "dependencies": {
          "System.Runtime": "4.0.0"
        },
        "compile": {
          "ref/dotnet5.3/System.Threading.Timer.dll": {}
        },
        "runtime": {
          "lib/DNXCore50/System.Threading.Timer.dll": {}
        }
      },
      "System.Xml.ReaderWriter/4.0.11-beta-23504": {
        "dependencies": {
          "System.Collections": "4.0.10",
          "System.Diagnostics.Debug": "4.0.10",
          "System.Globalization": "4.0.10",
          "System.IO": "4.0.10",
          "System.IO.FileSystem": "4.0.0",
          "System.IO.FileSystem.Primitives": "4.0.0",
          "System.Resources.ResourceManager": "4.0.0",
          "System.Runtime": "4.0.20",
          "System.Runtime.Extensions": "4.0.10",
          "System.Runtime.InteropServices": "4.0.20",
          "System.Text.Encoding": "4.0.10",
          "System.Text.Encoding.Extensions": "4.0.10",
          "System.Text.RegularExpressions": "4.0.0",
          "System.Threading.Tasks": "4.0.10"
        },
        "compile": {
          "ref/dotnet5.4/System.Xml.ReaderWriter.dll": {}
        },
        "runtime": {
          "lib/dotnet5.4/System.Xml.ReaderWriter.dll": {}
        }
      },
      "System.Xml.XDocument/4.0.11-beta-23504": {
        "dependencies": {
          "System.Collections": "4.0.10",
          "System.Diagnostics.Debug": "4.0.10",
          "System.Diagnostics.Tools": "4.0.0",
          "System.Globalization": "4.0.10",
          "System.IO": "4.0.10",
          "System.Reflection": "4.0.10",
          "System.Resources.ResourceManager": "4.0.0",
          "System.Runtime": "4.0.20",
          "System.Runtime.Extensions": "4.0.10",
          "System.Text.Encoding": "4.0.10",
          "System.Threading": "4.0.10",
          "System.Xml.ReaderWriter": "4.0.10"
        },
        "compile": {
          "ref/dotnet5.4/System.Xml.XDocument.dll": {}
        },
        "runtime": {
          "lib/dotnet5.4/System.Xml.XDocument.dll": {}
        }
      },
      "System.Xml.XmlDocument/4.0.1-beta-23504": {
        "dependencies": {
          "System.Collections": "4.0.10",
          "System.Diagnostics.Debug": "4.0.10",
          "System.Globalization": "4.0.10",
          "System.IO": "4.0.10",
          "System.Resources.ResourceManager": "4.0.0",
          "System.Runtime": "4.0.20",
          "System.Runtime.Extensions": "4.0.10",
          "System.Text.Encoding": "4.0.10",
          "System.Threading": "4.0.10",
          "System.Xml.ReaderWriter": "4.0.10"
        },
        "compile": {
          "ref/dotnet5.4/System.Xml.XmlDocument.dll": {}
        },
        "runtime": {
          "lib/dotnet5.4/System.Xml.XmlDocument.dll": {}
        }
      },
      "System.Xml.XPath/4.0.1-beta-23504": {
        "dependencies": {
          "System.Collections": "4.0.10",
          "System.Diagnostics.Debug": "4.0.10",
          "System.Globalization": "4.0.10",
          "System.IO": "4.0.10",
          "System.Resources.ResourceManager": "4.0.0",
          "System.Runtime": "4.0.20",
          "System.Runtime.Extensions": "4.0.10",
          "System.Threading": "4.0.10",
          "System.Xml.ReaderWriter": "4.0.10"
        },
        "compile": {
          "ref/dotnet5.4/System.Xml.XPath.dll": {}
        },
        "runtime": {
          "lib/dotnet5.4/System.Xml.XPath.dll": {}
        }
      },
      "System.Xml.XPath.XDocument/4.0.1-beta-23504": {
        "dependencies": {
          "System.Diagnostics.Debug": "4.0.10",
          "System.Linq": "4.0.0",
          "System.Resources.ResourceManager": "4.0.0",
          "System.Runtime": "4.0.20",
          "System.Runtime.Extensions": "4.0.10",
          "System.Threading": "4.0.10",
          "System.Xml.ReaderWriter": "4.0.10",
          "System.Xml.XDocument": "4.0.10",
          "System.Xml.XPath": "4.0.1-beta-23504"
        },
        "compile": {
          "ref/dotnet5.4/System.Xml.XPath.XDocument.dll": {}
        },
        "runtime": {
          "lib/dotnet5.4/System.Xml.XPath.XDocument.dll": {}
        }
      }
    }
  },
  "libraries": {
    "Microsoft.NETCore.Platforms/1.0.1-beta-23504": {
      "sha512": "J7cp9YTAj9OM2JnwxoX/5JU+SI6gHmAXuQvk1bqK6EjrVjLzk3RRtSDsIrBl6YPmB/QtbZE3RpkanpxK6FVW+w==",
      "type": "package",
      "files": [
        "Microsoft.NETCore.Platforms.1.0.1-beta-23504.nupkg.sha512",
        "Microsoft.NETCore.Platforms.nuspec",
        "runtime.json"
      ]
    },
    "Microsoft.NETCore.Runtime.CoreCLR/1.0.1-beta-23504": {
      "sha512": "HI1OiS+2COrFMt3a1QXIP1xf9ECmpE8G1lG27GPeww5NeHvKsKpajdiauGBnmiEFZ02ITHS4XlZz7qRbUGzFRA==",
      "type": "package",
      "files": [
        "Microsoft.NETCore.Runtime.CoreCLR.1.0.1-beta-23504.nupkg.sha512",
        "Microsoft.NETCore.Runtime.CoreCLR.nuspec",
        "runtime.json"
      ]
    },
    "Microsoft.NETCore.Targets/1.0.1-beta-23504": {
      "sha512": "lpC6eYJxoPF3OXl8cYbB5Xj51DpeqQxEUgjybk/JDPFx7Ekb8BPvxOqClYQiQQ4RKz9Q+fKeAbg4Lg9eb/YPXg==",
      "type": "package",
      "files": [
        "Microsoft.NETCore.Targets.1.0.1-beta-23504.nupkg.sha512",
        "Microsoft.NETCore.Targets.nuspec",
        "runtime.json"
      ]
    },
    "Microsoft.NETCore.Targets.DNXCore/5.0.0-beta-23504": {
      "sha512": "/bYlx74RmDOCsj9Z4CHpMDzQjdfW5pIkLwvkoUJZBmy6ezbWkGfqRqUU2BlJZbj+XYxiEsGx5X3ogOPbMmci2g==",
      "type": "package",
      "files": [
        "Microsoft.NETCore.Targets.DNXCore.5.0.0-beta-23504.nupkg.sha512",
        "Microsoft.NETCore.Targets.DNXCore.nuspec",
        "runtime.json"
      ]
    },
    "Microsoft.NETCore.TestHost/1.0.0-beta-23504": {
      "sha512": "kIyYykK/e+3CH59HAFQWRJVdcetsVVhyp+jIzY4ykkxl6AOB/5MPgnB8QMSPA15dY7jCwF36dPPWYzbzLvQGNw==",
      "type": "package",
      "files": [
        "Microsoft.NETCore.TestHost.1.0.0-beta-23504.nupkg.sha512",
        "Microsoft.NETCore.TestHost.nuspec",
        "runtime.json"
      ]
    },
    "Microsoft.NETCore.Windows.ApiSets/1.0.1-beta-23504": {
      "sha512": "VAtx+xo/JQnzeQ8rK8c7fTCVfPhoVwH6xpfeP0BaH/8gaC46OqClEIzvMhEZ0UHt67CLfecaxZRwkOF2h7tRFw==",
      "type": "package",
      "files": [
        "Microsoft.NETCore.Windows.ApiSets.1.0.1-beta-23504.nupkg.sha512",
        "Microsoft.NETCore.Windows.ApiSets.nuspec",
        "runtime.json"
      ]
    },
    "Microsoft.Win32.Primitives/4.0.0": {
      "sha512": "CypEz9/lLOup8CEhiAmvr7aLs1zKPYyEU1sxQeEr6G0Ci8/F0Y6pYR1zzkROjM8j8Mq0typmbu676oYyvErQvg==",
      "type": "package",
      "files": [
        "Microsoft.Win32.Primitives.4.0.0.nupkg.sha512",
        "Microsoft.Win32.Primitives.nuspec",
        "lib/MonoAndroid10/_._",
        "lib/MonoTouch10/_._",
        "lib/dotnet/Microsoft.Win32.Primitives.dll",
        "lib/net46/Microsoft.Win32.Primitives.dll",
        "lib/xamarinios10/_._",
        "lib/xamarinmac20/_._",
        "ref/MonoAndroid10/_._",
        "ref/MonoTouch10/_._",
        "ref/dotnet/Microsoft.Win32.Primitives.dll",
        "ref/dotnet/Microsoft.Win32.Primitives.xml",
        "ref/dotnet/de/Microsoft.Win32.Primitives.xml",
        "ref/dotnet/es/Microsoft.Win32.Primitives.xml",
        "ref/dotnet/fr/Microsoft.Win32.Primitives.xml",
        "ref/dotnet/it/Microsoft.Win32.Primitives.xml",
        "ref/dotnet/ja/Microsoft.Win32.Primitives.xml",
        "ref/dotnet/ko/Microsoft.Win32.Primitives.xml",
        "ref/dotnet/ru/Microsoft.Win32.Primitives.xml",
        "ref/dotnet/zh-hans/Microsoft.Win32.Primitives.xml",
        "ref/dotnet/zh-hant/Microsoft.Win32.Primitives.xml",
        "ref/net46/Microsoft.Win32.Primitives.dll",
        "ref/xamarinios10/_._",
        "ref/xamarinmac20/_._"
      ]
    },
    "Microsoft.Win32.Primitives/4.0.1-beta-23504": {
      "sha512": "35tjwrr0Q1xmXP4LqW+SlV8kdpVjnl8cC4G01uuKHL2vFc4EWJn689O6TfkYphbJ5TUu3n4tlfaspEp4YcPAcQ==",
      "type": "package",
      "files": [
        "Microsoft.Win32.Primitives.4.0.1-beta-23504.nupkg.sha512",
        "Microsoft.Win32.Primitives.nuspec",
        "lib/MonoAndroid10/_._",
        "lib/MonoTouch10/_._",
        "lib/net46/Microsoft.Win32.Primitives.dll",
        "lib/xamarinios10/_._",
        "lib/xamarinmac20/_._",
        "ref/MonoAndroid10/_._",
        "ref/MonoTouch10/_._",
        "ref/dotnet5.4/Microsoft.Win32.Primitives.dll",
        "ref/dotnet5.4/Microsoft.Win32.Primitives.xml",
        "ref/dotnet5.4/de/Microsoft.Win32.Primitives.xml",
        "ref/dotnet5.4/es/Microsoft.Win32.Primitives.xml",
        "ref/dotnet5.4/fr/Microsoft.Win32.Primitives.xml",
        "ref/dotnet5.4/it/Microsoft.Win32.Primitives.xml",
        "ref/dotnet5.4/ja/Microsoft.Win32.Primitives.xml",
        "ref/dotnet5.4/ko/Microsoft.Win32.Primitives.xml",
        "ref/dotnet5.4/ru/Microsoft.Win32.Primitives.xml",
        "ref/dotnet5.4/zh-hans/Microsoft.Win32.Primitives.xml",
        "ref/dotnet5.4/zh-hant/Microsoft.Win32.Primitives.xml",
        "ref/net46/Microsoft.Win32.Primitives.dll",
        "ref/xamarinios10/_._",
        "ref/xamarinmac20/_._",
        "runtime.json"
      ]
    },
    "Microsoft.Win32.Registry/4.0.0-beta-23504": {
      "sha512": "y9W7gR5abJ41ZTRmRMMsxfkhQKh2frkNOgI1WmiHNhkrJCkui0S+EHXVMK60VosO3ZBlTE2fV8UIxxrPSw4o7w==",
      "type": "package",
      "files": [
        "Microsoft.Win32.Registry.4.0.0-beta-23504.nupkg.sha512",
        "Microsoft.Win32.Registry.nuspec",
        "lib/DNXCore50/Microsoft.Win32.Registry.dll",
        "lib/net46/Microsoft.Win32.Registry.dll",
        "ref/dotnet5.4/Microsoft.Win32.Registry.dll",
        "ref/dotnet5.4/Microsoft.Win32.Registry.xml",
        "ref/dotnet5.4/de/Microsoft.Win32.Registry.xml",
        "ref/dotnet5.4/es/Microsoft.Win32.Registry.xml",
        "ref/dotnet5.4/fr/Microsoft.Win32.Registry.xml",
        "ref/dotnet5.4/it/Microsoft.Win32.Registry.xml",
        "ref/dotnet5.4/ja/Microsoft.Win32.Registry.xml",
        "ref/dotnet5.4/ko/Microsoft.Win32.Registry.xml",
        "ref/dotnet5.4/ru/Microsoft.Win32.Registry.xml",
        "ref/dotnet5.4/zh-hans/Microsoft.Win32.Registry.xml",
        "ref/dotnet5.4/zh-hant/Microsoft.Win32.Registry.xml",
        "ref/net46/Microsoft.Win32.Registry.dll"
      ]
    },
    "runtime.any.System.Linq.Expressions/4.0.11-beta-23504": {
      "sha512": "c3Usq1EzjBFAPvhNGd31D02QJn57SmxX+PLgSFy24GZLgCHxZeVpx1bQKJMm4Y4T7EbDxyFwlNU2ih7ZntD2Jw==",
      "type": "package",
      "files": [
        "lib/DNXCore50/System.Linq.Expressions.dll",
        "lib/MonoAndroid10/_._",
        "lib/MonoTouch10/_._",
        "lib/net45/_._",
        "lib/netcore50/System.Linq.Expressions.dll",
        "lib/win8/_._",
        "lib/wp80/_._",
        "lib/wpa81/_._",
        "lib/xamarinios10/_._",
        "lib/xamarinmac20/_._",
        "ref/dotnet/_._",
        "runtime.any.System.Linq.Expressions.4.0.11-beta-23504.nupkg.sha512",
        "runtime.any.System.Linq.Expressions.nuspec",
        "runtimes/aot/lib/netcore50/_._"
      ]
    },
    "runtime.linux.System.Diagnostics.Process/4.1.0-beta-23504": {
      "sha512": "n0s8TkgX8ZioxdxA9TCZnBFtyfoH/TzpK8jbSmPrpTISKjmOU+uLplJMbRl6M+3rEAq94KoRe4GVZjbuwzcFGw==",
      "type": "package",
      "files": [
        "ref/dotnet/_._",
        "runtime.linux.System.Diagnostics.Process.4.1.0-beta-23504.nupkg.sha512",
        "runtime.linux.System.Diagnostics.Process.nuspec",
        "runtimes/unix/lib/dotnet5.5/System.Diagnostics.Process.dll"
      ]
    },
    "runtime.linux.System.IO.FileSystem/4.0.1-beta-23504": {
      "sha512": "5T5HbDUruLTAnjjAFYzw/7vLu+k5UERXgqHX+CPWI/fFiGw5Fb7zfOgOGdvwKMFfmSdgyW1sC47YPBdehpjj3A==",
      "type": "package",
      "files": [
        "ref/dotnet/_._",
        "runtime.linux.System.IO.FileSystem.4.0.1-beta-23504.nupkg.sha512",
        "runtime.linux.System.IO.FileSystem.nuspec",
        "runtimes/linux/lib/dotnet5.4/System.IO.FileSystem.dll"
      ]
    },
    "runtime.linux.System.IO.FileSystem.Watcher/4.0.0-beta-23504": {
      "sha512": "KvTIfrIk55tuqFliZg4h6lsv7608BcrQ8jxhH7usDGH9SyunF3KUxsBnDSg0DZfEuC0onuxwfaAOArA040HHCA==",
      "type": "package",
      "files": [
        "ref/dotnet/_._",
        "runtime.linux.System.IO.FileSystem.Watcher.4.0.0-beta-23504.nupkg.sha512",
        "runtime.linux.System.IO.FileSystem.Watcher.nuspec",
        "runtimes/unix/lib/dotnet5.4/System.IO.FileSystem.Watcher.dll"
      ]
    },
    "runtime.linux.System.Net.NameResolution/4.0.0-beta-23504": {
      "sha512": "x2GxLC81IKEiizvANybX08W4Ay1dnopjjh4Dk2f8prWztiB8haLvKtrydhQal82KGxTFe4jV0zb+SvjrlTp9xg==",
      "type": "package",
      "files": [
        "ref/dotnet/_._",
        "runtime.linux.System.Net.NameResolution.4.0.0-beta-23504.nupkg.sha512",
        "runtime.linux.System.Net.NameResolution.nuspec",
        "runtimes/unix/lib/dnxcore50/System.Net.NameResolution.dll"
      ]
    },
    "runtime.linux.System.Net.Sockets/4.1.0-beta-23504": {
      "sha512": "pFA3k2hYdJAVxXb9IS3wsjKhKWYmqql6/q36gq+/6GCqzYHENEDkDB5xUGovI3VTJnJQyZukZBezO8jsDF5oyw==",
      "type": "package",
      "files": [
        "ref/dotnet/_._",
        "runtime.linux.System.Net.Sockets.4.1.0-beta-23504.nupkg.sha512",
        "runtime.linux.System.Net.Sockets.nuspec",
        "runtimes/linux/lib/dotnet5.5/System.Net.Sockets.dll"
      ]
    },
    "runtime.linux.System.Runtime.Extensions/4.0.11-beta-23504": {
      "sha512": "KI4rp6Gzg6GYMN4bo1/fSgh9ukhhGQQAygujl6UYodSwOy9/7hEt2y+1P6IDLLrXFY2ratJNNiSTZnz5Pn/qlg==",
      "type": "package",
      "files": [
        "ref/dotnet/_._",
        "runtime.linux.System.Runtime.Extensions.4.0.11-beta-23504.nupkg.sha512",
        "runtime.linux.System.Runtime.Extensions.nuspec",
        "runtimes/unix/lib/dotnet5.4/System.Runtime.Extensions.dll"
      ]
    },
    "runtime.linux.System.Security.Cryptography.Algorithms/4.0.0-beta-23504": {
      "sha512": "C/Fjwn8+jmp5oyBsszTqDelipgCvaPvzLM/E6GZIPdomKHgXoPNA+MVBXuKSSPSoiikBexdIHNFBr0L37cDyEA==",
      "type": "package",
      "files": [
        "ref/dotnet/_._",
        "runtime.linux.System.Security.Cryptography.Algorithms.4.0.0-beta-23504.nupkg.sha512",
        "runtime.linux.System.Security.Cryptography.Algorithms.nuspec",
        "runtimes/unix/lib/dotnet5.4/System.Security.Cryptography.Algorithms.dll"
      ]
    },
    "runtime.osx.10.10-x64.Microsoft.NETCore.Runtime.CoreCLR/1.0.1-beta-23504": {
      "sha512": "c8JC5Lf45/LtmdvQ1Q7wub3hN7LlS4i44QcxRxXQJCLecBxaIXMGxRATTEVYNVtgSA6QxOYZH9j1H6pbUEPoEg==",
      "type": "package",
      "files": [
        "ref/dotnet/_._",
        "runtime.osx.10.10-x64.Microsoft.NETCore.Runtime.CoreCLR.1.0.1-beta-23504.nupkg.sha512",
        "runtime.osx.10.10-x64.Microsoft.NETCore.Runtime.CoreCLR.nuspec",
        "runtimes/osx.10.10-x64/lib/dotnet/mscorlib.dll",
        "runtimes/osx.10.10-x64/native/System.Globalization.Native.dylib",
        "runtimes/osx.10.10-x64/native/System.Native.dylib",
        "runtimes/osx.10.10-x64/native/System.Net.Http.Native.dylib",
        "runtimes/osx.10.10-x64/native/System.Security.Cryptography.Native.dylib",
        "runtimes/osx.10.10-x64/native/libcoreclr.dylib",
        "runtimes/osx.10.10-x64/native/libdbgshim.dylib",
        "runtimes/osx.10.10-x64/native/libmscordaccore.dylib",
        "runtimes/osx.10.10-x64/native/libmscordbi.dylib",
        "runtimes/osx.10.10-x64/native/libprotojit.dylib",
        "runtimes/osx.10.10-x64/native/libsos.dylib",
        "tools/crossgen"
      ]
    },
    "runtime.osx.10.10-x64.Microsoft.NETCore.TestHost/1.0.0-beta-23504": {
      "sha512": "vFzhJZ7JW6ayHbcwiWTb655JbeE2LVKUmZuE1x78QmlKVsODEl+a98/SktTSNRrkjLjo6bsB6RNBXDaZcsP92w==",
      "type": "package",
      "files": [
        "runtime.osx.10.10-x64.Microsoft.NETCore.TestHost.1.0.0-beta-23504.nupkg.sha512",
        "runtime.osx.10.10-x64.Microsoft.NETCore.TestHost.nuspec",
        "runtimes/osx.10.10-x64/native/corerun"
      ]
    },
    "runtime.osx.10.10.System.Diagnostics.Process/4.1.0-beta-23504": {
      "sha512": "e3bqKs2aXATv/jIzcf4VLIjbicbTLCPCKZHNRB46/Sm7ZpXpj6uVbvvAr919VZI+znoX48rIMRKNdNTkO9Hjyg==",
      "type": "package",
      "files": [
        "ref/dotnet/_._",
        "runtime.osx.10.10.System.Diagnostics.Process.4.1.0-beta-23504.nupkg.sha512",
        "runtime.osx.10.10.System.Diagnostics.Process.nuspec",
        "runtimes/unix/lib/dotnet5.5/System.Diagnostics.Process.dll"
      ]
    },
    "runtime.osx.10.10.System.IO.FileSystem/4.0.1-beta-23504": {
      "sha512": "g+wxwmtTVzKzKi/ZcGvNPHLjNBKVUXdK435kBWNva1mJfZBBD6w29qIc0lWelTdRNoBiOLTUM3RLgJMMR1c0Uw==",
      "type": "package",
      "files": [
        "ref/dotnet/_._",
        "runtime.osx.10.10.System.IO.FileSystem.4.0.1-beta-23504.nupkg.sha512",
        "runtime.osx.10.10.System.IO.FileSystem.nuspec",
        "runtimes/osx.10.10/lib/dotnet5.4/System.IO.FileSystem.dll"
      ]
    },
    "runtime.osx.10.10.System.IO.FileSystem.Watcher/4.0.0-beta-23504": {
      "sha512": "d0BPfr7qX0lYyXmPDylJZC4s1+/J/pwgBVpdXiTewUPXhGZX6uClCTrmZUV9QsrqNfi9Bshtg65QH/L/mr2L4A==",
      "type": "package",
      "files": [
        "ref/dotnet/_._",
        "runtime.osx.10.10.System.IO.FileSystem.Watcher.4.0.0-beta-23504.nupkg.sha512",
        "runtime.osx.10.10.System.IO.FileSystem.Watcher.nuspec",
        "runtimes/unix/lib/dotnet5.4/System.IO.FileSystem.Watcher.dll"
      ]
    },
    "runtime.osx.10.10.System.Net.NameResolution/4.0.0-beta-23504": {
      "sha512": "BNKM9THAUKkU8XykuR1rMo2dx8a7foHi8eAKXXuSIMRVGs1kepvxtlPe9lzHUhMAyrNHXOtbcp5psX3xD1E5Vg==",
      "type": "package",
      "files": [
        "ref/dotnet/_._",
        "runtime.osx.10.10.System.Net.NameResolution.4.0.0-beta-23504.nupkg.sha512",
        "runtime.osx.10.10.System.Net.NameResolution.nuspec",
        "runtimes/unix/lib/dnxcore50/System.Net.NameResolution.dll"
      ]
    },
    "runtime.osx.10.10.System.Net.Primitives/4.0.11-beta-23504": {
      "sha512": "E5GQOgTh1G6LIuHLFIoA2sJ5bC1fgy50SXUaGOGMccpiWYiUUruqKrw/1bTa+8LzvRPmJtsZX+pZQve9VQcNUQ==",
      "type": "package",
      "files": [
        "ref/dotnet/_._",
        "runtime.osx.10.10.System.Net.Primitives.4.0.11-beta-23504.nupkg.sha512",
        "runtime.osx.10.10.System.Net.Primitives.nuspec",
        "runtimes/unix/lib/dnxcore50/System.Net.Primitives.dll"
      ]
    },
    "runtime.osx.10.10.System.Net.Sockets/4.1.0-beta-23504": {
      "sha512": "bcNRrtvYIHz0rUoQl9bEcwQQMw1aJ4f68Xw/Jp/7J9NGeC3zHa+P+mEVll9v64fyltqDy+1QEULUf120UJaIAQ==",
      "type": "package",
      "files": [
        "ref/dotnet/_._",
        "runtime.osx.10.10.System.Net.Sockets.4.1.0-beta-23504.nupkg.sha512",
        "runtime.osx.10.10.System.Net.Sockets.nuspec",
        "runtimes/osx.10.10/lib/dotnet5.5/System.Net.Sockets.dll"
      ]
    },
    "runtime.osx.10.10.System.Runtime.Extensions/4.0.11-beta-23504": {
      "sha512": "CWcHACKy4dIkPETmN/NBJVth5KkHbjfib5qvdyFOcte220ORkcdr1Z9K3x0TEBlrtV1PqGYlYFQwlFtVl89INA==",
      "type": "package",
      "files": [
        "ref/dotnet/_._",
        "runtime.osx.10.10.System.Runtime.Extensions.4.0.11-beta-23504.nupkg.sha512",
        "runtime.osx.10.10.System.Runtime.Extensions.nuspec",
        "runtimes/unix/lib/dotnet5.4/System.Runtime.Extensions.dll"
      ]
    },
    "runtime.osx.10.10.System.Security.Cryptography.Algorithms/4.0.0-beta-23504": {
      "sha512": "lGDr/ddeG0GrhgB+nVEACjb7cKLe3akiTmPK9oqdqeQAOni1txIiVI7RN/CarOXS3rJY94G4oeL8Rde2pRQjuw==",
      "type": "package",
      "files": [
        "ref/dotnet/_._",
        "runtime.osx.10.10.System.Security.Cryptography.Algorithms.4.0.0-beta-23504.nupkg.sha512",
        "runtime.osx.10.10.System.Security.Cryptography.Algorithms.nuspec",
        "runtimes/osx.10.10/lib/dotnet5.4/System.Security.Cryptography.Algorithms.dll"
      ]
    },
    "runtime.ubuntu.14.04-x64.Microsoft.NETCore.Runtime.CoreCLR/1.0.1-beta-23504": {
      "sha512": "lNsysPekTH4QHei+XzCmTMbLQ9UA0ieJES6J3nCuoLwtnnP+WxGqIUwf3QvzEPc+kS29hOpEHwP09v3oB5CA6A==",
      "type": "package",
      "files": [
        "ref/dotnet/_._",
        "runtime.ubuntu.14.04-x64.Microsoft.NETCore.Runtime.CoreCLR.1.0.1-beta-23504.nupkg.sha512",
        "runtime.ubuntu.14.04-x64.Microsoft.NETCore.Runtime.CoreCLR.nuspec",
        "runtimes/ubuntu.14.04-x64/lib/dotnet/mscorlib.dll",
        "runtimes/ubuntu.14.04-x64/native/System.Globalization.Native.so",
        "runtimes/ubuntu.14.04-x64/native/System.Native.so",
        "runtimes/ubuntu.14.04-x64/native/System.Net.Http.Native.so",
        "runtimes/ubuntu.14.04-x64/native/System.Security.Cryptography.Native.so",
        "runtimes/ubuntu.14.04-x64/native/libcoreclr.so",
        "runtimes/ubuntu.14.04-x64/native/libcoreclrtraceptprovider.so",
        "runtimes/ubuntu.14.04-x64/native/libdbgshim.so",
        "runtimes/ubuntu.14.04-x64/native/libmscordaccore.so",
        "runtimes/ubuntu.14.04-x64/native/libmscordbi.so",
        "runtimes/ubuntu.14.04-x64/native/libprotojit.so",
        "runtimes/ubuntu.14.04-x64/native/libsos.so",
        "runtimes/ubuntu.14.04-x64/native/libsosplugin.so",
        "tools/crossgen"
      ]
    },
    "runtime.ubuntu.14.04-x64.Microsoft.NETCore.TestHost/1.0.0-beta-23504": {
      "sha512": "8RIdS+JDmIYZPqgNRpC/ru5HAenoaVWtMBuzA61XN4lOejw6A9Xub3gjzjq3sIz0ryjcLEP/Ak4niFP4buYyeQ==",
      "type": "package",
      "files": [
        "runtime.ubuntu.14.04-x64.Microsoft.NETCore.TestHost.1.0.0-beta-23504.nupkg.sha512",
        "runtime.ubuntu.14.04-x64.Microsoft.NETCore.TestHost.nuspec",
        "runtimes/ubuntu.14.04-x64/native/corerun"
      ]
    },
    "runtime.unix.Microsoft.Win32.Primitives/4.0.1-beta-23504": {
      "sha512": "t2sH0NEYCypGtnqM1YwT/x6qif46pphHf2jB/9CtgDnlzfZX8EZsl+kqAlJ8IiRdiMSwF7sOCXluocBaVY8RIA==",
      "type": "package",
      "files": [
        "ref/dotnet/_._",
        "runtime.unix.Microsoft.Win32.Primitives.4.0.1-beta-23504.nupkg.sha512",
        "runtime.unix.Microsoft.Win32.Primitives.nuspec",
        "runtimes/unix/lib/dotnet5.4/Microsoft.Win32.Primitives.dll"
      ]
    },
    "runtime.unix.System.Console/4.0.0-beta-23504": {
      "sha512": "EhggNdp0T6S7OqcP2eYHhtjZWq5WVFS7RjoGxCHzPhy28aa/4fmTelJAOkKZhL5QYf+lN4yHyPq//loieie6NA==",
      "type": "package",
      "files": [
        "ref/dotnet/_._",
        "runtime.unix.System.Console.4.0.0-beta-23504.nupkg.sha512",
        "runtime.unix.System.Console.nuspec",
        "runtimes/unix/lib/dotnet5.4/System.Console.dll"
      ]
    },
    "runtime.unix.System.Diagnostics.Debug/4.0.11-beta-23504": {
      "sha512": "W8U59BC8rOJ9oPVjy8uQjzYmRgZILJa9LQNPyDmph4pzVvYre5j0eMpmj5mOnTjyjXDiX0yADsV/+HPQcvxM4w==",
      "type": "package",
      "files": [
        "ref/dotnet/_._",
        "runtime.unix.System.Diagnostics.Debug.4.0.11-beta-23504.nupkg.sha512",
        "runtime.unix.System.Diagnostics.Debug.nuspec",
        "runtimes/unix/lib/dotnet5.4/System.Diagnostics.Debug.dll"
      ]
    },
    "runtime.unix.System.Diagnostics.FileVersionInfo/4.0.0-beta-23504": {
      "sha512": "MG1NNtUcWzAfnP9gu1ElMmlwgIL49Kb0gp8f/B8xeghl8mDptpdxGkFIknhJCu+IOlXBMcF67Ot44rCyOGq5EQ==",
      "type": "package",
      "files": [
        "ref/dotnet/_._",
        "runtime.unix.System.Diagnostics.FileVersionInfo.4.0.0-beta-23504.nupkg.sha512",
        "runtime.unix.System.Diagnostics.FileVersionInfo.nuspec",
        "runtimes/unix/lib/dotnet5.4/System.Diagnostics.FileVersionInfo.dll"
      ]
    },
    "runtime.unix.System.IO.Pipes/4.0.0-beta-23504": {
      "sha512": "pzO3x7LsGzqP1jPpNBk6vHbQYyDBD8zgYqtI3ofcNDvwQJx9CotZos7u2/CsWYk6pca2pgg+hiAXOdobuLI/fw==",
      "type": "package",
      "files": [
        "ref/dotnet/_._",
        "runtime.unix.System.IO.Pipes.4.0.0-beta-23504.nupkg.sha512",
        "runtime.unix.System.IO.Pipes.nuspec",
        "runtimes/unix/lib/dotnet5.4/System.IO.Pipes.dll"
      ]
    },
    "runtime.unix.System.Net.Primitives/4.0.11-beta-23504": {
      "sha512": "q6IYscNoG4mqXHL3y6fROYqfs4zmtimlbGtY+ByvCLUdJhIKFJtOWStNzUWAv3O7zBf6RVfT3AbsAqg7yct6mA==",
      "type": "package",
      "files": [
        "ref/dotnet/_._",
        "runtime.unix.System.Net.Primitives.4.0.11-beta-23504.nupkg.sha512",
        "runtime.unix.System.Net.Primitives.nuspec",
        "runtimes/unix/lib/dnxcore50/System.Net.Primitives.dll"
      ]
    },
    "runtime.unix.System.Private.Uri/4.0.1-beta-23504": {
      "sha512": "VE+DqWexqssnGv+oliPA4zkFgR6cli1UwbNcQlsvkb7PqRaD67Y6DjSlqtIzh6nRgT5kjcq+sdGCuwPkidOSAA==",
      "type": "package",
      "files": [
        "ref/dotnet/_._",
        "runtime.unix.System.Private.Uri.4.0.1-beta-23504.nupkg.sha512",
        "runtime.unix.System.Private.Uri.nuspec",
        "runtimes/unix/lib/dotnet5.1/System.Private.Uri.dll"
      ]
    },
    "runtime.unix.System.Security.Cryptography.Encoding/4.0.0-beta-23504": {
      "sha512": "g+aj7GEz6yCp9rB2qzcW0A6to9I3QFWbcyVdfer3ac8n1atDm1JkbBkFB/+W9qQ0ThWRlp6mMFTGYLTF5Pqygw==",
      "type": "package",
      "files": [
        "ref/dotnet/_._",
        "runtime.unix.System.Security.Cryptography.Encoding.4.0.0-beta-23504.nupkg.sha512",
        "runtime.unix.System.Security.Cryptography.Encoding.nuspec",
        "runtimes/unix/lib/dotnet5.4/System.Security.Cryptography.Encoding.dll"
      ]
    },
    "runtime.unix.System.Security.Cryptography.X509Certificates/4.0.0-beta-23504": {
      "sha512": "WOYX7vcx8MpJPhrs6xowQFJ487wf4t2KrIBSq/9FNmdu5PwlxUZd6nsolg6WZ9HxpWITvZmX7ScP7/vuJH10eg==",
      "type": "package",
      "files": [
        "ref/dotnet/_._",
        "runtime.unix.System.Security.Cryptography.X509Certificates.4.0.0-beta-23504.nupkg.sha512",
        "runtime.unix.System.Security.Cryptography.X509Certificates.nuspec",
        "runtimes/unix/lib/dotnet5.4/System.Security.Cryptography.X509Certificates.dll"
      ]
    },
    "runtime.unix.System.Text.Encoding.CodePages/4.0.1-beta-23504": {
      "sha512": "FuJY/q62D9/SkMyfYCoTKInqSB7c4l3NpKQ9k+oFNLlUJFxmiACwImqjjPUyY2v/UBIXdhL7kVrjG+pTo2/C1Q==",
      "type": "package",
      "files": [
        "ref/dotnet/_._",
        "runtime.unix.System.Text.Encoding.CodePages.4.0.1-beta-23504.nupkg.sha512",
        "runtime.unix.System.Text.Encoding.CodePages.nuspec",
        "runtimes/unix/lib/dotnet5.4/System.Text.Encoding.CodePages.dll"
      ]
    },
    "runtime.unix.System.Threading/4.0.11-beta-23504": {
      "sha512": "u31otaQ2mmgSqYqClvG1gwAvJs76vxs/3P7u6LX88mur7oLaBNQfTKl9Eb6jawkMPvjO4aTi/PFTocDyGcx1xQ==",
      "type": "package",
      "files": [
        "ref/dotnet/_._",
        "runtime.unix.System.Threading.4.0.11-beta-23504.nupkg.sha512",
        "runtime.unix.System.Threading.nuspec",
        "runtimes/unix/lib/dotnet5.4/System.Threading.dll"
      ]
    },
    "runtime.win.System.Text.Encoding.CodePages/4.0.1-beta-23504": {
      "sha512": "+2/RB/NZWFwYcX3DV7w/7esRtoVPNDwMfnT7M9fskpqu0HHnbMj1ZYbWMl5kxIU3+DIxmjwCTzgauxuJizKOqw==",
      "type": "package",
      "files": [
        "ref/dotnet/_._",
        "runtime.win.System.Text.Encoding.CodePages.4.0.1-beta-23504.nupkg.sha512",
        "runtime.win.System.Text.Encoding.CodePages.nuspec",
        "runtimes/win/lib/dotnet5.4/System.Text.Encoding.CodePages.dll",
        "runtimes/win/lib/netcore50/System.Text.Encoding.CodePages.dll",
        "runtimes/win/lib/win8/_._",
        "runtimes/win/lib/wp8/_._",
        "runtimes/win/lib/wpa81/_._"
      ]
    },
    "runtime.win7-x64.Microsoft.NETCore.Runtime.CoreCLR/1.0.1-beta-23504": {
      "sha512": "vCfHbbEsfT53Hjz8S5YsVXZSnyyaJ5pmlZUbaSbHr50aR6eTpmwUSZuHUSIlBVNU844PHFTan+WJF1XgF0pynQ==",
      "type": "package",
      "files": [
        "ref/dotnet/_._",
        "runtime.win7-x64.Microsoft.NETCore.Runtime.CoreCLR.1.0.1-beta-23504.nupkg.sha512",
        "runtime.win7-x64.Microsoft.NETCore.Runtime.CoreCLR.nuspec",
        "runtimes/win7-x64/lib/dotnet/mscorlib.ni.dll",
        "runtimes/win7-x64/native/clretwrc.dll",
        "runtimes/win7-x64/native/coreclr.dll",
        "runtimes/win7-x64/native/dbgshim.dll",
        "runtimes/win7-x64/native/mscordaccore.dll",
        "runtimes/win7-x64/native/mscordbi.dll",
        "runtimes/win7-x64/native/mscorrc.debug.dll",
        "runtimes/win7-x64/native/mscorrc.dll",
        "tools/crossgen.exe",
        "tools/sos.dll"
      ]
    },
    "runtime.win7-x64.Microsoft.NETCore.TestHost/1.0.0-beta-23504": {
      "sha512": "aFK8Mb4s9neMFyuAdn5GTzZTZ3mM0raRm7Pc/VOS9ZkXLKObdKWvq+MN6dWeghRotINFwRxQeedRxYoxABlpsw==",
      "type": "package",
      "files": [
        "runtime.win7-x64.Microsoft.NETCore.TestHost.1.0.0-beta-23504.nupkg.sha512",
        "runtime.win7-x64.Microsoft.NETCore.TestHost.nuspec",
        "runtimes/win7-x64/native/CoreRun.exe"
      ]
    },
    "runtime.win7-x64.Microsoft.NETCore.Windows.ApiSets/1.0.1-beta-23504": {
      "sha512": "Zjm0/XD03uKFQ+HNk2J3tqeqKuO8xwSqk0dAzoxyB93fgQdrQJYpMFLlIYquMXSaPbvu2ziNtS2g9IZMb9p3Aw==",
      "type": "package",
      "files": [
        "runtime.win7-x64.Microsoft.NETCore.Windows.ApiSets.1.0.1-beta-23504.nupkg.sha512",
        "runtime.win7-x64.Microsoft.NETCore.Windows.ApiSets.nuspec",
        "runtimes/win10-x64/native/_._",
        "runtimes/win7-x64/native/API-MS-Win-Base-Util-L1-1-0.dll",
        "runtimes/win7-x64/native/API-MS-Win-Core-Kernel32-Private-L1-1-0.dll",
        "runtimes/win7-x64/native/API-MS-Win-Core-Kernel32-Private-L1-1-1.dll",
        "runtimes/win7-x64/native/API-MS-Win-Core-Kernel32-Private-L1-1-2.dll",
        "runtimes/win7-x64/native/API-MS-Win-Core-PrivateProfile-L1-1-0.dll",
        "runtimes/win7-x64/native/API-MS-Win-Core-ProcessTopology-Obsolete-L1-1-0.dll",
        "runtimes/win7-x64/native/API-MS-Win-Core-String-L2-1-0.dll",
        "runtimes/win7-x64/native/API-MS-Win-Core-StringAnsi-L1-1-0.dll",
        "runtimes/win7-x64/native/API-MS-Win-EventLog-Legacy-L1-1-0.dll",
        "runtimes/win7-x64/native/API-MS-Win-Eventing-ClassicProvider-L1-1-0.dll",
        "runtimes/win7-x64/native/API-MS-Win-Eventing-Consumer-L1-1-0.dll",
        "runtimes/win7-x64/native/API-MS-Win-Eventing-Controller-L1-1-0.dll",
        "runtimes/win7-x64/native/API-MS-Win-Eventing-Legacy-L1-1-0.dll",
        "runtimes/win7-x64/native/API-MS-Win-Eventing-Provider-L1-1-0.dll",
        "runtimes/win7-x64/native/API-MS-Win-Security-LsaPolicy-L1-1-0.dll",
        "runtimes/win7-x64/native/API-MS-Win-devices-config-L1-1-0.dll",
        "runtimes/win7-x64/native/API-MS-Win-devices-config-L1-1-1.dll",
        "runtimes/win7-x64/native/api-ms-win-core-com-l1-1-0.dll",
        "runtimes/win7-x64/native/api-ms-win-core-com-private-l1-1-0.dll",
        "runtimes/win7-x64/native/api-ms-win-core-comm-l1-1-0.dll",
        "runtimes/win7-x64/native/api-ms-win-core-console-l1-1-0.dll",
        "runtimes/win7-x64/native/api-ms-win-core-console-l2-1-0.dll",
        "runtimes/win7-x64/native/api-ms-win-core-datetime-l1-1-0.dll",
        "runtimes/win7-x64/native/api-ms-win-core-datetime-l1-1-1.dll",
        "runtimes/win7-x64/native/api-ms-win-core-debug-l1-1-0.dll",
        "runtimes/win7-x64/native/api-ms-win-core-debug-l1-1-1.dll",
        "runtimes/win7-x64/native/api-ms-win-core-delayload-l1-1-0.dll",
        "runtimes/win7-x64/native/api-ms-win-core-errorhandling-l1-1-0.dll",
        "runtimes/win7-x64/native/api-ms-win-core-errorhandling-l1-1-1.dll",
        "runtimes/win7-x64/native/api-ms-win-core-fibers-l1-1-0.dll",
        "runtimes/win7-x64/native/api-ms-win-core-fibers-l1-1-1.dll",
        "runtimes/win7-x64/native/api-ms-win-core-file-l1-1-0.dll",
        "runtimes/win7-x64/native/api-ms-win-core-file-l1-2-0.dll",
        "runtimes/win7-x64/native/api-ms-win-core-file-l1-2-1.dll",
        "runtimes/win7-x64/native/api-ms-win-core-file-l2-1-0.dll",
        "runtimes/win7-x64/native/api-ms-win-core-file-l2-1-1.dll",
        "runtimes/win7-x64/native/api-ms-win-core-handle-l1-1-0.dll",
        "runtimes/win7-x64/native/api-ms-win-core-heap-l1-1-0.dll",
        "runtimes/win7-x64/native/api-ms-win-core-heap-obsolete-l1-1-0.dll",
        "runtimes/win7-x64/native/api-ms-win-core-interlocked-l1-1-0.dll",
        "runtimes/win7-x64/native/api-ms-win-core-io-l1-1-0.dll",
        "runtimes/win7-x64/native/api-ms-win-core-io-l1-1-1.dll",
        "runtimes/win7-x64/native/api-ms-win-core-kernel32-legacy-l1-1-0.dll",
        "runtimes/win7-x64/native/api-ms-win-core-kernel32-legacy-l1-1-1.dll",
        "runtimes/win7-x64/native/api-ms-win-core-kernel32-legacy-l1-1-2.dll",
        "runtimes/win7-x64/native/api-ms-win-core-libraryloader-l1-1-0.dll",
        "runtimes/win7-x64/native/api-ms-win-core-libraryloader-l1-1-1.dll",
        "runtimes/win7-x64/native/api-ms-win-core-localization-l1-2-0.dll",
        "runtimes/win7-x64/native/api-ms-win-core-localization-l1-2-1.dll",
        "runtimes/win7-x64/native/api-ms-win-core-localization-l2-1-0.dll",
        "runtimes/win7-x64/native/api-ms-win-core-localization-obsolete-l1-2-0.dll",
        "runtimes/win7-x64/native/api-ms-win-core-memory-l1-1-0.dll",
        "runtimes/win7-x64/native/api-ms-win-core-memory-l1-1-1.dll",
        "runtimes/win7-x64/native/api-ms-win-core-memory-l1-1-2.dll",
        "runtimes/win7-x64/native/api-ms-win-core-memory-l1-1-3.dll",
        "runtimes/win7-x64/native/api-ms-win-core-namedpipe-l1-1-0.dll",
        "runtimes/win7-x64/native/api-ms-win-core-namedpipe-l1-2-1.dll",
        "runtimes/win7-x64/native/api-ms-win-core-normalization-l1-1-0.dll",
        "runtimes/win7-x64/native/api-ms-win-core-privateprofile-l1-1-1.dll",
        "runtimes/win7-x64/native/api-ms-win-core-processenvironment-l1-1-0.dll",
        "runtimes/win7-x64/native/api-ms-win-core-processenvironment-l1-2-0.dll",
        "runtimes/win7-x64/native/api-ms-win-core-processsecurity-l1-1-0.dll",
        "runtimes/win7-x64/native/api-ms-win-core-processthreads-l1-1-0.dll",
        "runtimes/win7-x64/native/api-ms-win-core-processthreads-l1-1-1.dll",
        "runtimes/win7-x64/native/api-ms-win-core-processthreads-l1-1-2.dll",
        "runtimes/win7-x64/native/api-ms-win-core-profile-l1-1-0.dll",
        "runtimes/win7-x64/native/api-ms-win-core-psapi-ansi-l1-1-0.dll",
        "runtimes/win7-x64/native/api-ms-win-core-psapi-l1-1-0.dll",
        "runtimes/win7-x64/native/api-ms-win-core-psapi-obsolete-l1-1-0.dll",
        "runtimes/win7-x64/native/api-ms-win-core-realtime-l1-1-0.dll",
        "runtimes/win7-x64/native/api-ms-win-core-registry-l1-1-0.dll",
        "runtimes/win7-x64/native/api-ms-win-core-registry-l2-1-0.dll",
        "runtimes/win7-x64/native/api-ms-win-core-rtlsupport-l1-1-0.dll",
        "runtimes/win7-x64/native/api-ms-win-core-shlwapi-legacy-l1-1-0.dll",
        "runtimes/win7-x64/native/api-ms-win-core-shlwapi-obsolete-l1-1-0.dll",
        "runtimes/win7-x64/native/api-ms-win-core-shutdown-l1-1-0.dll",
        "runtimes/win7-x64/native/api-ms-win-core-shutdown-l1-1-1.dll",
        "runtimes/win7-x64/native/api-ms-win-core-string-l1-1-0.dll",
        "runtimes/win7-x64/native/api-ms-win-core-string-obsolete-l1-1-0.dll",
        "runtimes/win7-x64/native/api-ms-win-core-string-obsolete-l1-1-1.dll",
        "runtimes/win7-x64/native/api-ms-win-core-stringloader-l1-1-0.dll",
        "runtimes/win7-x64/native/api-ms-win-core-stringloader-l1-1-1.dll",
        "runtimes/win7-x64/native/api-ms-win-core-synch-l1-1-0.dll",
        "runtimes/win7-x64/native/api-ms-win-core-synch-l1-2-0.dll",
        "runtimes/win7-x64/native/api-ms-win-core-sysinfo-l1-1-0.dll",
        "runtimes/win7-x64/native/api-ms-win-core-sysinfo-l1-2-0.dll",
        "runtimes/win7-x64/native/api-ms-win-core-sysinfo-l1-2-1.dll",
        "runtimes/win7-x64/native/api-ms-win-core-sysinfo-l1-2-2.dll",
        "runtimes/win7-x64/native/api-ms-win-core-sysinfo-l1-2-3.dll",
        "runtimes/win7-x64/native/api-ms-win-core-threadpool-l1-2-0.dll",
        "runtimes/win7-x64/native/api-ms-win-core-threadpool-legacy-l1-1-0.dll",
        "runtimes/win7-x64/native/api-ms-win-core-threadpool-private-l1-1-0.dll",
        "runtimes/win7-x64/native/api-ms-win-core-timezone-l1-1-0.dll",
        "runtimes/win7-x64/native/api-ms-win-core-url-l1-1-0.dll",
        "runtimes/win7-x64/native/api-ms-win-core-util-l1-1-0.dll",
        "runtimes/win7-x64/native/api-ms-win-core-version-l1-1-0.dll",
        "runtimes/win7-x64/native/api-ms-win-core-winrt-error-l1-1-0.dll",
        "runtimes/win7-x64/native/api-ms-win-core-winrt-error-l1-1-1.dll",
        "runtimes/win7-x64/native/api-ms-win-core-winrt-l1-1-0.dll",
        "runtimes/win7-x64/native/api-ms-win-core-winrt-registration-l1-1-0.dll",
        "runtimes/win7-x64/native/api-ms-win-core-winrt-robuffer-l1-1-0.dll",
        "runtimes/win7-x64/native/api-ms-win-core-winrt-roparameterizediid-l1-1-0.dll",
        "runtimes/win7-x64/native/api-ms-win-core-winrt-string-l1-1-0.dll",
        "runtimes/win7-x64/native/api-ms-win-core-wow64-l1-1-0.dll",
        "runtimes/win7-x64/native/api-ms-win-core-xstate-l1-1-0.dll",
        "runtimes/win7-x64/native/api-ms-win-core-xstate-l2-1-0.dll",
        "runtimes/win7-x64/native/api-ms-win-ro-typeresolution-l1-1-0.dll",
        "runtimes/win7-x64/native/api-ms-win-security-base-l1-1-0.dll",
        "runtimes/win7-x64/native/api-ms-win-security-cpwl-l1-1-0.dll",
        "runtimes/win7-x64/native/api-ms-win-security-cryptoapi-l1-1-0.dll",
        "runtimes/win7-x64/native/api-ms-win-security-lsalookup-l2-1-0.dll",
        "runtimes/win7-x64/native/api-ms-win-security-lsalookup-l2-1-1.dll",
        "runtimes/win7-x64/native/api-ms-win-security-provider-l1-1-0.dll",
        "runtimes/win7-x64/native/api-ms-win-security-sddl-l1-1-0.dll",
        "runtimes/win7-x64/native/api-ms-win-service-core-l1-1-0.dll",
        "runtimes/win7-x64/native/api-ms-win-service-core-l1-1-1.dll",
        "runtimes/win7-x64/native/api-ms-win-service-management-l1-1-0.dll",
        "runtimes/win7-x64/native/api-ms-win-service-management-l2-1-0.dll",
        "runtimes/win7-x64/native/api-ms-win-service-private-l1-1-0.dll",
        "runtimes/win7-x64/native/api-ms-win-service-private-l1-1-1.dll",
        "runtimes/win7-x64/native/api-ms-win-service-winsvc-l1-1-0.dll",
        "runtimes/win7-x64/native/ext-ms-win-advapi32-encryptedfile-l1-1-0.dll",
        "runtimes/win8-x64/native/API-MS-Win-Core-Kernel32-Private-L1-1-1.dll",
        "runtimes/win8-x64/native/API-MS-Win-Core-Kernel32-Private-L1-1-2.dll",
        "runtimes/win8-x64/native/API-MS-Win-devices-config-L1-1-1.dll",
        "runtimes/win8-x64/native/api-ms-win-core-file-l1-2-1.dll",
        "runtimes/win8-x64/native/api-ms-win-core-file-l2-1-1.dll",
        "runtimes/win8-x64/native/api-ms-win-core-kernel32-legacy-l1-1-1.dll",
        "runtimes/win8-x64/native/api-ms-win-core-kernel32-legacy-l1-1-2.dll",
        "runtimes/win8-x64/native/api-ms-win-core-localization-l1-2-1.dll",
        "runtimes/win8-x64/native/api-ms-win-core-localization-obsolete-l1-2-0.dll",
        "runtimes/win8-x64/native/api-ms-win-core-memory-l1-1-2.dll",
        "runtimes/win8-x64/native/api-ms-win-core-memory-l1-1-3.dll",
        "runtimes/win8-x64/native/api-ms-win-core-namedpipe-l1-2-1.dll",
        "runtimes/win8-x64/native/api-ms-win-core-privateprofile-l1-1-1.dll",
        "runtimes/win8-x64/native/api-ms-win-core-processthreads-l1-1-2.dll",
        "runtimes/win8-x64/native/api-ms-win-core-shutdown-l1-1-1.dll",
        "runtimes/win8-x64/native/api-ms-win-core-string-obsolete-l1-1-1.dll",
        "runtimes/win8-x64/native/api-ms-win-core-stringloader-l1-1-1.dll",
        "runtimes/win8-x64/native/api-ms-win-core-sysinfo-l1-2-1.dll",
        "runtimes/win8-x64/native/api-ms-win-core-sysinfo-l1-2-2.dll",
        "runtimes/win8-x64/native/api-ms-win-core-sysinfo-l1-2-3.dll",
        "runtimes/win8-x64/native/api-ms-win-core-winrt-error-l1-1-1.dll",
        "runtimes/win8-x64/native/api-ms-win-core-xstate-l2-1-0.dll",
        "runtimes/win8-x64/native/api-ms-win-security-cpwl-l1-1-0.dll",
        "runtimes/win8-x64/native/api-ms-win-security-cryptoapi-l1-1-0.dll",
        "runtimes/win8-x64/native/api-ms-win-security-lsalookup-l2-1-1.dll",
        "runtimes/win8-x64/native/api-ms-win-service-private-l1-1-1.dll",
        "runtimes/win81-x64/native/API-MS-Win-Core-Kernel32-Private-L1-1-2.dll",
        "runtimes/win81-x64/native/api-ms-win-core-kernel32-legacy-l1-1-2.dll",
        "runtimes/win81-x64/native/api-ms-win-core-memory-l1-1-3.dll",
        "runtimes/win81-x64/native/api-ms-win-core-namedpipe-l1-2-1.dll",
        "runtimes/win81-x64/native/api-ms-win-core-string-obsolete-l1-1-1.dll",
        "runtimes/win81-x64/native/api-ms-win-core-sysinfo-l1-2-2.dll",
        "runtimes/win81-x64/native/api-ms-win-core-sysinfo-l1-2-3.dll",
        "runtimes/win81-x64/native/api-ms-win-security-cpwl-l1-1-0.dll"
      ]
    },
    "runtime.win7.Microsoft.Win32.Primitives/4.0.1-beta-23504": {
      "sha512": "EYv9X50H6mUzMs0h2XE0Z85l/2ZAdxxg8ZlGrZRmQ6HIBgaT9UqRTWuncVkETfaPQ3mkt9wFhls4GkotoXt0Dg==",
      "type": "package",
      "files": [
        "ref/dotnet/_._",
        "runtime.win7.Microsoft.Win32.Primitives.4.0.1-beta-23504.nupkg.sha512",
        "runtime.win7.Microsoft.Win32.Primitives.nuspec",
        "runtimes/win7/lib/dotnet5.4/Microsoft.Win32.Primitives.dll",
        "runtimes/win7/lib/net/_._"
      ]
    },
    "runtime.win7.System.Console/4.0.0-beta-23504": {
      "sha512": "f1V73xPbwDvT7KMJYpWNnVgjUbA8nW//Ue8A5xhSKqcu6t+AdrstYnD76SxiVrvP4b2wwAq0GAqIsKMF5l95jQ==",
      "type": "package",
      "files": [
        "ref/dotnet/_._",
        "runtime.win7.System.Console.4.0.0-beta-23504.nupkg.sha512",
        "runtime.win7.System.Console.nuspec",
        "runtimes/win7/lib/dotnet5.4/System.Console.dll",
        "runtimes/win7/lib/net/_._"
      ]
    },
    "runtime.win7.System.Diagnostics.Debug/4.0.11-beta-23504": {
      "sha512": "P6YWygBJDmkJYPU4cfHuHzR8P78RI3JeIPrhfwrN621XKw7kDfC6ats1/SG2qDQ8yhRVdxBhA9lY+AVrFnPZlA==",
      "type": "package",
      "files": [
        "ref/dotnet/_._",
        "runtime.win7.System.Diagnostics.Debug.4.0.11-beta-23504.nupkg.sha512",
        "runtime.win7.System.Diagnostics.Debug.nuspec",
        "runtimes/win7/lib/DNXCore50/System.Diagnostics.Debug.dll",
        "runtimes/win7/lib/netcore50/System.Diagnostics.Debug.dll",
        "runtimes/win8-aot/lib/netcore50/System.Diagnostics.Debug.dll"
      ]
    },
    "runtime.win7.System.Diagnostics.FileVersionInfo/4.0.0-beta-23504": {
      "sha512": "tqusd2BMYE+XLZJIu8/LV0fQ1ShKLfwLMDiOND2Sm3JpxPR/MeUOxL2Xfop0/YJn6VE0fBxXLliDhXK2m+P9RQ==",
      "type": "package",
      "files": [
        "ref/dotnet/_._",
        "runtime.win7.System.Diagnostics.FileVersionInfo.4.0.0-beta-23504.nupkg.sha512",
        "runtime.win7.System.Diagnostics.FileVersionInfo.nuspec",
        "runtimes/win7/lib/dotnet5.4/System.Diagnostics.FileVersionInfo.dll",
        "runtimes/win7/lib/net/_._",
        "runtimes/win7/lib/netcore50/_._",
        "runtimes/win7/lib/win8/_._",
        "runtimes/win7/lib/wp8/_._",
        "runtimes/win7/lib/wpa81/_._"
      ]
    },
    "runtime.win7.System.Diagnostics.Process/4.1.0-beta-23504": {
      "sha512": "t96Q9MyIMoFQtblYAVQshxWL8AZEKSble9wb0Wp330R02N7fsgfPlhqd3h+VvrhTKMT0WWbkHyH9vEU+SSLpTg==",
      "type": "package",
      "files": [
        "ref/dotnet/_._",
        "runtime.win7.System.Diagnostics.Process.4.1.0-beta-23504.nupkg.sha512",
        "runtime.win7.System.Diagnostics.Process.nuspec",
        "runtimes/win7/lib/dotnet5.5/System.Diagnostics.Process.dll",
        "runtimes/win7/lib/net/_._",
        "runtimes/win7/lib/netcore50/_._",
        "runtimes/win7/lib/win8/_._",
        "runtimes/win7/lib/wp8/_._",
        "runtimes/win7/lib/wpa81/_._"
      ]
    },
    "runtime.win7.System.IO.FileSystem/4.0.1-beta-23504": {
      "sha512": "aWrme39RhMeM7pSg4IB0I8nInwgpE9ZtbNJDyLZ8d2SZlmdt78r/GUuCuc/Qm8ogeZZsX50Km0AjZHHrTemtRw==",
      "type": "package",
      "files": [
        "ref/dotnet/_._",
        "runtime.win7.System.IO.FileSystem.4.0.1-beta-23504.nupkg.sha512",
        "runtime.win7.System.IO.FileSystem.nuspec",
        "runtimes/win7/lib/dotnet5.4/System.IO.FileSystem.dll",
        "runtimes/win7/lib/net/_._",
        "runtimes/win7/lib/netcore50/System.IO.FileSystem.dll",
        "runtimes/win7/lib/win8/_._",
        "runtimes/win7/lib/wp8/_._",
        "runtimes/win7/lib/wpa81/_._"
      ]
    },
    "runtime.win7.System.IO.FileSystem.Watcher/4.0.0-beta-23504": {
      "sha512": "LUNEKElUN/3CZJnWi8TjJu7emirXECnYK4FDjzyaIA85WrlDvpq5BuETKU3qVfe0PV5cOjXD80cEpyBNtwYecw==",
      "type": "package",
      "files": [
        "ref/dotnet/_._",
        "runtime.win7.System.IO.FileSystem.Watcher.4.0.0-beta-23504.nupkg.sha512",
        "runtime.win7.System.IO.FileSystem.Watcher.nuspec",
        "runtimes/win7/lib/dotnet5.4/System.IO.FileSystem.Watcher.dll",
        "runtimes/win7/lib/net/_._",
        "runtimes/win7/lib/netcore50/_._",
        "runtimes/win7/lib/win8/_._",
        "runtimes/win7/lib/wp8/_._",
        "runtimes/win7/lib/wpa81/_._"
      ]
    },
    "runtime.win7.System.IO.Pipes/4.0.0-beta-23504": {
      "sha512": "47YabPDjibUALjCZOhPxaZ1MbCmykRg+m/oQ6UO/1n85Qo9iiOrsw1pgdvXRU1mP/Y/+Jmhsu2SpibxSufVDwg==",
      "type": "package",
      "files": [
        "ref/dotnet/_._",
        "runtime.win7.System.IO.Pipes.4.0.0-beta-23504.nupkg.sha512",
        "runtime.win7.System.IO.Pipes.nuspec",
        "runtimes/win7/lib/dotnet5.4/System.IO.Pipes.dll",
        "runtimes/win7/lib/net/_._",
        "runtimes/win7/lib/netcore50/_._"
      ]
    },
    "runtime.win7.System.Net.NameResolution/4.0.0-beta-23504": {
      "sha512": "aYHuqXmee6a3FD+8NAy5UK8+iUd2mLHa93k5v9G5v0xYfRBLa6eNoQHi4L5vi8byBjw5+2VJTeBrtfbfxzPc6g==",
      "type": "package",
      "files": [
        "lib/DNXCore50/System.Net.NameResolution.dll",
        "ref/dotnet/_._",
        "runtime.win7.System.Net.NameResolution.4.0.0-beta-23504.nupkg.sha512",
        "runtime.win7.System.Net.NameResolution.nuspec"
      ]
    },
    "runtime.win7.System.Net.Primitives/4.0.11-beta-23504": {
      "sha512": "c745ierrLu+irFDKR3P/eBsdf3vldenP0oBlYlI9F1Yl06XTZzYCD0O2sgnjotcquzY89yCF80ZikgbgmxwtrA==",
      "type": "package",
      "files": [
        "lib/DNXCore50/System.Net.Primitives.dll",
        "ref/dotnet/_._",
        "runtime.win7.System.Net.Primitives.4.0.11-beta-23504.nupkg.sha512",
        "runtime.win7.System.Net.Primitives.nuspec",
        "runtimes/win7/lib/netcore50/System.Net.Primitives.dll"
      ]
    },
    "runtime.win7.System.Net.Sockets/4.1.0-beta-23504": {
      "sha512": "mFrBhtYWR25ajTAvEJZIrDJSY1gyk5X+WSwkYiDc0LOKKWb/gr5Ngr3BxmEzwU5Yvuuvs9Aq5LyaqQ/mkPvInA==",
      "type": "package",
      "files": [
        "lib/DNXCore50/System.Net.Sockets.dll",
        "lib/netcore50/System.Net.Sockets.dll",
        "ref/dotnet/_._",
        "runtime.win7.System.Net.Sockets.4.1.0-beta-23504.nupkg.sha512",
        "runtime.win7.System.Net.Sockets.nuspec",
        "runtimes/win7/lib/net/_._"
      ]
    },
    "runtime.win7.System.Private.Uri/4.0.1-beta-23504": {
      "sha512": "GUz2PrdyNkqBU/V7G8dftCxJgND+0OLxebHWf5X/GXDuBdnFQn2qJB8SX3CF7753rmWnR4xbXIahzYfqqRtwyA==",
      "type": "package",
      "files": [
        "ref/dotnet/_._",
        "runtime.win7.System.Private.Uri.4.0.1-beta-23504.nupkg.sha512",
        "runtime.win7.System.Private.Uri.nuspec",
        "runtimes/win7/lib/DNXCore50/System.Private.Uri.dll",
        "runtimes/win7/lib/netcore50/System.Private.Uri.dll",
        "runtimes/win8-aot/lib/netcore50/System.Private.Uri.dll"
      ]
    },
    "runtime.win7.System.Runtime.Extensions/4.0.11-beta-23504": {
      "sha512": "fMdKRUcn+PHDzh1Es8x1ruyvgn85jtbYJ2aKnjHceX5A2lxGKhgakFzN4UhcjDOjMWzKIBi3PZjmEyTKGUsMHA==",
      "type": "package",
      "files": [
        "lib/DNXCore50/System.Runtime.Extensions.dll",
        "lib/netcore50/System.Runtime.Extensions.dll",
        "ref/dotnet/_._",
        "runtime.win7.System.Runtime.Extensions.4.0.11-beta-23504.nupkg.sha512",
        "runtime.win7.System.Runtime.Extensions.nuspec",
        "runtimes/win8-aot/lib/netcore50/System.Runtime.Extensions.dll"
      ]
    },
    "runtime.win7.System.Security.Cryptography.Algorithms/4.0.0-beta-23504": {
      "sha512": "WNd7z7fFOLpadoWd/8GNDgrdQdCwXs0mEr8Yvu27trj2KF3TYybBYf/GfQEPRBMri7ftKqaoTDBp6swZrweLYA==",
      "type": "package",
      "files": [
        "ref/dotnet/_._",
        "runtime.win7.System.Security.Cryptography.Algorithms.4.0.0-beta-23504.nupkg.sha512",
        "runtime.win7.System.Security.Cryptography.Algorithms.nuspec",
        "runtimes/win7/lib/dotnet5.4/System.Security.Cryptography.Algorithms.dll",
        "runtimes/win7/lib/net/_._"
      ]
    },
    "runtime.win7.System.Security.Cryptography.Encoding/4.0.0-beta-23504": {
      "sha512": "ixhi8SrJuWC+b1+VDJhgxgC3IF430YlWZNVDHASrh8aGBlly9BylcSdu+MLutUBPudHBTCRqFtBK8C1pUoTXgA==",
      "type": "package",
      "files": [
        "ref/dotnet/_._",
        "runtime.win7.System.Security.Cryptography.Encoding.4.0.0-beta-23504.nupkg.sha512",
        "runtime.win7.System.Security.Cryptography.Encoding.nuspec",
        "runtimes/win7/lib/dotnet5.4/System.Security.Cryptography.Encoding.dll",
        "runtimes/win7/lib/net/_._"
      ]
    },
    "runtime.win7.System.Security.Cryptography.X509Certificates/4.0.0-beta-23504": {
      "sha512": "oc3V79b+Wp/aN1ApMPUE7VxoUQVcoTOoTerc+YFFj7KbRKuoWxjdxPpH+RiK3BU57ctCViDU8aWZUqbx2zO+kQ==",
      "type": "package",
      "files": [
        "ref/dotnet/_._",
        "runtime.win7.System.Security.Cryptography.X509Certificates.4.0.0-beta-23504.nupkg.sha512",
        "runtime.win7.System.Security.Cryptography.X509Certificates.nuspec",
        "runtimes/win7/lib/dotnet5.4/System.Security.Cryptography.X509Certificates.dll",
        "runtimes/win7/lib/net/_._",
        "runtimes/win7/lib/netcore50/System.Security.Cryptography.X509Certificates.dll"
      ]
    },
    "runtime.win7.System.Threading/4.0.11-beta-23504": {
      "sha512": "4SnYQSAruAa8On89ew+88TNbtzlP6j8lVsv4/3KGX0kToyt9iIMaDF698SH09jJ2mYL5NugtOrLsrsCvDDFfQQ==",
      "type": "package",
      "files": [
        "ref/dotnet/_._",
        "runtime.win7.System.Threading.4.0.11-beta-23504.nupkg.sha512",
        "runtime.win7.System.Threading.nuspec",
        "runtimes/win7/lib/DNXCore50/System.Threading.dll",
        "runtimes/win7/lib/netcore50/System.Threading.dll",
        "runtimes/win8-aot/lib/netcore50/System.Threading.dll"
      ]
    },
    "System.AppContext/4.0.1-beta-23504": {
      "sha512": "FydiMGvlMoBbDr4Zi2tYFR/78ctFdDtGtghaJaye28LCuhoaercsui/Fawsx8OkNfWQjdVuujUfrpcTF+f5ghQ==",
      "type": "package",
      "files": [
        "System.AppContext.4.0.1-beta-23504.nupkg.sha512",
        "System.AppContext.nuspec",
        "lib/DNXCore50/System.AppContext.dll",
        "lib/MonoAndroid10/_._",
        "lib/MonoTouch10/_._",
        "lib/net46/System.AppContext.dll",
        "lib/netcore50/System.AppContext.dll",
        "lib/xamarinios10/_._",
        "lib/xamarinmac20/_._",
        "ref/MonoAndroid10/_._",
        "ref/MonoTouch10/_._",
        "ref/dotnet5.4/System.AppContext.dll",
        "ref/dotnet5.4/System.AppContext.xml",
        "ref/dotnet5.4/de/System.AppContext.xml",
        "ref/dotnet5.4/es/System.AppContext.xml",
        "ref/dotnet5.4/fr/System.AppContext.xml",
        "ref/dotnet5.4/it/System.AppContext.xml",
        "ref/dotnet5.4/ja/System.AppContext.xml",
        "ref/dotnet5.4/ko/System.AppContext.xml",
        "ref/dotnet5.4/ru/System.AppContext.xml",
        "ref/dotnet5.4/zh-hans/System.AppContext.xml",
        "ref/dotnet5.4/zh-hant/System.AppContext.xml",
        "ref/net46/System.AppContext.dll",
        "ref/xamarinios10/_._",
        "ref/xamarinmac20/_._"
      ]
    },
    "System.Collections/4.0.11-beta-23504": {
      "sha512": "+5Rb2RDs+I5/kqtDvV6G6vo2DdHMTd9qfrElUxY/HLF4xje6Z6oI1aAGXW9rXjVJ3x38Jd7Gzu1uCeC663iLRg==",
      "type": "package",
      "files": [
        "System.Collections.4.0.11-beta-23504.nupkg.sha512",
        "System.Collections.nuspec",
        "lib/DNXCore50/System.Collections.dll",
        "lib/MonoAndroid10/_._",
        "lib/MonoTouch10/_._",
        "lib/net45/_._",
        "lib/netcore50/System.Collections.dll",
        "lib/win8/_._",
        "lib/wp80/_._",
        "lib/wpa81/_._",
        "lib/xamarinios10/_._",
        "lib/xamarinmac20/_._",
        "ref/MonoAndroid10/_._",
        "ref/MonoTouch10/_._",
        "ref/dotnet5.1/System.Collections.dll",
        "ref/dotnet5.1/System.Collections.xml",
        "ref/dotnet5.1/de/System.Collections.xml",
        "ref/dotnet5.1/es/System.Collections.xml",
        "ref/dotnet5.1/fr/System.Collections.xml",
        "ref/dotnet5.1/it/System.Collections.xml",
        "ref/dotnet5.1/ja/System.Collections.xml",
        "ref/dotnet5.1/ko/System.Collections.xml",
        "ref/dotnet5.1/ru/System.Collections.xml",
        "ref/dotnet5.1/zh-hans/System.Collections.xml",
        "ref/dotnet5.1/zh-hant/System.Collections.xml",
        "ref/dotnet5.4/System.Collections.dll",
        "ref/dotnet5.4/System.Collections.xml",
        "ref/dotnet5.4/de/System.Collections.xml",
        "ref/dotnet5.4/es/System.Collections.xml",
        "ref/dotnet5.4/fr/System.Collections.xml",
        "ref/dotnet5.4/it/System.Collections.xml",
        "ref/dotnet5.4/ja/System.Collections.xml",
        "ref/dotnet5.4/ko/System.Collections.xml",
        "ref/dotnet5.4/ru/System.Collections.xml",
        "ref/dotnet5.4/zh-hans/System.Collections.xml",
        "ref/dotnet5.4/zh-hant/System.Collections.xml",
        "ref/net45/_._",
        "ref/netcore50/System.Collections.dll",
        "ref/netcore50/System.Collections.xml",
        "ref/netcore50/de/System.Collections.xml",
        "ref/netcore50/es/System.Collections.xml",
        "ref/netcore50/fr/System.Collections.xml",
        "ref/netcore50/it/System.Collections.xml",
        "ref/netcore50/ja/System.Collections.xml",
        "ref/netcore50/ko/System.Collections.xml",
        "ref/netcore50/ru/System.Collections.xml",
        "ref/netcore50/zh-hans/System.Collections.xml",
        "ref/netcore50/zh-hant/System.Collections.xml",
        "ref/win8/_._",
        "ref/wp80/_._",
        "ref/wpa81/_._",
        "ref/xamarinios10/_._",
        "ref/xamarinmac20/_._",
        "runtimes/win8-aot/lib/netcore50/System.Collections.dll"
      ]
    },
    "System.Collections.Concurrent/4.0.10": {
      "sha512": "ZtMEqOPAjAIqR8fqom9AOKRaB94a+emO2O8uOP6vyJoNswSPrbiwN7iH53rrVpvjMVx0wr4/OMpI7486uGZjbw==",
      "type": "package",
      "files": [
        "System.Collections.Concurrent.4.0.10.nupkg.sha512",
        "System.Collections.Concurrent.nuspec",
        "lib/MonoAndroid10/_._",
        "lib/MonoTouch10/_._",
        "lib/dotnet/System.Collections.Concurrent.dll",
        "lib/net46/_._",
        "lib/xamarinios10/_._",
        "lib/xamarinmac20/_._",
        "ref/MonoAndroid10/_._",
        "ref/MonoTouch10/_._",
        "ref/dotnet/System.Collections.Concurrent.dll",
        "ref/dotnet/System.Collections.Concurrent.xml",
        "ref/dotnet/de/System.Collections.Concurrent.xml",
        "ref/dotnet/es/System.Collections.Concurrent.xml",
        "ref/dotnet/fr/System.Collections.Concurrent.xml",
        "ref/dotnet/it/System.Collections.Concurrent.xml",
        "ref/dotnet/ja/System.Collections.Concurrent.xml",
        "ref/dotnet/ko/System.Collections.Concurrent.xml",
        "ref/dotnet/ru/System.Collections.Concurrent.xml",
        "ref/dotnet/zh-hans/System.Collections.Concurrent.xml",
        "ref/dotnet/zh-hant/System.Collections.Concurrent.xml",
        "ref/net46/_._",
        "ref/xamarinios10/_._",
        "ref/xamarinmac20/_._"
      ]
    },
    "System.Collections.Concurrent/4.0.11-beta-23504": {
      "sha512": "49+SVCQp12KxrF7RCyTdRA49d0oOID+JRlNMXB1l6ErQt0mMR517nu/OAix0IjlCPgMkF+aPR4o9buaHQuON9g==",
      "type": "package",
      "files": [
        "System.Collections.Concurrent.4.0.11-beta-23504.nupkg.sha512",
        "System.Collections.Concurrent.nuspec",
        "lib/MonoAndroid10/_._",
        "lib/MonoTouch10/_._",
        "lib/dotnet5.4/System.Collections.Concurrent.dll",
        "lib/net45/_._",
        "lib/netcore50/System.Collections.Concurrent.dll",
        "lib/win8/_._",
        "lib/wpa81/_._",
        "lib/xamarinios10/_._",
        "lib/xamarinmac20/_._",
        "ref/MonoAndroid10/_._",
        "ref/MonoTouch10/_._",
        "ref/dotnet5.2/System.Collections.Concurrent.dll",
        "ref/dotnet5.2/System.Collections.Concurrent.xml",
        "ref/dotnet5.2/de/System.Collections.Concurrent.xml",
        "ref/dotnet5.2/es/System.Collections.Concurrent.xml",
        "ref/dotnet5.2/fr/System.Collections.Concurrent.xml",
        "ref/dotnet5.2/it/System.Collections.Concurrent.xml",
        "ref/dotnet5.2/ja/System.Collections.Concurrent.xml",
        "ref/dotnet5.2/ko/System.Collections.Concurrent.xml",
        "ref/dotnet5.2/ru/System.Collections.Concurrent.xml",
        "ref/dotnet5.2/zh-hans/System.Collections.Concurrent.xml",
        "ref/dotnet5.2/zh-hant/System.Collections.Concurrent.xml",
        "ref/dotnet5.4/System.Collections.Concurrent.dll",
        "ref/dotnet5.4/System.Collections.Concurrent.xml",
        "ref/dotnet5.4/de/System.Collections.Concurrent.xml",
        "ref/dotnet5.4/es/System.Collections.Concurrent.xml",
        "ref/dotnet5.4/fr/System.Collections.Concurrent.xml",
        "ref/dotnet5.4/it/System.Collections.Concurrent.xml",
        "ref/dotnet5.4/ja/System.Collections.Concurrent.xml",
        "ref/dotnet5.4/ko/System.Collections.Concurrent.xml",
        "ref/dotnet5.4/ru/System.Collections.Concurrent.xml",
        "ref/dotnet5.4/zh-hans/System.Collections.Concurrent.xml",
        "ref/dotnet5.4/zh-hant/System.Collections.Concurrent.xml",
        "ref/net45/_._",
        "ref/netcore50/System.Collections.Concurrent.dll",
        "ref/netcore50/System.Collections.Concurrent.xml",
        "ref/netcore50/de/System.Collections.Concurrent.xml",
        "ref/netcore50/es/System.Collections.Concurrent.xml",
        "ref/netcore50/fr/System.Collections.Concurrent.xml",
        "ref/netcore50/it/System.Collections.Concurrent.xml",
        "ref/netcore50/ja/System.Collections.Concurrent.xml",
        "ref/netcore50/ko/System.Collections.Concurrent.xml",
        "ref/netcore50/ru/System.Collections.Concurrent.xml",
        "ref/netcore50/zh-hans/System.Collections.Concurrent.xml",
        "ref/netcore50/zh-hant/System.Collections.Concurrent.xml",
        "ref/win8/_._",
        "ref/wpa81/_._",
        "ref/xamarinios10/_._",
        "ref/xamarinmac20/_._"
      ]
    },
    "System.Collections.Immutable/1.1.37": {
      "sha512": "fTpqwZYBzoklTT+XjTRK8KxvmrGkYHzBiylCcKyQcxiOM8k+QvhNBxRvFHDWzy4OEP5f8/9n+xQ9mEgEXY+muA==",
      "type": "package",
      "files": [
        "System.Collections.Immutable.1.1.37.nupkg.sha512",
        "System.Collections.Immutable.nuspec",
        "lib/dotnet/System.Collections.Immutable.dll",
        "lib/dotnet/System.Collections.Immutable.xml",
        "lib/portable-net45+win8+wp8+wpa81/System.Collections.Immutable.dll",
        "lib/portable-net45+win8+wp8+wpa81/System.Collections.Immutable.xml"
      ]
    },
    "System.Collections.Immutable/1.1.38-beta-23504": {
      "sha512": "OJDxjX1yliiB3pe4XtP9Eg5IpNGPhbehD7GSXwkZAEnAVKtvrVRQqjCxubpFH1JiL18EAjyF+K8MqWQtXutMzg==",
      "type": "package",
      "files": [
        "System.Collections.Immutable.1.1.38-beta-23504.nupkg.sha512",
        "System.Collections.Immutable.nuspec",
        "lib/dotnet5.1/System.Collections.Immutable.dll",
        "lib/dotnet5.1/System.Collections.Immutable.xml",
        "lib/portable-net45+win8+wp8+wpa81/System.Collections.Immutable.dll",
        "lib/portable-net45+win8+wp8+wpa81/System.Collections.Immutable.xml"
      ]
    },
    "System.Collections.NonGeneric/4.0.0": {
      "sha512": "rVgwrFBMkmp8LI6GhAYd6Bx+2uLIXjRfNg6Ie+ASfX8ESuh9e2HNxFy2yh1MPIXZq3OAYa+0mmULVwpnEC6UDA==",
      "type": "package",
      "files": [
        "System.Collections.NonGeneric.4.0.0.nupkg.sha512",
        "System.Collections.NonGeneric.nuspec",
        "lib/MonoAndroid10/_._",
        "lib/MonoTouch10/_._",
        "lib/dotnet/System.Collections.NonGeneric.dll",
        "lib/net46/System.Collections.NonGeneric.dll",
        "lib/xamarinios10/_._",
        "lib/xamarinmac20/_._",
        "ref/MonoAndroid10/_._",
        "ref/MonoTouch10/_._",
        "ref/dotnet/System.Collections.NonGeneric.dll",
        "ref/dotnet/System.Collections.NonGeneric.xml",
        "ref/dotnet/de/System.Collections.NonGeneric.xml",
        "ref/dotnet/es/System.Collections.NonGeneric.xml",
        "ref/dotnet/fr/System.Collections.NonGeneric.xml",
        "ref/dotnet/it/System.Collections.NonGeneric.xml",
        "ref/dotnet/ja/System.Collections.NonGeneric.xml",
        "ref/dotnet/ko/System.Collections.NonGeneric.xml",
        "ref/dotnet/ru/System.Collections.NonGeneric.xml",
        "ref/dotnet/zh-hans/System.Collections.NonGeneric.xml",
        "ref/dotnet/zh-hant/System.Collections.NonGeneric.xml",
        "ref/net46/System.Collections.NonGeneric.dll",
        "ref/xamarinios10/_._",
        "ref/xamarinmac20/_._"
      ]
    },
    "System.Collections.NonGeneric/4.0.1-beta-23504": {
      "sha512": "77sjjsnYvdvXbQsx2H1P++W3e14iTbj3AP75ruupt2XFrfQz0B4P6lCRIBu/vRGABZ+r4mN/uqweUASs2dDH9A==",
      "type": "package",
      "files": [
        "System.Collections.NonGeneric.4.0.1-beta-23504.nupkg.sha512",
        "System.Collections.NonGeneric.nuspec",
        "lib/MonoAndroid10/_._",
        "lib/MonoTouch10/_._",
        "lib/dotnet5.4/System.Collections.NonGeneric.dll",
        "lib/net46/System.Collections.NonGeneric.dll",
        "lib/xamarinios10/_._",
        "lib/xamarinmac20/_._",
        "ref/MonoAndroid10/_._",
        "ref/MonoTouch10/_._",
        "ref/dotnet5.4/System.Collections.NonGeneric.dll",
        "ref/dotnet5.4/System.Collections.NonGeneric.xml",
        "ref/dotnet5.4/de/System.Collections.NonGeneric.xml",
        "ref/dotnet5.4/es/System.Collections.NonGeneric.xml",
        "ref/dotnet5.4/fr/System.Collections.NonGeneric.xml",
        "ref/dotnet5.4/it/System.Collections.NonGeneric.xml",
        "ref/dotnet5.4/ja/System.Collections.NonGeneric.xml",
        "ref/dotnet5.4/ko/System.Collections.NonGeneric.xml",
        "ref/dotnet5.4/ru/System.Collections.NonGeneric.xml",
        "ref/dotnet5.4/zh-hans/System.Collections.NonGeneric.xml",
        "ref/dotnet5.4/zh-hant/System.Collections.NonGeneric.xml",
        "ref/net46/System.Collections.NonGeneric.dll",
        "ref/xamarinios10/_._",
        "ref/xamarinmac20/_._"
      ]
    },
    "System.ComponentModel.EventBasedAsync/4.0.10": {
      "sha512": "d6kXcHUgP0jSPXEQ6hXJYCO6CzfoCi7t9vR3BfjSQLrj4HzpuATpx1gkN7itmTW1O+wjuw6rai4378Nj6N70yw==",
      "type": "package",
      "files": [
        "System.ComponentModel.EventBasedAsync.4.0.10.nupkg.sha512",
        "System.ComponentModel.EventBasedAsync.nuspec",
        "lib/MonoAndroid10/_._",
        "lib/MonoTouch10/_._",
        "lib/dotnet/System.ComponentModel.EventBasedAsync.dll",
        "lib/net46/_._",
        "lib/xamarinios10/_._",
        "lib/xamarinmac20/_._",
        "ref/MonoAndroid10/_._",
        "ref/MonoTouch10/_._",
        "ref/dotnet/System.ComponentModel.EventBasedAsync.dll",
        "ref/dotnet/System.ComponentModel.EventBasedAsync.xml",
        "ref/dotnet/de/System.ComponentModel.EventBasedAsync.xml",
        "ref/dotnet/es/System.ComponentModel.EventBasedAsync.xml",
        "ref/dotnet/fr/System.ComponentModel.EventBasedAsync.xml",
        "ref/dotnet/it/System.ComponentModel.EventBasedAsync.xml",
        "ref/dotnet/ja/System.ComponentModel.EventBasedAsync.xml",
        "ref/dotnet/ko/System.ComponentModel.EventBasedAsync.xml",
        "ref/dotnet/ru/System.ComponentModel.EventBasedAsync.xml",
        "ref/dotnet/zh-hans/System.ComponentModel.EventBasedAsync.xml",
        "ref/dotnet/zh-hant/System.ComponentModel.EventBasedAsync.xml",
        "ref/net46/_._",
        "ref/xamarinios10/_._",
        "ref/xamarinmac20/_._"
      ]
    },
    "System.ComponentModel.EventBasedAsync/4.0.11-beta-23504": {
      "sha512": "N9GYUAXf51vT0E2RdPK6kLxtlbrrXbNqq7zd5c7woylEqMcC2depjmB6Uyy/WOtkoA63qJKYrOcBpn6nPIQ5fQ==",
      "type": "package",
      "files": [
        "System.ComponentModel.EventBasedAsync.4.0.11-beta-23504.nupkg.sha512",
        "System.ComponentModel.EventBasedAsync.nuspec",
        "lib/MonoAndroid10/_._",
        "lib/MonoTouch10/_._",
        "lib/dotnet5.4/System.ComponentModel.EventBasedAsync.dll",
        "lib/net45/_._",
        "lib/netcore50/System.ComponentModel.EventBasedAsync.dll",
        "lib/win8/_._",
        "lib/wp80/_._",
        "lib/wpa81/_._",
        "lib/xamarinios10/_._",
        "lib/xamarinmac20/_._",
        "ref/MonoAndroid10/_._",
        "ref/MonoTouch10/_._",
        "ref/dotnet5.1/System.ComponentModel.EventBasedAsync.dll",
        "ref/dotnet5.1/System.ComponentModel.EventBasedAsync.xml",
        "ref/dotnet5.1/de/System.ComponentModel.EventBasedAsync.xml",
        "ref/dotnet5.1/es/System.ComponentModel.EventBasedAsync.xml",
        "ref/dotnet5.1/fr/System.ComponentModel.EventBasedAsync.xml",
        "ref/dotnet5.1/it/System.ComponentModel.EventBasedAsync.xml",
        "ref/dotnet5.1/ja/System.ComponentModel.EventBasedAsync.xml",
        "ref/dotnet5.1/ko/System.ComponentModel.EventBasedAsync.xml",
        "ref/dotnet5.1/ru/System.ComponentModel.EventBasedAsync.xml",
        "ref/dotnet5.1/zh-hans/System.ComponentModel.EventBasedAsync.xml",
        "ref/dotnet5.1/zh-hant/System.ComponentModel.EventBasedAsync.xml",
        "ref/dotnet5.4/System.ComponentModel.EventBasedAsync.dll",
        "ref/dotnet5.4/System.ComponentModel.EventBasedAsync.xml",
        "ref/dotnet5.4/de/System.ComponentModel.EventBasedAsync.xml",
        "ref/dotnet5.4/es/System.ComponentModel.EventBasedAsync.xml",
        "ref/dotnet5.4/fr/System.ComponentModel.EventBasedAsync.xml",
        "ref/dotnet5.4/it/System.ComponentModel.EventBasedAsync.xml",
        "ref/dotnet5.4/ja/System.ComponentModel.EventBasedAsync.xml",
        "ref/dotnet5.4/ko/System.ComponentModel.EventBasedAsync.xml",
        "ref/dotnet5.4/ru/System.ComponentModel.EventBasedAsync.xml",
        "ref/dotnet5.4/zh-hans/System.ComponentModel.EventBasedAsync.xml",
        "ref/dotnet5.4/zh-hant/System.ComponentModel.EventBasedAsync.xml",
        "ref/net45/_._",
        "ref/netcore50/System.ComponentModel.EventBasedAsync.dll",
        "ref/netcore50/System.ComponentModel.EventBasedAsync.xml",
        "ref/netcore50/de/System.ComponentModel.EventBasedAsync.xml",
        "ref/netcore50/es/System.ComponentModel.EventBasedAsync.xml",
        "ref/netcore50/fr/System.ComponentModel.EventBasedAsync.xml",
        "ref/netcore50/it/System.ComponentModel.EventBasedAsync.xml",
        "ref/netcore50/ja/System.ComponentModel.EventBasedAsync.xml",
        "ref/netcore50/ko/System.ComponentModel.EventBasedAsync.xml",
        "ref/netcore50/ru/System.ComponentModel.EventBasedAsync.xml",
        "ref/netcore50/zh-hans/System.ComponentModel.EventBasedAsync.xml",
        "ref/netcore50/zh-hant/System.ComponentModel.EventBasedAsync.xml",
        "ref/win8/_._",
        "ref/wp80/_._",
        "ref/wpa81/_._",
        "ref/xamarinios10/_._",
        "ref/xamarinmac20/_._"
      ]
    },
    "System.Console/4.0.0-beta-23504": {
      "sha512": "fuAquEM/2DrY8axtMIbEw1Qk8oX2WCPyd2ws2W0u7PDWlxtFMuFSI4rAOW2hs/S5aGsl5qcpJ2A8ELJW0c/JOw==",
      "type": "package",
      "files": [
        "System.Console.4.0.0-beta-23504.nupkg.sha512",
        "System.Console.nuspec",
        "lib/MonoAndroid10/_._",
        "lib/MonoTouch10/_._",
        "lib/net46/System.Console.dll",
        "lib/xamarinios10/_._",
        "lib/xamarinmac20/_._",
        "ref/MonoAndroid10/_._",
        "ref/MonoTouch10/_._",
        "ref/dotnet5.4/System.Console.dll",
        "ref/dotnet5.4/System.Console.xml",
        "ref/dotnet5.4/de/System.Console.xml",
        "ref/dotnet5.4/es/System.Console.xml",
        "ref/dotnet5.4/fr/System.Console.xml",
        "ref/dotnet5.4/it/System.Console.xml",
        "ref/dotnet5.4/ja/System.Console.xml",
        "ref/dotnet5.4/ko/System.Console.xml",
        "ref/dotnet5.4/ru/System.Console.xml",
        "ref/dotnet5.4/zh-hans/System.Console.xml",
        "ref/dotnet5.4/zh-hant/System.Console.xml",
        "ref/net46/System.Console.dll",
        "ref/xamarinios10/_._",
        "ref/xamarinmac20/_._",
        "runtime.json"
      ]
    },
    "System.Diagnostics.Contracts/4.0.1-beta-23504": {
      "sha512": "knQ8P68NRuj11x+3ug3mGummBXhL99qRj2v4FahB4x7qH3Ofparq4DPQY9LtbpvRVGJH+2kYJaOzDV6XceHqFg==",
      "type": "package",
      "files": [
        "System.Diagnostics.Contracts.4.0.1-beta-23504.nupkg.sha512",
        "System.Diagnostics.Contracts.nuspec",
        "lib/DNXCore50/System.Diagnostics.Contracts.dll",
        "lib/net45/_._",
        "lib/netcore50/System.Diagnostics.Contracts.dll",
        "lib/win8/_._",
        "lib/wp80/_._",
        "lib/wpa81/_._",
        "ref/dotnet5.1/System.Diagnostics.Contracts.dll",
        "ref/dotnet5.1/System.Diagnostics.Contracts.xml",
        "ref/dotnet5.1/de/System.Diagnostics.Contracts.xml",
        "ref/dotnet5.1/es/System.Diagnostics.Contracts.xml",
        "ref/dotnet5.1/fr/System.Diagnostics.Contracts.xml",
        "ref/dotnet5.1/it/System.Diagnostics.Contracts.xml",
        "ref/dotnet5.1/ja/System.Diagnostics.Contracts.xml",
        "ref/dotnet5.1/ko/System.Diagnostics.Contracts.xml",
        "ref/dotnet5.1/ru/System.Diagnostics.Contracts.xml",
        "ref/dotnet5.1/zh-hans/System.Diagnostics.Contracts.xml",
        "ref/dotnet5.1/zh-hant/System.Diagnostics.Contracts.xml",
        "ref/net45/_._",
        "ref/netcore50/System.Diagnostics.Contracts.dll",
        "ref/netcore50/System.Diagnostics.Contracts.xml",
        "ref/netcore50/de/System.Diagnostics.Contracts.xml",
        "ref/netcore50/es/System.Diagnostics.Contracts.xml",
        "ref/netcore50/fr/System.Diagnostics.Contracts.xml",
        "ref/netcore50/it/System.Diagnostics.Contracts.xml",
        "ref/netcore50/ja/System.Diagnostics.Contracts.xml",
        "ref/netcore50/ko/System.Diagnostics.Contracts.xml",
        "ref/netcore50/ru/System.Diagnostics.Contracts.xml",
        "ref/netcore50/zh-hans/System.Diagnostics.Contracts.xml",
        "ref/netcore50/zh-hant/System.Diagnostics.Contracts.xml",
        "ref/win8/_._",
        "ref/wp80/_._",
        "ref/wpa81/_._",
        "runtimes/win8-aot/lib/netcore50/System.Diagnostics.Contracts.dll"
      ]
    },
    "System.Diagnostics.Debug/4.0.11-beta-23504": {
      "sha512": "wuBgKPGpBmyQfl88WA6sqQ+OaOqRBNi4C4XwjVAKuhqJ4y3tgdcpX72vwhyOoPbnnkCiEaIdPaelmNEzQHAnRw==",
      "type": "package",
      "files": [
        "System.Diagnostics.Debug.4.0.11-beta-23504.nupkg.sha512",
        "System.Diagnostics.Debug.nuspec",
        "lib/MonoAndroid10/_._",
        "lib/MonoTouch10/_._",
        "lib/net45/_._",
        "lib/win8/_._",
        "lib/wp80/_._",
        "lib/wpa81/_._",
        "lib/xamarinios10/_._",
        "lib/xamarinmac20/_._",
        "ref/MonoAndroid10/_._",
        "ref/MonoTouch10/_._",
        "ref/dotnet5.1/System.Diagnostics.Debug.dll",
        "ref/dotnet5.1/System.Diagnostics.Debug.xml",
        "ref/dotnet5.1/de/System.Diagnostics.Debug.xml",
        "ref/dotnet5.1/es/System.Diagnostics.Debug.xml",
        "ref/dotnet5.1/fr/System.Diagnostics.Debug.xml",
        "ref/dotnet5.1/it/System.Diagnostics.Debug.xml",
        "ref/dotnet5.1/ja/System.Diagnostics.Debug.xml",
        "ref/dotnet5.1/ko/System.Diagnostics.Debug.xml",
        "ref/dotnet5.1/ru/System.Diagnostics.Debug.xml",
        "ref/dotnet5.1/zh-hans/System.Diagnostics.Debug.xml",
        "ref/dotnet5.1/zh-hant/System.Diagnostics.Debug.xml",
        "ref/dotnet5.4/System.Diagnostics.Debug.dll",
        "ref/dotnet5.4/System.Diagnostics.Debug.xml",
        "ref/dotnet5.4/de/System.Diagnostics.Debug.xml",
        "ref/dotnet5.4/es/System.Diagnostics.Debug.xml",
        "ref/dotnet5.4/fr/System.Diagnostics.Debug.xml",
        "ref/dotnet5.4/it/System.Diagnostics.Debug.xml",
        "ref/dotnet5.4/ja/System.Diagnostics.Debug.xml",
        "ref/dotnet5.4/ko/System.Diagnostics.Debug.xml",
        "ref/dotnet5.4/ru/System.Diagnostics.Debug.xml",
        "ref/dotnet5.4/zh-hans/System.Diagnostics.Debug.xml",
        "ref/dotnet5.4/zh-hant/System.Diagnostics.Debug.xml",
        "ref/net45/_._",
        "ref/netcore50/System.Diagnostics.Debug.dll",
        "ref/netcore50/System.Diagnostics.Debug.xml",
        "ref/netcore50/de/System.Diagnostics.Debug.xml",
        "ref/netcore50/es/System.Diagnostics.Debug.xml",
        "ref/netcore50/fr/System.Diagnostics.Debug.xml",
        "ref/netcore50/it/System.Diagnostics.Debug.xml",
        "ref/netcore50/ja/System.Diagnostics.Debug.xml",
        "ref/netcore50/ko/System.Diagnostics.Debug.xml",
        "ref/netcore50/ru/System.Diagnostics.Debug.xml",
        "ref/netcore50/zh-hans/System.Diagnostics.Debug.xml",
        "ref/netcore50/zh-hant/System.Diagnostics.Debug.xml",
        "ref/win8/_._",
        "ref/wp80/_._",
        "ref/wpa81/_._",
        "ref/xamarinios10/_._",
        "ref/xamarinmac20/_._",
        "runtime.json"
      ]
    },
    "System.Diagnostics.FileVersionInfo/4.0.0-beta-23504": {
      "sha512": "r9KEJozT5WIxdFIlwchvl79DIoARjtCCTkpDeDOsGcCW40Ncz9RoE32qj8f0+6eSFvhO7ZCa7jp12O4yQCOZjg==",
      "type": "package",
      "files": [
        "System.Diagnostics.FileVersionInfo.4.0.0-beta-23504.nupkg.sha512",
        "System.Diagnostics.FileVersionInfo.nuspec",
        "lib/MonoAndroid10/_._",
        "lib/MonoTouch10/_._",
        "lib/net46/System.Diagnostics.FileVersionInfo.dll",
        "lib/xamarinios10/_._",
        "lib/xamarinmac20/_._",
        "ref/MonoAndroid10/_._",
        "ref/MonoTouch10/_._",
        "ref/dotnet5.4/System.Diagnostics.FileVersionInfo.dll",
        "ref/dotnet5.4/System.Diagnostics.FileVersionInfo.xml",
        "ref/dotnet5.4/de/System.Diagnostics.FileVersionInfo.xml",
        "ref/dotnet5.4/es/System.Diagnostics.FileVersionInfo.xml",
        "ref/dotnet5.4/fr/System.Diagnostics.FileVersionInfo.xml",
        "ref/dotnet5.4/it/System.Diagnostics.FileVersionInfo.xml",
        "ref/dotnet5.4/ja/System.Diagnostics.FileVersionInfo.xml",
        "ref/dotnet5.4/ko/System.Diagnostics.FileVersionInfo.xml",
        "ref/dotnet5.4/ru/System.Diagnostics.FileVersionInfo.xml",
        "ref/dotnet5.4/zh-hans/System.Diagnostics.FileVersionInfo.xml",
        "ref/dotnet5.4/zh-hant/System.Diagnostics.FileVersionInfo.xml",
        "ref/net46/System.Diagnostics.FileVersionInfo.dll",
        "ref/xamarinios10/_._",
        "ref/xamarinmac20/_._",
        "runtime.json"
      ]
    },
    "System.Diagnostics.Process/4.1.0-beta-23504": {
      "sha512": "x2J3Sww13e9um3rXRf+iBh06z3elsh2ihbKaJyn3rT97PMY/AJUpySARe9eqvs5SnzuI9FT+4++iSdWV5Ftmgg==",
      "type": "package",
      "files": [
        "System.Diagnostics.Process.4.1.0-beta-23504.nupkg.sha512",
        "System.Diagnostics.Process.nuspec",
        "lib/MonoAndroid10/_._",
        "lib/MonoTouch10/_._",
        "lib/net46/System.Diagnostics.Process.dll",
        "lib/net461/System.Diagnostics.Process.dll",
        "lib/xamarinios10/_._",
        "lib/xamarinmac20/_._",
        "ref/MonoAndroid10/_._",
        "ref/MonoTouch10/_._",
        "ref/dotnet5.4/System.Diagnostics.Process.dll",
        "ref/dotnet5.4/System.Diagnostics.Process.xml",
        "ref/dotnet5.4/de/System.Diagnostics.Process.xml",
        "ref/dotnet5.4/es/System.Diagnostics.Process.xml",
        "ref/dotnet5.4/fr/System.Diagnostics.Process.xml",
        "ref/dotnet5.4/it/System.Diagnostics.Process.xml",
        "ref/dotnet5.4/ja/System.Diagnostics.Process.xml",
        "ref/dotnet5.4/ko/System.Diagnostics.Process.xml",
        "ref/dotnet5.4/ru/System.Diagnostics.Process.xml",
        "ref/dotnet5.4/zh-hans/System.Diagnostics.Process.xml",
        "ref/dotnet5.4/zh-hant/System.Diagnostics.Process.xml",
        "ref/dotnet5.5/System.Diagnostics.Process.dll",
        "ref/dotnet5.5/System.Diagnostics.Process.xml",
        "ref/dotnet5.5/de/System.Diagnostics.Process.xml",
        "ref/dotnet5.5/es/System.Diagnostics.Process.xml",
        "ref/dotnet5.5/fr/System.Diagnostics.Process.xml",
        "ref/dotnet5.5/it/System.Diagnostics.Process.xml",
        "ref/dotnet5.5/ja/System.Diagnostics.Process.xml",
        "ref/dotnet5.5/ko/System.Diagnostics.Process.xml",
        "ref/dotnet5.5/ru/System.Diagnostics.Process.xml",
        "ref/dotnet5.5/zh-hans/System.Diagnostics.Process.xml",
        "ref/dotnet5.5/zh-hant/System.Diagnostics.Process.xml",
        "ref/net46/System.Diagnostics.Process.dll",
        "ref/net461/System.Diagnostics.Process.dll",
        "ref/xamarinios10/_._",
        "ref/xamarinmac20/_._",
        "runtime.json"
      ]
    },
    "System.Diagnostics.StackTrace/4.0.1-beta-23504": {
      "sha512": "aITNhWOduMAYqcgKcMzEjLxJjhh7GGYi3gGf1eKH58RjPD9Q20zwsWGUNO8WC3ahSSmjNxxjCj3bOBGVnIrFmw==",
      "type": "package",
      "files": [
        "System.Diagnostics.StackTrace.4.0.1-beta-23504.nupkg.sha512",
        "System.Diagnostics.StackTrace.nuspec",
        "lib/DNXCore50/System.Diagnostics.StackTrace.dll",
        "lib/MonoAndroid10/_._",
        "lib/MonoTouch10/_._",
        "lib/net46/System.Diagnostics.StackTrace.dll",
        "lib/netcore50/System.Diagnostics.StackTrace.dll",
        "lib/xamarinios10/_._",
        "lib/xamarinmac20/_._",
        "ref/MonoAndroid10/_._",
        "ref/MonoTouch10/_._",
        "ref/dotnet5.4/System.Diagnostics.StackTrace.dll",
        "ref/dotnet5.4/System.Diagnostics.StackTrace.xml",
        "ref/dotnet5.4/de/System.Diagnostics.StackTrace.xml",
        "ref/dotnet5.4/es/System.Diagnostics.StackTrace.xml",
        "ref/dotnet5.4/fr/System.Diagnostics.StackTrace.xml",
        "ref/dotnet5.4/it/System.Diagnostics.StackTrace.xml",
        "ref/dotnet5.4/ja/System.Diagnostics.StackTrace.xml",
        "ref/dotnet5.4/ko/System.Diagnostics.StackTrace.xml",
        "ref/dotnet5.4/ru/System.Diagnostics.StackTrace.xml",
        "ref/dotnet5.4/zh-hans/System.Diagnostics.StackTrace.xml",
        "ref/dotnet5.4/zh-hant/System.Diagnostics.StackTrace.xml",
        "ref/net46/System.Diagnostics.StackTrace.dll",
        "ref/xamarinios10/_._",
        "ref/xamarinmac20/_._",
        "runtimes/win8-aot/lib/netcore50/System.Diagnostics.StackTrace.dll"
      ]
    },
    "System.Diagnostics.Tools/4.0.1-beta-23504": {
      "sha512": "deblyOnmqyQFbZqv0o4rwvp0kySJYgOyQ3HVboYhhJrw88geug2ASMg46ZcieuMKfFavDufhNnlHsi97LV0uLw==",
      "type": "package",
      "files": [
        "System.Diagnostics.Tools.4.0.1-beta-23504.nupkg.sha512",
        "System.Diagnostics.Tools.nuspec",
        "lib/DNXCore50/System.Diagnostics.Tools.dll",
        "lib/net45/_._",
        "lib/netcore50/System.Diagnostics.Tools.dll",
        "lib/win8/_._",
        "lib/wp80/_._",
        "lib/wpa81/_._",
        "ref/dotnet5.1/System.Diagnostics.Tools.dll",
        "ref/dotnet5.1/System.Diagnostics.Tools.xml",
        "ref/dotnet5.1/de/System.Diagnostics.Tools.xml",
        "ref/dotnet5.1/es/System.Diagnostics.Tools.xml",
        "ref/dotnet5.1/fr/System.Diagnostics.Tools.xml",
        "ref/dotnet5.1/it/System.Diagnostics.Tools.xml",
        "ref/dotnet5.1/ja/System.Diagnostics.Tools.xml",
        "ref/dotnet5.1/ko/System.Diagnostics.Tools.xml",
        "ref/dotnet5.1/ru/System.Diagnostics.Tools.xml",
        "ref/dotnet5.1/zh-hans/System.Diagnostics.Tools.xml",
        "ref/dotnet5.1/zh-hant/System.Diagnostics.Tools.xml",
        "ref/net45/_._",
        "ref/netcore50/System.Diagnostics.Tools.dll",
        "ref/netcore50/System.Diagnostics.Tools.xml",
        "ref/netcore50/de/System.Diagnostics.Tools.xml",
        "ref/netcore50/es/System.Diagnostics.Tools.xml",
        "ref/netcore50/fr/System.Diagnostics.Tools.xml",
        "ref/netcore50/it/System.Diagnostics.Tools.xml",
        "ref/netcore50/ja/System.Diagnostics.Tools.xml",
        "ref/netcore50/ko/System.Diagnostics.Tools.xml",
        "ref/netcore50/ru/System.Diagnostics.Tools.xml",
        "ref/netcore50/zh-hans/System.Diagnostics.Tools.xml",
        "ref/netcore50/zh-hant/System.Diagnostics.Tools.xml",
        "ref/win8/_._",
        "ref/wp80/_._",
        "ref/wpa81/_._",
        "runtimes/win8-aot/lib/netcore50/System.Diagnostics.Tools.dll"
      ]
    },
    "System.Diagnostics.Tracing/4.0.21-beta-23504": {
      "sha512": "OVGpDS30zvUShqtsxbzC3Cj8ueXyFRcz6Y0xOT9K4lVN3AhLKhORduFORXg6nSm2ZseREHv2zBMRToV0UHHTLA==",
      "type": "package",
      "files": [
        "System.Diagnostics.Tracing.4.0.21-beta-23504.nupkg.sha512",
        "System.Diagnostics.Tracing.nuspec",
        "lib/DNXCore50/System.Diagnostics.Tracing.dll",
        "lib/MonoAndroid10/_._",
        "lib/MonoTouch10/_._",
        "lib/net45/_._",
        "lib/netcore50/System.Diagnostics.Tracing.dll",
        "lib/win8/_._",
        "lib/wpa81/_._",
        "lib/xamarinios10/_._",
        "lib/xamarinmac20/_._",
        "ref/MonoAndroid10/_._",
        "ref/MonoTouch10/_._",
        "ref/dotnet5.2/System.Diagnostics.Tracing.dll",
        "ref/dotnet5.2/System.Diagnostics.Tracing.xml",
        "ref/dotnet5.2/de/System.Diagnostics.Tracing.xml",
        "ref/dotnet5.2/es/System.Diagnostics.Tracing.xml",
        "ref/dotnet5.2/fr/System.Diagnostics.Tracing.xml",
        "ref/dotnet5.2/it/System.Diagnostics.Tracing.xml",
        "ref/dotnet5.2/ja/System.Diagnostics.Tracing.xml",
        "ref/dotnet5.2/ko/System.Diagnostics.Tracing.xml",
        "ref/dotnet5.2/ru/System.Diagnostics.Tracing.xml",
        "ref/dotnet5.2/zh-hans/System.Diagnostics.Tracing.xml",
        "ref/dotnet5.2/zh-hant/System.Diagnostics.Tracing.xml",
        "ref/dotnet5.3/System.Diagnostics.Tracing.dll",
        "ref/dotnet5.3/System.Diagnostics.Tracing.xml",
        "ref/dotnet5.3/de/System.Diagnostics.Tracing.xml",
        "ref/dotnet5.3/es/System.Diagnostics.Tracing.xml",
        "ref/dotnet5.3/fr/System.Diagnostics.Tracing.xml",
        "ref/dotnet5.3/it/System.Diagnostics.Tracing.xml",
        "ref/dotnet5.3/ja/System.Diagnostics.Tracing.xml",
        "ref/dotnet5.3/ko/System.Diagnostics.Tracing.xml",
        "ref/dotnet5.3/ru/System.Diagnostics.Tracing.xml",
        "ref/dotnet5.3/zh-hans/System.Diagnostics.Tracing.xml",
        "ref/dotnet5.3/zh-hant/System.Diagnostics.Tracing.xml",
        "ref/dotnet5.4/System.Diagnostics.Tracing.dll",
        "ref/dotnet5.4/System.Diagnostics.Tracing.xml",
        "ref/dotnet5.4/de/System.Diagnostics.Tracing.xml",
        "ref/dotnet5.4/es/System.Diagnostics.Tracing.xml",
        "ref/dotnet5.4/fr/System.Diagnostics.Tracing.xml",
        "ref/dotnet5.4/it/System.Diagnostics.Tracing.xml",
        "ref/dotnet5.4/ja/System.Diagnostics.Tracing.xml",
        "ref/dotnet5.4/ko/System.Diagnostics.Tracing.xml",
        "ref/dotnet5.4/ru/System.Diagnostics.Tracing.xml",
        "ref/dotnet5.4/zh-hans/System.Diagnostics.Tracing.xml",
        "ref/dotnet5.4/zh-hant/System.Diagnostics.Tracing.xml",
        "ref/net45/_._",
        "ref/netcore50/System.Diagnostics.Tracing.dll",
        "ref/netcore50/System.Diagnostics.Tracing.xml",
        "ref/netcore50/de/System.Diagnostics.Tracing.xml",
        "ref/netcore50/es/System.Diagnostics.Tracing.xml",
        "ref/netcore50/fr/System.Diagnostics.Tracing.xml",
        "ref/netcore50/it/System.Diagnostics.Tracing.xml",
        "ref/netcore50/ja/System.Diagnostics.Tracing.xml",
        "ref/netcore50/ko/System.Diagnostics.Tracing.xml",
        "ref/netcore50/ru/System.Diagnostics.Tracing.xml",
        "ref/netcore50/zh-hans/System.Diagnostics.Tracing.xml",
        "ref/netcore50/zh-hant/System.Diagnostics.Tracing.xml",
        "ref/win8/_._",
        "ref/wpa81/_._",
        "ref/xamarinios10/_._",
        "ref/xamarinmac20/_._",
        "runtimes/win8-aot/lib/netcore50/System.Diagnostics.Tracing.dll"
      ]
    },
    "System.Dynamic.Runtime/4.0.11-beta-23504": {
      "sha512": "FSmfeomZqsQYd1/wKkZNT7Bf42tx8OZhxvjlBit5jBXwKaocinyh/hNcU4NR+vLRdj0NYjdDWtWzL/MmQvSbpQ==",
      "type": "package",
      "files": [
        "System.Dynamic.Runtime.4.0.11-beta-23504.nupkg.sha512",
        "System.Dynamic.Runtime.nuspec",
        "lib/DNXCore50/System.Dynamic.Runtime.dll",
        "lib/MonoAndroid10/_._",
        "lib/MonoTouch10/_._",
        "lib/net45/_._",
        "lib/netcore50/System.Dynamic.Runtime.dll",
        "lib/win8/_._",
        "lib/wp80/_._",
        "lib/wpa81/_._",
        "lib/xamarinios10/_._",
        "lib/xamarinmac20/_._",
        "ref/MonoAndroid10/_._",
        "ref/MonoTouch10/_._",
        "ref/dotnet5.1/System.Dynamic.Runtime.dll",
        "ref/dotnet5.1/System.Dynamic.Runtime.xml",
        "ref/dotnet5.1/de/System.Dynamic.Runtime.xml",
        "ref/dotnet5.1/es/System.Dynamic.Runtime.xml",
        "ref/dotnet5.1/fr/System.Dynamic.Runtime.xml",
        "ref/dotnet5.1/it/System.Dynamic.Runtime.xml",
        "ref/dotnet5.1/ja/System.Dynamic.Runtime.xml",
        "ref/dotnet5.1/ko/System.Dynamic.Runtime.xml",
        "ref/dotnet5.1/ru/System.Dynamic.Runtime.xml",
        "ref/dotnet5.1/zh-hans/System.Dynamic.Runtime.xml",
        "ref/dotnet5.1/zh-hant/System.Dynamic.Runtime.xml",
        "ref/dotnet5.4/System.Dynamic.Runtime.dll",
        "ref/dotnet5.4/System.Dynamic.Runtime.xml",
        "ref/dotnet5.4/de/System.Dynamic.Runtime.xml",
        "ref/dotnet5.4/es/System.Dynamic.Runtime.xml",
        "ref/dotnet5.4/fr/System.Dynamic.Runtime.xml",
        "ref/dotnet5.4/it/System.Dynamic.Runtime.xml",
        "ref/dotnet5.4/ja/System.Dynamic.Runtime.xml",
        "ref/dotnet5.4/ko/System.Dynamic.Runtime.xml",
        "ref/dotnet5.4/ru/System.Dynamic.Runtime.xml",
        "ref/dotnet5.4/zh-hans/System.Dynamic.Runtime.xml",
        "ref/dotnet5.4/zh-hant/System.Dynamic.Runtime.xml",
        "ref/net45/_._",
        "ref/netcore50/System.Dynamic.Runtime.dll",
        "ref/netcore50/System.Dynamic.Runtime.xml",
        "ref/netcore50/de/System.Dynamic.Runtime.xml",
        "ref/netcore50/es/System.Dynamic.Runtime.xml",
        "ref/netcore50/fr/System.Dynamic.Runtime.xml",
        "ref/netcore50/it/System.Dynamic.Runtime.xml",
        "ref/netcore50/ja/System.Dynamic.Runtime.xml",
        "ref/netcore50/ko/System.Dynamic.Runtime.xml",
        "ref/netcore50/ru/System.Dynamic.Runtime.xml",
        "ref/netcore50/zh-hans/System.Dynamic.Runtime.xml",
        "ref/netcore50/zh-hant/System.Dynamic.Runtime.xml",
        "ref/win8/_._",
        "ref/wp80/_._",
        "ref/wpa81/_._",
        "ref/xamarinios10/_._",
        "ref/xamarinmac20/_._",
        "runtimes/win8-aot/lib/netcore50/System.Dynamic.Runtime.dll"
      ]
    },
    "System.Globalization/4.0.11-beta-23504": {
      "sha512": "sLmzDsKcKBv+5ebwnF2lskvJGStfMUI0fDV1p/9EZ6+sPdyBx+UEIHsrzFIRJS+QNENAo319kjH4FXMnau7/CA==",
      "type": "package",
      "files": [
        "System.Globalization.4.0.11-beta-23504.nupkg.sha512",
        "System.Globalization.nuspec",
        "lib/DNXCore50/System.Globalization.dll",
        "lib/MonoAndroid10/_._",
        "lib/MonoTouch10/_._",
        "lib/net45/_._",
        "lib/netcore50/System.Globalization.dll",
        "lib/win8/_._",
        "lib/wp80/_._",
        "lib/wpa81/_._",
        "lib/xamarinios10/_._",
        "lib/xamarinmac20/_._",
        "ref/MonoAndroid10/_._",
        "ref/MonoTouch10/_._",
        "ref/dotnet5.1/System.Globalization.dll",
        "ref/dotnet5.1/System.Globalization.xml",
        "ref/dotnet5.1/de/System.Globalization.xml",
        "ref/dotnet5.1/es/System.Globalization.xml",
        "ref/dotnet5.1/fr/System.Globalization.xml",
        "ref/dotnet5.1/it/System.Globalization.xml",
        "ref/dotnet5.1/ja/System.Globalization.xml",
        "ref/dotnet5.1/ko/System.Globalization.xml",
        "ref/dotnet5.1/ru/System.Globalization.xml",
        "ref/dotnet5.1/zh-hans/System.Globalization.xml",
        "ref/dotnet5.1/zh-hant/System.Globalization.xml",
        "ref/dotnet5.4/System.Globalization.dll",
        "ref/dotnet5.4/System.Globalization.xml",
        "ref/dotnet5.4/de/System.Globalization.xml",
        "ref/dotnet5.4/es/System.Globalization.xml",
        "ref/dotnet5.4/fr/System.Globalization.xml",
        "ref/dotnet5.4/it/System.Globalization.xml",
        "ref/dotnet5.4/ja/System.Globalization.xml",
        "ref/dotnet5.4/ko/System.Globalization.xml",
        "ref/dotnet5.4/ru/System.Globalization.xml",
        "ref/dotnet5.4/zh-hans/System.Globalization.xml",
        "ref/dotnet5.4/zh-hant/System.Globalization.xml",
        "ref/net45/_._",
        "ref/netcore50/System.Globalization.dll",
        "ref/netcore50/System.Globalization.xml",
        "ref/netcore50/de/System.Globalization.xml",
        "ref/netcore50/es/System.Globalization.xml",
        "ref/netcore50/fr/System.Globalization.xml",
        "ref/netcore50/it/System.Globalization.xml",
        "ref/netcore50/ja/System.Globalization.xml",
        "ref/netcore50/ko/System.Globalization.xml",
        "ref/netcore50/ru/System.Globalization.xml",
        "ref/netcore50/zh-hans/System.Globalization.xml",
        "ref/netcore50/zh-hant/System.Globalization.xml",
        "ref/win8/_._",
        "ref/wp80/_._",
        "ref/wpa81/_._",
        "ref/xamarinios10/_._",
        "ref/xamarinmac20/_._",
        "runtimes/win8-aot/lib/netcore50/System.Globalization.dll"
      ]
    },
    "System.Globalization.Calendars/4.0.1-beta-23504": {
      "sha512": "w7nmCZ/fbxrrxEJHhPbvKchMbQNTOH6lCA+6y62THw3q6EMkmJmngyfiHavFePDIqcOzy80jz8O7vfu8aaxy4w==",
      "type": "package",
      "files": [
        "System.Globalization.Calendars.4.0.1-beta-23504.nupkg.sha512",
        "System.Globalization.Calendars.nuspec",
        "lib/DNXCore50/System.Globalization.Calendars.dll",
        "lib/MonoAndroid10/_._",
        "lib/MonoTouch10/_._",
        "lib/net46/System.Globalization.Calendars.dll",
        "lib/netcore50/System.Globalization.Calendars.dll",
        "lib/xamarinios10/_._",
        "lib/xamarinmac20/_._",
        "ref/MonoAndroid10/_._",
        "ref/MonoTouch10/_._",
        "ref/dotnet5.4/System.Globalization.Calendars.dll",
        "ref/dotnet5.4/System.Globalization.Calendars.xml",
        "ref/dotnet5.4/de/System.Globalization.Calendars.xml",
        "ref/dotnet5.4/es/System.Globalization.Calendars.xml",
        "ref/dotnet5.4/fr/System.Globalization.Calendars.xml",
        "ref/dotnet5.4/it/System.Globalization.Calendars.xml",
        "ref/dotnet5.4/ja/System.Globalization.Calendars.xml",
        "ref/dotnet5.4/ko/System.Globalization.Calendars.xml",
        "ref/dotnet5.4/ru/System.Globalization.Calendars.xml",
        "ref/dotnet5.4/zh-hans/System.Globalization.Calendars.xml",
        "ref/dotnet5.4/zh-hant/System.Globalization.Calendars.xml",
        "ref/net46/System.Globalization.Calendars.dll",
        "ref/xamarinios10/_._",
        "ref/xamarinmac20/_._",
        "runtimes/win8-aot/lib/netcore50/System.Globalization.Calendars.dll"
      ]
    },
    "System.IO/4.0.11-beta-23504": {
      "sha512": "Mm6CsBtIN9JeKXstn7BGQkY2+9ypXnre6KJdqO2iy7nIroQDzFcbVsa8TLOJxRdhcbtd32Y6lTsG28EoGqheTg==",
      "type": "package",
      "files": [
        "System.IO.4.0.11-beta-23504.nupkg.sha512",
        "System.IO.nuspec",
        "lib/DNXCore50/System.IO.dll",
        "lib/MonoAndroid10/_._",
        "lib/MonoTouch10/_._",
        "lib/net45/_._",
        "lib/netcore50/System.IO.dll",
        "lib/win8/_._",
        "lib/wp80/_._",
        "lib/wpa81/_._",
        "lib/xamarinios10/_._",
        "lib/xamarinmac20/_._",
        "ref/MonoAndroid10/_._",
        "ref/MonoTouch10/_._",
        "ref/dotnet5.1/System.IO.dll",
        "ref/dotnet5.1/System.IO.xml",
        "ref/dotnet5.1/de/System.IO.xml",
        "ref/dotnet5.1/es/System.IO.xml",
        "ref/dotnet5.1/fr/System.IO.xml",
        "ref/dotnet5.1/it/System.IO.xml",
        "ref/dotnet5.1/ja/System.IO.xml",
        "ref/dotnet5.1/ko/System.IO.xml",
        "ref/dotnet5.1/ru/System.IO.xml",
        "ref/dotnet5.1/zh-hans/System.IO.xml",
        "ref/dotnet5.1/zh-hant/System.IO.xml",
        "ref/dotnet5.4/System.IO.dll",
        "ref/dotnet5.4/System.IO.xml",
        "ref/dotnet5.4/de/System.IO.xml",
        "ref/dotnet5.4/es/System.IO.xml",
        "ref/dotnet5.4/fr/System.IO.xml",
        "ref/dotnet5.4/it/System.IO.xml",
        "ref/dotnet5.4/ja/System.IO.xml",
        "ref/dotnet5.4/ko/System.IO.xml",
        "ref/dotnet5.4/ru/System.IO.xml",
        "ref/dotnet5.4/zh-hans/System.IO.xml",
        "ref/dotnet5.4/zh-hant/System.IO.xml",
        "ref/net45/_._",
        "ref/netcore50/System.IO.dll",
        "ref/netcore50/System.IO.xml",
        "ref/netcore50/de/System.IO.xml",
        "ref/netcore50/es/System.IO.xml",
        "ref/netcore50/fr/System.IO.xml",
        "ref/netcore50/it/System.IO.xml",
        "ref/netcore50/ja/System.IO.xml",
        "ref/netcore50/ko/System.IO.xml",
        "ref/netcore50/ru/System.IO.xml",
        "ref/netcore50/zh-hans/System.IO.xml",
        "ref/netcore50/zh-hant/System.IO.xml",
        "ref/win8/_._",
        "ref/wp80/_._",
        "ref/wpa81/_._",
        "ref/xamarinios10/_._",
        "ref/xamarinmac20/_._",
        "runtimes/win8-aot/lib/netcore50/System.IO.dll"
      ]
    },
    "System.IO.FileSystem/4.0.1-beta-23504": {
      "sha512": "hU2pxN48TMnpxCcs7xV+kxJRCv95CWU+cY2CM3/QfPhOHWxI/XMJCCzp/itPHivAOKc3WWErTKh6flFL3zra8Q==",
      "type": "package",
      "files": [
        "System.IO.FileSystem.4.0.1-beta-23504.nupkg.sha512",
        "System.IO.FileSystem.nuspec",
        "lib/MonoAndroid10/_._",
        "lib/MonoTouch10/_._",
        "lib/net46/System.IO.FileSystem.dll",
        "lib/xamarinios10/_._",
        "lib/xamarinmac20/_._",
        "ref/MonoAndroid10/_._",
        "ref/MonoTouch10/_._",
        "ref/dotnet5.4/System.IO.FileSystem.dll",
        "ref/dotnet5.4/System.IO.FileSystem.xml",
        "ref/dotnet5.4/de/System.IO.FileSystem.xml",
        "ref/dotnet5.4/es/System.IO.FileSystem.xml",
        "ref/dotnet5.4/fr/System.IO.FileSystem.xml",
        "ref/dotnet5.4/it/System.IO.FileSystem.xml",
        "ref/dotnet5.4/ja/System.IO.FileSystem.xml",
        "ref/dotnet5.4/ko/System.IO.FileSystem.xml",
        "ref/dotnet5.4/ru/System.IO.FileSystem.xml",
        "ref/dotnet5.4/zh-hans/System.IO.FileSystem.xml",
        "ref/dotnet5.4/zh-hant/System.IO.FileSystem.xml",
        "ref/net46/System.IO.FileSystem.dll",
        "ref/xamarinios10/_._",
        "ref/xamarinmac20/_._",
        "runtime.json"
      ]
    },
    "System.IO.FileSystem.Primitives/4.0.1-beta-23504": {
      "sha512": "nM7JE4K2Ckczo72f6MkEoaP6mbOWvBM3L3LmO2ie+czJVQqLp7y/JUsCHl899KK78caccehh8eQQ5IHLu3Yixw==",
      "type": "package",
      "files": [
        "System.IO.FileSystem.Primitives.4.0.1-beta-23504.nupkg.sha512",
        "System.IO.FileSystem.Primitives.nuspec",
        "lib/MonoAndroid10/_._",
        "lib/MonoTouch10/_._",
        "lib/dotnet5.4/System.IO.FileSystem.Primitives.dll",
        "lib/net46/System.IO.FileSystem.Primitives.dll",
        "lib/xamarinios10/_._",
        "lib/xamarinmac20/_._",
        "ref/MonoAndroid10/_._",
        "ref/MonoTouch10/_._",
        "ref/dotnet5.4/System.IO.FileSystem.Primitives.dll",
        "ref/dotnet5.4/System.IO.FileSystem.Primitives.xml",
        "ref/dotnet5.4/de/System.IO.FileSystem.Primitives.xml",
        "ref/dotnet5.4/es/System.IO.FileSystem.Primitives.xml",
        "ref/dotnet5.4/fr/System.IO.FileSystem.Primitives.xml",
        "ref/dotnet5.4/it/System.IO.FileSystem.Primitives.xml",
        "ref/dotnet5.4/ja/System.IO.FileSystem.Primitives.xml",
        "ref/dotnet5.4/ko/System.IO.FileSystem.Primitives.xml",
        "ref/dotnet5.4/ru/System.IO.FileSystem.Primitives.xml",
        "ref/dotnet5.4/zh-hans/System.IO.FileSystem.Primitives.xml",
        "ref/dotnet5.4/zh-hant/System.IO.FileSystem.Primitives.xml",
        "ref/net46/System.IO.FileSystem.Primitives.dll",
        "ref/xamarinios10/_._",
        "ref/xamarinmac20/_._"
      ]
    },
    "System.IO.FileSystem.Watcher/4.0.0-beta-23504": {
      "sha512": "h1GNVT7jnOj6U3l6jKt5pBdIVGyAEJrUQIG1PP8xGOzkUi+I96xeXij3k/NQNNZPY/gJZ9rMiyuvkpR0xVb/DA==",
      "type": "package",
      "files": [
        "System.IO.FileSystem.Watcher.4.0.0-beta-23504.nupkg.sha512",
        "System.IO.FileSystem.Watcher.nuspec",
        "lib/MonoAndroid10/_._",
        "lib/MonoTouch10/_._",
        "lib/net46/System.IO.FileSystem.Watcher.dll",
        "lib/xamarinios10/_._",
        "lib/xamarinmac20/_._",
        "ref/MonoAndroid10/_._",
        "ref/MonoTouch10/_._",
        "ref/dotnet5.4/System.IO.FileSystem.Watcher.dll",
        "ref/dotnet5.4/System.IO.FileSystem.Watcher.xml",
        "ref/dotnet5.4/de/System.IO.FileSystem.Watcher.xml",
        "ref/dotnet5.4/es/System.IO.FileSystem.Watcher.xml",
        "ref/dotnet5.4/fr/System.IO.FileSystem.Watcher.xml",
        "ref/dotnet5.4/it/System.IO.FileSystem.Watcher.xml",
        "ref/dotnet5.4/ja/System.IO.FileSystem.Watcher.xml",
        "ref/dotnet5.4/ko/System.IO.FileSystem.Watcher.xml",
        "ref/dotnet5.4/ru/System.IO.FileSystem.Watcher.xml",
        "ref/dotnet5.4/zh-hans/System.IO.FileSystem.Watcher.xml",
        "ref/dotnet5.4/zh-hant/System.IO.FileSystem.Watcher.xml",
        "ref/net46/System.IO.FileSystem.Watcher.dll",
        "ref/xamarinios10/_._",
        "ref/xamarinmac20/_._",
        "runtime.json"
      ]
    },
    "System.IO.Pipes/4.0.0-beta-23504": {
      "sha512": "XbIQixjoOg6wvxYfpmv2ydXMsTQ56nV6bb2Ajem9RnwXaPVhq/eXeGYMEMZiQ1HxmuwusgccLE6FtT3+Xf+new==",
      "type": "package",
      "files": [
        "System.IO.Pipes.4.0.0-beta-23504.nupkg.sha512",
        "System.IO.Pipes.nuspec",
        "lib/net46/System.IO.Pipes.dll",
        "ref/dotnet5.4/System.IO.Pipes.dll",
        "ref/dotnet5.4/System.IO.Pipes.xml",
        "ref/dotnet5.4/de/System.IO.Pipes.xml",
        "ref/dotnet5.4/es/System.IO.Pipes.xml",
        "ref/dotnet5.4/fr/System.IO.Pipes.xml",
        "ref/dotnet5.4/it/System.IO.Pipes.xml",
        "ref/dotnet5.4/ja/System.IO.Pipes.xml",
        "ref/dotnet5.4/ko/System.IO.Pipes.xml",
        "ref/dotnet5.4/ru/System.IO.Pipes.xml",
        "ref/dotnet5.4/zh-hans/System.IO.Pipes.xml",
        "ref/dotnet5.4/zh-hant/System.IO.Pipes.xml",
        "ref/net46/System.IO.Pipes.dll",
        "runtime.json"
      ]
    },
    "System.Linq/4.0.1-beta-23504": {
      "sha512": "BEYrDR9RrBAdsE12VjjWtx8u4OuEN6Qty78DWmvjneeCeOFenl34d1Z+DMZozHWEs+fbF+rcGgF1lBPlqhj6lQ==",
      "type": "package",
      "files": [
        "System.Linq.4.0.1-beta-23504.nupkg.sha512",
        "System.Linq.nuspec",
        "lib/dotnet5.4/System.Linq.dll",
        "lib/net45/_._",
        "lib/netcore50/System.Linq.dll",
        "lib/win8/_._",
        "lib/wp80/_._",
        "lib/wpa81/_._",
        "ref/dotnet5.1/System.Linq.dll",
        "ref/dotnet5.1/System.Linq.xml",
        "ref/dotnet5.1/de/System.Linq.xml",
        "ref/dotnet5.1/es/System.Linq.xml",
        "ref/dotnet5.1/fr/System.Linq.xml",
        "ref/dotnet5.1/it/System.Linq.xml",
        "ref/dotnet5.1/ja/System.Linq.xml",
        "ref/dotnet5.1/ko/System.Linq.xml",
        "ref/dotnet5.1/ru/System.Linq.xml",
        "ref/dotnet5.1/zh-hans/System.Linq.xml",
        "ref/dotnet5.1/zh-hant/System.Linq.xml",
        "ref/net45/_._",
        "ref/netcore50/System.Linq.dll",
        "ref/netcore50/System.Linq.xml",
        "ref/netcore50/de/System.Linq.xml",
        "ref/netcore50/es/System.Linq.xml",
        "ref/netcore50/fr/System.Linq.xml",
        "ref/netcore50/it/System.Linq.xml",
        "ref/netcore50/ja/System.Linq.xml",
        "ref/netcore50/ko/System.Linq.xml",
        "ref/netcore50/ru/System.Linq.xml",
        "ref/netcore50/zh-hans/System.Linq.xml",
        "ref/netcore50/zh-hant/System.Linq.xml",
        "ref/win8/_._",
        "ref/wp80/_._",
        "ref/wpa81/_._"
      ]
    },
    "System.Linq.Expressions/4.0.10": {
      "sha512": "qhFkPqRsTfXBaacjQhxwwwUoU7TEtwlBIULj7nG7i4qAkvivil31VvOvDKppCSui5yGw0/325ZeNaMYRvTotXw==",
      "type": "package",
      "files": [
        "System.Linq.Expressions.4.0.10.nupkg.sha512",
        "System.Linq.Expressions.nuspec",
        "lib/DNXCore50/System.Linq.Expressions.dll",
        "lib/MonoAndroid10/_._",
        "lib/MonoTouch10/_._",
        "lib/net46/_._",
        "lib/netcore50/System.Linq.Expressions.dll",
        "lib/xamarinios10/_._",
        "lib/xamarinmac20/_._",
        "ref/MonoAndroid10/_._",
        "ref/MonoTouch10/_._",
        "ref/dotnet/System.Linq.Expressions.dll",
        "ref/dotnet/System.Linq.Expressions.xml",
        "ref/dotnet/de/System.Linq.Expressions.xml",
        "ref/dotnet/es/System.Linq.Expressions.xml",
        "ref/dotnet/fr/System.Linq.Expressions.xml",
        "ref/dotnet/it/System.Linq.Expressions.xml",
        "ref/dotnet/ja/System.Linq.Expressions.xml",
        "ref/dotnet/ko/System.Linq.Expressions.xml",
        "ref/dotnet/ru/System.Linq.Expressions.xml",
        "ref/dotnet/zh-hans/System.Linq.Expressions.xml",
        "ref/dotnet/zh-hant/System.Linq.Expressions.xml",
        "ref/net46/_._",
        "ref/xamarinios10/_._",
        "ref/xamarinmac20/_._",
        "runtime.json",
        "runtimes/win8-aot/lib/netcore50/System.Linq.Expressions.dll"
      ]
    },
    "System.Linq.Expressions/4.0.11-beta-23504": {
      "sha512": "lT0MxBix8IwHFGSV1Myr+fk0G3S4WZWAzJo7hXkEmFtVliZpji+yv3lG8bATvbgUszfZBpfJtxNBnxCY0+dkpQ==",
      "type": "package",
      "files": [
        "System.Linq.Expressions.4.0.11-beta-23504.nupkg.sha512",
        "System.Linq.Expressions.nuspec",
        "lib/MonoAndroid10/_._",
        "lib/MonoTouch10/_._",
        "lib/net45/_._",
        "lib/win8/_._",
        "lib/wp80/_._",
        "lib/wpa81/_._",
        "lib/xamarinios10/_._",
        "lib/xamarinmac20/_._",
        "ref/MonoAndroid10/_._",
        "ref/MonoTouch10/_._",
        "ref/dotnet5.1/System.Linq.Expressions.dll",
        "ref/dotnet5.1/System.Linq.Expressions.xml",
        "ref/dotnet5.1/de/System.Linq.Expressions.xml",
        "ref/dotnet5.1/es/System.Linq.Expressions.xml",
        "ref/dotnet5.1/fr/System.Linq.Expressions.xml",
        "ref/dotnet5.1/it/System.Linq.Expressions.xml",
        "ref/dotnet5.1/ja/System.Linq.Expressions.xml",
        "ref/dotnet5.1/ko/System.Linq.Expressions.xml",
        "ref/dotnet5.1/ru/System.Linq.Expressions.xml",
        "ref/dotnet5.1/zh-hans/System.Linq.Expressions.xml",
        "ref/dotnet5.1/zh-hant/System.Linq.Expressions.xml",
        "ref/dotnet5.4/System.Linq.Expressions.dll",
        "ref/dotnet5.4/System.Linq.Expressions.xml",
        "ref/dotnet5.4/de/System.Linq.Expressions.xml",
        "ref/dotnet5.4/es/System.Linq.Expressions.xml",
        "ref/dotnet5.4/fr/System.Linq.Expressions.xml",
        "ref/dotnet5.4/it/System.Linq.Expressions.xml",
        "ref/dotnet5.4/ja/System.Linq.Expressions.xml",
        "ref/dotnet5.4/ko/System.Linq.Expressions.xml",
        "ref/dotnet5.4/ru/System.Linq.Expressions.xml",
        "ref/dotnet5.4/zh-hans/System.Linq.Expressions.xml",
        "ref/dotnet5.4/zh-hant/System.Linq.Expressions.xml",
        "ref/net45/_._",
        "ref/netcore50/System.Linq.Expressions.dll",
        "ref/netcore50/System.Linq.Expressions.xml",
        "ref/netcore50/de/System.Linq.Expressions.xml",
        "ref/netcore50/es/System.Linq.Expressions.xml",
        "ref/netcore50/fr/System.Linq.Expressions.xml",
        "ref/netcore50/it/System.Linq.Expressions.xml",
        "ref/netcore50/ja/System.Linq.Expressions.xml",
        "ref/netcore50/ko/System.Linq.Expressions.xml",
        "ref/netcore50/ru/System.Linq.Expressions.xml",
        "ref/netcore50/zh-hans/System.Linq.Expressions.xml",
        "ref/netcore50/zh-hant/System.Linq.Expressions.xml",
        "ref/win8/_._",
        "ref/wp80/_._",
        "ref/wpa81/_._",
        "ref/xamarinios10/_._",
        "ref/xamarinmac20/_._",
        "runtime.json"
      ]
    },
    "System.Net.NameResolution/4.0.0-beta-23504": {
      "sha512": "yM6B183+u9jJINMab9lGFlvsopA8lWYpAApHEG7VIOQZy84rJHLf0PTw1vv966Z/lG/X62pIT+ibGM1ZWytqVA==",
      "type": "package",
      "files": [
        "System.Net.NameResolution.4.0.0-beta-23504.nupkg.sha512",
        "System.Net.NameResolution.nuspec",
        "lib/MonoAndroid10/_._",
        "lib/MonoTouch10/_._",
        "lib/net46/System.Net.NameResolution.dll",
        "lib/xamarinios10/_._",
        "lib/xamarinmac20/_._",
        "ref/MonoAndroid10/_._",
        "ref/MonoTouch10/_._",
        "ref/dotnet5.4/System.Net.NameResolution.dll",
        "ref/dotnet5.4/System.Net.NameResolution.xml",
        "ref/dotnet5.4/de/System.Net.NameResolution.xml",
        "ref/dotnet5.4/es/System.Net.NameResolution.xml",
        "ref/dotnet5.4/fr/System.Net.NameResolution.xml",
        "ref/dotnet5.4/it/System.Net.NameResolution.xml",
        "ref/dotnet5.4/ja/System.Net.NameResolution.xml",
        "ref/dotnet5.4/ko/System.Net.NameResolution.xml",
        "ref/dotnet5.4/ru/System.Net.NameResolution.xml",
        "ref/dotnet5.4/zh-hans/System.Net.NameResolution.xml",
        "ref/dotnet5.4/zh-hant/System.Net.NameResolution.xml",
        "ref/net46/System.Net.NameResolution.dll",
        "ref/xamarinios10/_._",
        "ref/xamarinmac20/_._",
        "runtime.json"
      ]
    },
    "System.Net.Primitives/4.0.10": {
      "sha512": "YQqIpmMhnKjIbT7rl6dlf7xM5DxaMR+whduZ9wKb9OhMLjoueAJO3HPPJI+Naf3v034kb+xZqdc3zo44o3HWcg==",
      "type": "package",
      "files": [
        "System.Net.Primitives.4.0.10.nupkg.sha512",
        "System.Net.Primitives.nuspec",
        "lib/DNXCore50/System.Net.Primitives.dll",
        "lib/MonoAndroid10/_._",
        "lib/MonoTouch10/_._",
        "lib/net46/_._",
        "lib/netcore50/System.Net.Primitives.dll",
        "lib/xamarinios10/_._",
        "lib/xamarinmac20/_._",
        "ref/MonoAndroid10/_._",
        "ref/MonoTouch10/_._",
        "ref/dotnet/System.Net.Primitives.dll",
        "ref/dotnet/System.Net.Primitives.xml",
        "ref/dotnet/de/System.Net.Primitives.xml",
        "ref/dotnet/es/System.Net.Primitives.xml",
        "ref/dotnet/fr/System.Net.Primitives.xml",
        "ref/dotnet/it/System.Net.Primitives.xml",
        "ref/dotnet/ja/System.Net.Primitives.xml",
        "ref/dotnet/ko/System.Net.Primitives.xml",
        "ref/dotnet/ru/System.Net.Primitives.xml",
        "ref/dotnet/zh-hans/System.Net.Primitives.xml",
        "ref/dotnet/zh-hant/System.Net.Primitives.xml",
        "ref/net46/_._",
        "ref/xamarinios10/_._",
        "ref/xamarinmac20/_._"
      ]
    },
    "System.Net.Primitives/4.0.11-beta-23504": {
      "sha512": "JobpKmMfZbLQ0Yp2yY8hT78RTZigLLvVIkoXFUr1qI0sggcjiGSyt3OFwUVP8wFnsHqvc3L9VX7EPwt7GWy07Q==",
      "type": "package",
      "files": [
        "System.Net.Primitives.4.0.11-beta-23504.nupkg.sha512",
        "System.Net.Primitives.nuspec",
        "lib/MonoAndroid10/_._",
        "lib/MonoTouch10/_._",
        "lib/net45/_._",
        "lib/win8/_._",
        "lib/wp80/_._",
        "lib/wpa81/_._",
        "lib/xamarinios10/_._",
        "lib/xamarinmac20/_._",
        "ref/MonoAndroid10/_._",
        "ref/MonoTouch10/_._",
        "ref/dotnet5.1/System.Net.Primitives.dll",
        "ref/dotnet5.1/System.Net.Primitives.xml",
        "ref/dotnet5.1/de/System.Net.Primitives.xml",
        "ref/dotnet5.1/es/System.Net.Primitives.xml",
        "ref/dotnet5.1/fr/System.Net.Primitives.xml",
        "ref/dotnet5.1/it/System.Net.Primitives.xml",
        "ref/dotnet5.1/ja/System.Net.Primitives.xml",
        "ref/dotnet5.1/ko/System.Net.Primitives.xml",
        "ref/dotnet5.1/ru/System.Net.Primitives.xml",
        "ref/dotnet5.1/zh-hans/System.Net.Primitives.xml",
        "ref/dotnet5.1/zh-hant/System.Net.Primitives.xml",
        "ref/dotnet5.2/System.Net.Primitives.dll",
        "ref/dotnet5.2/System.Net.Primitives.xml",
        "ref/dotnet5.2/de/System.Net.Primitives.xml",
        "ref/dotnet5.2/es/System.Net.Primitives.xml",
        "ref/dotnet5.2/fr/System.Net.Primitives.xml",
        "ref/dotnet5.2/it/System.Net.Primitives.xml",
        "ref/dotnet5.2/ja/System.Net.Primitives.xml",
        "ref/dotnet5.2/ko/System.Net.Primitives.xml",
        "ref/dotnet5.2/ru/System.Net.Primitives.xml",
        "ref/dotnet5.2/zh-hans/System.Net.Primitives.xml",
        "ref/dotnet5.2/zh-hant/System.Net.Primitives.xml",
        "ref/dotnet5.4/System.Net.Primitives.dll",
        "ref/dotnet5.4/System.Net.Primitives.xml",
        "ref/dotnet5.4/de/System.Net.Primitives.xml",
        "ref/dotnet5.4/es/System.Net.Primitives.xml",
        "ref/dotnet5.4/fr/System.Net.Primitives.xml",
        "ref/dotnet5.4/it/System.Net.Primitives.xml",
        "ref/dotnet5.4/ja/System.Net.Primitives.xml",
        "ref/dotnet5.4/ko/System.Net.Primitives.xml",
        "ref/dotnet5.4/ru/System.Net.Primitives.xml",
        "ref/dotnet5.4/zh-hans/System.Net.Primitives.xml",
        "ref/dotnet5.4/zh-hant/System.Net.Primitives.xml",
        "ref/net45/_._",
        "ref/netcore50/System.Net.Primitives.dll",
        "ref/netcore50/System.Net.Primitives.xml",
        "ref/netcore50/de/System.Net.Primitives.xml",
        "ref/netcore50/es/System.Net.Primitives.xml",
        "ref/netcore50/fr/System.Net.Primitives.xml",
        "ref/netcore50/it/System.Net.Primitives.xml",
        "ref/netcore50/ja/System.Net.Primitives.xml",
        "ref/netcore50/ko/System.Net.Primitives.xml",
        "ref/netcore50/ru/System.Net.Primitives.xml",
        "ref/netcore50/zh-hans/System.Net.Primitives.xml",
        "ref/netcore50/zh-hant/System.Net.Primitives.xml",
        "ref/win8/_._",
        "ref/wp80/_._",
        "ref/wpa81/_._",
        "ref/xamarinios10/_._",
        "ref/xamarinmac20/_._",
        "runtime.json"
      ]
    },
    "System.Net.Sockets/4.1.0-beta-23504": {
      "sha512": "H9U9MguaeT8Jl0Rp1ou+Tf1lPg3730nxQEhGWAb20x8JuyeMYdSFiVZHKmFQBv9iNzkBeG/dXwTkc3cn3gKqIw==",
      "type": "package",
      "files": [
        "System.Net.Sockets.4.1.0-beta-23504.nupkg.sha512",
        "System.Net.Sockets.nuspec",
        "lib/MonoAndroid10/_._",
        "lib/MonoTouch10/_._",
        "lib/net46/System.Net.Sockets.dll",
        "lib/xamarinios10/_._",
        "lib/xamarinmac20/_._",
        "ref/MonoAndroid10/_._",
        "ref/MonoTouch10/_._",
        "ref/dotnet5.4/System.Net.Sockets.dll",
        "ref/dotnet5.4/System.Net.Sockets.xml",
        "ref/dotnet5.4/de/System.Net.Sockets.xml",
        "ref/dotnet5.4/es/System.Net.Sockets.xml",
        "ref/dotnet5.4/fr/System.Net.Sockets.xml",
        "ref/dotnet5.4/it/System.Net.Sockets.xml",
        "ref/dotnet5.4/ja/System.Net.Sockets.xml",
        "ref/dotnet5.4/ko/System.Net.Sockets.xml",
        "ref/dotnet5.4/ru/System.Net.Sockets.xml",
        "ref/dotnet5.4/zh-hans/System.Net.Sockets.xml",
        "ref/dotnet5.4/zh-hant/System.Net.Sockets.xml",
        "ref/dotnet5.5/System.Net.Sockets.dll",
        "ref/dotnet5.5/System.Net.Sockets.xml",
        "ref/dotnet5.5/de/System.Net.Sockets.xml",
        "ref/dotnet5.5/es/System.Net.Sockets.xml",
        "ref/dotnet5.5/fr/System.Net.Sockets.xml",
        "ref/dotnet5.5/it/System.Net.Sockets.xml",
        "ref/dotnet5.5/ja/System.Net.Sockets.xml",
        "ref/dotnet5.5/ko/System.Net.Sockets.xml",
        "ref/dotnet5.5/ru/System.Net.Sockets.xml",
        "ref/dotnet5.5/zh-hans/System.Net.Sockets.xml",
        "ref/dotnet5.5/zh-hant/System.Net.Sockets.xml",
        "ref/net46/System.Net.Sockets.dll",
        "ref/xamarinios10/_._",
        "ref/xamarinmac20/_._",
        "runtime.json"
      ]
    },
    "System.ObjectModel/4.0.11-beta-23504": {
      "sha512": "MVovd3DdtcjNp4BUZIxxhggYJeYdVeMxh5R1KFVKZRzFpBPUKyZMei32K7jKEdmyVJLocbP3Md7qfQGAA295NQ==",
      "type": "package",
      "files": [
        "System.ObjectModel.4.0.11-beta-23504.nupkg.sha512",
        "System.ObjectModel.nuspec",
        "lib/MonoAndroid10/_._",
        "lib/MonoTouch10/_._",
        "lib/dotnet5.4/System.ObjectModel.dll",
        "lib/net45/_._",
        "lib/netcore50/System.ObjectModel.dll",
        "lib/win8/_._",
        "lib/wp80/_._",
        "lib/wpa81/_._",
        "lib/xamarinios10/_._",
        "lib/xamarinmac20/_._",
        "ref/MonoAndroid10/_._",
        "ref/MonoTouch10/_._",
        "ref/dotnet5.1/System.ObjectModel.dll",
        "ref/dotnet5.1/System.ObjectModel.xml",
        "ref/dotnet5.1/de/System.ObjectModel.xml",
        "ref/dotnet5.1/es/System.ObjectModel.xml",
        "ref/dotnet5.1/fr/System.ObjectModel.xml",
        "ref/dotnet5.1/it/System.ObjectModel.xml",
        "ref/dotnet5.1/ja/System.ObjectModel.xml",
        "ref/dotnet5.1/ko/System.ObjectModel.xml",
        "ref/dotnet5.1/ru/System.ObjectModel.xml",
        "ref/dotnet5.1/zh-hans/System.ObjectModel.xml",
        "ref/dotnet5.1/zh-hant/System.ObjectModel.xml",
        "ref/dotnet5.4/System.ObjectModel.dll",
        "ref/dotnet5.4/System.ObjectModel.xml",
        "ref/dotnet5.4/de/System.ObjectModel.xml",
        "ref/dotnet5.4/es/System.ObjectModel.xml",
        "ref/dotnet5.4/fr/System.ObjectModel.xml",
        "ref/dotnet5.4/it/System.ObjectModel.xml",
        "ref/dotnet5.4/ja/System.ObjectModel.xml",
        "ref/dotnet5.4/ko/System.ObjectModel.xml",
        "ref/dotnet5.4/ru/System.ObjectModel.xml",
        "ref/dotnet5.4/zh-hans/System.ObjectModel.xml",
        "ref/dotnet5.4/zh-hant/System.ObjectModel.xml",
        "ref/net45/_._",
        "ref/netcore50/System.ObjectModel.dll",
        "ref/netcore50/System.ObjectModel.xml",
        "ref/netcore50/de/System.ObjectModel.xml",
        "ref/netcore50/es/System.ObjectModel.xml",
        "ref/netcore50/fr/System.ObjectModel.xml",
        "ref/netcore50/it/System.ObjectModel.xml",
        "ref/netcore50/ja/System.ObjectModel.xml",
        "ref/netcore50/ko/System.ObjectModel.xml",
        "ref/netcore50/ru/System.ObjectModel.xml",
        "ref/netcore50/zh-hans/System.ObjectModel.xml",
        "ref/netcore50/zh-hant/System.ObjectModel.xml",
        "ref/win8/_._",
        "ref/wp80/_._",
        "ref/wpa81/_._",
        "ref/xamarinios10/_._",
        "ref/xamarinmac20/_._"
      ]
    },
    "System.Private.DataContractSerialization/4.1.0-beta-23504": {
      "sha512": "b6sPssVzR0EUdXDzoV9NclUp1O+8RREfRUD8sbpiYL5XR0gi6bzAPMzQ7OxEuAOcM0U6JBetdCLv7VyYY6cdpw==",
      "type": "package",
      "files": [
        "System.Private.DataContractSerialization.4.1.0-beta-23504.nupkg.sha512",
        "System.Private.DataContractSerialization.nuspec",
        "ref/dnxcore50/_._",
        "ref/netcore50/_._",
        "runtime.json"
      ]
    },
    "System.Private.Networking/4.0.0": {
      "sha512": "RUEqdBdJjISC65dO8l4LdN7vTdlXH+attUpKnauDUHVtLbIKdlDB9LKoLzCQsTQRP7vzUJHWYXznHJBkjAA7yA==",
      "type": "package",
      "files": [
        "System.Private.Networking.4.0.0.nupkg.sha512",
        "System.Private.Networking.nuspec",
        "lib/DNXCore50/System.Private.Networking.dll",
        "lib/netcore50/System.Private.Networking.dll",
        "ref/dnxcore50/_._",
        "ref/netcore50/_._"
      ]
    },
    "System.Private.Networking/4.0.1-beta-23504": {
      "sha512": "Ifg6HYCTSdfjFKY4i5bHp+D+ftYNqQDPxN3qm5sLWmBx1M8UMTdO86LuVyz18SJND0IXQDVDHBGLq3h8Yo/dfg==",
      "type": "package",
      "files": [
        "System.Private.Networking.4.0.1-beta-23504.nupkg.sha512",
        "System.Private.Networking.nuspec",
        "lib/DNXCore50/System.Private.Networking.dll",
        "lib/netcore50/System.Private.Networking.dll",
        "ref/dnxcore50/_._",
        "ref/netcore50/_._"
      ]
    },
    "System.Private.Uri/4.0.1-beta-23504": {
      "sha512": "rKX89ly6HK4o4Tz+Eg6tad5RIIDYNb3QGNttQrNUUdGaAS190rxQU82HfLcZp7Y9Q+5lF6WhBmw8hFTNvCA3yw==",
      "type": "package",
      "files": [
        "System.Private.Uri.4.0.1-beta-23504.nupkg.sha512",
        "System.Private.Uri.nuspec",
        "ref/dnxcore50/_._",
        "ref/netcore50/_._",
        "runtime.json"
      ]
    },
    "System.Reflection/4.1.0-beta-23504": {
      "sha512": "WBdLemn0GjinvASehzA89cT6kV6txw3KXLLhrK53A/5giNdZlHxMUP60f79GD/Ze2miR8F8OEpaubbPGuZjXoA==",
      "type": "package",
      "files": [
        "System.Reflection.4.1.0-beta-23504.nupkg.sha512",
        "System.Reflection.nuspec",
        "lib/DNXCore50/System.Reflection.dll",
        "lib/MonoAndroid10/_._",
        "lib/MonoTouch10/_._",
        "lib/net45/_._",
        "lib/net46/System.Reflection.dll",
        "lib/netcore50/System.Reflection.dll",
        "lib/win8/_._",
        "lib/wp80/_._",
        "lib/wpa81/_._",
        "lib/xamarinios10/_._",
        "lib/xamarinmac20/_._",
        "ref/MonoAndroid10/_._",
        "ref/MonoTouch10/_._",
        "ref/dotnet5.1/System.Reflection.dll",
        "ref/dotnet5.1/System.Reflection.xml",
        "ref/dotnet5.1/de/System.Reflection.xml",
        "ref/dotnet5.1/es/System.Reflection.xml",
        "ref/dotnet5.1/fr/System.Reflection.xml",
        "ref/dotnet5.1/it/System.Reflection.xml",
        "ref/dotnet5.1/ja/System.Reflection.xml",
        "ref/dotnet5.1/ko/System.Reflection.xml",
        "ref/dotnet5.1/ru/System.Reflection.xml",
        "ref/dotnet5.1/zh-hans/System.Reflection.xml",
        "ref/dotnet5.1/zh-hant/System.Reflection.xml",
        "ref/dotnet5.4/System.Reflection.dll",
        "ref/dotnet5.4/System.Reflection.xml",
        "ref/dotnet5.4/de/System.Reflection.xml",
        "ref/dotnet5.4/es/System.Reflection.xml",
        "ref/dotnet5.4/fr/System.Reflection.xml",
        "ref/dotnet5.4/it/System.Reflection.xml",
        "ref/dotnet5.4/ja/System.Reflection.xml",
        "ref/dotnet5.4/ko/System.Reflection.xml",
        "ref/dotnet5.4/ru/System.Reflection.xml",
        "ref/dotnet5.4/zh-hans/System.Reflection.xml",
        "ref/dotnet5.4/zh-hant/System.Reflection.xml",
        "ref/net45/_._",
        "ref/net46/System.Reflection.dll",
        "ref/netcore50/System.Reflection.dll",
        "ref/netcore50/System.Reflection.xml",
        "ref/netcore50/de/System.Reflection.xml",
        "ref/netcore50/es/System.Reflection.xml",
        "ref/netcore50/fr/System.Reflection.xml",
        "ref/netcore50/it/System.Reflection.xml",
        "ref/netcore50/ja/System.Reflection.xml",
        "ref/netcore50/ko/System.Reflection.xml",
        "ref/netcore50/ru/System.Reflection.xml",
        "ref/netcore50/zh-hans/System.Reflection.xml",
        "ref/netcore50/zh-hant/System.Reflection.xml",
        "ref/win8/_._",
        "ref/wp80/_._",
        "ref/wpa81/_._",
        "ref/xamarinios10/_._",
        "ref/xamarinmac20/_._",
        "runtimes/win8-aot/lib/netcore50/System.Reflection.dll"
      ]
    },
    "System.Reflection.Emit/4.0.0": {
      "sha512": "CqnQz5LbNbiSxN10cv3Ehnw3j1UZOBCxnE0OO0q/keGQ5ENjyFM6rIG4gm/i0dX6EjdpYkAgKcI/mhZZCaBq4A==",
      "type": "package",
      "files": [
        "System.Reflection.Emit.4.0.0.nupkg.sha512",
        "System.Reflection.Emit.nuspec",
        "lib/DNXCore50/System.Reflection.Emit.dll",
        "lib/MonoAndroid10/_._",
        "lib/net45/_._",
        "lib/netcore50/System.Reflection.Emit.dll",
        "lib/xamarinmac20/_._",
        "ref/MonoAndroid10/_._",
        "ref/dotnet/System.Reflection.Emit.dll",
        "ref/dotnet/System.Reflection.Emit.xml",
        "ref/dotnet/de/System.Reflection.Emit.xml",
        "ref/dotnet/es/System.Reflection.Emit.xml",
        "ref/dotnet/fr/System.Reflection.Emit.xml",
        "ref/dotnet/it/System.Reflection.Emit.xml",
        "ref/dotnet/ja/System.Reflection.Emit.xml",
        "ref/dotnet/ko/System.Reflection.Emit.xml",
        "ref/dotnet/ru/System.Reflection.Emit.xml",
        "ref/dotnet/zh-hans/System.Reflection.Emit.xml",
        "ref/dotnet/zh-hant/System.Reflection.Emit.xml",
        "ref/net45/_._",
        "ref/xamarinmac20/_._"
      ]
    },
    "System.Reflection.Emit/4.0.1-beta-23504": {
      "sha512": "69RcAGH9B/+gH/wK3ldl4+Ex14gL2BvsCSORl9GyVGH69x0ojVqT+Wbv1Hm+G11M+wtbngM/B/tCGSrA5LWnaw==",
      "type": "package",
      "files": [
        "System.Reflection.Emit.4.0.1-beta-23504.nupkg.sha512",
        "System.Reflection.Emit.nuspec",
        "lib/DNXCore50/System.Reflection.Emit.dll",
        "lib/MonoAndroid10/_._",
        "lib/net45/_._",
        "lib/netcore50/System.Reflection.Emit.dll",
        "lib/xamarinmac20/_._",
        "ref/MonoAndroid10/_._",
        "ref/dotnet5.2/System.Reflection.Emit.dll",
        "ref/dotnet5.2/System.Reflection.Emit.xml",
        "ref/dotnet5.2/de/System.Reflection.Emit.xml",
        "ref/dotnet5.2/es/System.Reflection.Emit.xml",
        "ref/dotnet5.2/fr/System.Reflection.Emit.xml",
        "ref/dotnet5.2/it/System.Reflection.Emit.xml",
        "ref/dotnet5.2/ja/System.Reflection.Emit.xml",
        "ref/dotnet5.2/ko/System.Reflection.Emit.xml",
        "ref/dotnet5.2/ru/System.Reflection.Emit.xml",
        "ref/dotnet5.2/zh-hans/System.Reflection.Emit.xml",
        "ref/dotnet5.2/zh-hant/System.Reflection.Emit.xml",
        "ref/net45/_._",
        "ref/xamarinmac20/_._",
        "runtimes/aot/lib/netcore50/_._"
      ]
    },
    "System.Reflection.Emit.ILGeneration/4.0.0": {
      "sha512": "02okuusJ0GZiHZSD2IOLIN41GIn6qOr7i5+86C98BPuhlwWqVABwebiGNvhDiXP1f9a6CxEigC7foQD42klcDg==",
      "type": "package",
      "files": [
        "System.Reflection.Emit.ILGeneration.4.0.0.nupkg.sha512",
        "System.Reflection.Emit.ILGeneration.nuspec",
        "lib/DNXCore50/System.Reflection.Emit.ILGeneration.dll",
        "lib/net45/_._",
        "lib/netcore50/System.Reflection.Emit.ILGeneration.dll",
        "lib/wp80/_._",
        "ref/dotnet/System.Reflection.Emit.ILGeneration.dll",
        "ref/dotnet/System.Reflection.Emit.ILGeneration.xml",
        "ref/dotnet/de/System.Reflection.Emit.ILGeneration.xml",
        "ref/dotnet/es/System.Reflection.Emit.ILGeneration.xml",
        "ref/dotnet/fr/System.Reflection.Emit.ILGeneration.xml",
        "ref/dotnet/it/System.Reflection.Emit.ILGeneration.xml",
        "ref/dotnet/ja/System.Reflection.Emit.ILGeneration.xml",
        "ref/dotnet/ko/System.Reflection.Emit.ILGeneration.xml",
        "ref/dotnet/ru/System.Reflection.Emit.ILGeneration.xml",
        "ref/dotnet/zh-hans/System.Reflection.Emit.ILGeneration.xml",
        "ref/dotnet/zh-hant/System.Reflection.Emit.ILGeneration.xml",
        "ref/net45/_._",
        "ref/wp80/_._"
      ]
    },
    "System.Reflection.Emit.ILGeneration/4.0.1-beta-23504": {
      "sha512": "UojLp723xNs9aeU6FsUW3zF09tBOtC1suz20l6Db9HSPm0pS4Ku1xkt9/VFe8Hx8xbQx/ZnsLXnc0myncmVx9w==",
      "type": "package",
      "files": [
        "System.Reflection.Emit.ILGeneration.4.0.1-beta-23504.nupkg.sha512",
        "System.Reflection.Emit.ILGeneration.nuspec",
        "lib/DNXCore50/System.Reflection.Emit.ILGeneration.dll",
        "lib/net45/_._",
        "lib/netcore50/System.Reflection.Emit.ILGeneration.dll",
        "lib/wp80/_._",
        "ref/dotnet5.1/System.Reflection.Emit.ILGeneration.dll",
        "ref/dotnet5.1/System.Reflection.Emit.ILGeneration.xml",
        "ref/dotnet5.1/de/System.Reflection.Emit.ILGeneration.xml",
        "ref/dotnet5.1/es/System.Reflection.Emit.ILGeneration.xml",
        "ref/dotnet5.1/fr/System.Reflection.Emit.ILGeneration.xml",
        "ref/dotnet5.1/it/System.Reflection.Emit.ILGeneration.xml",
        "ref/dotnet5.1/ja/System.Reflection.Emit.ILGeneration.xml",
        "ref/dotnet5.1/ko/System.Reflection.Emit.ILGeneration.xml",
        "ref/dotnet5.1/ru/System.Reflection.Emit.ILGeneration.xml",
        "ref/dotnet5.1/zh-hans/System.Reflection.Emit.ILGeneration.xml",
        "ref/dotnet5.1/zh-hant/System.Reflection.Emit.ILGeneration.xml",
        "ref/net45/_._",
        "ref/wp80/_._",
        "runtimes/aot/lib/netcore50/_._"
      ]
    },
    "System.Reflection.Emit.Lightweight/4.0.1-beta-23504": {
      "sha512": "B3+cwPHQ6QiJsyO7EkqyRfmavKT172EuwfdnmhrGUFDGziT2qSwVUyJuYuo8smRQ6vgYXyeY3MPSmYdIahqqSA==",
      "type": "package",
      "files": [
        "System.Reflection.Emit.Lightweight.4.0.1-beta-23504.nupkg.sha512",
        "System.Reflection.Emit.Lightweight.nuspec",
        "lib/DNXCore50/System.Reflection.Emit.Lightweight.dll",
        "lib/net45/_._",
        "lib/netcore50/System.Reflection.Emit.Lightweight.dll",
        "lib/wp80/_._",
        "ref/dotnet5.1/System.Reflection.Emit.Lightweight.dll",
        "ref/dotnet5.1/System.Reflection.Emit.Lightweight.xml",
        "ref/dotnet5.1/de/System.Reflection.Emit.Lightweight.xml",
        "ref/dotnet5.1/es/System.Reflection.Emit.Lightweight.xml",
        "ref/dotnet5.1/fr/System.Reflection.Emit.Lightweight.xml",
        "ref/dotnet5.1/it/System.Reflection.Emit.Lightweight.xml",
        "ref/dotnet5.1/ja/System.Reflection.Emit.Lightweight.xml",
        "ref/dotnet5.1/ko/System.Reflection.Emit.Lightweight.xml",
        "ref/dotnet5.1/ru/System.Reflection.Emit.Lightweight.xml",
        "ref/dotnet5.1/zh-hans/System.Reflection.Emit.Lightweight.xml",
        "ref/dotnet5.1/zh-hant/System.Reflection.Emit.Lightweight.xml",
        "ref/net45/_._",
        "ref/wp80/_._",
        "runtimes/aot/lib/netcore50/_._"
      ]
    },
    "System.Reflection.Extensions/4.0.1-beta-23504": {
      "sha512": "u7rIcU0ysTG4U9R6Dyv/AOQkdSuXf19sM1M0+XZRScca6i6CIrraScWDUq8/Y2pQ4xdVJHIhsQm2a6qraxLonw==",
      "type": "package",
      "files": [
        "System.Reflection.Extensions.4.0.1-beta-23504.nupkg.sha512",
        "System.Reflection.Extensions.nuspec",
        "lib/DNXCore50/System.Reflection.Extensions.dll",
        "lib/net45/_._",
        "lib/netcore50/System.Reflection.Extensions.dll",
        "lib/win8/_._",
        "lib/wp80/_._",
        "lib/wpa81/_._",
        "ref/dotnet5.1/System.Reflection.Extensions.dll",
        "ref/dotnet5.1/System.Reflection.Extensions.xml",
        "ref/dotnet5.1/de/System.Reflection.Extensions.xml",
        "ref/dotnet5.1/es/System.Reflection.Extensions.xml",
        "ref/dotnet5.1/fr/System.Reflection.Extensions.xml",
        "ref/dotnet5.1/it/System.Reflection.Extensions.xml",
        "ref/dotnet5.1/ja/System.Reflection.Extensions.xml",
        "ref/dotnet5.1/ko/System.Reflection.Extensions.xml",
        "ref/dotnet5.1/ru/System.Reflection.Extensions.xml",
        "ref/dotnet5.1/zh-hans/System.Reflection.Extensions.xml",
        "ref/dotnet5.1/zh-hant/System.Reflection.Extensions.xml",
        "ref/net45/_._",
        "ref/netcore50/System.Reflection.Extensions.dll",
        "ref/netcore50/System.Reflection.Extensions.xml",
        "ref/netcore50/de/System.Reflection.Extensions.xml",
        "ref/netcore50/es/System.Reflection.Extensions.xml",
        "ref/netcore50/fr/System.Reflection.Extensions.xml",
        "ref/netcore50/it/System.Reflection.Extensions.xml",
        "ref/netcore50/ja/System.Reflection.Extensions.xml",
        "ref/netcore50/ko/System.Reflection.Extensions.xml",
        "ref/netcore50/ru/System.Reflection.Extensions.xml",
        "ref/netcore50/zh-hans/System.Reflection.Extensions.xml",
        "ref/netcore50/zh-hant/System.Reflection.Extensions.xml",
        "ref/win8/_._",
        "ref/wp80/_._",
        "ref/wpa81/_._",
        "runtimes/win8-aot/lib/netcore50/System.Reflection.Extensions.dll"
      ]
    },
<<<<<<< HEAD
    "System.Reflection.Metadata/1.2.0-rc2-23826": {
      "sha512": "iaq5zpluF7mUMd5hFyhmZGyCSzF6glZjvNI2VAhLFQEp8sGA/tROj6NoZL42q6HhoHxi1XyGeoIXPi5hyw0+5w==",
=======
    "System.Reflection.Metadata/1.2.0": {
      "sha512": "ubQKFCNYPwhqPXPLjRKCvTDR2UvL5L5+Tm181D/5kl/df7264AuXDi2j2Bf5DxplBxevq8eUH9LRomcFCXTQKw==",
>>>>>>> e952f34c
      "type": "package",
      "files": [
        "System.Reflection.Metadata.1.2.0-rc2-23826.nupkg.sha512",
        "System.Reflection.Metadata.nuspec",
        "ThirdPartyNotices.txt",
        "dotnet_library_license.txt",
        "lib/dotnet5.2/System.Reflection.Metadata.dll",
        "lib/dotnet5.2/System.Reflection.Metadata.xml",
        "lib/portable-net45+win8/System.Reflection.Metadata.dll",
        "lib/portable-net45+win8/System.Reflection.Metadata.xml"
      ]
    },
    "System.Reflection.Primitives/4.0.1-beta-23504": {
      "sha512": "EDgC6JH5pR12f1fVkTbthDa/wnB3ntu1IlmIlokchhYT1CszoXLQ6oX5iMc0oyjg9dgFEDMaUgcNksrrIpxHuA==",
      "type": "package",
      "files": [
        "System.Reflection.Primitives.4.0.1-beta-23504.nupkg.sha512",
        "System.Reflection.Primitives.nuspec",
        "lib/DNXCore50/System.Reflection.Primitives.dll",
        "lib/net45/_._",
        "lib/netcore50/System.Reflection.Primitives.dll",
        "lib/win8/_._",
        "lib/wp80/_._",
        "lib/wpa81/_._",
        "ref/dotnet5.1/System.Reflection.Primitives.dll",
        "ref/dotnet5.1/System.Reflection.Primitives.xml",
        "ref/dotnet5.1/de/System.Reflection.Primitives.xml",
        "ref/dotnet5.1/es/System.Reflection.Primitives.xml",
        "ref/dotnet5.1/fr/System.Reflection.Primitives.xml",
        "ref/dotnet5.1/it/System.Reflection.Primitives.xml",
        "ref/dotnet5.1/ja/System.Reflection.Primitives.xml",
        "ref/dotnet5.1/ko/System.Reflection.Primitives.xml",
        "ref/dotnet5.1/ru/System.Reflection.Primitives.xml",
        "ref/dotnet5.1/zh-hans/System.Reflection.Primitives.xml",
        "ref/dotnet5.1/zh-hant/System.Reflection.Primitives.xml",
        "ref/net45/_._",
        "ref/netcore50/System.Reflection.Primitives.dll",
        "ref/netcore50/System.Reflection.Primitives.xml",
        "ref/netcore50/de/System.Reflection.Primitives.xml",
        "ref/netcore50/es/System.Reflection.Primitives.xml",
        "ref/netcore50/fr/System.Reflection.Primitives.xml",
        "ref/netcore50/it/System.Reflection.Primitives.xml",
        "ref/netcore50/ja/System.Reflection.Primitives.xml",
        "ref/netcore50/ko/System.Reflection.Primitives.xml",
        "ref/netcore50/ru/System.Reflection.Primitives.xml",
        "ref/netcore50/zh-hans/System.Reflection.Primitives.xml",
        "ref/netcore50/zh-hant/System.Reflection.Primitives.xml",
        "ref/win8/_._",
        "ref/wp80/_._",
        "ref/wpa81/_._",
        "runtimes/win8-aot/lib/netcore50/System.Reflection.Primitives.dll"
      ]
    },
    "System.Reflection.TypeExtensions/4.0.0": {
      "sha512": "YRM/msNAM86hdxPyXcuZSzmTO0RQFh7YMEPBLTY8cqXvFPYIx2x99bOyPkuU81wRYQem1c1HTkImQ2DjbOBfew==",
      "type": "package",
      "files": [
        "System.Reflection.TypeExtensions.4.0.0.nupkg.sha512",
        "System.Reflection.TypeExtensions.nuspec",
        "lib/DNXCore50/System.Reflection.TypeExtensions.dll",
        "lib/MonoAndroid10/_._",
        "lib/MonoTouch10/_._",
        "lib/net46/System.Reflection.TypeExtensions.dll",
        "lib/netcore50/System.Reflection.TypeExtensions.dll",
        "lib/xamarinios10/_._",
        "lib/xamarinmac20/_._",
        "ref/MonoAndroid10/_._",
        "ref/MonoTouch10/_._",
        "ref/dotnet/System.Reflection.TypeExtensions.dll",
        "ref/dotnet/System.Reflection.TypeExtensions.xml",
        "ref/dotnet/de/System.Reflection.TypeExtensions.xml",
        "ref/dotnet/es/System.Reflection.TypeExtensions.xml",
        "ref/dotnet/fr/System.Reflection.TypeExtensions.xml",
        "ref/dotnet/it/System.Reflection.TypeExtensions.xml",
        "ref/dotnet/ja/System.Reflection.TypeExtensions.xml",
        "ref/dotnet/ko/System.Reflection.TypeExtensions.xml",
        "ref/dotnet/ru/System.Reflection.TypeExtensions.xml",
        "ref/dotnet/zh-hans/System.Reflection.TypeExtensions.xml",
        "ref/dotnet/zh-hant/System.Reflection.TypeExtensions.xml",
        "ref/net46/System.Reflection.TypeExtensions.dll",
        "ref/xamarinios10/_._",
        "ref/xamarinmac20/_._",
        "runtimes/win8-aot/lib/netcore50/System.Reflection.TypeExtensions.dll"
      ]
    },
    "System.Reflection.TypeExtensions/4.1.0-beta-23504": {
      "sha512": "/c1o5S0I896j0lTj2TgkIBXnF25fK41kmHYeAaSIgHZusFN6bHU50BpvFQP7Ki2Kkga8z/dv9PfGgG7MvmG+8A==",
      "type": "package",
      "files": [
        "System.Reflection.TypeExtensions.4.1.0-beta-23504.nupkg.sha512",
        "System.Reflection.TypeExtensions.nuspec",
        "lib/DNXCore50/System.Reflection.TypeExtensions.dll",
        "lib/MonoAndroid10/_._",
        "lib/MonoTouch10/_._",
        "lib/net46/System.Reflection.TypeExtensions.dll",
        "lib/netcore50/System.Reflection.TypeExtensions.dll",
        "lib/xamarinios10/_._",
        "lib/xamarinmac20/_._",
        "ref/MonoAndroid10/_._",
        "ref/MonoTouch10/_._",
        "ref/dotnet5.4/System.Reflection.TypeExtensions.dll",
        "ref/dotnet5.4/System.Reflection.TypeExtensions.xml",
        "ref/dotnet5.4/de/System.Reflection.TypeExtensions.xml",
        "ref/dotnet5.4/es/System.Reflection.TypeExtensions.xml",
        "ref/dotnet5.4/fr/System.Reflection.TypeExtensions.xml",
        "ref/dotnet5.4/it/System.Reflection.TypeExtensions.xml",
        "ref/dotnet5.4/ja/System.Reflection.TypeExtensions.xml",
        "ref/dotnet5.4/ko/System.Reflection.TypeExtensions.xml",
        "ref/dotnet5.4/ru/System.Reflection.TypeExtensions.xml",
        "ref/dotnet5.4/zh-hans/System.Reflection.TypeExtensions.xml",
        "ref/dotnet5.4/zh-hant/System.Reflection.TypeExtensions.xml",
        "ref/net46/System.Reflection.TypeExtensions.dll",
        "ref/xamarinios10/_._",
        "ref/xamarinmac20/_._",
        "runtimes/win8-aot/lib/netcore50/System.Reflection.TypeExtensions.dll"
      ]
    },
    "System.Resources.ResourceManager/4.0.1-beta-23504": {
      "sha512": "MOkuSppn4WwFJmfjqdLI+yfmmk5VT42qlTbKbQZFBy4Fp/ZoYb+jvhI43pce013KBmPSe0dGEXIGr69K5vFuUw==",
      "type": "package",
      "files": [
        "System.Resources.ResourceManager.4.0.1-beta-23504.nupkg.sha512",
        "System.Resources.ResourceManager.nuspec",
        "lib/DNXCore50/System.Resources.ResourceManager.dll",
        "lib/net45/_._",
        "lib/netcore50/System.Resources.ResourceManager.dll",
        "lib/win8/_._",
        "lib/wp80/_._",
        "lib/wpa81/_._",
        "ref/dotnet5.1/System.Resources.ResourceManager.dll",
        "ref/dotnet5.1/System.Resources.ResourceManager.xml",
        "ref/dotnet5.1/de/System.Resources.ResourceManager.xml",
        "ref/dotnet5.1/es/System.Resources.ResourceManager.xml",
        "ref/dotnet5.1/fr/System.Resources.ResourceManager.xml",
        "ref/dotnet5.1/it/System.Resources.ResourceManager.xml",
        "ref/dotnet5.1/ja/System.Resources.ResourceManager.xml",
        "ref/dotnet5.1/ko/System.Resources.ResourceManager.xml",
        "ref/dotnet5.1/ru/System.Resources.ResourceManager.xml",
        "ref/dotnet5.1/zh-hans/System.Resources.ResourceManager.xml",
        "ref/dotnet5.1/zh-hant/System.Resources.ResourceManager.xml",
        "ref/net45/_._",
        "ref/netcore50/System.Resources.ResourceManager.dll",
        "ref/netcore50/System.Resources.ResourceManager.xml",
        "ref/netcore50/de/System.Resources.ResourceManager.xml",
        "ref/netcore50/es/System.Resources.ResourceManager.xml",
        "ref/netcore50/fr/System.Resources.ResourceManager.xml",
        "ref/netcore50/it/System.Resources.ResourceManager.xml",
        "ref/netcore50/ja/System.Resources.ResourceManager.xml",
        "ref/netcore50/ko/System.Resources.ResourceManager.xml",
        "ref/netcore50/ru/System.Resources.ResourceManager.xml",
        "ref/netcore50/zh-hans/System.Resources.ResourceManager.xml",
        "ref/netcore50/zh-hant/System.Resources.ResourceManager.xml",
        "ref/win8/_._",
        "ref/wp80/_._",
        "ref/wpa81/_._",
        "runtimes/win8-aot/lib/netcore50/System.Resources.ResourceManager.dll"
      ]
    },
    "System.Runtime/4.0.21-beta-23504": {
      "sha512": "aCPLcyPqkUAPYyHh6JUn4Hlp2WvO9y6e+X11yzwXGN9NWzP6Za7PZy/bIBTkP1Lsey16WzP42N66A9X4G7DOzQ==",
      "type": "package",
      "files": [
        "System.Runtime.4.0.21-beta-23504.nupkg.sha512",
        "System.Runtime.nuspec",
        "lib/DNXCore50/System.Runtime.dll",
        "lib/MonoAndroid10/_._",
        "lib/MonoTouch10/_._",
        "lib/net45/_._",
        "lib/netcore50/System.Runtime.dll",
        "lib/win8/_._",
        "lib/wp80/_._",
        "lib/wpa81/_._",
        "lib/xamarinios10/_._",
        "lib/xamarinmac20/_._",
        "ref/MonoAndroid10/_._",
        "ref/MonoTouch10/_._",
        "ref/dotnet5.1/System.Runtime.dll",
        "ref/dotnet5.1/System.Runtime.xml",
        "ref/dotnet5.1/de/System.Runtime.xml",
        "ref/dotnet5.1/es/System.Runtime.xml",
        "ref/dotnet5.1/fr/System.Runtime.xml",
        "ref/dotnet5.1/it/System.Runtime.xml",
        "ref/dotnet5.1/ja/System.Runtime.xml",
        "ref/dotnet5.1/ko/System.Runtime.xml",
        "ref/dotnet5.1/ru/System.Runtime.xml",
        "ref/dotnet5.1/zh-hans/System.Runtime.xml",
        "ref/dotnet5.1/zh-hant/System.Runtime.xml",
        "ref/dotnet5.3/System.Runtime.dll",
        "ref/dotnet5.3/System.Runtime.xml",
        "ref/dotnet5.3/de/System.Runtime.xml",
        "ref/dotnet5.3/es/System.Runtime.xml",
        "ref/dotnet5.3/fr/System.Runtime.xml",
        "ref/dotnet5.3/it/System.Runtime.xml",
        "ref/dotnet5.3/ja/System.Runtime.xml",
        "ref/dotnet5.3/ko/System.Runtime.xml",
        "ref/dotnet5.3/ru/System.Runtime.xml",
        "ref/dotnet5.3/zh-hans/System.Runtime.xml",
        "ref/dotnet5.3/zh-hant/System.Runtime.xml",
        "ref/dotnet5.4/System.Runtime.dll",
        "ref/dotnet5.4/System.Runtime.xml",
        "ref/dotnet5.4/de/System.Runtime.xml",
        "ref/dotnet5.4/es/System.Runtime.xml",
        "ref/dotnet5.4/fr/System.Runtime.xml",
        "ref/dotnet5.4/it/System.Runtime.xml",
        "ref/dotnet5.4/ja/System.Runtime.xml",
        "ref/dotnet5.4/ko/System.Runtime.xml",
        "ref/dotnet5.4/ru/System.Runtime.xml",
        "ref/dotnet5.4/zh-hans/System.Runtime.xml",
        "ref/dotnet5.4/zh-hant/System.Runtime.xml",
        "ref/net45/_._",
        "ref/netcore50/System.Runtime.dll",
        "ref/netcore50/System.Runtime.xml",
        "ref/netcore50/de/System.Runtime.xml",
        "ref/netcore50/es/System.Runtime.xml",
        "ref/netcore50/fr/System.Runtime.xml",
        "ref/netcore50/it/System.Runtime.xml",
        "ref/netcore50/ja/System.Runtime.xml",
        "ref/netcore50/ko/System.Runtime.xml",
        "ref/netcore50/ru/System.Runtime.xml",
        "ref/netcore50/zh-hans/System.Runtime.xml",
        "ref/netcore50/zh-hant/System.Runtime.xml",
        "ref/win8/_._",
        "ref/wp80/_._",
        "ref/wpa81/_._",
        "ref/xamarinios10/_._",
        "ref/xamarinmac20/_._",
        "runtimes/win8-aot/lib/netcore50/System.Runtime.dll"
      ]
    },
    "System.Runtime.Extensions/4.0.11-beta-23504": {
      "sha512": "2yYJAQxjl25VtJI73x0NewafdeEOYp6rC2Ng953vfMEKNj/44UfgDlugZQVZXlWsP2JZ/KTlZNM6gLWz3NWAqA==",
      "type": "package",
      "files": [
        "System.Runtime.Extensions.4.0.11-beta-23504.nupkg.sha512",
        "System.Runtime.Extensions.nuspec",
        "lib/MonoAndroid10/_._",
        "lib/MonoTouch10/_._",
        "lib/net45/_._",
        "lib/win8/_._",
        "lib/wp80/_._",
        "lib/wpa81/_._",
        "lib/xamarinios10/_._",
        "lib/xamarinmac20/_._",
        "ref/MonoAndroid10/_._",
        "ref/MonoTouch10/_._",
        "ref/dotnet5.1/System.Runtime.Extensions.dll",
        "ref/dotnet5.1/System.Runtime.Extensions.xml",
        "ref/dotnet5.1/de/System.Runtime.Extensions.xml",
        "ref/dotnet5.1/es/System.Runtime.Extensions.xml",
        "ref/dotnet5.1/fr/System.Runtime.Extensions.xml",
        "ref/dotnet5.1/it/System.Runtime.Extensions.xml",
        "ref/dotnet5.1/ja/System.Runtime.Extensions.xml",
        "ref/dotnet5.1/ko/System.Runtime.Extensions.xml",
        "ref/dotnet5.1/ru/System.Runtime.Extensions.xml",
        "ref/dotnet5.1/zh-hans/System.Runtime.Extensions.xml",
        "ref/dotnet5.1/zh-hant/System.Runtime.Extensions.xml",
        "ref/dotnet5.4/System.Runtime.Extensions.dll",
        "ref/dotnet5.4/System.Runtime.Extensions.xml",
        "ref/dotnet5.4/de/System.Runtime.Extensions.xml",
        "ref/dotnet5.4/es/System.Runtime.Extensions.xml",
        "ref/dotnet5.4/fr/System.Runtime.Extensions.xml",
        "ref/dotnet5.4/it/System.Runtime.Extensions.xml",
        "ref/dotnet5.4/ja/System.Runtime.Extensions.xml",
        "ref/dotnet5.4/ko/System.Runtime.Extensions.xml",
        "ref/dotnet5.4/ru/System.Runtime.Extensions.xml",
        "ref/dotnet5.4/zh-hans/System.Runtime.Extensions.xml",
        "ref/dotnet5.4/zh-hant/System.Runtime.Extensions.xml",
        "ref/net45/_._",
        "ref/netcore50/System.Runtime.Extensions.dll",
        "ref/netcore50/System.Runtime.Extensions.xml",
        "ref/netcore50/de/System.Runtime.Extensions.xml",
        "ref/netcore50/es/System.Runtime.Extensions.xml",
        "ref/netcore50/fr/System.Runtime.Extensions.xml",
        "ref/netcore50/it/System.Runtime.Extensions.xml",
        "ref/netcore50/ja/System.Runtime.Extensions.xml",
        "ref/netcore50/ko/System.Runtime.Extensions.xml",
        "ref/netcore50/ru/System.Runtime.Extensions.xml",
        "ref/netcore50/zh-hans/System.Runtime.Extensions.xml",
        "ref/netcore50/zh-hant/System.Runtime.Extensions.xml",
        "ref/win8/_._",
        "ref/wp80/_._",
        "ref/wpa81/_._",
        "ref/xamarinios10/_._",
        "ref/xamarinmac20/_._",
        "runtime.json"
      ]
    },
    "System.Runtime.Handles/4.0.1-beta-23504": {
      "sha512": "jXoQoWFOAUkXMimw+727XB1UDA+Z61hhKxJkBRlKUJ5pfho+99bnNeYsuniroYnp2gPvpnrQuvhzYNU3/X8LEw==",
      "type": "package",
      "files": [
        "System.Runtime.Handles.4.0.1-beta-23504.nupkg.sha512",
        "System.Runtime.Handles.nuspec",
        "lib/DNXCore50/System.Runtime.Handles.dll",
        "lib/MonoAndroid10/_._",
        "lib/MonoTouch10/_._",
        "lib/net46/_._",
        "lib/netcore50/System.Runtime.Handles.dll",
        "lib/xamarinios10/_._",
        "lib/xamarinmac20/_._",
        "ref/MonoAndroid10/_._",
        "ref/MonoTouch10/_._",
        "ref/dotnet5.4/System.Runtime.Handles.dll",
        "ref/dotnet5.4/System.Runtime.Handles.xml",
        "ref/dotnet5.4/de/System.Runtime.Handles.xml",
        "ref/dotnet5.4/es/System.Runtime.Handles.xml",
        "ref/dotnet5.4/fr/System.Runtime.Handles.xml",
        "ref/dotnet5.4/it/System.Runtime.Handles.xml",
        "ref/dotnet5.4/ja/System.Runtime.Handles.xml",
        "ref/dotnet5.4/ko/System.Runtime.Handles.xml",
        "ref/dotnet5.4/ru/System.Runtime.Handles.xml",
        "ref/dotnet5.4/zh-hans/System.Runtime.Handles.xml",
        "ref/dotnet5.4/zh-hant/System.Runtime.Handles.xml",
        "ref/net46/_._",
        "ref/xamarinios10/_._",
        "ref/xamarinmac20/_._",
        "runtimes/win8-aot/lib/netcore50/System.Runtime.Handles.dll"
      ]
    },
    "System.Runtime.InteropServices/4.0.21-beta-23504": {
      "sha512": "9MWR4HGPfUvt4CayFMQPP9q2OWAQMuRNy7CNz1uF2XCw7N0f2CYmbhOW9n6/+zkRZUCEq6Uz/zlnbZX0+nuEHg==",
      "type": "package",
      "files": [
        "System.Runtime.InteropServices.4.0.21-beta-23504.nupkg.sha512",
        "System.Runtime.InteropServices.nuspec",
        "lib/DNXCore50/System.Runtime.InteropServices.dll",
        "lib/MonoAndroid10/_._",
        "lib/MonoTouch10/_._",
        "lib/net45/_._",
        "lib/netcore50/System.Runtime.InteropServices.dll",
        "lib/win8/_._",
        "lib/wpa81/_._",
        "lib/xamarinios10/_._",
        "lib/xamarinmac20/_._",
        "ref/MonoAndroid10/_._",
        "ref/MonoTouch10/_._",
        "ref/dotnet5.2/System.Runtime.InteropServices.dll",
        "ref/dotnet5.2/System.Runtime.InteropServices.xml",
        "ref/dotnet5.2/de/System.Runtime.InteropServices.xml",
        "ref/dotnet5.2/es/System.Runtime.InteropServices.xml",
        "ref/dotnet5.2/fr/System.Runtime.InteropServices.xml",
        "ref/dotnet5.2/it/System.Runtime.InteropServices.xml",
        "ref/dotnet5.2/ja/System.Runtime.InteropServices.xml",
        "ref/dotnet5.2/ko/System.Runtime.InteropServices.xml",
        "ref/dotnet5.2/ru/System.Runtime.InteropServices.xml",
        "ref/dotnet5.2/zh-hans/System.Runtime.InteropServices.xml",
        "ref/dotnet5.2/zh-hant/System.Runtime.InteropServices.xml",
        "ref/dotnet5.3/System.Runtime.InteropServices.dll",
        "ref/dotnet5.3/System.Runtime.InteropServices.xml",
        "ref/dotnet5.3/de/System.Runtime.InteropServices.xml",
        "ref/dotnet5.3/es/System.Runtime.InteropServices.xml",
        "ref/dotnet5.3/fr/System.Runtime.InteropServices.xml",
        "ref/dotnet5.3/it/System.Runtime.InteropServices.xml",
        "ref/dotnet5.3/ja/System.Runtime.InteropServices.xml",
        "ref/dotnet5.3/ko/System.Runtime.InteropServices.xml",
        "ref/dotnet5.3/ru/System.Runtime.InteropServices.xml",
        "ref/dotnet5.3/zh-hans/System.Runtime.InteropServices.xml",
        "ref/dotnet5.3/zh-hant/System.Runtime.InteropServices.xml",
        "ref/dotnet5.4/System.Runtime.InteropServices.dll",
        "ref/dotnet5.4/System.Runtime.InteropServices.xml",
        "ref/dotnet5.4/de/System.Runtime.InteropServices.xml",
        "ref/dotnet5.4/es/System.Runtime.InteropServices.xml",
        "ref/dotnet5.4/fr/System.Runtime.InteropServices.xml",
        "ref/dotnet5.4/it/System.Runtime.InteropServices.xml",
        "ref/dotnet5.4/ja/System.Runtime.InteropServices.xml",
        "ref/dotnet5.4/ko/System.Runtime.InteropServices.xml",
        "ref/dotnet5.4/ru/System.Runtime.InteropServices.xml",
        "ref/dotnet5.4/zh-hans/System.Runtime.InteropServices.xml",
        "ref/dotnet5.4/zh-hant/System.Runtime.InteropServices.xml",
        "ref/net45/_._",
        "ref/netcore50/System.Runtime.InteropServices.dll",
        "ref/netcore50/System.Runtime.InteropServices.xml",
        "ref/netcore50/de/System.Runtime.InteropServices.xml",
        "ref/netcore50/es/System.Runtime.InteropServices.xml",
        "ref/netcore50/fr/System.Runtime.InteropServices.xml",
        "ref/netcore50/it/System.Runtime.InteropServices.xml",
        "ref/netcore50/ja/System.Runtime.InteropServices.xml",
        "ref/netcore50/ko/System.Runtime.InteropServices.xml",
        "ref/netcore50/ru/System.Runtime.InteropServices.xml",
        "ref/netcore50/zh-hans/System.Runtime.InteropServices.xml",
        "ref/netcore50/zh-hant/System.Runtime.InteropServices.xml",
        "ref/win8/_._",
        "ref/wpa81/_._",
        "ref/xamarinios10/_._",
        "ref/xamarinmac20/_._",
        "runtimes/win8-aot/lib/netcore50/System.Runtime.InteropServices.dll"
      ]
    },
    "System.Runtime.Loader/4.0.0-beta-23504": {
      "sha512": "STMBFl+by4dsiPD/5OB/A/+RbZzhzbLjYMVQzlLNDD2Y3I25hcSPrgjNQunZ57IZfa5pu78Y3FVMBxxW5OI6xA==",
      "type": "package",
      "files": [
        "System.Runtime.Loader.4.0.0-beta-23504.nupkg.sha512",
        "System.Runtime.Loader.nuspec",
        "lib/DNXCore50/System.Runtime.Loader.dll",
        "ref/dotnet5.1/System.Runtime.Loader.dll",
        "ref/dotnet5.1/System.Runtime.Loader.xml",
        "ref/dotnet5.1/de/System.Runtime.Loader.xml",
        "ref/dotnet5.1/es/System.Runtime.Loader.xml",
        "ref/dotnet5.1/fr/System.Runtime.Loader.xml",
        "ref/dotnet5.1/it/System.Runtime.Loader.xml",
        "ref/dotnet5.1/ja/System.Runtime.Loader.xml",
        "ref/dotnet5.1/ko/System.Runtime.Loader.xml",
        "ref/dotnet5.1/ru/System.Runtime.Loader.xml",
        "ref/dotnet5.1/zh-hans/System.Runtime.Loader.xml",
        "ref/dotnet5.1/zh-hant/System.Runtime.Loader.xml"
      ]
    },
    "System.Runtime.Numerics/4.0.1-beta-23504": {
      "sha512": "pxIPbRDjhlBqZI2QXLJAQuVj3p2CmYyzUwcD6K74H0hNxLmCeBasgR81mO3X/OaFhlpBI11QVM5eCWAv3WEifg==",
      "type": "package",
      "files": [
        "System.Runtime.Numerics.4.0.1-beta-23504.nupkg.sha512",
        "System.Runtime.Numerics.nuspec",
        "lib/dotnet5.4/System.Runtime.Numerics.dll",
        "lib/net45/_._",
        "lib/netcore50/System.Runtime.Numerics.dll",
        "lib/win8/_._",
        "lib/wpa81/_._",
        "ref/dotnet5.2/System.Runtime.Numerics.dll",
        "ref/dotnet5.2/System.Runtime.Numerics.xml",
        "ref/dotnet5.2/de/System.Runtime.Numerics.xml",
        "ref/dotnet5.2/es/System.Runtime.Numerics.xml",
        "ref/dotnet5.2/fr/System.Runtime.Numerics.xml",
        "ref/dotnet5.2/it/System.Runtime.Numerics.xml",
        "ref/dotnet5.2/ja/System.Runtime.Numerics.xml",
        "ref/dotnet5.2/ko/System.Runtime.Numerics.xml",
        "ref/dotnet5.2/ru/System.Runtime.Numerics.xml",
        "ref/dotnet5.2/zh-hans/System.Runtime.Numerics.xml",
        "ref/dotnet5.2/zh-hant/System.Runtime.Numerics.xml",
        "ref/net45/_._",
        "ref/netcore50/System.Runtime.Numerics.dll",
        "ref/netcore50/System.Runtime.Numerics.xml",
        "ref/netcore50/de/System.Runtime.Numerics.xml",
        "ref/netcore50/es/System.Runtime.Numerics.xml",
        "ref/netcore50/fr/System.Runtime.Numerics.xml",
        "ref/netcore50/it/System.Runtime.Numerics.xml",
        "ref/netcore50/ja/System.Runtime.Numerics.xml",
        "ref/netcore50/ko/System.Runtime.Numerics.xml",
        "ref/netcore50/ru/System.Runtime.Numerics.xml",
        "ref/netcore50/zh-hans/System.Runtime.Numerics.xml",
        "ref/netcore50/zh-hant/System.Runtime.Numerics.xml",
        "ref/win8/_._",
        "ref/wpa81/_._"
      ]
    },
    "System.Runtime.Serialization.Json/4.0.1-beta-23504": {
      "sha512": "EpAAbaumz41uGE3g7eKEDnkAmob/6uReruwq7m+4R2cNnf2r1lCsbVAEyUG5HyGx1h6CMYaHOCEP0o55LQtgxw==",
      "type": "package",
      "files": [
        "System.Runtime.Serialization.Json.4.0.1-beta-23504.nupkg.sha512",
        "System.Runtime.Serialization.Json.nuspec",
        "lib/DNXCore50/System.Runtime.Serialization.Json.dll",
        "lib/net45/_._",
        "lib/netcore50/System.Runtime.Serialization.Json.dll",
        "lib/win8/_._",
        "lib/wp80/_._",
        "lib/wpa81/_._",
        "ref/dotnet5.1/System.Runtime.Serialization.Json.dll",
        "ref/dotnet5.1/System.Runtime.Serialization.Json.xml",
        "ref/dotnet5.1/de/System.Runtime.Serialization.Json.xml",
        "ref/dotnet5.1/es/System.Runtime.Serialization.Json.xml",
        "ref/dotnet5.1/fr/System.Runtime.Serialization.Json.xml",
        "ref/dotnet5.1/it/System.Runtime.Serialization.Json.xml",
        "ref/dotnet5.1/ja/System.Runtime.Serialization.Json.xml",
        "ref/dotnet5.1/ko/System.Runtime.Serialization.Json.xml",
        "ref/dotnet5.1/ru/System.Runtime.Serialization.Json.xml",
        "ref/dotnet5.1/zh-hans/System.Runtime.Serialization.Json.xml",
        "ref/dotnet5.1/zh-hant/System.Runtime.Serialization.Json.xml",
        "ref/net45/_._",
        "ref/netcore50/System.Runtime.Serialization.Json.dll",
        "ref/netcore50/System.Runtime.Serialization.Json.xml",
        "ref/netcore50/de/System.Runtime.Serialization.Json.xml",
        "ref/netcore50/es/System.Runtime.Serialization.Json.xml",
        "ref/netcore50/fr/System.Runtime.Serialization.Json.xml",
        "ref/netcore50/it/System.Runtime.Serialization.Json.xml",
        "ref/netcore50/ja/System.Runtime.Serialization.Json.xml",
        "ref/netcore50/ko/System.Runtime.Serialization.Json.xml",
        "ref/netcore50/ru/System.Runtime.Serialization.Json.xml",
        "ref/netcore50/zh-hans/System.Runtime.Serialization.Json.xml",
        "ref/netcore50/zh-hant/System.Runtime.Serialization.Json.xml",
        "ref/win8/_._",
        "ref/wp80/_._",
        "ref/wpa81/_._",
        "runtimes/win8-aot/lib/netcore50/System.Runtime.Serialization.Json.dll"
      ]
    },
    "System.Security.Claims/4.0.1-beta-23504": {
      "sha512": "ygnlKv43NwQ6ektwp9yEuzWeEYTU+QPrvfZePritTRe6Q/W8VQW536Of5/la3yuy3QMotExORBVG5/qNFS8lOw==",
      "type": "package",
      "files": [
        "System.Security.Claims.4.0.1-beta-23504.nupkg.sha512",
        "System.Security.Claims.nuspec",
        "lib/MonoAndroid10/_._",
        "lib/MonoTouch10/_._",
        "lib/dotnet5.4/System.Security.Claims.dll",
        "lib/net46/System.Security.Claims.dll",
        "lib/xamarinios10/_._",
        "lib/xamarinmac20/_._",
        "ref/MonoAndroid10/_._",
        "ref/MonoTouch10/_._",
        "ref/dotnet5.4/System.Security.Claims.dll",
        "ref/dotnet5.4/System.Security.Claims.xml",
        "ref/dotnet5.4/de/System.Security.Claims.xml",
        "ref/dotnet5.4/es/System.Security.Claims.xml",
        "ref/dotnet5.4/fr/System.Security.Claims.xml",
        "ref/dotnet5.4/it/System.Security.Claims.xml",
        "ref/dotnet5.4/ja/System.Security.Claims.xml",
        "ref/dotnet5.4/ko/System.Security.Claims.xml",
        "ref/dotnet5.4/ru/System.Security.Claims.xml",
        "ref/dotnet5.4/zh-hans/System.Security.Claims.xml",
        "ref/dotnet5.4/zh-hant/System.Security.Claims.xml",
        "ref/net46/System.Security.Claims.dll",
        "ref/xamarinios10/_._",
        "ref/xamarinmac20/_._"
      ]
    },
    "System.Security.Cryptography.Algorithms/4.0.0-beta-23504": {
      "sha512": "rFGq4yYSz4GSvwGKjeHg7h9sdGbtedTPlh5F4bKB9W2UqLMmN0MmY97T7EfIogMXehY5XAr9ngu9HrbqI+Qorw==",
      "type": "package",
      "files": [
        "System.Security.Cryptography.Algorithms.4.0.0-beta-23504.nupkg.sha512",
        "System.Security.Cryptography.Algorithms.nuspec",
        "lib/MonoAndroid10/_._",
        "lib/MonoTouch10/_._",
        "lib/net46/System.Security.Cryptography.Algorithms.dll",
        "lib/xamarinios10/_._",
        "lib/xamarinmac20/_._",
        "ref/MonoAndroid10/_._",
        "ref/MonoTouch10/_._",
        "ref/dotnet5.4/System.Security.Cryptography.Algorithms.dll",
        "ref/net46/System.Security.Cryptography.Algorithms.dll",
        "ref/xamarinios10/_._",
        "ref/xamarinmac20/_._",
        "runtime.json"
      ]
    },
    "System.Security.Cryptography.Cng/4.0.0-beta-23504": {
      "sha512": "DzXAfI6rD17p9Ps+CdYZlhDLzu78IIfAmqHjQ2kVdapkBBvkpw2mIK089HidT/JgM/M9GVVERN0gzlWS2yHb7w==",
      "type": "package",
      "files": [
        "System.Security.Cryptography.Cng.4.0.0-beta-23504.nupkg.sha512",
        "System.Security.Cryptography.Cng.nuspec",
        "lib/dotnet5.4/System.Security.Cryptography.Cng.dll",
        "lib/net46/System.Security.Cryptography.Cng.dll",
        "ref/dotnet5.4/System.Security.Cryptography.Cng.dll",
        "ref/net46/System.Security.Cryptography.Cng.dll"
      ]
    },
    "System.Security.Cryptography.Csp/4.0.0-beta-23504": {
      "sha512": "WFwSawLDe+Fg6mb0ZWldXwHoDkdhan8dAywK5rJkE6kmtmNt2rCtORUL1Ri/ZIIvOwke5xeK3D12mpoWvNqo+g==",
      "type": "package",
      "files": [
        "System.Security.Cryptography.Csp.4.0.0-beta-23504.nupkg.sha512",
        "System.Security.Cryptography.Csp.nuspec",
        "lib/DNXCore50/System.Security.Cryptography.Csp.dll",
        "lib/MonoAndroid10/_._",
        "lib/MonoTouch10/_._",
        "lib/net46/System.Security.Cryptography.Csp.dll",
        "lib/xamarinios10/_._",
        "lib/xamarinmac20/_._",
        "ref/MonoAndroid10/_._",
        "ref/MonoTouch10/_._",
        "ref/dotnet5.4/System.Security.Cryptography.Csp.dll",
        "ref/net46/System.Security.Cryptography.Csp.dll",
        "ref/xamarinios10/_._",
        "ref/xamarinmac20/_._"
      ]
    },
    "System.Security.Cryptography.Encoding/4.0.0-beta-23504": {
      "sha512": "iObsTOwqwRsvolgEy0KKOOSoqZZESRq7kc9fSYZAXx2st0nAFmq1eGLR0OdQCm/hBtXYu8qmUyEycASsCYch/g==",
      "type": "package",
      "files": [
        "System.Security.Cryptography.Encoding.4.0.0-beta-23504.nupkg.sha512",
        "System.Security.Cryptography.Encoding.nuspec",
        "lib/MonoAndroid10/_._",
        "lib/MonoTouch10/_._",
        "lib/net46/System.Security.Cryptography.Encoding.dll",
        "lib/xamarinios10/_._",
        "lib/xamarinmac20/_._",
        "ref/MonoAndroid10/_._",
        "ref/MonoTouch10/_._",
        "ref/dotnet5.4/System.Security.Cryptography.Encoding.dll",
        "ref/dotnet5.4/System.Security.Cryptography.Encoding.xml",
        "ref/dotnet5.4/de/System.Security.Cryptography.Encoding.xml",
        "ref/dotnet5.4/es/System.Security.Cryptography.Encoding.xml",
        "ref/dotnet5.4/fr/System.Security.Cryptography.Encoding.xml",
        "ref/dotnet5.4/it/System.Security.Cryptography.Encoding.xml",
        "ref/dotnet5.4/ja/System.Security.Cryptography.Encoding.xml",
        "ref/dotnet5.4/ko/System.Security.Cryptography.Encoding.xml",
        "ref/dotnet5.4/ru/System.Security.Cryptography.Encoding.xml",
        "ref/dotnet5.4/zh-hans/System.Security.Cryptography.Encoding.xml",
        "ref/dotnet5.4/zh-hant/System.Security.Cryptography.Encoding.xml",
        "ref/net46/System.Security.Cryptography.Encoding.dll",
        "ref/xamarinios10/_._",
        "ref/xamarinmac20/_._",
        "runtime.json"
      ]
    },
    "System.Security.Cryptography.OpenSsl/4.0.0-beta-23504": {
      "sha512": "953ZdUgQS5DSzBJcUsa8l5zmAz8Y1C5OJ1kWaNIQutvIwEYf6Dp/E2DqTtNuQ40FZ765flm93oRNKHsfx6DY6A==",
      "type": "package",
      "files": [
        "System.Security.Cryptography.OpenSsl.4.0.0-beta-23504.nupkg.sha512",
        "System.Security.Cryptography.OpenSsl.nuspec",
        "ref/dotnet5.4/System.Security.Cryptography.OpenSsl.dll",
        "runtimes/unix/lib/dotnet5.4/System.Security.Cryptography.OpenSsl.dll"
      ]
    },
    "System.Security.Cryptography.Primitives/4.0.0-beta-23504": {
      "sha512": "IeEsY14NY8P4Diq3+xByaOBqQh7T5x55p38K78q3abi7MMhebZ2ulPs9/h+q+roTiarc8ZhO6v6ewllb883nyA==",
      "type": "package",
      "files": [
        "System.Security.Cryptography.Primitives.4.0.0-beta-23504.nupkg.sha512",
        "System.Security.Cryptography.Primitives.nuspec",
        "lib/MonoAndroid10/_._",
        "lib/MonoTouch10/_._",
        "lib/dotnet5.4/System.Security.Cryptography.Primitives.dll",
        "lib/net46/System.Security.Cryptography.Primitives.dll",
        "lib/xamarinios10/_._",
        "lib/xamarinmac20/_._",
        "ref/MonoAndroid10/_._",
        "ref/MonoTouch10/_._",
        "ref/dotnet5.4/System.Security.Cryptography.Primitives.dll",
        "ref/net46/System.Security.Cryptography.Primitives.dll",
        "ref/xamarinios10/_._",
        "ref/xamarinmac20/_._"
      ]
    },
    "System.Security.Cryptography.X509Certificates/4.0.0-beta-23504": {
      "sha512": "ukuGfOlg7hwEMSoxuUtojcoMNou6k7BR7yzPVAWD0DyActvQSbuh/Mhu4O6JRx1GsV3poZaD7SpjfLqQz651jg==",
      "type": "package",
      "files": [
        "System.Security.Cryptography.X509Certificates.4.0.0-beta-23504.nupkg.sha512",
        "System.Security.Cryptography.X509Certificates.nuspec",
        "lib/MonoAndroid10/_._",
        "lib/MonoTouch10/_._",
        "lib/net46/System.Security.Cryptography.X509Certificates.dll",
        "lib/xamarinios10/_._",
        "lib/xamarinmac20/_._",
        "ref/MonoAndroid10/_._",
        "ref/MonoTouch10/_._",
        "ref/dotnet5.4/System.Security.Cryptography.X509Certificates.dll",
        "ref/dotnet5.4/System.Security.Cryptography.X509Certificates.xml",
        "ref/dotnet5.4/de/System.Security.Cryptography.X509Certificates.xml",
        "ref/dotnet5.4/es/System.Security.Cryptography.X509Certificates.xml",
        "ref/dotnet5.4/fr/System.Security.Cryptography.X509Certificates.xml",
        "ref/dotnet5.4/it/System.Security.Cryptography.X509Certificates.xml",
        "ref/dotnet5.4/ja/System.Security.Cryptography.X509Certificates.xml",
        "ref/dotnet5.4/ko/System.Security.Cryptography.X509Certificates.xml",
        "ref/dotnet5.4/ru/System.Security.Cryptography.X509Certificates.xml",
        "ref/dotnet5.4/zh-hans/System.Security.Cryptography.X509Certificates.xml",
        "ref/dotnet5.4/zh-hant/System.Security.Cryptography.X509Certificates.xml",
        "ref/net46/System.Security.Cryptography.X509Certificates.dll",
        "ref/xamarinios10/_._",
        "ref/xamarinmac20/_._",
        "runtime.json"
      ]
    },
    "System.Security.Principal/4.0.0": {
      "sha512": "FOhq3jUOONi6fp5j3nPYJMrKtSJlqAURpjiO3FaDIV4DJNEYymWW5uh1pfxySEB8dtAW+I66IypzNge/w9OzZQ==",
      "type": "package",
      "files": [
        "System.Security.Principal.4.0.0.nupkg.sha512",
        "System.Security.Principal.nuspec",
        "lib/dotnet/System.Security.Principal.dll",
        "lib/net45/_._",
        "lib/netcore50/System.Security.Principal.dll",
        "lib/win8/_._",
        "lib/wp80/_._",
        "lib/wpa81/_._",
        "ref/dotnet/System.Security.Principal.dll",
        "ref/dotnet/System.Security.Principal.xml",
        "ref/dotnet/de/System.Security.Principal.xml",
        "ref/dotnet/es/System.Security.Principal.xml",
        "ref/dotnet/fr/System.Security.Principal.xml",
        "ref/dotnet/it/System.Security.Principal.xml",
        "ref/dotnet/ja/System.Security.Principal.xml",
        "ref/dotnet/ko/System.Security.Principal.xml",
        "ref/dotnet/ru/System.Security.Principal.xml",
        "ref/dotnet/zh-hans/System.Security.Principal.xml",
        "ref/dotnet/zh-hant/System.Security.Principal.xml",
        "ref/net45/_._",
        "ref/netcore50/System.Security.Principal.dll",
        "ref/netcore50/System.Security.Principal.xml",
        "ref/win8/_._",
        "ref/wp80/_._",
        "ref/wpa81/_._"
      ]
    },
    "System.Security.Principal/4.0.1-beta-23504": {
      "sha512": "VTW5OowEsQ34UwcW3Z9EHDEiX10dE+dY6/ZD1zYnZ761wwtonCKBZSYxXnVt5P0I/IF5frflJwNoyxQBiOt38g==",
      "type": "package",
      "files": [
        "System.Security.Principal.4.0.1-beta-23504.nupkg.sha512",
        "System.Security.Principal.nuspec",
        "lib/dotnet5.1/System.Security.Principal.dll",
        "lib/net45/_._",
        "lib/netcore50/System.Security.Principal.dll",
        "lib/win8/_._",
        "lib/wp80/_._",
        "lib/wpa81/_._",
        "ref/dotnet5.1/System.Security.Principal.dll",
        "ref/dotnet5.1/System.Security.Principal.xml",
        "ref/dotnet5.1/de/System.Security.Principal.xml",
        "ref/dotnet5.1/es/System.Security.Principal.xml",
        "ref/dotnet5.1/fr/System.Security.Principal.xml",
        "ref/dotnet5.1/it/System.Security.Principal.xml",
        "ref/dotnet5.1/ja/System.Security.Principal.xml",
        "ref/dotnet5.1/ko/System.Security.Principal.xml",
        "ref/dotnet5.1/ru/System.Security.Principal.xml",
        "ref/dotnet5.1/zh-hans/System.Security.Principal.xml",
        "ref/dotnet5.1/zh-hant/System.Security.Principal.xml",
        "ref/net45/_._",
        "ref/netcore50/System.Security.Principal.dll",
        "ref/netcore50/System.Security.Principal.xml",
        "ref/netcore50/de/System.Security.Principal.xml",
        "ref/netcore50/es/System.Security.Principal.xml",
        "ref/netcore50/fr/System.Security.Principal.xml",
        "ref/netcore50/it/System.Security.Principal.xml",
        "ref/netcore50/ja/System.Security.Principal.xml",
        "ref/netcore50/ko/System.Security.Principal.xml",
        "ref/netcore50/ru/System.Security.Principal.xml",
        "ref/netcore50/zh-hans/System.Security.Principal.xml",
        "ref/netcore50/zh-hant/System.Security.Principal.xml",
        "ref/win8/_._",
        "ref/wp80/_._",
        "ref/wpa81/_._"
      ]
    },
    "System.Security.Principal.Windows/4.0.0-beta-23504": {
      "sha512": "hU0ceSlYTWX211SUgHWrIpK275QXFLYlV6ouoQRCmc7BhjeCh05jnd/tyGfM0U1OGH52pzRGQxnLxtDax9TwOA==",
      "type": "package",
      "files": [
        "System.Security.Principal.Windows.4.0.0-beta-23504.nupkg.sha512",
        "System.Security.Principal.Windows.nuspec",
        "lib/DNXCore50/System.Security.Principal.Windows.dll",
        "lib/net46/System.Security.Principal.Windows.dll",
        "ref/dotnet5.4/System.Security.Principal.Windows.dll",
        "ref/dotnet5.4/System.Security.Principal.Windows.xml",
        "ref/dotnet5.4/de/System.Security.Principal.Windows.xml",
        "ref/dotnet5.4/es/System.Security.Principal.Windows.xml",
        "ref/dotnet5.4/fr/System.Security.Principal.Windows.xml",
        "ref/dotnet5.4/it/System.Security.Principal.Windows.xml",
        "ref/dotnet5.4/ja/System.Security.Principal.Windows.xml",
        "ref/dotnet5.4/ko/System.Security.Principal.Windows.xml",
        "ref/dotnet5.4/ru/System.Security.Principal.Windows.xml",
        "ref/dotnet5.4/zh-hans/System.Security.Principal.Windows.xml",
        "ref/dotnet5.4/zh-hant/System.Security.Principal.Windows.xml",
        "ref/net46/System.Security.Principal.Windows.dll"
      ]
    },
    "System.Text.Encoding/4.0.11-beta-23504": {
      "sha512": "nbYGswoknFhzceL6woboAO0K92vd6DO4Q97MVH1eTZ7D2dtQEuEB4niwRxYGp7j/WGfpXQSHzTL1KqRFKCMZwQ==",
      "type": "package",
      "files": [
        "System.Text.Encoding.4.0.11-beta-23504.nupkg.sha512",
        "System.Text.Encoding.nuspec",
        "lib/DNXCore50/System.Text.Encoding.dll",
        "lib/MonoAndroid10/_._",
        "lib/MonoTouch10/_._",
        "lib/net45/_._",
        "lib/netcore50/System.Text.Encoding.dll",
        "lib/win8/_._",
        "lib/wp80/_._",
        "lib/wpa81/_._",
        "lib/xamarinios10/_._",
        "lib/xamarinmac20/_._",
        "ref/MonoAndroid10/_._",
        "ref/MonoTouch10/_._",
        "ref/dotnet5.1/System.Text.Encoding.dll",
        "ref/dotnet5.1/System.Text.Encoding.xml",
        "ref/dotnet5.1/de/System.Text.Encoding.xml",
        "ref/dotnet5.1/es/System.Text.Encoding.xml",
        "ref/dotnet5.1/fr/System.Text.Encoding.xml",
        "ref/dotnet5.1/it/System.Text.Encoding.xml",
        "ref/dotnet5.1/ja/System.Text.Encoding.xml",
        "ref/dotnet5.1/ko/System.Text.Encoding.xml",
        "ref/dotnet5.1/ru/System.Text.Encoding.xml",
        "ref/dotnet5.1/zh-hans/System.Text.Encoding.xml",
        "ref/dotnet5.1/zh-hant/System.Text.Encoding.xml",
        "ref/dotnet5.4/System.Text.Encoding.dll",
        "ref/dotnet5.4/System.Text.Encoding.xml",
        "ref/dotnet5.4/de/System.Text.Encoding.xml",
        "ref/dotnet5.4/es/System.Text.Encoding.xml",
        "ref/dotnet5.4/fr/System.Text.Encoding.xml",
        "ref/dotnet5.4/it/System.Text.Encoding.xml",
        "ref/dotnet5.4/ja/System.Text.Encoding.xml",
        "ref/dotnet5.4/ko/System.Text.Encoding.xml",
        "ref/dotnet5.4/ru/System.Text.Encoding.xml",
        "ref/dotnet5.4/zh-hans/System.Text.Encoding.xml",
        "ref/dotnet5.4/zh-hant/System.Text.Encoding.xml",
        "ref/net45/_._",
        "ref/netcore50/System.Text.Encoding.dll",
        "ref/netcore50/System.Text.Encoding.xml",
        "ref/netcore50/de/System.Text.Encoding.xml",
        "ref/netcore50/es/System.Text.Encoding.xml",
        "ref/netcore50/fr/System.Text.Encoding.xml",
        "ref/netcore50/it/System.Text.Encoding.xml",
        "ref/netcore50/ja/System.Text.Encoding.xml",
        "ref/netcore50/ko/System.Text.Encoding.xml",
        "ref/netcore50/ru/System.Text.Encoding.xml",
        "ref/netcore50/zh-hans/System.Text.Encoding.xml",
        "ref/netcore50/zh-hant/System.Text.Encoding.xml",
        "ref/win8/_._",
        "ref/wp80/_._",
        "ref/wpa81/_._",
        "ref/xamarinios10/_._",
        "ref/xamarinmac20/_._",
        "runtimes/win8-aot/lib/netcore50/System.Text.Encoding.dll"
      ]
    },
    "System.Text.Encoding.CodePages/4.0.1-beta-23504": {
      "sha512": "ZKCiZO9jP1qlEDSsea9P/9skYFRoVg7RmxIjgTe6MhAOYu8kVjOPagRcEkK4USKhuzIkFaY0cdLCoQPSl+uv1Q==",
      "type": "package",
      "files": [
        "System.Text.Encoding.CodePages.4.0.1-beta-23504.nupkg.sha512",
        "System.Text.Encoding.CodePages.nuspec",
        "lib/MonoAndroid10/_._",
        "lib/MonoTouch10/_._",
        "lib/xamarinios10/_._",
        "lib/xamarinmac20/_._",
        "ref/MonoAndroid10/_._",
        "ref/MonoTouch10/_._",
        "ref/dotnet5.4/System.Text.Encoding.CodePages.dll",
        "ref/dotnet5.4/System.Text.Encoding.CodePages.xml",
        "ref/dotnet5.4/de/System.Text.Encoding.CodePages.xml",
        "ref/dotnet5.4/es/System.Text.Encoding.CodePages.xml",
        "ref/dotnet5.4/fr/System.Text.Encoding.CodePages.xml",
        "ref/dotnet5.4/it/System.Text.Encoding.CodePages.xml",
        "ref/dotnet5.4/ja/System.Text.Encoding.CodePages.xml",
        "ref/dotnet5.4/ko/System.Text.Encoding.CodePages.xml",
        "ref/dotnet5.4/ru/System.Text.Encoding.CodePages.xml",
        "ref/dotnet5.4/zh-hans/System.Text.Encoding.CodePages.xml",
        "ref/dotnet5.4/zh-hant/System.Text.Encoding.CodePages.xml",
        "ref/xamarinios10/_._",
        "ref/xamarinmac20/_._",
        "runtime.json"
      ]
    },
    "System.Text.Encoding.Extensions/4.0.11-beta-23504": {
      "sha512": "VlpSvueo1n45N5dG8b3N7zhm1LVAlEHodvwGiSMfAkcUqLG+GgXBTLA+x54sOXG4FGWR7rAZLCosXfOIt8qc/A==",
      "type": "package",
      "files": [
        "System.Text.Encoding.Extensions.4.0.11-beta-23504.nupkg.sha512",
        "System.Text.Encoding.Extensions.nuspec",
        "lib/DNXCore50/System.Text.Encoding.Extensions.dll",
        "lib/MonoAndroid10/_._",
        "lib/MonoTouch10/_._",
        "lib/net45/_._",
        "lib/netcore50/System.Text.Encoding.Extensions.dll",
        "lib/win8/_._",
        "lib/wp80/_._",
        "lib/wpa81/_._",
        "lib/xamarinios10/_._",
        "lib/xamarinmac20/_._",
        "ref/MonoAndroid10/_._",
        "ref/MonoTouch10/_._",
        "ref/dotnet5.1/System.Text.Encoding.Extensions.dll",
        "ref/dotnet5.1/System.Text.Encoding.Extensions.xml",
        "ref/dotnet5.1/de/System.Text.Encoding.Extensions.xml",
        "ref/dotnet5.1/es/System.Text.Encoding.Extensions.xml",
        "ref/dotnet5.1/fr/System.Text.Encoding.Extensions.xml",
        "ref/dotnet5.1/it/System.Text.Encoding.Extensions.xml",
        "ref/dotnet5.1/ja/System.Text.Encoding.Extensions.xml",
        "ref/dotnet5.1/ko/System.Text.Encoding.Extensions.xml",
        "ref/dotnet5.1/ru/System.Text.Encoding.Extensions.xml",
        "ref/dotnet5.1/zh-hans/System.Text.Encoding.Extensions.xml",
        "ref/dotnet5.1/zh-hant/System.Text.Encoding.Extensions.xml",
        "ref/dotnet5.4/System.Text.Encoding.Extensions.dll",
        "ref/dotnet5.4/System.Text.Encoding.Extensions.xml",
        "ref/dotnet5.4/de/System.Text.Encoding.Extensions.xml",
        "ref/dotnet5.4/es/System.Text.Encoding.Extensions.xml",
        "ref/dotnet5.4/fr/System.Text.Encoding.Extensions.xml",
        "ref/dotnet5.4/it/System.Text.Encoding.Extensions.xml",
        "ref/dotnet5.4/ja/System.Text.Encoding.Extensions.xml",
        "ref/dotnet5.4/ko/System.Text.Encoding.Extensions.xml",
        "ref/dotnet5.4/ru/System.Text.Encoding.Extensions.xml",
        "ref/dotnet5.4/zh-hans/System.Text.Encoding.Extensions.xml",
        "ref/dotnet5.4/zh-hant/System.Text.Encoding.Extensions.xml",
        "ref/net45/_._",
        "ref/netcore50/System.Text.Encoding.Extensions.dll",
        "ref/netcore50/System.Text.Encoding.Extensions.xml",
        "ref/netcore50/de/System.Text.Encoding.Extensions.xml",
        "ref/netcore50/es/System.Text.Encoding.Extensions.xml",
        "ref/netcore50/fr/System.Text.Encoding.Extensions.xml",
        "ref/netcore50/it/System.Text.Encoding.Extensions.xml",
        "ref/netcore50/ja/System.Text.Encoding.Extensions.xml",
        "ref/netcore50/ko/System.Text.Encoding.Extensions.xml",
        "ref/netcore50/ru/System.Text.Encoding.Extensions.xml",
        "ref/netcore50/zh-hans/System.Text.Encoding.Extensions.xml",
        "ref/netcore50/zh-hant/System.Text.Encoding.Extensions.xml",
        "ref/win8/_._",
        "ref/wp80/_._",
        "ref/wpa81/_._",
        "ref/xamarinios10/_._",
        "ref/xamarinmac20/_._",
        "runtimes/win8-aot/lib/netcore50/System.Text.Encoding.Extensions.dll"
      ]
    },
    "System.Text.RegularExpressions/4.0.10": {
      "sha512": "0vDuHXJePpfMCecWBNOabOKCvzfTbFMNcGgklt3l5+RqHV5SzmF7RUVpuet8V0rJX30ROlL66xdehw2Rdsn2DA==",
      "type": "package",
      "files": [
        "System.Text.RegularExpressions.4.0.10.nupkg.sha512",
        "System.Text.RegularExpressions.nuspec",
        "lib/MonoAndroid10/_._",
        "lib/MonoTouch10/_._",
        "lib/dotnet/System.Text.RegularExpressions.dll",
        "lib/net46/_._",
        "lib/xamarinios10/_._",
        "lib/xamarinmac20/_._",
        "ref/MonoAndroid10/_._",
        "ref/MonoTouch10/_._",
        "ref/dotnet/System.Text.RegularExpressions.dll",
        "ref/dotnet/System.Text.RegularExpressions.xml",
        "ref/dotnet/de/System.Text.RegularExpressions.xml",
        "ref/dotnet/es/System.Text.RegularExpressions.xml",
        "ref/dotnet/fr/System.Text.RegularExpressions.xml",
        "ref/dotnet/it/System.Text.RegularExpressions.xml",
        "ref/dotnet/ja/System.Text.RegularExpressions.xml",
        "ref/dotnet/ko/System.Text.RegularExpressions.xml",
        "ref/dotnet/ru/System.Text.RegularExpressions.xml",
        "ref/dotnet/zh-hans/System.Text.RegularExpressions.xml",
        "ref/dotnet/zh-hant/System.Text.RegularExpressions.xml",
        "ref/net46/_._",
        "ref/xamarinios10/_._",
        "ref/xamarinmac20/_._"
      ]
    },
    "System.Text.RegularExpressions/4.0.11-beta-23504": {
      "sha512": "414CK/BtVvkG3KXVrriMRQwfZcxroauOHcy/EmWxuBDzPlft7Tx3t4aDnC8IesYAtNLjQO3c5lQCdvyl7ENeNw==",
      "type": "package",
      "files": [
        "System.Text.RegularExpressions.4.0.11-beta-23504.nupkg.sha512",
        "System.Text.RegularExpressions.nuspec",
        "lib/MonoAndroid10/_._",
        "lib/MonoTouch10/_._",
        "lib/dotnet5.4/System.Text.RegularExpressions.dll",
        "lib/net45/_._",
        "lib/netcore50/System.Text.RegularExpressions.dll",
        "lib/win8/_._",
        "lib/wp80/_._",
        "lib/wpa81/_._",
        "lib/xamarinios10/_._",
        "lib/xamarinmac20/_._",
        "ref/MonoAndroid10/_._",
        "ref/MonoTouch10/_._",
        "ref/dotnet5.1/System.Text.RegularExpressions.dll",
        "ref/dotnet5.1/System.Text.RegularExpressions.xml",
        "ref/dotnet5.1/de/System.Text.RegularExpressions.xml",
        "ref/dotnet5.1/es/System.Text.RegularExpressions.xml",
        "ref/dotnet5.1/fr/System.Text.RegularExpressions.xml",
        "ref/dotnet5.1/it/System.Text.RegularExpressions.xml",
        "ref/dotnet5.1/ja/System.Text.RegularExpressions.xml",
        "ref/dotnet5.1/ko/System.Text.RegularExpressions.xml",
        "ref/dotnet5.1/ru/System.Text.RegularExpressions.xml",
        "ref/dotnet5.1/zh-hans/System.Text.RegularExpressions.xml",
        "ref/dotnet5.1/zh-hant/System.Text.RegularExpressions.xml",
        "ref/dotnet5.4/System.Text.RegularExpressions.dll",
        "ref/dotnet5.4/System.Text.RegularExpressions.xml",
        "ref/dotnet5.4/de/System.Text.RegularExpressions.xml",
        "ref/dotnet5.4/es/System.Text.RegularExpressions.xml",
        "ref/dotnet5.4/fr/System.Text.RegularExpressions.xml",
        "ref/dotnet5.4/it/System.Text.RegularExpressions.xml",
        "ref/dotnet5.4/ja/System.Text.RegularExpressions.xml",
        "ref/dotnet5.4/ko/System.Text.RegularExpressions.xml",
        "ref/dotnet5.4/ru/System.Text.RegularExpressions.xml",
        "ref/dotnet5.4/zh-hans/System.Text.RegularExpressions.xml",
        "ref/dotnet5.4/zh-hant/System.Text.RegularExpressions.xml",
        "ref/net45/_._",
        "ref/netcore50/System.Text.RegularExpressions.dll",
        "ref/netcore50/System.Text.RegularExpressions.xml",
        "ref/netcore50/de/System.Text.RegularExpressions.xml",
        "ref/netcore50/es/System.Text.RegularExpressions.xml",
        "ref/netcore50/fr/System.Text.RegularExpressions.xml",
        "ref/netcore50/it/System.Text.RegularExpressions.xml",
        "ref/netcore50/ja/System.Text.RegularExpressions.xml",
        "ref/netcore50/ko/System.Text.RegularExpressions.xml",
        "ref/netcore50/ru/System.Text.RegularExpressions.xml",
        "ref/netcore50/zh-hans/System.Text.RegularExpressions.xml",
        "ref/netcore50/zh-hant/System.Text.RegularExpressions.xml",
        "ref/win8/_._",
        "ref/wp80/_._",
        "ref/wpa81/_._",
        "ref/xamarinios10/_._",
        "ref/xamarinmac20/_._"
      ]
    },
    "System.Threading/4.0.11-beta-23504": {
      "sha512": "L9UttBrbY6uz2ZPxDvfCbmAt4yDK1eKhNMPoraxTcfsOdYTgxpeKRpyMbMbJqrozYlXJE2x7zNs24hhvmGxFPg==",
      "type": "package",
      "files": [
        "System.Threading.4.0.11-beta-23504.nupkg.sha512",
        "System.Threading.nuspec",
        "lib/MonoAndroid10/_._",
        "lib/MonoTouch10/_._",
        "lib/net45/_._",
        "lib/win8/_._",
        "lib/wp80/_._",
        "lib/wpa81/_._",
        "lib/xamarinios10/_._",
        "lib/xamarinmac20/_._",
        "ref/MonoAndroid10/_._",
        "ref/MonoTouch10/_._",
        "ref/dotnet5.1/System.Threading.dll",
        "ref/dotnet5.1/System.Threading.xml",
        "ref/dotnet5.1/de/System.Threading.xml",
        "ref/dotnet5.1/es/System.Threading.xml",
        "ref/dotnet5.1/fr/System.Threading.xml",
        "ref/dotnet5.1/it/System.Threading.xml",
        "ref/dotnet5.1/ja/System.Threading.xml",
        "ref/dotnet5.1/ko/System.Threading.xml",
        "ref/dotnet5.1/ru/System.Threading.xml",
        "ref/dotnet5.1/zh-hans/System.Threading.xml",
        "ref/dotnet5.1/zh-hant/System.Threading.xml",
        "ref/dotnet5.4/System.Threading.dll",
        "ref/dotnet5.4/System.Threading.xml",
        "ref/dotnet5.4/de/System.Threading.xml",
        "ref/dotnet5.4/es/System.Threading.xml",
        "ref/dotnet5.4/fr/System.Threading.xml",
        "ref/dotnet5.4/it/System.Threading.xml",
        "ref/dotnet5.4/ja/System.Threading.xml",
        "ref/dotnet5.4/ko/System.Threading.xml",
        "ref/dotnet5.4/ru/System.Threading.xml",
        "ref/dotnet5.4/zh-hans/System.Threading.xml",
        "ref/dotnet5.4/zh-hant/System.Threading.xml",
        "ref/net45/_._",
        "ref/netcore50/System.Threading.dll",
        "ref/netcore50/System.Threading.xml",
        "ref/netcore50/de/System.Threading.xml",
        "ref/netcore50/es/System.Threading.xml",
        "ref/netcore50/fr/System.Threading.xml",
        "ref/netcore50/it/System.Threading.xml",
        "ref/netcore50/ja/System.Threading.xml",
        "ref/netcore50/ko/System.Threading.xml",
        "ref/netcore50/ru/System.Threading.xml",
        "ref/netcore50/zh-hans/System.Threading.xml",
        "ref/netcore50/zh-hant/System.Threading.xml",
        "ref/win8/_._",
        "ref/wp80/_._",
        "ref/wpa81/_._",
        "ref/xamarinios10/_._",
        "ref/xamarinmac20/_._",
        "runtime.json"
      ]
    },
    "System.Threading.Overlapped/4.0.0": {
      "sha512": "X5LuQFhM5FTqaez3eXKJ9CbfSGZ7wj6j4hSVtxct3zmwQXLqG95qoWdvILcgN7xtrDOBIFtpiyDg0vmoI0jE2A==",
      "type": "package",
      "files": [
        "System.Threading.Overlapped.4.0.0.nupkg.sha512",
        "System.Threading.Overlapped.nuspec",
        "lib/DNXCore50/System.Threading.Overlapped.dll",
        "lib/net46/System.Threading.Overlapped.dll",
        "lib/netcore50/System.Threading.Overlapped.dll",
        "ref/dotnet/System.Threading.Overlapped.dll",
        "ref/dotnet/System.Threading.Overlapped.xml",
        "ref/dotnet/de/System.Threading.Overlapped.xml",
        "ref/dotnet/es/System.Threading.Overlapped.xml",
        "ref/dotnet/fr/System.Threading.Overlapped.xml",
        "ref/dotnet/it/System.Threading.Overlapped.xml",
        "ref/dotnet/ja/System.Threading.Overlapped.xml",
        "ref/dotnet/ko/System.Threading.Overlapped.xml",
        "ref/dotnet/ru/System.Threading.Overlapped.xml",
        "ref/dotnet/zh-hans/System.Threading.Overlapped.xml",
        "ref/dotnet/zh-hant/System.Threading.Overlapped.xml",
        "ref/net46/System.Threading.Overlapped.dll"
      ]
    },
    "System.Threading.Overlapped/4.0.1-beta-23504": {
      "sha512": "zEksmLDlQISpknsrHdnouV++uKNd0agZzz/XQlVGOxU+4AsJirgdgPXeIj+teCd6aSu1j0HWv0qoFGrMgBKWXw==",
      "type": "package",
      "files": [
        "System.Threading.Overlapped.4.0.1-beta-23504.nupkg.sha512",
        "System.Threading.Overlapped.nuspec",
        "lib/DNXCore50/System.Threading.Overlapped.dll",
        "lib/net46/System.Threading.Overlapped.dll",
        "lib/netcore50/System.Threading.Overlapped.dll",
        "ref/dotnet5.4/System.Threading.Overlapped.dll",
        "ref/dotnet5.4/System.Threading.Overlapped.xml",
        "ref/dotnet5.4/de/System.Threading.Overlapped.xml",
        "ref/dotnet5.4/es/System.Threading.Overlapped.xml",
        "ref/dotnet5.4/fr/System.Threading.Overlapped.xml",
        "ref/dotnet5.4/it/System.Threading.Overlapped.xml",
        "ref/dotnet5.4/ja/System.Threading.Overlapped.xml",
        "ref/dotnet5.4/ko/System.Threading.Overlapped.xml",
        "ref/dotnet5.4/ru/System.Threading.Overlapped.xml",
        "ref/dotnet5.4/zh-hans/System.Threading.Overlapped.xml",
        "ref/dotnet5.4/zh-hant/System.Threading.Overlapped.xml",
        "ref/net46/System.Threading.Overlapped.dll"
      ]
    },
    "System.Threading.Tasks/4.0.11-beta-23504": {
      "sha512": "4GDxeC8aOFF6r49Y0aLgPa3chmtieP+SqrFj7N+h58h+Wn3beAZhzFqvR9hEeJ918zNur/W78uuMho0UUTqLtw==",
      "type": "package",
      "files": [
        "System.Threading.Tasks.4.0.11-beta-23504.nupkg.sha512",
        "System.Threading.Tasks.nuspec",
        "lib/DNXCore50/System.Threading.Tasks.dll",
        "lib/MonoAndroid10/_._",
        "lib/MonoTouch10/_._",
        "lib/net45/_._",
        "lib/netcore50/System.Threading.Tasks.dll",
        "lib/win8/_._",
        "lib/wp80/_._",
        "lib/wpa81/_._",
        "lib/xamarinios10/_._",
        "lib/xamarinmac20/_._",
        "ref/MonoAndroid10/_._",
        "ref/MonoTouch10/_._",
        "ref/dotnet5.1/System.Threading.Tasks.dll",
        "ref/dotnet5.1/System.Threading.Tasks.xml",
        "ref/dotnet5.1/de/System.Threading.Tasks.xml",
        "ref/dotnet5.1/es/System.Threading.Tasks.xml",
        "ref/dotnet5.1/fr/System.Threading.Tasks.xml",
        "ref/dotnet5.1/it/System.Threading.Tasks.xml",
        "ref/dotnet5.1/ja/System.Threading.Tasks.xml",
        "ref/dotnet5.1/ko/System.Threading.Tasks.xml",
        "ref/dotnet5.1/ru/System.Threading.Tasks.xml",
        "ref/dotnet5.1/zh-hans/System.Threading.Tasks.xml",
        "ref/dotnet5.1/zh-hant/System.Threading.Tasks.xml",
        "ref/dotnet5.4/System.Threading.Tasks.dll",
        "ref/dotnet5.4/System.Threading.Tasks.xml",
        "ref/dotnet5.4/de/System.Threading.Tasks.xml",
        "ref/dotnet5.4/es/System.Threading.Tasks.xml",
        "ref/dotnet5.4/fr/System.Threading.Tasks.xml",
        "ref/dotnet5.4/it/System.Threading.Tasks.xml",
        "ref/dotnet5.4/ja/System.Threading.Tasks.xml",
        "ref/dotnet5.4/ko/System.Threading.Tasks.xml",
        "ref/dotnet5.4/ru/System.Threading.Tasks.xml",
        "ref/dotnet5.4/zh-hans/System.Threading.Tasks.xml",
        "ref/dotnet5.4/zh-hant/System.Threading.Tasks.xml",
        "ref/net45/_._",
        "ref/netcore50/System.Threading.Tasks.dll",
        "ref/netcore50/System.Threading.Tasks.xml",
        "ref/netcore50/de/System.Threading.Tasks.xml",
        "ref/netcore50/es/System.Threading.Tasks.xml",
        "ref/netcore50/fr/System.Threading.Tasks.xml",
        "ref/netcore50/it/System.Threading.Tasks.xml",
        "ref/netcore50/ja/System.Threading.Tasks.xml",
        "ref/netcore50/ko/System.Threading.Tasks.xml",
        "ref/netcore50/ru/System.Threading.Tasks.xml",
        "ref/netcore50/zh-hans/System.Threading.Tasks.xml",
        "ref/netcore50/zh-hant/System.Threading.Tasks.xml",
        "ref/win8/_._",
        "ref/wp80/_._",
        "ref/wpa81/_._",
        "ref/xamarinios10/_._",
        "ref/xamarinmac20/_._",
        "runtimes/win8-aot/lib/netcore50/System.Threading.Tasks.dll"
      ]
    },
    "System.Threading.Tasks.Parallel/4.0.1-beta-23504": {
      "sha512": "QiFGqCNgeQll8ua1mGVdAiMyEj2WIr9T54ERZXyk8xduy4/lRneMgBgqDuc4W0gSmLj9pdrYfplD9MMZnc5ZXw==",
      "type": "package",
      "files": [
        "System.Threading.Tasks.Parallel.4.0.1-beta-23504.nupkg.sha512",
        "System.Threading.Tasks.Parallel.nuspec",
        "lib/dotnet5.4/System.Threading.Tasks.Parallel.dll",
        "lib/net45/_._",
        "lib/netcore50/System.Threading.Tasks.Parallel.dll",
        "lib/win8/_._",
        "lib/wpa81/_._",
        "ref/dotnet5.2/System.Threading.Tasks.Parallel.dll",
        "ref/dotnet5.2/System.Threading.Tasks.Parallel.xml",
        "ref/dotnet5.2/de/System.Threading.Tasks.Parallel.xml",
        "ref/dotnet5.2/es/System.Threading.Tasks.Parallel.xml",
        "ref/dotnet5.2/fr/System.Threading.Tasks.Parallel.xml",
        "ref/dotnet5.2/it/System.Threading.Tasks.Parallel.xml",
        "ref/dotnet5.2/ja/System.Threading.Tasks.Parallel.xml",
        "ref/dotnet5.2/ko/System.Threading.Tasks.Parallel.xml",
        "ref/dotnet5.2/ru/System.Threading.Tasks.Parallel.xml",
        "ref/dotnet5.2/zh-hans/System.Threading.Tasks.Parallel.xml",
        "ref/dotnet5.2/zh-hant/System.Threading.Tasks.Parallel.xml",
        "ref/net45/_._",
        "ref/netcore50/System.Threading.Tasks.Parallel.dll",
        "ref/netcore50/System.Threading.Tasks.Parallel.xml",
        "ref/netcore50/de/System.Threading.Tasks.Parallel.xml",
        "ref/netcore50/es/System.Threading.Tasks.Parallel.xml",
        "ref/netcore50/fr/System.Threading.Tasks.Parallel.xml",
        "ref/netcore50/it/System.Threading.Tasks.Parallel.xml",
        "ref/netcore50/ja/System.Threading.Tasks.Parallel.xml",
        "ref/netcore50/ko/System.Threading.Tasks.Parallel.xml",
        "ref/netcore50/ru/System.Threading.Tasks.Parallel.xml",
        "ref/netcore50/zh-hans/System.Threading.Tasks.Parallel.xml",
        "ref/netcore50/zh-hant/System.Threading.Tasks.Parallel.xml",
        "ref/win8/_._",
        "ref/wpa81/_._"
      ]
    },
    "System.Threading.Thread/4.0.0-beta-23504": {
      "sha512": "D3zvCZDSjODrr0TjaPErBitArzcfqnTCU2tnXodFpLXncU/7SSIaVSyir7eTb9nAsGje9IEu2C4HDNQppgStRQ==",
      "type": "package",
      "files": [
        "System.Threading.Thread.4.0.0-beta-23504.nupkg.sha512",
        "System.Threading.Thread.nuspec",
        "lib/DNXCore50/System.Threading.Thread.dll",
        "lib/MonoAndroid10/_._",
        "lib/MonoTouch10/_._",
        "lib/net46/System.Threading.Thread.dll",
        "lib/xamarinios10/_._",
        "lib/xamarinmac20/_._",
        "ref/MonoAndroid10/_._",
        "ref/MonoTouch10/_._",
        "ref/dotnet5.4/System.Threading.Thread.dll",
        "ref/dotnet5.4/System.Threading.Thread.xml",
        "ref/dotnet5.4/de/System.Threading.Thread.xml",
        "ref/dotnet5.4/es/System.Threading.Thread.xml",
        "ref/dotnet5.4/fr/System.Threading.Thread.xml",
        "ref/dotnet5.4/it/System.Threading.Thread.xml",
        "ref/dotnet5.4/ja/System.Threading.Thread.xml",
        "ref/dotnet5.4/ko/System.Threading.Thread.xml",
        "ref/dotnet5.4/ru/System.Threading.Thread.xml",
        "ref/dotnet5.4/zh-hans/System.Threading.Thread.xml",
        "ref/dotnet5.4/zh-hant/System.Threading.Thread.xml",
        "ref/net46/System.Threading.Thread.dll",
        "ref/xamarinios10/_._",
        "ref/xamarinmac20/_._"
      ]
    },
    "System.Threading.ThreadPool/4.0.10-beta-23504": {
      "sha512": "rkiVr/hl/O/wTfjIC63ONJzenCCCETE6bf3Lufk0qLBrZeY6A94OrylDYusocl/bhtuR2JidWcKU2JR7cbObgw==",
      "type": "package",
      "files": [
        "System.Threading.ThreadPool.4.0.10-beta-23504.nupkg.sha512",
        "System.Threading.ThreadPool.nuspec",
        "lib/DNXCore50/System.Threading.ThreadPool.dll",
        "lib/MonoAndroid10/_._",
        "lib/MonoTouch10/_._",
        "lib/net46/System.Threading.ThreadPool.dll",
        "lib/xamarinios10/_._",
        "lib/xamarinmac20/_._",
        "ref/MonoAndroid10/_._",
        "ref/MonoTouch10/_._",
        "ref/dotnet5.4/System.Threading.ThreadPool.dll",
        "ref/dotnet5.4/System.Threading.ThreadPool.xml",
        "ref/dotnet5.4/de/System.Threading.ThreadPool.xml",
        "ref/dotnet5.4/es/System.Threading.ThreadPool.xml",
        "ref/dotnet5.4/fr/System.Threading.ThreadPool.xml",
        "ref/dotnet5.4/it/System.Threading.ThreadPool.xml",
        "ref/dotnet5.4/ja/System.Threading.ThreadPool.xml",
        "ref/dotnet5.4/ko/System.Threading.ThreadPool.xml",
        "ref/dotnet5.4/ru/System.Threading.ThreadPool.xml",
        "ref/dotnet5.4/zh-hans/System.Threading.ThreadPool.xml",
        "ref/dotnet5.4/zh-hant/System.Threading.ThreadPool.xml",
        "ref/net46/System.Threading.ThreadPool.dll",
        "ref/xamarinios10/_._",
        "ref/xamarinmac20/_._"
      ]
    },
    "System.Threading.Timer/4.0.1-beta-23504": {
      "sha512": "K3nIipV88Q7IVQ5gJQYOL8NtcviLlt3pmaN6xRXcXpoKqMy6Q6+dwRw+uFstsx28qCKTGMz+OF9X0cf4XNq67Q==",
      "type": "package",
      "files": [
        "System.Threading.Timer.4.0.1-beta-23504.nupkg.sha512",
        "System.Threading.Timer.nuspec",
        "lib/DNXCore50/System.Threading.Timer.dll",
        "lib/net451/_._",
        "lib/netcore50/System.Threading.Timer.dll",
        "lib/win81/_._",
        "lib/wpa81/_._",
        "ref/dotnet5.3/System.Threading.Timer.dll",
        "ref/dotnet5.3/System.Threading.Timer.xml",
        "ref/dotnet5.3/de/System.Threading.Timer.xml",
        "ref/dotnet5.3/es/System.Threading.Timer.xml",
        "ref/dotnet5.3/fr/System.Threading.Timer.xml",
        "ref/dotnet5.3/it/System.Threading.Timer.xml",
        "ref/dotnet5.3/ja/System.Threading.Timer.xml",
        "ref/dotnet5.3/ko/System.Threading.Timer.xml",
        "ref/dotnet5.3/ru/System.Threading.Timer.xml",
        "ref/dotnet5.3/zh-hans/System.Threading.Timer.xml",
        "ref/dotnet5.3/zh-hant/System.Threading.Timer.xml",
        "ref/net451/_._",
        "ref/netcore50/System.Threading.Timer.dll",
        "ref/netcore50/System.Threading.Timer.xml",
        "ref/netcore50/de/System.Threading.Timer.xml",
        "ref/netcore50/es/System.Threading.Timer.xml",
        "ref/netcore50/fr/System.Threading.Timer.xml",
        "ref/netcore50/it/System.Threading.Timer.xml",
        "ref/netcore50/ja/System.Threading.Timer.xml",
        "ref/netcore50/ko/System.Threading.Timer.xml",
        "ref/netcore50/ru/System.Threading.Timer.xml",
        "ref/netcore50/zh-hans/System.Threading.Timer.xml",
        "ref/netcore50/zh-hant/System.Threading.Timer.xml",
        "ref/win81/_._",
        "ref/wpa81/_._",
        "runtimes/win8-aot/lib/netcore50/System.Threading.Timer.dll"
      ]
    },
    "System.Xml.ReaderWriter/4.0.10": {
      "sha512": "VdmWWMH7otrYV7D+cviUo7XjX0jzDnD/lTGSZTlZqfIQ5PhXk85j+6P0TK9od3PnOd5ZIM+pOk01G/J+3nh9/w==",
      "type": "package",
      "files": [
        "System.Xml.ReaderWriter.4.0.10.nupkg.sha512",
        "System.Xml.ReaderWriter.nuspec",
        "lib/MonoAndroid10/_._",
        "lib/MonoTouch10/_._",
        "lib/dotnet/System.Xml.ReaderWriter.dll",
        "lib/net46/_._",
        "lib/xamarinios10/_._",
        "lib/xamarinmac20/_._",
        "ref/MonoAndroid10/_._",
        "ref/MonoTouch10/_._",
        "ref/dotnet/System.Xml.ReaderWriter.dll",
        "ref/dotnet/System.Xml.ReaderWriter.xml",
        "ref/dotnet/de/System.Xml.ReaderWriter.xml",
        "ref/dotnet/es/System.Xml.ReaderWriter.xml",
        "ref/dotnet/fr/System.Xml.ReaderWriter.xml",
        "ref/dotnet/it/System.Xml.ReaderWriter.xml",
        "ref/dotnet/ja/System.Xml.ReaderWriter.xml",
        "ref/dotnet/ko/System.Xml.ReaderWriter.xml",
        "ref/dotnet/ru/System.Xml.ReaderWriter.xml",
        "ref/dotnet/zh-hans/System.Xml.ReaderWriter.xml",
        "ref/dotnet/zh-hant/System.Xml.ReaderWriter.xml",
        "ref/net46/_._",
        "ref/xamarinios10/_._",
        "ref/xamarinmac20/_._"
      ]
    },
    "System.Xml.ReaderWriter/4.0.11-beta-23504": {
      "sha512": "OjpB7VjFovz5/bIpeoJvNAkOUviV9YywFMEN1FM1uxJweoDRP0GG85qjdbUZIXM044Ucc5Yyt8kqOj1z2PxjFA==",
      "type": "package",
      "files": [
        "System.Xml.ReaderWriter.4.0.11-beta-23504.nupkg.sha512",
        "System.Xml.ReaderWriter.nuspec",
        "lib/MonoAndroid10/_._",
        "lib/MonoTouch10/_._",
        "lib/dotnet5.4/System.Xml.ReaderWriter.dll",
        "lib/net45/_._",
        "lib/netcore50/System.Xml.ReaderWriter.dll",
        "lib/win8/_._",
        "lib/wp80/_._",
        "lib/wpa81/_._",
        "lib/xamarinios10/_._",
        "lib/xamarinmac20/_._",
        "ref/MonoAndroid10/_._",
        "ref/MonoTouch10/_._",
        "ref/dotnet5.1/System.Xml.ReaderWriter.dll",
        "ref/dotnet5.1/System.Xml.ReaderWriter.xml",
        "ref/dotnet5.1/de/System.Xml.ReaderWriter.xml",
        "ref/dotnet5.1/es/System.Xml.ReaderWriter.xml",
        "ref/dotnet5.1/fr/System.Xml.ReaderWriter.xml",
        "ref/dotnet5.1/it/System.Xml.ReaderWriter.xml",
        "ref/dotnet5.1/ja/System.Xml.ReaderWriter.xml",
        "ref/dotnet5.1/ko/System.Xml.ReaderWriter.xml",
        "ref/dotnet5.1/ru/System.Xml.ReaderWriter.xml",
        "ref/dotnet5.1/zh-hans/System.Xml.ReaderWriter.xml",
        "ref/dotnet5.1/zh-hant/System.Xml.ReaderWriter.xml",
        "ref/dotnet5.4/System.Xml.ReaderWriter.dll",
        "ref/dotnet5.4/System.Xml.ReaderWriter.xml",
        "ref/dotnet5.4/de/System.Xml.ReaderWriter.xml",
        "ref/dotnet5.4/es/System.Xml.ReaderWriter.xml",
        "ref/dotnet5.4/fr/System.Xml.ReaderWriter.xml",
        "ref/dotnet5.4/it/System.Xml.ReaderWriter.xml",
        "ref/dotnet5.4/ja/System.Xml.ReaderWriter.xml",
        "ref/dotnet5.4/ko/System.Xml.ReaderWriter.xml",
        "ref/dotnet5.4/ru/System.Xml.ReaderWriter.xml",
        "ref/dotnet5.4/zh-hans/System.Xml.ReaderWriter.xml",
        "ref/dotnet5.4/zh-hant/System.Xml.ReaderWriter.xml",
        "ref/net45/_._",
        "ref/netcore50/System.Xml.ReaderWriter.dll",
        "ref/netcore50/System.Xml.ReaderWriter.xml",
        "ref/netcore50/de/System.Xml.ReaderWriter.xml",
        "ref/netcore50/es/System.Xml.ReaderWriter.xml",
        "ref/netcore50/fr/System.Xml.ReaderWriter.xml",
        "ref/netcore50/it/System.Xml.ReaderWriter.xml",
        "ref/netcore50/ja/System.Xml.ReaderWriter.xml",
        "ref/netcore50/ko/System.Xml.ReaderWriter.xml",
        "ref/netcore50/ru/System.Xml.ReaderWriter.xml",
        "ref/netcore50/zh-hans/System.Xml.ReaderWriter.xml",
        "ref/netcore50/zh-hant/System.Xml.ReaderWriter.xml",
        "ref/win8/_._",
        "ref/wp80/_._",
        "ref/wpa81/_._",
        "ref/xamarinios10/_._",
        "ref/xamarinmac20/_._"
      ]
    },
    "System.Xml.XDocument/4.0.11-beta-23504": {
      "sha512": "8xX5nDDbxdPyGsZdIF1SBSr/9ezweZFIPGa0bHa8OcWiOJjkb0GyA+0ZeLCZExXd+iKeqnYnZv9xNDFQ9iN4Nw==",
      "type": "package",
      "files": [
        "System.Xml.XDocument.4.0.11-beta-23504.nupkg.sha512",
        "System.Xml.XDocument.nuspec",
        "lib/MonoAndroid10/_._",
        "lib/MonoTouch10/_._",
        "lib/dotnet5.4/System.Xml.XDocument.dll",
        "lib/net45/_._",
        "lib/netcore50/System.Xml.XDocument.dll",
        "lib/win8/_._",
        "lib/wp80/_._",
        "lib/wpa81/_._",
        "lib/xamarinios10/_._",
        "lib/xamarinmac20/_._",
        "ref/MonoAndroid10/_._",
        "ref/MonoTouch10/_._",
        "ref/dotnet5.1/System.Xml.XDocument.dll",
        "ref/dotnet5.1/System.Xml.XDocument.xml",
        "ref/dotnet5.1/de/System.Xml.XDocument.xml",
        "ref/dotnet5.1/es/System.Xml.XDocument.xml",
        "ref/dotnet5.1/fr/System.Xml.XDocument.xml",
        "ref/dotnet5.1/it/System.Xml.XDocument.xml",
        "ref/dotnet5.1/ja/System.Xml.XDocument.xml",
        "ref/dotnet5.1/ko/System.Xml.XDocument.xml",
        "ref/dotnet5.1/ru/System.Xml.XDocument.xml",
        "ref/dotnet5.1/zh-hans/System.Xml.XDocument.xml",
        "ref/dotnet5.1/zh-hant/System.Xml.XDocument.xml",
        "ref/dotnet5.4/System.Xml.XDocument.dll",
        "ref/dotnet5.4/System.Xml.XDocument.xml",
        "ref/dotnet5.4/de/System.Xml.XDocument.xml",
        "ref/dotnet5.4/es/System.Xml.XDocument.xml",
        "ref/dotnet5.4/fr/System.Xml.XDocument.xml",
        "ref/dotnet5.4/it/System.Xml.XDocument.xml",
        "ref/dotnet5.4/ja/System.Xml.XDocument.xml",
        "ref/dotnet5.4/ko/System.Xml.XDocument.xml",
        "ref/dotnet5.4/ru/System.Xml.XDocument.xml",
        "ref/dotnet5.4/zh-hans/System.Xml.XDocument.xml",
        "ref/dotnet5.4/zh-hant/System.Xml.XDocument.xml",
        "ref/net45/_._",
        "ref/netcore50/System.Xml.XDocument.dll",
        "ref/netcore50/System.Xml.XDocument.xml",
        "ref/netcore50/de/System.Xml.XDocument.xml",
        "ref/netcore50/es/System.Xml.XDocument.xml",
        "ref/netcore50/fr/System.Xml.XDocument.xml",
        "ref/netcore50/it/System.Xml.XDocument.xml",
        "ref/netcore50/ja/System.Xml.XDocument.xml",
        "ref/netcore50/ko/System.Xml.XDocument.xml",
        "ref/netcore50/ru/System.Xml.XDocument.xml",
        "ref/netcore50/zh-hans/System.Xml.XDocument.xml",
        "ref/netcore50/zh-hant/System.Xml.XDocument.xml",
        "ref/win8/_._",
        "ref/wp80/_._",
        "ref/wpa81/_._",
        "ref/xamarinios10/_._",
        "ref/xamarinmac20/_._"
      ]
    },
    "System.Xml.XmlDocument/4.0.1-beta-23504": {
      "sha512": "69XKJvodiemWQcQ44qQOLeswvKrLO6IEaS2joixW+4ATYOO/G9cVtKrvWHNd3T7zoxHYGpAN5XHaGUKPetoW9A==",
      "type": "package",
      "files": [
        "System.Xml.XmlDocument.4.0.1-beta-23504.nupkg.sha512",
        "System.Xml.XmlDocument.nuspec",
        "lib/MonoAndroid10/_._",
        "lib/MonoTouch10/_._",
        "lib/dotnet5.4/System.Xml.XmlDocument.dll",
        "lib/net46/System.Xml.XmlDocument.dll",
        "lib/xamarinios10/_._",
        "lib/xamarinmac20/_._",
        "ref/MonoAndroid10/_._",
        "ref/MonoTouch10/_._",
        "ref/dotnet5.4/System.Xml.XmlDocument.dll",
        "ref/dotnet5.4/System.Xml.XmlDocument.xml",
        "ref/dotnet5.4/de/System.Xml.XmlDocument.xml",
        "ref/dotnet5.4/es/System.Xml.XmlDocument.xml",
        "ref/dotnet5.4/fr/System.Xml.XmlDocument.xml",
        "ref/dotnet5.4/it/System.Xml.XmlDocument.xml",
        "ref/dotnet5.4/ja/System.Xml.XmlDocument.xml",
        "ref/dotnet5.4/ko/System.Xml.XmlDocument.xml",
        "ref/dotnet5.4/ru/System.Xml.XmlDocument.xml",
        "ref/dotnet5.4/zh-hans/System.Xml.XmlDocument.xml",
        "ref/dotnet5.4/zh-hant/System.Xml.XmlDocument.xml",
        "ref/net46/System.Xml.XmlDocument.dll",
        "ref/xamarinios10/_._",
        "ref/xamarinmac20/_._"
      ]
    },
    "System.Xml.XPath/4.0.1-beta-23504": {
      "sha512": "1JXVMJsqvBaajJDJiOAzLsWusiumD/sfRdcfgJTFiadxOdwVD69MGZPLg38YyY439tBBvo5Lg6LioaYaXpnu7w==",
      "type": "package",
      "files": [
        "System.Xml.XPath.4.0.1-beta-23504.nupkg.sha512",
        "System.Xml.XPath.nuspec",
        "lib/MonoAndroid10/_._",
        "lib/MonoTouch10/_._",
        "lib/dotnet5.4/System.Xml.XPath.dll",
        "lib/net46/System.Xml.XPath.dll",
        "lib/xamarinios10/_._",
        "lib/xamarinmac20/_._",
        "ref/MonoAndroid10/_._",
        "ref/MonoTouch10/_._",
        "ref/dotnet5.4/System.Xml.XPath.dll",
        "ref/dotnet5.4/System.Xml.XPath.xml",
        "ref/dotnet5.4/de/System.Xml.XPath.xml",
        "ref/dotnet5.4/es/System.Xml.XPath.xml",
        "ref/dotnet5.4/fr/System.Xml.XPath.xml",
        "ref/dotnet5.4/it/System.Xml.XPath.xml",
        "ref/dotnet5.4/ja/System.Xml.XPath.xml",
        "ref/dotnet5.4/ko/System.Xml.XPath.xml",
        "ref/dotnet5.4/ru/System.Xml.XPath.xml",
        "ref/dotnet5.4/zh-hans/System.Xml.XPath.xml",
        "ref/dotnet5.4/zh-hant/System.Xml.XPath.xml",
        "ref/net46/System.Xml.XPath.dll",
        "ref/xamarinios10/_._",
        "ref/xamarinmac20/_._"
      ]
    },
    "System.Xml.XPath.XDocument/4.0.1-beta-23504": {
      "sha512": "wJKhwhoK6EZ055xDv16cXdt6VnSyjpHaNTWZEYwfDjWJpN76xALzkV0Sr9NPXjniM+RIWpfDJTaKYOOdDsCPNA==",
      "type": "package",
      "files": [
        "System.Xml.XPath.XDocument.4.0.1-beta-23504.nupkg.sha512",
        "System.Xml.XPath.XDocument.nuspec",
        "lib/MonoAndroid10/_._",
        "lib/MonoTouch10/_._",
        "lib/dotnet5.4/System.Xml.XPath.XDocument.dll",
        "lib/net46/System.Xml.XPath.XDocument.dll",
        "lib/xamarinios10/_._",
        "lib/xamarinmac20/_._",
        "ref/MonoAndroid10/_._",
        "ref/MonoTouch10/_._",
        "ref/dotnet5.4/System.Xml.XPath.XDocument.dll",
        "ref/dotnet5.4/System.Xml.XPath.XDocument.xml",
        "ref/dotnet5.4/de/System.Xml.XPath.XDocument.xml",
        "ref/dotnet5.4/es/System.Xml.XPath.XDocument.xml",
        "ref/dotnet5.4/fr/System.Xml.XPath.XDocument.xml",
        "ref/dotnet5.4/it/System.Xml.XPath.XDocument.xml",
        "ref/dotnet5.4/ja/System.Xml.XPath.XDocument.xml",
        "ref/dotnet5.4/ko/System.Xml.XPath.XDocument.xml",
        "ref/dotnet5.4/ru/System.Xml.XPath.XDocument.xml",
        "ref/dotnet5.4/zh-hans/System.Xml.XPath.XDocument.xml",
        "ref/dotnet5.4/zh-hant/System.Xml.XPath.XDocument.xml",
        "ref/net46/System.Xml.XPath.XDocument.dll",
        "ref/xamarinios10/_._",
        "ref/xamarinmac20/_._"
      ]
    }
  },
  "projectFileDependencyGroups": {
    "": [],
    "DNXCore,Version=v5.0": []
  }
}<|MERGE_RESOLUTION|>--- conflicted
+++ resolved
@@ -6,6 +6,46 @@
       "Microsoft.NETCore.Platforms/1.0.1-beta-23504": {
         "dependencies": {
           "Microsoft.NETCore.Targets": "1.0.1-beta-23504"
+        }
+      },
+      "Microsoft.NETCore.Portable.Compatibility/1.0.1-beta-23504": {
+        "dependencies": {
+          "Microsoft.NETCore.Runtime": "1.0.1-beta-23504"
+        },
+        "compile": {
+          "ref/dotnet/System.ComponentModel.DataAnnotations.dll": {},
+          "ref/dotnet/System.Core.dll": {},
+          "ref/dotnet/System.Net.dll": {},
+          "ref/dotnet/System.Numerics.dll": {},
+          "ref/dotnet/System.Runtime.Serialization.dll": {},
+          "ref/dotnet/System.ServiceModel.Web.dll": {},
+          "ref/dotnet/System.ServiceModel.dll": {},
+          "ref/dotnet/System.Windows.dll": {},
+          "ref/dotnet/System.Xml.Linq.dll": {},
+          "ref/dotnet/System.Xml.Serialization.dll": {},
+          "ref/dotnet/System.Xml.dll": {},
+          "ref/dotnet/System.dll": {},
+          "ref/dotnet/mscorlib.dll": {}
+        },
+        "runtime": {
+          "lib/dnxcore50/System.ComponentModel.DataAnnotations.dll": {},
+          "lib/dnxcore50/System.Core.dll": {},
+          "lib/dnxcore50/System.Net.dll": {},
+          "lib/dnxcore50/System.Numerics.dll": {},
+          "lib/dnxcore50/System.Runtime.Serialization.dll": {},
+          "lib/dnxcore50/System.ServiceModel.Web.dll": {},
+          "lib/dnxcore50/System.ServiceModel.dll": {},
+          "lib/dnxcore50/System.Windows.dll": {},
+          "lib/dnxcore50/System.Xml.Linq.dll": {},
+          "lib/dnxcore50/System.Xml.Serialization.dll": {},
+          "lib/dnxcore50/System.Xml.dll": {},
+          "lib/dnxcore50/System.dll": {}
+        }
+      },
+      "Microsoft.NETCore.Runtime/1.0.1-beta-23504": {
+        "dependencies": {
+          "Microsoft.NETCore.Runtime.CoreCLR": "1.0.1-beta-23504",
+          "Microsoft.NETCore.Runtime.Native": "1.0.1-beta-23504"
         }
       },
       "Microsoft.NETCore.Runtime.CoreCLR/1.0.1-beta-23504": {
@@ -37,6 +77,34 @@
           "System.Threading.Timer": "[4.0.1-beta-23504]"
         }
       },
+      "Microsoft.NETCore.Runtime.Native/1.0.1-beta-23504": {
+        "dependencies": {
+          "System.Collections": "[4.0.11-beta-23504]",
+          "System.Diagnostics.Contracts": "[4.0.1-beta-23504]",
+          "System.Diagnostics.Debug": "[4.0.11-beta-23504]",
+          "System.Diagnostics.StackTrace": "[4.0.1-beta-23504]",
+          "System.Diagnostics.Tools": "[4.0.1-beta-23504]",
+          "System.Diagnostics.Tracing": "[4.0.21-beta-23504]",
+          "System.Globalization": "[4.0.11-beta-23504]",
+          "System.Globalization.Calendars": "[4.0.1-beta-23504]",
+          "System.IO": "[4.0.11-beta-23504]",
+          "System.ObjectModel": "[4.0.11-beta-23504]",
+          "System.Private.Uri": "[4.0.1-beta-23504]",
+          "System.Reflection": "[4.1.0-beta-23504]",
+          "System.Reflection.Extensions": "[4.0.1-beta-23504]",
+          "System.Reflection.Primitives": "[4.0.1-beta-23504]",
+          "System.Resources.ResourceManager": "[4.0.1-beta-23504]",
+          "System.Runtime": "[4.0.21-beta-23504]",
+          "System.Runtime.Extensions": "[4.0.11-beta-23504]",
+          "System.Runtime.Handles": "[4.0.1-beta-23504]",
+          "System.Runtime.InteropServices": "[4.0.21-beta-23504]",
+          "System.Text.Encoding": "[4.0.11-beta-23504]",
+          "System.Text.Encoding.Extensions": "[4.0.11-beta-23504]",
+          "System.Threading": "[4.0.11-beta-23504]",
+          "System.Threading.Tasks": "[4.0.11-beta-23504]",
+          "System.Threading.Timer": "[4.0.1-beta-23504]"
+        }
+      },
       "Microsoft.NETCore.Targets/1.0.1-beta-23504": {
         "dependencies": {
           "Microsoft.NETCore.Targets.DNXCore": "5.0.0-beta-23504"
@@ -511,7 +579,7 @@
           "lib/DNXCore50/System.Reflection.Extensions.dll": {}
         }
       },
-      "System.Reflection.Metadata/1.2.0-rc2-23826": {
+      "System.Reflection.Metadata/1.2.0": {
         "dependencies": {
           "System.Collections": "4.0.0",
           "System.Collections.Immutable": "1.1.37",
@@ -530,10 +598,10 @@
           "System.Threading": "4.0.0"
         },
         "compile": {
-          "lib/dotnet5.2/System.Reflection.Metadata.dll": {}
-        },
-        "runtime": {
-          "lib/dotnet5.2/System.Reflection.Metadata.dll": {}
+          "lib/portable-net45+win8/System.Reflection.Metadata.dll": {}
+        },
+        "runtime": {
+          "lib/portable-net45+win8/System.Reflection.Metadata.dll": {}
         }
       },
       "System.Reflection.Primitives/4.0.1-beta-23504": {
@@ -940,6 +1008,46 @@
       "Microsoft.NETCore.Platforms/1.0.1-beta-23504": {
         "dependencies": {
           "Microsoft.NETCore.Targets": "1.0.1-beta-23504"
+        }
+      },
+      "Microsoft.NETCore.Portable.Compatibility/1.0.1-beta-23504": {
+        "dependencies": {
+          "Microsoft.NETCore.Runtime": "1.0.1-beta-23504"
+        },
+        "compile": {
+          "ref/dotnet/System.ComponentModel.DataAnnotations.dll": {},
+          "ref/dotnet/System.Core.dll": {},
+          "ref/dotnet/System.Net.dll": {},
+          "ref/dotnet/System.Numerics.dll": {},
+          "ref/dotnet/System.Runtime.Serialization.dll": {},
+          "ref/dotnet/System.ServiceModel.Web.dll": {},
+          "ref/dotnet/System.ServiceModel.dll": {},
+          "ref/dotnet/System.Windows.dll": {},
+          "ref/dotnet/System.Xml.Linq.dll": {},
+          "ref/dotnet/System.Xml.Serialization.dll": {},
+          "ref/dotnet/System.Xml.dll": {},
+          "ref/dotnet/System.dll": {},
+          "ref/dotnet/mscorlib.dll": {}
+        },
+        "runtime": {
+          "lib/dnxcore50/System.ComponentModel.DataAnnotations.dll": {},
+          "lib/dnxcore50/System.Core.dll": {},
+          "lib/dnxcore50/System.Net.dll": {},
+          "lib/dnxcore50/System.Numerics.dll": {},
+          "lib/dnxcore50/System.Runtime.Serialization.dll": {},
+          "lib/dnxcore50/System.ServiceModel.Web.dll": {},
+          "lib/dnxcore50/System.ServiceModel.dll": {},
+          "lib/dnxcore50/System.Windows.dll": {},
+          "lib/dnxcore50/System.Xml.Linq.dll": {},
+          "lib/dnxcore50/System.Xml.Serialization.dll": {},
+          "lib/dnxcore50/System.Xml.dll": {},
+          "lib/dnxcore50/System.dll": {}
+        }
+      },
+      "Microsoft.NETCore.Runtime/1.0.1-beta-23504": {
+        "dependencies": {
+          "Microsoft.NETCore.Runtime.CoreCLR": "1.0.1-beta-23504",
+          "Microsoft.NETCore.Runtime.Native": "1.0.1-beta-23504"
         }
       },
       "Microsoft.NETCore.Runtime.CoreCLR/1.0.1-beta-23504": {
@@ -972,6 +1080,34 @@
           "runtime.osx.10.10-x64.Microsoft.NETCore.Runtime.CoreCLR": "1.0.1-beta-23504"
         }
       },
+      "Microsoft.NETCore.Runtime.Native/1.0.1-beta-23504": {
+        "dependencies": {
+          "System.Collections": "[4.0.11-beta-23504]",
+          "System.Diagnostics.Contracts": "[4.0.1-beta-23504]",
+          "System.Diagnostics.Debug": "[4.0.11-beta-23504]",
+          "System.Diagnostics.StackTrace": "[4.0.1-beta-23504]",
+          "System.Diagnostics.Tools": "[4.0.1-beta-23504]",
+          "System.Diagnostics.Tracing": "[4.0.21-beta-23504]",
+          "System.Globalization": "[4.0.11-beta-23504]",
+          "System.Globalization.Calendars": "[4.0.1-beta-23504]",
+          "System.IO": "[4.0.11-beta-23504]",
+          "System.ObjectModel": "[4.0.11-beta-23504]",
+          "System.Private.Uri": "[4.0.1-beta-23504]",
+          "System.Reflection": "[4.1.0-beta-23504]",
+          "System.Reflection.Extensions": "[4.0.1-beta-23504]",
+          "System.Reflection.Primitives": "[4.0.1-beta-23504]",
+          "System.Resources.ResourceManager": "[4.0.1-beta-23504]",
+          "System.Runtime": "[4.0.21-beta-23504]",
+          "System.Runtime.Extensions": "[4.0.11-beta-23504]",
+          "System.Runtime.Handles": "[4.0.1-beta-23504]",
+          "System.Runtime.InteropServices": "[4.0.21-beta-23504]",
+          "System.Text.Encoding": "[4.0.11-beta-23504]",
+          "System.Text.Encoding.Extensions": "[4.0.11-beta-23504]",
+          "System.Threading": "[4.0.11-beta-23504]",
+          "System.Threading.Tasks": "[4.0.11-beta-23504]",
+          "System.Threading.Timer": "[4.0.1-beta-23504]"
+        }
+      },
       "Microsoft.NETCore.Targets/1.0.1-beta-23504": {
         "dependencies": {
           "Microsoft.NETCore.Targets.DNXCore": "5.0.0-beta-23504"
@@ -1795,7 +1931,7 @@
           "lib/DNXCore50/System.Reflection.Extensions.dll": {}
         }
       },
-      "System.Reflection.Metadata/1.2.0-rc2-23826": {
+      "System.Reflection.Metadata/1.2.0": {
         "dependencies": {
           "System.Collections": "4.0.0",
           "System.Collections.Immutable": "1.1.37",
@@ -1814,10 +1950,10 @@
           "System.Threading": "4.0.0"
         },
         "compile": {
-          "lib/dotnet5.2/System.Reflection.Metadata.dll": {}
-        },
-        "runtime": {
-          "lib/dotnet5.2/System.Reflection.Metadata.dll": {}
+          "lib/portable-net45+win8/System.Reflection.Metadata.dll": {}
+        },
+        "runtime": {
+          "lib/portable-net45+win8/System.Reflection.Metadata.dll": {}
         }
       },
       "System.Reflection.Primitives/4.0.1-beta-23504": {
@@ -2292,6 +2428,46 @@
       "Microsoft.NETCore.Platforms/1.0.1-beta-23504": {
         "dependencies": {
           "Microsoft.NETCore.Targets": "1.0.1-beta-23504"
+        }
+      },
+      "Microsoft.NETCore.Portable.Compatibility/1.0.1-beta-23504": {
+        "dependencies": {
+          "Microsoft.NETCore.Runtime": "1.0.1-beta-23504"
+        },
+        "compile": {
+          "ref/dotnet/System.ComponentModel.DataAnnotations.dll": {},
+          "ref/dotnet/System.Core.dll": {},
+          "ref/dotnet/System.Net.dll": {},
+          "ref/dotnet/System.Numerics.dll": {},
+          "ref/dotnet/System.Runtime.Serialization.dll": {},
+          "ref/dotnet/System.ServiceModel.Web.dll": {},
+          "ref/dotnet/System.ServiceModel.dll": {},
+          "ref/dotnet/System.Windows.dll": {},
+          "ref/dotnet/System.Xml.Linq.dll": {},
+          "ref/dotnet/System.Xml.Serialization.dll": {},
+          "ref/dotnet/System.Xml.dll": {},
+          "ref/dotnet/System.dll": {},
+          "ref/dotnet/mscorlib.dll": {}
+        },
+        "runtime": {
+          "lib/dnxcore50/System.ComponentModel.DataAnnotations.dll": {},
+          "lib/dnxcore50/System.Core.dll": {},
+          "lib/dnxcore50/System.Net.dll": {},
+          "lib/dnxcore50/System.Numerics.dll": {},
+          "lib/dnxcore50/System.Runtime.Serialization.dll": {},
+          "lib/dnxcore50/System.ServiceModel.Web.dll": {},
+          "lib/dnxcore50/System.ServiceModel.dll": {},
+          "lib/dnxcore50/System.Windows.dll": {},
+          "lib/dnxcore50/System.Xml.Linq.dll": {},
+          "lib/dnxcore50/System.Xml.Serialization.dll": {},
+          "lib/dnxcore50/System.Xml.dll": {},
+          "lib/dnxcore50/System.dll": {}
+        }
+      },
+      "Microsoft.NETCore.Runtime/1.0.1-beta-23504": {
+        "dependencies": {
+          "Microsoft.NETCore.Runtime.CoreCLR": "1.0.1-beta-23504",
+          "Microsoft.NETCore.Runtime.Native": "1.0.1-beta-23504"
         }
       },
       "Microsoft.NETCore.Runtime.CoreCLR/1.0.1-beta-23504": {
@@ -2324,6 +2500,34 @@
           "runtime.ubuntu.14.04-x64.Microsoft.NETCore.Runtime.CoreCLR": "1.0.1-beta-23504"
         }
       },
+      "Microsoft.NETCore.Runtime.Native/1.0.1-beta-23504": {
+        "dependencies": {
+          "System.Collections": "[4.0.11-beta-23504]",
+          "System.Diagnostics.Contracts": "[4.0.1-beta-23504]",
+          "System.Diagnostics.Debug": "[4.0.11-beta-23504]",
+          "System.Diagnostics.StackTrace": "[4.0.1-beta-23504]",
+          "System.Diagnostics.Tools": "[4.0.1-beta-23504]",
+          "System.Diagnostics.Tracing": "[4.0.21-beta-23504]",
+          "System.Globalization": "[4.0.11-beta-23504]",
+          "System.Globalization.Calendars": "[4.0.1-beta-23504]",
+          "System.IO": "[4.0.11-beta-23504]",
+          "System.ObjectModel": "[4.0.11-beta-23504]",
+          "System.Private.Uri": "[4.0.1-beta-23504]",
+          "System.Reflection": "[4.1.0-beta-23504]",
+          "System.Reflection.Extensions": "[4.0.1-beta-23504]",
+          "System.Reflection.Primitives": "[4.0.1-beta-23504]",
+          "System.Resources.ResourceManager": "[4.0.1-beta-23504]",
+          "System.Runtime": "[4.0.21-beta-23504]",
+          "System.Runtime.Extensions": "[4.0.11-beta-23504]",
+          "System.Runtime.Handles": "[4.0.1-beta-23504]",
+          "System.Runtime.InteropServices": "[4.0.21-beta-23504]",
+          "System.Text.Encoding": "[4.0.11-beta-23504]",
+          "System.Text.Encoding.Extensions": "[4.0.11-beta-23504]",
+          "System.Threading": "[4.0.11-beta-23504]",
+          "System.Threading.Tasks": "[4.0.11-beta-23504]",
+          "System.Threading.Timer": "[4.0.1-beta-23504]"
+        }
+      },
       "Microsoft.NETCore.Targets/1.0.1-beta-23504": {
         "dependencies": {
           "Microsoft.NETCore.Targets.DNXCore": "5.0.0-beta-23504"
@@ -3149,7 +3353,7 @@
           "lib/DNXCore50/System.Reflection.Extensions.dll": {}
         }
       },
-      "System.Reflection.Metadata/1.2.0-rc2-23826": {
+      "System.Reflection.Metadata/1.2.0": {
         "dependencies": {
           "System.Collections": "4.0.0",
           "System.Collections.Immutable": "1.1.37",
@@ -3168,10 +3372,10 @@
           "System.Threading": "4.0.0"
         },
         "compile": {
-          "lib/dotnet5.2/System.Reflection.Metadata.dll": {}
-        },
-        "runtime": {
-          "lib/dotnet5.2/System.Reflection.Metadata.dll": {}
+          "lib/portable-net45+win8/System.Reflection.Metadata.dll": {}
+        },
+        "runtime": {
+          "lib/portable-net45+win8/System.Reflection.Metadata.dll": {}
         }
       },
       "System.Reflection.Primitives/4.0.1-beta-23504": {
@@ -3646,6 +3850,46 @@
       "Microsoft.NETCore.Platforms/1.0.1-beta-23504": {
         "dependencies": {
           "Microsoft.NETCore.Targets": "1.0.1-beta-23504"
+        }
+      },
+      "Microsoft.NETCore.Portable.Compatibility/1.0.1-beta-23504": {
+        "dependencies": {
+          "Microsoft.NETCore.Runtime": "1.0.1-beta-23504"
+        },
+        "compile": {
+          "ref/dotnet/System.ComponentModel.DataAnnotations.dll": {},
+          "ref/dotnet/System.Core.dll": {},
+          "ref/dotnet/System.Net.dll": {},
+          "ref/dotnet/System.Numerics.dll": {},
+          "ref/dotnet/System.Runtime.Serialization.dll": {},
+          "ref/dotnet/System.ServiceModel.Web.dll": {},
+          "ref/dotnet/System.ServiceModel.dll": {},
+          "ref/dotnet/System.Windows.dll": {},
+          "ref/dotnet/System.Xml.Linq.dll": {},
+          "ref/dotnet/System.Xml.Serialization.dll": {},
+          "ref/dotnet/System.Xml.dll": {},
+          "ref/dotnet/System.dll": {},
+          "ref/dotnet/mscorlib.dll": {}
+        },
+        "runtime": {
+          "lib/dnxcore50/System.ComponentModel.DataAnnotations.dll": {},
+          "lib/dnxcore50/System.Core.dll": {},
+          "lib/dnxcore50/System.Net.dll": {},
+          "lib/dnxcore50/System.Numerics.dll": {},
+          "lib/dnxcore50/System.Runtime.Serialization.dll": {},
+          "lib/dnxcore50/System.ServiceModel.Web.dll": {},
+          "lib/dnxcore50/System.ServiceModel.dll": {},
+          "lib/dnxcore50/System.Windows.dll": {},
+          "lib/dnxcore50/System.Xml.Linq.dll": {},
+          "lib/dnxcore50/System.Xml.Serialization.dll": {},
+          "lib/dnxcore50/System.Xml.dll": {},
+          "lib/dnxcore50/System.dll": {}
+        }
+      },
+      "Microsoft.NETCore.Runtime/1.0.1-beta-23504": {
+        "dependencies": {
+          "Microsoft.NETCore.Runtime.CoreCLR": "1.0.1-beta-23504",
+          "Microsoft.NETCore.Runtime.Native": "1.0.1-beta-23504"
         }
       },
       "Microsoft.NETCore.Runtime.CoreCLR/1.0.1-beta-23504": {
@@ -3676,6 +3920,34 @@
           "System.Threading.Tasks": "[4.0.11-beta-23504]",
           "System.Threading.Timer": "[4.0.1-beta-23504]",
           "runtime.win7-x64.Microsoft.NETCore.Runtime.CoreCLR": "1.0.1-beta-23504"
+        }
+      },
+      "Microsoft.NETCore.Runtime.Native/1.0.1-beta-23504": {
+        "dependencies": {
+          "System.Collections": "[4.0.11-beta-23504]",
+          "System.Diagnostics.Contracts": "[4.0.1-beta-23504]",
+          "System.Diagnostics.Debug": "[4.0.11-beta-23504]",
+          "System.Diagnostics.StackTrace": "[4.0.1-beta-23504]",
+          "System.Diagnostics.Tools": "[4.0.1-beta-23504]",
+          "System.Diagnostics.Tracing": "[4.0.21-beta-23504]",
+          "System.Globalization": "[4.0.11-beta-23504]",
+          "System.Globalization.Calendars": "[4.0.1-beta-23504]",
+          "System.IO": "[4.0.11-beta-23504]",
+          "System.ObjectModel": "[4.0.11-beta-23504]",
+          "System.Private.Uri": "[4.0.1-beta-23504]",
+          "System.Reflection": "[4.1.0-beta-23504]",
+          "System.Reflection.Extensions": "[4.0.1-beta-23504]",
+          "System.Reflection.Primitives": "[4.0.1-beta-23504]",
+          "System.Resources.ResourceManager": "[4.0.1-beta-23504]",
+          "System.Runtime": "[4.0.21-beta-23504]",
+          "System.Runtime.Extensions": "[4.0.11-beta-23504]",
+          "System.Runtime.Handles": "[4.0.1-beta-23504]",
+          "System.Runtime.InteropServices": "[4.0.21-beta-23504]",
+          "System.Text.Encoding": "[4.0.11-beta-23504]",
+          "System.Text.Encoding.Extensions": "[4.0.11-beta-23504]",
+          "System.Threading": "[4.0.11-beta-23504]",
+          "System.Threading.Tasks": "[4.0.11-beta-23504]",
+          "System.Threading.Timer": "[4.0.1-beta-23504]"
         }
       },
       "Microsoft.NETCore.Targets/1.0.1-beta-23504": {
@@ -4654,7 +4926,7 @@
           "lib/DNXCore50/System.Reflection.Extensions.dll": {}
         }
       },
-      "System.Reflection.Metadata/1.2.0-rc2-23826": {
+      "System.Reflection.Metadata/1.2.0": {
         "dependencies": {
           "System.Collections": "4.0.0",
           "System.Collections.Immutable": "1.1.37",
@@ -4673,10 +4945,10 @@
           "System.Threading": "4.0.0"
         },
         "compile": {
-          "lib/dotnet5.2/System.Reflection.Metadata.dll": {}
-        },
-        "runtime": {
-          "lib/dotnet5.2/System.Reflection.Metadata.dll": {}
+          "lib/portable-net45+win8/System.Reflection.Metadata.dll": {}
+        },
+        "runtime": {
+          "lib/portable-net45+win8/System.Reflection.Metadata.dll": {}
         }
       },
       "System.Reflection.Primitives/4.0.1-beta-23504": {
@@ -5189,6 +5461,94 @@
         "runtime.json"
       ]
     },
+    "Microsoft.NETCore.Portable.Compatibility/1.0.1-beta-23504": {
+      "sha512": "/12zABXWCTHNRBN6bNHxoqvmnJ1UKVaDSOR1BsAM+sv2aXjGMEM7bcDecvT/1zMKilWDmJpiPJJNCxjdZPQRTA==",
+      "type": "package",
+      "files": [
+        "Microsoft.NETCore.Portable.Compatibility.1.0.1-beta-23504.nupkg.sha512",
+        "Microsoft.NETCore.Portable.Compatibility.nuspec",
+        "lib/dnxcore50/System.ComponentModel.DataAnnotations.dll",
+        "lib/dnxcore50/System.Core.dll",
+        "lib/dnxcore50/System.Net.dll",
+        "lib/dnxcore50/System.Numerics.dll",
+        "lib/dnxcore50/System.Runtime.Serialization.dll",
+        "lib/dnxcore50/System.ServiceModel.Web.dll",
+        "lib/dnxcore50/System.ServiceModel.dll",
+        "lib/dnxcore50/System.Windows.dll",
+        "lib/dnxcore50/System.Xml.Linq.dll",
+        "lib/dnxcore50/System.Xml.Serialization.dll",
+        "lib/dnxcore50/System.Xml.dll",
+        "lib/dnxcore50/System.dll",
+        "lib/net45/_._",
+        "lib/netcore50/System.ComponentModel.DataAnnotations.dll",
+        "lib/netcore50/System.Core.dll",
+        "lib/netcore50/System.Net.dll",
+        "lib/netcore50/System.Numerics.dll",
+        "lib/netcore50/System.Runtime.Serialization.dll",
+        "lib/netcore50/System.ServiceModel.Web.dll",
+        "lib/netcore50/System.ServiceModel.dll",
+        "lib/netcore50/System.Windows.dll",
+        "lib/netcore50/System.Xml.Linq.dll",
+        "lib/netcore50/System.Xml.Serialization.dll",
+        "lib/netcore50/System.Xml.dll",
+        "lib/netcore50/System.dll",
+        "lib/win8/_._",
+        "lib/wp80/_._",
+        "lib/wpa81/_._",
+        "ref/dotnet/System.ComponentModel.DataAnnotations.dll",
+        "ref/dotnet/System.Core.dll",
+        "ref/dotnet/System.Net.dll",
+        "ref/dotnet/System.Numerics.dll",
+        "ref/dotnet/System.Runtime.Serialization.dll",
+        "ref/dotnet/System.ServiceModel.Web.dll",
+        "ref/dotnet/System.ServiceModel.dll",
+        "ref/dotnet/System.Windows.dll",
+        "ref/dotnet/System.Xml.Linq.dll",
+        "ref/dotnet/System.Xml.Serialization.dll",
+        "ref/dotnet/System.Xml.dll",
+        "ref/dotnet/System.dll",
+        "ref/dotnet/mscorlib.dll",
+        "ref/net45/_._",
+        "ref/netcore50/System.ComponentModel.DataAnnotations.dll",
+        "ref/netcore50/System.Core.dll",
+        "ref/netcore50/System.Net.dll",
+        "ref/netcore50/System.Numerics.dll",
+        "ref/netcore50/System.Runtime.Serialization.dll",
+        "ref/netcore50/System.ServiceModel.Web.dll",
+        "ref/netcore50/System.ServiceModel.dll",
+        "ref/netcore50/System.Windows.dll",
+        "ref/netcore50/System.Xml.Linq.dll",
+        "ref/netcore50/System.Xml.Serialization.dll",
+        "ref/netcore50/System.Xml.dll",
+        "ref/netcore50/System.dll",
+        "ref/netcore50/mscorlib.dll",
+        "ref/win8/_._",
+        "ref/wp80/_._",
+        "ref/wpa81/_._",
+        "runtimes/aot/lib/netcore50/System.ComponentModel.DataAnnotations.dll",
+        "runtimes/aot/lib/netcore50/System.Core.dll",
+        "runtimes/aot/lib/netcore50/System.Net.dll",
+        "runtimes/aot/lib/netcore50/System.Numerics.dll",
+        "runtimes/aot/lib/netcore50/System.Runtime.Serialization.dll",
+        "runtimes/aot/lib/netcore50/System.ServiceModel.Web.dll",
+        "runtimes/aot/lib/netcore50/System.ServiceModel.dll",
+        "runtimes/aot/lib/netcore50/System.Windows.dll",
+        "runtimes/aot/lib/netcore50/System.Xml.Linq.dll",
+        "runtimes/aot/lib/netcore50/System.Xml.Serialization.dll",
+        "runtimes/aot/lib/netcore50/System.Xml.dll",
+        "runtimes/aot/lib/netcore50/System.dll",
+        "runtimes/aot/lib/netcore50/mscorlib.dll"
+      ]
+    },
+    "Microsoft.NETCore.Runtime/1.0.1-beta-23504": {
+      "sha512": "hEVWLbn4oo3Gf3DLBkUpStzZyjXhengfWwKEva0jRYg4DjpHpVSCgNtdX2/g1IcKssWn00a1uaabQ+j1J2kwAg==",
+      "type": "package",
+      "files": [
+        "Microsoft.NETCore.Runtime.1.0.1-beta-23504.nupkg.sha512",
+        "Microsoft.NETCore.Runtime.nuspec",
+        "_._"
+      ]
+    },
     "Microsoft.NETCore.Runtime.CoreCLR/1.0.1-beta-23504": {
       "sha512": "HI1OiS+2COrFMt3a1QXIP1xf9ECmpE8G1lG27GPeww5NeHvKsKpajdiauGBnmiEFZ02ITHS4XlZz7qRbUGzFRA==",
       "type": "package",
@@ -5196,6 +5556,15 @@
         "Microsoft.NETCore.Runtime.CoreCLR.1.0.1-beta-23504.nupkg.sha512",
         "Microsoft.NETCore.Runtime.CoreCLR.nuspec",
         "runtime.json"
+      ]
+    },
+    "Microsoft.NETCore.Runtime.Native/1.0.1-beta-23504": {
+      "sha512": "Se+I+Zd0ZH8IK7DTNBnS5VRDJNJ1wrtEPV4WiY7IYipoLnGQnyrXoxtSSHvZLjz46dSUecVQ7z+O6VGGBwvQUg==",
+      "type": "package",
+      "files": [
+        "Microsoft.NETCore.Runtime.Native.1.0.1-beta-23504.nupkg.sha512",
+        "Microsoft.NETCore.Runtime.Native.nuspec",
+        "_._"
       ]
     },
     "Microsoft.NETCore.Targets/1.0.1-beta-23504": {
@@ -7735,21 +8104,16 @@
         "runtimes/win8-aot/lib/netcore50/System.Reflection.Extensions.dll"
       ]
     },
-<<<<<<< HEAD
-    "System.Reflection.Metadata/1.2.0-rc2-23826": {
-      "sha512": "iaq5zpluF7mUMd5hFyhmZGyCSzF6glZjvNI2VAhLFQEp8sGA/tROj6NoZL42q6HhoHxi1XyGeoIXPi5hyw0+5w==",
-=======
     "System.Reflection.Metadata/1.2.0": {
       "sha512": "ubQKFCNYPwhqPXPLjRKCvTDR2UvL5L5+Tm181D/5kl/df7264AuXDi2j2Bf5DxplBxevq8eUH9LRomcFCXTQKw==",
->>>>>>> e952f34c
-      "type": "package",
-      "files": [
-        "System.Reflection.Metadata.1.2.0-rc2-23826.nupkg.sha512",
+      "type": "package",
+      "files": [
+        "System.Reflection.Metadata.1.2.0.nupkg.sha512",
         "System.Reflection.Metadata.nuspec",
         "ThirdPartyNotices.txt",
         "dotnet_library_license.txt",
-        "lib/dotnet5.2/System.Reflection.Metadata.dll",
-        "lib/dotnet5.2/System.Reflection.Metadata.xml",
+        "lib/netstandard1.1/System.Reflection.Metadata.dll",
+        "lib/netstandard1.1/System.Reflection.Metadata.xml",
         "lib/portable-net45+win8/System.Reflection.Metadata.dll",
         "lib/portable-net45+win8/System.Reflection.Metadata.xml"
       ]
