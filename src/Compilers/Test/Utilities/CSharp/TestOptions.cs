--- conflicted
+++ resolved
@@ -109,13 +109,5 @@
 
             return options.WithFeatures(options.Features.Concat(list));
         }
-<<<<<<< HEAD
-
-        public static CSharpParseOptions WithFlowAnalysisFeature(this CSharpParseOptions options)
-        {
-            return options.WithFeatures(options.Features.Concat(new[] { new KeyValuePair<string, string>("flow-analysis", "true") }));
-        }
-=======
->>>>>>> d681f7f5
     }
 }
