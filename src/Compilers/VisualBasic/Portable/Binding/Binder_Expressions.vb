﻿' Licensed to the .NET Foundation under one or more agreements.
' The .NET Foundation licenses this file to you under the MIT license.
' See the LICENSE file in the project root for more information.

Imports System.Collections.Immutable
Imports System.Reflection
Imports System.Runtime.InteropServices
Imports Microsoft.CodeAnalysis.PooledObjects
Imports Microsoft.CodeAnalysis.VisualBasic.Symbols
Imports Microsoft.CodeAnalysis.VisualBasic.Syntax
Imports Microsoft.CodeAnalysis.VisualBasic.SyntaxFacts

Namespace Microsoft.CodeAnalysis.VisualBasic

    ' This portion of the binder converts an ExpressionSyntax into a BoundExpression

    Partial Friend Class Binder

        ' !!! PLEASE KEEP BindExpression FUNCTION AT THE TOP !!!

        Public Function BindExpression(
            node As ExpressionSyntax,
            diagnostics As BindingDiagnosticBag
        ) As BoundExpression
            Return BindExpression(node, False, False, False, diagnostics)
        End Function

        ''' <summary>
        ''' The dispatcher method that handles syntax nodes for all stand-alone expressions.
        ''' </summary>
        Public Function BindExpression(
            node As ExpressionSyntax,
            isInvocationOrAddressOf As Boolean,
            isOperandOfConditionalBranch As Boolean,
            eventContext As Boolean,
            diagnostics As BindingDiagnosticBag
        ) As BoundExpression

            If IsEarlyAttributeBinder AndAlso Not EarlyWellKnownAttributeBinder.CanBeValidAttributeArgument(node, Me) Then
                Return BadExpression(node, ErrorTypeSymbol.UnknownResultType)
            End If

            Select Case node.Kind
                Case SyntaxKind.MeExpression
                    Return BindMeExpression(DirectCast(node, MeExpressionSyntax), diagnostics)

                Case SyntaxKind.MyBaseExpression
                    Return BindMyBaseExpression(DirectCast(node, MyBaseExpressionSyntax), diagnostics)

                Case SyntaxKind.MyClassExpression
                    Return BindMyClassExpression(DirectCast(node, MyClassExpressionSyntax), diagnostics)

                Case SyntaxKind.IdentifierName, SyntaxKind.GenericName
                    Return BindSimpleName(DirectCast(node, SimpleNameSyntax), isInvocationOrAddressOf, diagnostics)

                Case SyntaxKind.PredefinedType, SyntaxKind.NullableType
                    Return BindNamespaceOrTypeExpression(DirectCast(node, TypeSyntax), diagnostics)

                Case SyntaxKind.SimpleMemberAccessExpression
                    Return BindMemberAccess(DirectCast(node, MemberAccessExpressionSyntax), eventContext, diagnostics:=diagnostics)

                Case SyntaxKind.DictionaryAccessExpression
                    Return BindDictionaryAccess(DirectCast(node, MemberAccessExpressionSyntax), diagnostics)

                Case SyntaxKind.InvocationExpression
                    Return BindInvocationExpression(DirectCast(node, InvocationExpressionSyntax), diagnostics)

                Case SyntaxKind.CollectionInitializer
                    Return BindArrayLiteralExpression(DirectCast(node, CollectionInitializerSyntax), diagnostics)

                Case SyntaxKind.AnonymousObjectCreationExpression
                    Return BindAnonymousObjectCreationExpression(DirectCast(node, AnonymousObjectCreationExpressionSyntax), diagnostics)

                Case SyntaxKind.ArrayCreationExpression
                    Return BindArrayCreationExpression(DirectCast(node, ArrayCreationExpressionSyntax), diagnostics)

                Case SyntaxKind.ObjectCreationExpression
                    Return BindObjectCreationExpression(DirectCast(node, ObjectCreationExpressionSyntax), diagnostics)

                Case SyntaxKind.NumericLiteralExpression,
                     SyntaxKind.StringLiteralExpression,
                     SyntaxKind.CharacterLiteralExpression,
                     SyntaxKind.TrueLiteralExpression,
                     SyntaxKind.FalseLiteralExpression,
                     SyntaxKind.NothingLiteralExpression,
                     SyntaxKind.DateLiteralExpression
                    Return BindLiteralConstant(DirectCast(node, LiteralExpressionSyntax), diagnostics)

                Case SyntaxKind.ParenthesizedExpression
                    ' Parenthesis tokens are ignored, and operand is bound in the context of
                    ' parent expression.

                    ' Dev10 allows parenthesized type expressions, let's bind as a general expression first.
                    Dim operand As BoundExpression = BindExpression(DirectCast(node, ParenthesizedExpressionSyntax).Expression,
                                                                    isInvocationOrAddressOf:=False,
                                                                    isOperandOfConditionalBranch:=isOperandOfConditionalBranch,
                                                                    eventContext, diagnostics)

                    If operand.Kind = BoundKind.TypeExpression Then
                        Dim asType = DirectCast(operand, BoundTypeExpression)
                        Return New BoundTypeExpression(node, asType.UnevaluatedReceiverOpt, asType.AliasOpt, operand.Type, operand.HasErrors)

                    ElseIf operand.Kind = BoundKind.ArrayLiteral Then
                        ' Convert the array literal to its inferred array type, reporting warnings/errors if necessary.
                        ' It would have been nice to put this reclassification in ReclassifyAsValue, however, that is called in too many situations.  We only
                        ' want to reclassify the array literal this early when it is within parentheses. 
                        Dim arrayLiteral = DirectCast(operand, BoundArrayLiteral)
                        Dim reclassified = ReclassifyArrayLiteralExpression(SyntaxKind.CTypeKeyword, arrayLiteral.Syntax, ConversionKind.Widening, False, arrayLiteral, arrayLiteral.InferredType, diagnostics)
                        Return New BoundParenthesized(node, reclassified, reclassified.Type)
                    Else
                        Return New BoundParenthesized(node, operand, operand.Type)
                    End If

                Case SyntaxKind.UnaryPlusExpression,
                     SyntaxKind.UnaryMinusExpression,
                     SyntaxKind.NotExpression
                    Return BindUnaryOperator(DirectCast(node, UnaryExpressionSyntax), diagnostics)

                Case SyntaxKind.AddExpression,
                     SyntaxKind.ConcatenateExpression,
                     SyntaxKind.LikeExpression,
                     SyntaxKind.EqualsExpression,
                     SyntaxKind.NotEqualsExpression,
                     SyntaxKind.LessThanOrEqualExpression,
                     SyntaxKind.GreaterThanOrEqualExpression,
                     SyntaxKind.LessThanExpression,
                     SyntaxKind.GreaterThanExpression,
                     SyntaxKind.SubtractExpression,
                     SyntaxKind.MultiplyExpression,
                     SyntaxKind.ExponentiateExpression,
                     SyntaxKind.DivideExpression,
                     SyntaxKind.ModuloExpression,
                     SyntaxKind.IntegerDivideExpression,
                     SyntaxKind.LeftShiftExpression,
                     SyntaxKind.RightShiftExpression,
                     SyntaxKind.ExclusiveOrExpression,
                     SyntaxKind.OrExpression,
                     SyntaxKind.OrElseExpression,
                     SyntaxKind.AndExpression,
                     SyntaxKind.AndAlsoExpression

                    Return BindBinaryOperator(DirectCast(node, BinaryExpressionSyntax), isOperandOfConditionalBranch, diagnostics)

                Case SyntaxKind.IsExpression,
                     SyntaxKind.IsNotExpression

                    Return BindIsExpression(DirectCast(node, BinaryExpressionSyntax), diagnostics)

                Case SyntaxKind.GetTypeExpression
                    Return BindGetTypeExpression(DirectCast(node, GetTypeExpressionSyntax), diagnostics)

                Case SyntaxKind.NameOfExpression
                    Return BindNameOfExpression(DirectCast(node, NameOfExpressionSyntax), diagnostics)

                Case SyntaxKind.AddressOfExpression
                    Return BindAddressOfExpression(node, diagnostics)

                Case SyntaxKind.CTypeExpression,
                     SyntaxKind.TryCastExpression,
                     SyntaxKind.DirectCastExpression
                    Return BindCastExpression(DirectCast(node, CastExpressionSyntax), diagnostics)

                Case SyntaxKind.PredefinedCastExpression
                    Return BindPredefinedCastExpression(DirectCast(node, PredefinedCastExpressionSyntax), diagnostics)

                Case SyntaxKind.TypeOfIsExpression,
                     SyntaxKind.TypeOfIsNotExpression

                    Return BindTypeOfExpression(DirectCast(node, TypeOfExpressionSyntax), diagnostics)

                Case SyntaxKind.BinaryConditionalExpression
                    Return BindBinaryConditionalExpression(DirectCast(node, BinaryConditionalExpressionSyntax), diagnostics)

                Case SyntaxKind.TernaryConditionalExpression
                    Return BindTernaryConditionalExpression(DirectCast(node, TernaryConditionalExpressionSyntax), diagnostics)

                Case SyntaxKind.SingleLineFunctionLambdaExpression,
                     SyntaxKind.SingleLineSubLambdaExpression,
                     SyntaxKind.MultiLineFunctionLambdaExpression,
                     SyntaxKind.MultiLineSubLambdaExpression
                    Return BindLambdaExpression(DirectCast(node, LambdaExpressionSyntax), diagnostics)

                Case SyntaxKind.GlobalName
                    Return New BoundNamespaceExpression(node, Nothing, Compilation.GlobalNamespace)

                Case SyntaxKind.QueryExpression
                    Return BindQueryExpression(DirectCast(node, QueryExpressionSyntax), diagnostics)

                Case SyntaxKind.GroupAggregation
                    Return BindGroupAggregationExpression(DirectCast(node, GroupAggregationSyntax), diagnostics)

                Case SyntaxKind.FunctionAggregation
                    Return BindFunctionAggregationExpression(DirectCast(node, FunctionAggregationSyntax), diagnostics)

                Case SyntaxKind.NextLabel,
                    SyntaxKind.NumericLabel,
                    SyntaxKind.IdentifierLabel
                    Return BindLabel(DirectCast(node, LabelSyntax), diagnostics)

                Case SyntaxKind.QualifiedName
                    ' This code is not used during method body binding, but it might be used by SemanticModel for erroneous cases.
                    Return BindQualifiedName(DirectCast(node, QualifiedNameSyntax), diagnostics)

                Case SyntaxKind.GetXmlNamespaceExpression
                    Return BindGetXmlNamespace(DirectCast(node, GetXmlNamespaceExpressionSyntax), diagnostics)

                Case SyntaxKind.XmlComment
                    Return BindXmlComment(DirectCast(node, XmlCommentSyntax), rootInfoOpt:=Nothing, diagnostics:=diagnostics)

                Case SyntaxKind.XmlDocument
                    Return BindXmlDocument(DirectCast(node, XmlDocumentSyntax), diagnostics)

                Case SyntaxKind.XmlProcessingInstruction
                    Return BindXmlProcessingInstruction(DirectCast(node, XmlProcessingInstructionSyntax), diagnostics)

                Case SyntaxKind.XmlEmptyElement
                    Return BindXmlEmptyElement(DirectCast(node, XmlEmptyElementSyntax), rootInfoOpt:=Nothing, diagnostics:=diagnostics)

                Case SyntaxKind.XmlElement
                    Return BindXmlElement(DirectCast(node, XmlElementSyntax), rootInfoOpt:=Nothing, diagnostics:=diagnostics)

                Case SyntaxKind.XmlEmbeddedExpression
                    ' This case handles embedded expressions that are outside of XML
                    ' literals (error cases). The parser will have reported BC31172
                    ' already, so no error is reported here. (Valid uses of embedded
                    ' expressions are handled explicitly in BindXmlElement, etc.)
                    Return BindXmlEmbeddedExpression(DirectCast(node, XmlEmbeddedExpressionSyntax), diagnostics:=diagnostics)

                Case SyntaxKind.XmlCDataSection
                    Return BindXmlCData(DirectCast(node, XmlCDataSectionSyntax), rootInfoOpt:=Nothing, diagnostics:=diagnostics)

                Case SyntaxKind.XmlElementAccessExpression
                    Return BindXmlElementAccess(DirectCast(node, XmlMemberAccessExpressionSyntax), diagnostics)

                Case SyntaxKind.XmlAttributeAccessExpression
                    Return BindXmlAttributeAccess(DirectCast(node, XmlMemberAccessExpressionSyntax), diagnostics)

                Case SyntaxKind.XmlDescendantAccessExpression
                    Return BindXmlDescendantAccess(DirectCast(node, XmlMemberAccessExpressionSyntax), diagnostics)

                Case SyntaxKind.AwaitExpression
                    Return BindAwait(DirectCast(node, AwaitExpressionSyntax), diagnostics)

                Case SyntaxKind.ConditionalAccessExpression
                    Return BindConditionalAccessExpression(DirectCast(node, ConditionalAccessExpressionSyntax), diagnostics)

                Case SyntaxKind.InterpolatedStringExpression
                    Return BindInterpolatedStringExpression(DirectCast(node, InterpolatedStringExpressionSyntax), diagnostics)

                Case SyntaxKind.TupleExpression
                    Return BindTupleExpression(DirectCast(node, TupleExpressionSyntax), diagnostics)

                Case Else
                    ' e.g. SyntaxKind.MidExpression is handled elsewhere
                    ' NOTE: There were too many "else" cases to justify listing them explicitly and throwing on
                    ' anything unexpected.
                    Debug.Assert(IsSemanticModelBinder OrElse node.ContainsDiagnostics, String.Format("Unexpected {0} syntax does not have diagnostics", node.Kind))
                    Return BadExpression(node, ImmutableArray(Of BoundExpression).Empty, ErrorTypeSymbol.UnknownResultType)

            End Select
        End Function

        ''' <summary>
        ''' Create a BoundBadExpression node for the given syntax node. No symbols or bound nodes are associated with it.
        ''' </summary>
        Protected Shared Function BadExpression(node As SyntaxNode, resultType As TypeSymbol) As BoundBadExpression
            Return New BoundBadExpression(node, LookupResultKind.Empty, ImmutableArray(Of Symbol).Empty, ImmutableArray(Of BoundExpression).Empty, resultType, hasErrors:=True)
        End Function

        ''' <summary>
        ''' Create a BoundBadExpression node for the given child-expression, which is preserved as a sub-expression. 
        ''' No ResultKind is associated
        ''' </summary>
        Private Shared Function BadExpression(node As SyntaxNode, expr As BoundExpression, resultType As TypeSymbol) As BoundBadExpression
            Return New BoundBadExpression(node, LookupResultKind.Empty, ImmutableArray(Of Symbol).Empty, ImmutableArray.Create(expr), resultType, hasErrors:=True)
        End Function

        ''' <summary>
        ''' Create a BoundBadExpression node for the given child-expression, which is preserved as a sub-expression. 
        ''' A ResultKind explains why the node is bad.
        ''' </summary>
        Private Shared Function BadExpression(node As SyntaxNode, expr As BoundExpression, resultKind As LookupResultKind, resultType As TypeSymbol) As BoundBadExpression
            Return New BoundBadExpression(node, resultKind, ImmutableArray(Of Symbol).Empty, ImmutableArray.Create(expr), resultType, hasErrors:=True)
        End Function

        ''' <summary>
        ''' Create a BoundBadExpression node for the given child expression, which is preserved as a sub-expression. Symbols
        ''' associated with the child node are not given a result kind.
        ''' </summary>
        Private Shared Function BadExpression(node As SyntaxNode, exprs As ImmutableArray(Of BoundExpression), resultType As TypeSymbol) As BoundBadExpression
            Return New BoundBadExpression(node, LookupResultKind.Empty, ImmutableArray(Of Symbol).Empty, exprs, resultType, hasErrors:=True)
        End Function

        Private Shared Function BadExpression(expr As BoundExpression) As BoundBadExpression
            Return BadExpression(LookupResultKind.Empty, expr)
        End Function

        ' Use this for a bad expression with no known type, and a single child whose type and syntax is preserved as the type of the bad expression.
        Private Shared Function BadExpression(resultKind As LookupResultKind, wrappedExpression As BoundExpression) As BoundBadExpression
            Dim wrappedBadExpression As BoundBadExpression = TryCast(wrappedExpression, BoundBadExpression)
            If wrappedBadExpression IsNot Nothing Then
                Return New BoundBadExpression(wrappedBadExpression.Syntax, resultKind, wrappedBadExpression.Symbols, wrappedBadExpression.ChildBoundNodes, wrappedBadExpression.Type, hasErrors:=True)
            Else
                Return New BoundBadExpression(wrappedExpression.Syntax, resultKind, ImmutableArray(Of Symbol).Empty, ImmutableArray.Create(wrappedExpression), wrappedExpression.Type, hasErrors:=True)
            End If
        End Function

        Private Function BindTupleExpression(node As TupleExpressionSyntax, diagnostics As BindingDiagnosticBag) As BoundExpression
            Dim arguments As SeparatedSyntaxList(Of SimpleArgumentSyntax) = node.Arguments
            Dim numElements As Integer = arguments.Count

            If numElements < 2 Then
                ' this should be a parse error already.
                Dim args = If(numElements = 1,
                    ImmutableArray.Create(BindRValue(arguments(0).Expression, diagnostics)),
                    ImmutableArray(Of BoundExpression).Empty)

                Return BadExpression(node, args, ErrorTypeSymbol.UnknownResultType)
            End If

            Dim hasNaturalType = True
            Dim hasInferredType = True

            Dim boundArguments = ArrayBuilder(Of BoundExpression).GetInstance(arguments.Count)
            Dim elementTypes = ArrayBuilder(Of TypeSymbol).GetInstance(arguments.Count)
            Dim elementLocations = ArrayBuilder(Of Location).GetInstance(arguments.Count)

            ' prepare names
            Dim names = ExtractTupleElementNames(arguments, diagnostics)
            Dim elementNames = names.elementNames
            Dim inferredPositions = names.inferredPositions
            Dim hasErrors = names.hasErrors

            ' prepare types and locations
            For i As Integer = 0 To numElements - 1
                Dim argumentSyntax As SimpleArgumentSyntax = arguments(i)
                Dim nameSyntax As IdentifierNameSyntax = argumentSyntax.NameColonEquals?.Name

                If nameSyntax IsNot Nothing Then
                    elementLocations.Add(nameSyntax.GetLocation)

                    '  check type character
                    Dim typeChar As TypeCharacter = nameSyntax.Identifier.GetTypeCharacter()
                    If typeChar <> TypeCharacter.None Then
                        ReportDiagnostic(diagnostics, nameSyntax, ERRID.ERR_TupleLiteralDisallowsTypeChar)
                    End If
                Else
                    elementLocations.Add(argumentSyntax.GetLocation)
                End If

                Dim boundArgument As BoundExpression = BindValue(argumentSyntax.Expression, diagnostics)
                Dim elementType = GetTupleFieldType(boundArgument, argumentSyntax, diagnostics, hasNaturalType)

                If elementType Is Nothing Then
                    hasInferredType = False
                End If

                If boundArgument.Type IsNot Nothing Then
                    boundArgument = MakeRValue(boundArgument, diagnostics)
                End If

                boundArguments.Add(boundArgument)
                elementTypes.Add(elementType)
            Next

            Dim elements = elementTypes.ToImmutableAndFree()
            Dim locations = elementLocations.ToImmutableAndFree()

            Dim inferredType As TupleTypeSymbol = Nothing
            If hasInferredType Then
                Dim disallowInferredNames = Me.Compilation.LanguageVersion.DisallowInferredTupleElementNames()

                inferredType = TupleTypeSymbol.Create(node.GetLocation, elements, locations, elementNames, Me.Compilation,
                                                      shouldCheckConstraints:=True,
                                                      errorPositions:=If(disallowInferredNames, inferredPositions, Nothing),
                                                      syntax:=node, diagnostics:=diagnostics)
            End If

            Dim tupleTypeOpt As NamedTypeSymbol = If(hasNaturalType, inferredType, Nothing)

            '' Always track the inferred positions in the bound node, so that conversions don't produce a warning
            '' for "dropped names" when the name was inferred.
            Return New BoundTupleLiteral(node, inferredType, elementNames, inferredPositions, boundArguments.ToImmutableAndFree(), tupleTypeOpt, hasErrors)
        End Function

        Private Shared Function ExtractTupleElementNames(arguments As SeparatedSyntaxList(Of SimpleArgumentSyntax), diagnostics As BindingDiagnosticBag) _
            As (elementNames As ImmutableArray(Of String), inferredPositions As ImmutableArray(Of Boolean), hasErrors As Boolean)

            Dim hasErrors = False

            ' set of names already used
            Dim uniqueFieldNames = New HashSet(Of String)(IdentifierComparison.Comparer)

            Dim elementNames As ArrayBuilder(Of String) = Nothing
            Dim inferredElementNames As ArrayBuilder(Of String) = Nothing

            ' prepare and check element names and types
            Dim numElements As Integer = arguments.Count
            For i As Integer = 0 To numElements - 1
                Dim argumentSyntax As SimpleArgumentSyntax = arguments(i)
                Dim name As String = Nothing
                Dim inferredName As String = Nothing

                Dim nameSyntax As IdentifierNameSyntax = argumentSyntax.NameColonEquals?.Name

                If nameSyntax IsNot Nothing Then
                    name = nameSyntax.Identifier.ValueText

                    If Not CheckTupleMemberName(name, i, argumentSyntax.NameColonEquals.Name, diagnostics, uniqueFieldNames) Then
                        hasErrors = True
                    End If
                Else
                    inferredName = InferTupleElementName(argumentSyntax.Expression)
                End If

                CollectTupleFieldMemberName(name, i, numElements, elementNames)
                CollectTupleFieldMemberName(inferredName, i, numElements, inferredElementNames)
            Next

            RemoveDuplicateInferredTupleNamesAndFreeIfEmptied(inferredElementNames, uniqueFieldNames)

            Dim result = MergeTupleElementNames(elementNames, inferredElementNames)
            elementNames?.Free()
            inferredElementNames?.Free()
            Return (result.names, result.inferred, hasErrors)
        End Function

        Private Shared Function MergeTupleElementNames(elementNames As ArrayBuilder(Of String),
                                                       inferredElementNames As ArrayBuilder(Of String)) As (names As ImmutableArray(Of String),
                                                       inferred As ImmutableArray(Of Boolean))
            If elementNames Is Nothing Then
                If inferredElementNames Is Nothing Then
                    Return (Nothing, Nothing)
                Else
                    Dim finalNames = inferredElementNames.ToImmutable()
                    Return (finalNames, finalNames.SelectAsArray(Function(n) n IsNot Nothing))
                End If
            End If

            If inferredElementNames Is Nothing Then
                Return (elementNames.ToImmutable(), Nothing)
            End If

            Debug.Assert(elementNames.Count = inferredElementNames.Count)
            Dim builder = ArrayBuilder(Of Boolean).GetInstance(elementNames.Count)
            For i = 0 To elementNames.Count - 1

                Dim inferredName As String = inferredElementNames(i)
                If elementNames(i) Is Nothing AndAlso inferredName IsNot Nothing Then
                    elementNames(i) = inferredName
                    builder.Add(True)
                Else
                    builder.Add(False)
                End If
            Next
            Return (elementNames.ToImmutable(), builder.ToImmutableAndFree())
        End Function

        ''' <summary>
        ''' Removes duplicate entries in <paramref name="inferredElementNames"/> and frees it if only nulls remain.
        ''' </summary>
        Private Shared Sub RemoveDuplicateInferredTupleNamesAndFreeIfEmptied(ByRef inferredElementNames As ArrayBuilder(Of String), uniqueFieldNames As HashSet(Of String))
            If inferredElementNames Is Nothing Then
                Return
            End If

            ' Inferred names that duplicate an explicit name or a previous inferred name are tagged for removal
            Dim toRemove = New HashSet(Of String)(IdentifierComparison.Comparer)
            For Each name In inferredElementNames
                If name IsNot Nothing AndAlso Not uniqueFieldNames.Add(name) Then
                    toRemove.Add(name)
                End If
            Next

            For index = 0 To inferredElementNames.Count - 1
                Dim inferredName As String = inferredElementNames(index)
                If inferredName IsNot Nothing AndAlso toRemove.Contains(inferredName) Then
                    inferredElementNames(index) = Nothing
                End If
            Next

            If inferredElementNames.All(Function(n) n Is Nothing) Then
                inferredElementNames.Free()
                inferredElementNames = Nothing
            End If
        End Sub

        Private Shared Function InferTupleElementName(element As ExpressionSyntax) As String
            Dim ignore As XmlNameSyntax = Nothing
            Dim nameToken As SyntaxToken = element.ExtractAnonymousTypeMemberName(ignore)
            If nameToken.Kind() = SyntaxKind.IdentifierToken Then
                Dim name As String = nameToken.ValueText
                ' Reserved names are never candidates to be inferred names, at any position
                If TupleTypeSymbol.IsElementNameReserved(name) = -1 Then
                    Return name
                End If
            End If
            Return Nothing
        End Function

        ''' <summary>
        ''' Returns the type to be used as a field type.
        ''' </summary>
        Private Function GetTupleFieldType(expression As BoundExpression,
                                                  errorSyntax As VisualBasicSyntaxNode,
                                                  diagnostics As BindingDiagnosticBag,
                                                  ByRef hasNaturalType As Boolean) As TypeSymbol
            Dim expressionType As TypeSymbol = expression.Type

            If expressionType Is Nothing Then
                hasNaturalType = False

                ' Dig through parenthesized.
                If Not expression.IsNothingLiteral Then
                    expression = expression.GetMostEnclosedParenthesizedExpression()
                End If

                Select Case expression.Kind
                    Case BoundKind.UnboundLambda
                        expressionType = DirectCast(expression, UnboundLambda).InferredAnonymousDelegate.Key

                    Case BoundKind.TupleLiteral
                        expressionType = DirectCast(expression, BoundTupleLiteral).InferredType

                    Case BoundKind.ArrayLiteral
                        expressionType = DirectCast(expression, BoundArrayLiteral).InferredType

                    Case Else
                        If expression.IsNothingLiteral Then
                            expressionType = GetSpecialType(SpecialType.System_Object, expression.Syntax, diagnostics)
                        End If
                End Select

            End If

            Return expressionType
        End Function

        Private Shared Sub CollectTupleFieldMemberName(name As String, elementIndex As Integer, tupleSize As Integer, ByRef elementNames As ArrayBuilder(Of String))
            ' add the name to the list
            ' names would typically all be there or none at all
            ' but in case we need to handle this in error cases
            If elementNames IsNot Nothing Then
                elementNames.Add(name)
            Else
                If name IsNot Nothing Then
                    elementNames = ArrayBuilder(Of String).GetInstance(tupleSize)
                    For j As Integer = 1 To elementIndex
                        elementNames.Add(Nothing)
                    Next
                    elementNames.Add(name)
                End If
            End If
        End Sub

        Private Shared Function CheckTupleMemberName(name As String, index As Integer, syntax As SyntaxNodeOrToken, diagnostics As BindingDiagnosticBag, uniqueFieldNames As HashSet(Of String)) As Boolean
            Dim reserved As Integer = TupleTypeSymbol.IsElementNameReserved(name)
            If reserved = 0 Then
                Binder.ReportDiagnostic(diagnostics, syntax, ERRID.ERR_TupleReservedElementNameAnyPosition, name)
                Return False

            ElseIf reserved > 0 AndAlso reserved <> index + 1 Then
                Binder.ReportDiagnostic(diagnostics, syntax, ERRID.ERR_TupleReservedElementName, name, reserved)
                Return False

            ElseIf (Not uniqueFieldNames.Add(name)) Then
                Binder.ReportDiagnostic(diagnostics, syntax, ERRID.ERR_TupleDuplicateElementName)
                Return False

            End If

            Return True
        End Function

        Public Function BindNamespaceOrTypeExpression(node As TypeSyntax, diagnostics As BindingDiagnosticBag) As BoundExpression
            Dim symbol = Me.BindNamespaceOrTypeOrAliasSyntax(node, diagnostics)

            Dim [alias] = TryCast(symbol, AliasSymbol)
            If [alias] IsNot Nothing Then
                symbol = [alias].Target

                '  check for use site errors
                ReportUseSite(diagnostics, node, symbol)
            End If

            Dim [type] = TryCast(symbol, TypeSymbol)
            If [type] IsNot Nothing Then
                Return New BoundTypeExpression(node, Nothing, [alias], [type])
            End If
            Dim ns = TryCast(symbol, NamespaceSymbol)
            If ns IsNot Nothing Then
                Return New BoundNamespaceExpression(node, Nothing, [alias], ns)
            End If

            ' BindNamespaceOrTypeSyntax should always return a type or a namespace (might be an error type).
            Throw ExceptionUtilities.Unreachable
        End Function

        Public Function BindNamespaceOrTypeOrExpressionSyntaxForSemanticModel(node As ExpressionSyntax, diagnostics As BindingDiagnosticBag) As BoundExpression
            If (node.Kind = SyntaxKind.PredefinedType) OrElse
               (((TypeOf node Is NameSyntax) OrElse node.Kind = SyntaxKind.ArrayType OrElse node.Kind = SyntaxKind.TupleType) AndAlso SyntaxFacts.IsInNamespaceOrTypeContext(node)) Then
                Dim result As BoundExpression = Me.BindNamespaceOrTypeExpression(DirectCast(node, TypeSyntax), diagnostics)

                ' Deal with the case of a namespace group. We may need to bind more in order to see if the ambiguity can be resolved.
                If node.Parent IsNot Nothing AndAlso
                   node.Parent.Kind = SyntaxKind.QualifiedName AndAlso
                   DirectCast(node.Parent, QualifiedNameSyntax).Left Is node AndAlso
                   result.Kind = BoundKind.NamespaceExpression Then
                    Dim namespaceExpr = DirectCast(result, BoundNamespaceExpression)

                    If namespaceExpr.NamespaceSymbol.NamespaceKind = NamespaceKindNamespaceGroup Then
                        Dim boundParent As BoundExpression = BindNamespaceOrTypeOrExpressionSyntaxForSemanticModel(DirectCast(node.Parent, QualifiedNameSyntax), BindingDiagnosticBag.Discarded)

                        Dim symbols = ArrayBuilder(Of Symbol).GetInstance()

                        BindNamespaceOrTypeSyntaxForSemanticModelGetExpressionSymbols(boundParent, symbols)

                        If symbols.Count = 0 Then
                            ' If we didn't get anything, let's bind normally and see if any symbol comes out.
                            boundParent = BindExpression(DirectCast(node.Parent, QualifiedNameSyntax), BindingDiagnosticBag.Discarded)
                            BindNamespaceOrTypeSyntaxForSemanticModelGetExpressionSymbols(boundParent, symbols)
                        End If

                        result = AdjustReceiverNamespace(namespaceExpr, symbols)
                        symbols.Free()
                    End If
                End If

                Return result
            Else
                Return Me.BindExpression(node, isInvocationOrAddressOf:=SyntaxFacts.IsInvocationOrAddressOfOperand(node), diagnostics:=diagnostics, isOperandOfConditionalBranch:=False, eventContext:=False)
            End If
        End Function

        Private Shared Sub BindNamespaceOrTypeSyntaxForSemanticModelGetExpressionSymbols(expression As BoundExpression, symbols As ArrayBuilder(Of Symbol))
            expression.GetExpressionSymbols(symbols)

            If symbols.Count = 1 AndAlso symbols(0).Kind = SymbolKind.ErrorType Then
                Dim errorType = DirectCast(symbols(0), ErrorTypeSymbol)
                symbols.Clear()
                Dim diagnosticInfo = TryCast(errorType.ErrorInfo, IDiagnosticInfoWithSymbols)

                If diagnosticInfo IsNot Nothing Then
                    diagnosticInfo.GetAssociatedSymbols(symbols)
                End If
            End If
        End Sub

        ''' <summary>
        ''' This function is only needed for SemanticModel to perform binding for erroneous cases.
        ''' </summary>
        Private Function BindQualifiedName(name As QualifiedNameSyntax, diagnostics As BindingDiagnosticBag) As BoundExpression
            Return Me.BindMemberAccess(name, BindExpression(name.Left, diagnostics), name.Right, eventContext:=False, diagnostics:=diagnostics)
        End Function

        Private Function BindGetTypeExpression(node As GetTypeExpressionSyntax, diagnostics As BindingDiagnosticBag) As BoundExpression
            ' Create a special binder that allows unbound types
            Dim getTypeBinder = New GetTypeBinder(node.Type, Me)

            ' GetType is more permissive on what is considered a valid type.
            ' for example it allows modules, System.Void or open generic types.

            'returns either a type, an alias that refers to a type, or an error type
            Dim typeOrAlias As Symbol = TypeBinder.BindTypeOrAliasSyntax(node.Type, getTypeBinder, diagnostics,
                                                                         suppressUseSiteError:=False, inGetTypeContext:=True, resolvingBaseType:=False)
            Dim aliasSym As AliasSymbol = TryCast(typeOrAlias, AliasSymbol)
            Dim typeSym As TypeSymbol = DirectCast(If(aliasSym IsNot Nothing, aliasSym.Target, typeOrAlias), TypeSymbol)
            Dim typeExpression = New BoundTypeExpression(node.Type, Nothing, aliasSym, typeSym, typeSym.IsErrorType())

            ' System.Void() is not allowed for VB.
            If typeSym.IsArrayType AndAlso DirectCast(typeSym, ArrayTypeSymbol).ElementType.SpecialType = SpecialType.System_Void Then
                ReportDiagnostic(diagnostics, node.Type, ErrorFactory.ErrorInfo(ERRID.ERR_VoidArrayDisallowed))
            End If

            Return New BoundGetType(node, typeExpression, GetWellKnownType(WellKnownType.System_Type, node, diagnostics))
        End Function

        Private Function BindNameOfExpression(node As NameOfExpressionSyntax, diagnostics As BindingDiagnosticBag) As BoundExpression

            ' Suppress diagnostics if argument has syntax errors
            If node.Argument.HasErrors Then
                diagnostics = BindingDiagnosticBag.Discarded
            End If

            Dim value As String = Nothing

            Select Case node.Argument.Kind
                Case SyntaxKind.SimpleMemberAccessExpression
                    value = DirectCast(node.Argument, MemberAccessExpressionSyntax).Name.Identifier.ValueText

                Case SyntaxKind.IdentifierName,
                     SyntaxKind.GenericName
                    value = DirectCast(node.Argument, SimpleNameSyntax).Identifier.ValueText

                Case Else
                    ' Must be a syntax error
                    Debug.Assert(node.Argument.HasErrors)
            End Select

            ' Bind the argument
            Dim argument As BoundExpression = BindExpression(node.Argument, diagnostics)

            Select Case argument.Kind
                Case BoundKind.MethodGroup

                    Dim group = DirectCast(argument, BoundMethodGroup)

                    If group.ResultKind = LookupResultKind.Inaccessible Then
                        ReportDiagnostic(diagnostics,
                                         If(node.Argument.Kind = SyntaxKind.SimpleMemberAccessExpression,
                                            DirectCast(node.Argument, MemberAccessExpressionSyntax).Name,
                                            node.Argument),
                                         GetInaccessibleErrorInfo(group.Methods.First))

                    ElseIf group.ResultKind = LookupResultKind.Good AndAlso group.TypeArgumentsOpt IsNot Nothing Then
                        ReportDiagnostic(diagnostics, group.TypeArgumentsOpt.Syntax, ERRID.ERR_MethodTypeArgsUnexpected)
                    Else
                        For Each method In group.Methods
                            diagnostics.AddDependency(method.ContainingAssembly)
                        Next
                    End If

                Case BoundKind.PropertyGroup

                    Dim group = DirectCast(argument, BoundPropertyGroup)

                    If group.ResultKind = LookupResultKind.Inaccessible Then
                        ReportDiagnostic(diagnostics,
                                         If(node.Argument.Kind = SyntaxKind.SimpleMemberAccessExpression,
                                            DirectCast(node.Argument, MemberAccessExpressionSyntax).Name,
                                            node.Argument),
                                         GetInaccessibleErrorInfo(group.Properties.First))
                    Else
                        For Each prop In group.Properties
                            diagnostics.AddDependency(prop.ContainingAssembly)
                        Next
                    End If

                Case BoundKind.NamespaceExpression
                    diagnostics.AddAssembliesUsedByNamespaceReference(DirectCast(argument, BoundNamespaceExpression).NamespaceSymbol)
            End Select

            Return New BoundNameOfOperator(node, argument, ConstantValue.Create(value), GetSpecialType(SpecialType.System_String, node, diagnostics))
        End Function

        Private Shared Sub VerifyNameOfLookupResult(container As NamespaceOrTypeSymbol, member As SimpleNameSyntax, lookupResult As LookupResult, diagnostics As BindingDiagnosticBag)
            If lookupResult.HasDiagnostic Then

                ' Ambiguous result is Ok
                If Not lookupResult.IsAmbiguous Then
                    ReportDiagnostic(diagnostics, member, lookupResult.Diagnostic)
                End If

            ElseIf lookupResult.HasSymbol Then
                Debug.Assert(lookupResult.IsGood)

            ElseIf container IsNot Nothing Then
                ReportDiagnostic(diagnostics, member, ErrorFactory.ErrorInfo(ERRID.ERR_NameNotMember2, member.Identifier.ValueText, container))
            Else
                ReportDiagnostic(diagnostics, member, ErrorFactory.ErrorInfo(ERRID.ERR_NameNotDeclared1, member.Identifier.ValueText))
            End If
        End Sub

        Private Function BindTypeOfExpression(node As TypeOfExpressionSyntax, diagnostics As BindingDiagnosticBag) As BoundExpression

            Dim operand = BindRValue(node.Expression, diagnostics, isOperandOfConditionalBranch:=False)
            Dim operandType = operand.Type

            Dim operatorIsIsNot = (node.Kind = SyntaxKind.TypeOfIsNotExpression)

            Dim targetSymbol As Symbol = BindTypeOrAliasSyntax(node.Type, diagnostics)
            Dim targetType = DirectCast(If(TryCast(targetSymbol, TypeSymbol), DirectCast(targetSymbol, AliasSymbol).Target), TypeSymbol)

            Dim resultType As TypeSymbol = GetSpecialType(SpecialType.System_Boolean, node, diagnostics)

            If operand.HasErrors OrElse operandType.IsErrorType() OrElse targetType.IsErrorType() Then
                ' If operand is bad or either the source or target types have errors, bail out preventing more cascading errors.
                Return New BoundTypeOf(node, operand, operatorIsIsNot, targetType, resultType)
            End If

            If Not operandType.IsReferenceType AndAlso
               Not operandType.IsTypeParameter() Then

                ReportDiagnostic(diagnostics, node.Expression, ERRID.ERR_TypeOfRequiresReferenceType1, operandType)

            Else
                Dim useSiteInfo = GetNewCompoundUseSiteInfo(diagnostics)
                Dim convKind As ConversionKind = Conversions.ClassifyTryCastConversion(operandType, targetType, useSiteInfo)

                If diagnostics.Add(node, useSiteInfo) Then
                    ' Suppress any additional diagnostics
                    diagnostics = BindingDiagnosticBag.Discarded
                ElseIf Not Conversions.ConversionExists(convKind) Then
                    ReportDiagnostic(diagnostics, node, ERRID.ERR_TypeOfExprAlwaysFalse2, operandType, targetType)
                End If
            End If

            If operandType.IsTypeParameter() Then
                operand = ApplyImplicitConversion(node, GetSpecialType(SpecialType.System_Object, node.Expression, diagnostics), operand, diagnostics)
            End If

            Return New BoundTypeOf(node, operand, operatorIsIsNot, targetType, resultType)

        End Function

        ''' <summary>
        ''' BindValue evaluates the node and returns a BoundExpression.  BindValue snaps expressions to values.  For now that means that method groups
        ''' become invocations.
        ''' </summary>
        Friend Function BindValue(
             node As ExpressionSyntax,
             diagnostics As BindingDiagnosticBag,
             Optional isOperandOfConditionalBranch As Boolean = False
         ) As BoundExpression
            Dim expr = BindExpression(node, diagnostics:=diagnostics, isOperandOfConditionalBranch:=isOperandOfConditionalBranch, isInvocationOrAddressOf:=False, eventContext:=False)

            Return MakeValue(expr, diagnostics)
        End Function

        Private Function AdjustReceiverTypeOrValue(receiver As BoundExpression,
                              node As SyntaxNode,
                              isShared As Boolean,
                              diagnostics As BindingDiagnosticBag,
                              ByRef resolvedTypeOrValueExpression As BoundExpression) As BoundExpression
            Dim unused As QualificationKind
            Return AdjustReceiverTypeOrValue(receiver, node, isShared, True, diagnostics, unused, resolvedTypeOrValueExpression)
        End Function

        Private Function AdjustReceiverTypeOrValue(receiver As BoundExpression,
                              node As SyntaxNode,
                              isShared As Boolean,
                              diagnostics As BindingDiagnosticBag,
                              ByRef qualKind As QualificationKind) As BoundExpression
            Dim unused As BoundExpression = Nothing
            Return AdjustReceiverTypeOrValue(receiver, node, isShared, False, diagnostics, qualKind, unused)
        End Function

        ''' <summary>
        ''' Adjusts receiver of a call or a member access.
        '''  * will turn Unknown property access into Get property access
        '''  * will turn TypeOrValueExpression into a value expression
        ''' </summary>
        Private Function AdjustReceiverTypeOrValue(receiver As BoundExpression,
                              node As SyntaxNode,
                              isShared As Boolean,
                              clearIfShared As Boolean,
                              diagnostics As BindingDiagnosticBag,
                              ByRef qualKind As QualificationKind,
                              ByRef resolvedTypeOrValueExpression As BoundExpression) As BoundExpression
            If receiver Is Nothing Then
                Return receiver
            End If

            If isShared Then
                If receiver.Kind = BoundKind.TypeOrValueExpression Then
                    Dim typeOrValue = DirectCast(receiver, BoundTypeOrValueExpression)
                    diagnostics.AddRange(typeOrValue.Data.TypeDiagnostics)
                    receiver = typeOrValue.Data.TypeExpression
                    qualKind = QualificationKind.QualifiedViaTypeName
                    resolvedTypeOrValueExpression = receiver
                End If

                If clearIfShared Then
                    receiver = Nothing
                End If
            Else
                If receiver.Kind = BoundKind.TypeOrValueExpression Then
                    Dim typeOrValue = DirectCast(receiver, BoundTypeOrValueExpression)
                    diagnostics.AddRange(typeOrValue.Data.ValueDiagnostics)
                    receiver = MakeValue(typeOrValue.Data.ValueExpression, diagnostics)
                    qualKind = QualificationKind.QualifiedViaValue
                    resolvedTypeOrValueExpression = receiver
                End If

                receiver = AdjustReceiverValue(receiver, node, diagnostics)
            End If

            Return receiver
        End Function

        ''' <summary>
        ''' Adjusts receiver of a call or a member access if the receiver is an
        ''' ambiguous BoundTypeOrValueExpression. This can only happen if the
        ''' receiver is the LHS of a member access expression in which the
        ''' RHS cannot be resolved (i.e. the RHS is an error or a late-bound
        ''' invocation/access).
        ''' </summary>
        Private Shared Function AdjustReceiverAmbiguousTypeOrValue(receiver As BoundExpression, diagnostics As BindingDiagnosticBag) As BoundExpression
            If receiver IsNot Nothing AndAlso receiver.Kind = BoundKind.TypeOrValueExpression Then
                Dim typeOrValue = DirectCast(receiver, BoundTypeOrValueExpression)
                diagnostics.AddRange(typeOrValue.Data.ValueDiagnostics)
                receiver = typeOrValue.Data.ValueExpression
            End If

            Return receiver
        End Function

        Private Shared Function AdjustReceiverAmbiguousTypeOrValue(ByRef group As BoundMethodOrPropertyGroup, diagnostics As BindingDiagnosticBag) As BoundExpression
            Debug.Assert(group IsNot Nothing)

            Dim receiver = group.ReceiverOpt
            If receiver IsNot Nothing AndAlso receiver.Kind = BoundKind.TypeOrValueExpression Then
                receiver = AdjustReceiverAmbiguousTypeOrValue(receiver, diagnostics)

                Select Case group.Kind
                    Case BoundKind.MethodGroup
                        Dim methodGroup = DirectCast(group, BoundMethodGroup)
                        group = methodGroup.Update(methodGroup.TypeArgumentsOpt,
                                                   methodGroup.Methods,
                                                   methodGroup.PendingExtensionMethodsOpt,
                                                   methodGroup.ResultKind,
                                                   receiver,
                                                   methodGroup.QualificationKind)

                    Case BoundKind.PropertyGroup
                        Dim propertyGroup = DirectCast(group, BoundPropertyGroup)
                        group = propertyGroup.Update(propertyGroup.Properties,
                                                     propertyGroup.ResultKind,
                                                     receiver,
                                                     propertyGroup.QualificationKind)

                    Case Else
                        Throw ExceptionUtilities.UnexpectedValue(group.Kind)
                End Select
            End If

            Return receiver
        End Function


        ''' <summary>
        ''' Adjusts receiver of a call or a member access if it is a value
        '''  * will turn Unknown property access into Get property access
        ''' </summary>
        Private Function AdjustReceiverValue(receiver As BoundExpression,
                      node As SyntaxNode,
                      diagnostics As BindingDiagnosticBag) As BoundExpression

            If Not receiver.IsValue() Then
                receiver = MakeValue(receiver, diagnostics)
            End If

            If Not receiver.IsLValue AndAlso Not receiver.IsPropertyOrXmlPropertyAccess() Then
                receiver = MakeRValue(receiver, diagnostics)
            End If

            Dim type = receiver.Type

            If type Is Nothing OrElse type.IsErrorType() Then
                Return BadExpression(node, receiver, LookupResultKind.NotAValue, ErrorTypeSymbol.UnknownResultType)
            End If

            Return receiver
        End Function

        Friend Function ReclassifyAsValue(
           expr As BoundExpression,
           diagnostics As BindingDiagnosticBag
        ) As BoundExpression
            If expr.Kind = BoundKind.ConditionalAccess AndAlso expr.Type Is Nothing Then
                Dim conditionalAccess = DirectCast(expr, BoundConditionalAccess)
                Dim access As BoundExpression = Me.MakeRValue(conditionalAccess.AccessExpression, diagnostics)

                Dim resultType As TypeSymbol = access.Type

                If Not resultType.IsErrorType() Then
                    If resultType.IsValueType AndAlso Not resultType.IsRestrictedType Then
                        If Not resultType.IsNullableType() Then
                            resultType = GetSpecialType(SpecialType.System_Nullable_T, expr.Syntax, diagnostics).Construct(resultType)
                        End If
                    ElseIf Not resultType.IsReferenceType Then
                        ' Access cannot have unconstrained generic type or a restricted type
                        ReportDiagnostic(diagnostics, access.Syntax, ERRID.ERR_CannotBeMadeNullable1, resultType)
                        resultType = ErrorTypeSymbol.UnknownResultType
                    End If
                End If

                Return conditionalAccess.Update(conditionalAccess.Receiver, conditionalAccess.Placeholder, access, resultType)
            End If

            If expr.HasErrors Then
                Return expr
            End If

            Select Case expr.Kind
                Case BoundKind.Parenthesized
                    If Not expr.IsNothingLiteral() Then
                        Return MakeRValue(expr, diagnostics)
                    End If

                Case BoundKind.MethodGroup,
                     BoundKind.PropertyGroup

                    Dim group = DirectCast(expr, BoundMethodOrPropertyGroup)

                    If IsGroupOfConstructors(group) Then

                        '  cannot reclassify a constructor call
                        ReportDiagnostic(diagnostics, group.Syntax, ERRID.ERR_InvalidConstructorCall)
                        Return New BoundBadVariable(expr.Syntax, expr, ErrorTypeSymbol.UnknownResultType, hasErrors:=True)
                    Else

                        expr = BindInvocationExpression(expr.Syntax,
                                                        expr.Syntax,
                                                        ExtractTypeCharacter(expr.Syntax),
                                                        group,
                                                        s_noArguments,
                                                        Nothing,
                                                        diagnostics,
                                                        callerInfoOpt:=expr.Syntax)
                    End If

                Case BoundKind.TypeExpression

                    ' Try default instance property through DefaultInstanceAlias
                    Dim instance As BoundExpression = TryDefaultInstanceProperty(DirectCast(expr, BoundTypeExpression), diagnostics)

                    If instance Is Nothing Then
                        Dim type = expr.Type
                        ReportDiagnostic(diagnostics, expr.Syntax, GetTypeNotExpressionErrorId(type), type)
                        Return New BoundBadVariable(expr.Syntax, expr, ErrorTypeSymbol.UnknownResultType, hasErrors:=True)
                    End If

                    expr = instance

                Case BoundKind.EventAccess
                    ReportDiagnostic(diagnostics, expr.Syntax, ERRID.ERR_CannotCallEvent1, DirectCast(expr, BoundEventAccess).EventSymbol)
                    Return New BoundBadVariable(expr.Syntax, expr, ErrorTypeSymbol.UnknownResultType, hasErrors:=True)

                Case BoundKind.NamespaceExpression
                    ReportDiagnostic(diagnostics, expr.Syntax, ERRID.ERR_NamespaceNotExpression1, DirectCast(expr, BoundNamespaceExpression).NamespaceSymbol)
                    Return New BoundBadVariable(expr.Syntax, expr, ErrorTypeSymbol.UnknownResultType, hasErrors:=True)

                Case BoundKind.Label
                    ReportDiagnostic(diagnostics, expr.Syntax, ERRID.ERR_VoidValue, DirectCast(expr, BoundLabel).Label.Name)
                    Return New BoundBadVariable(expr.Syntax, expr, ErrorTypeSymbol.UnknownResultType, hasErrors:=True)
            End Select

            Debug.Assert(expr.IsValue)
            Return expr
        End Function

        Friend Overridable ReadOnly Property IsDefaultInstancePropertyAllowed As Boolean
            Get
                Return m_containingBinder.IsDefaultInstancePropertyAllowed
            End Get
        End Property

        Friend Overridable ReadOnly Property SuppressCallerInfo As Boolean
            Get
                Return m_containingBinder.SuppressCallerInfo
            End Get
        End Property

        Friend Function TryDefaultInstanceProperty(typeExpr As BoundTypeExpression, diagnostics As BindingDiagnosticBag) As BoundExpression

            If Not IsDefaultInstancePropertyAllowed Then
                Return Nothing
            End If

            ' See Semantics::CheckForDefaultInstanceProperty.

            Dim type As TypeSymbol = typeExpr.Type

            If type.IsErrorType() OrElse
               SourceModule IsNot type.ContainingModule OrElse
               type.TypeKind <> TypeKind.Class Then
                Return Nothing
            End If

            Dim classType = DirectCast(type, NamedTypeSymbol)

            If classType.IsGenericType Then
                Return Nothing
            End If

            Dim prop As SynthesizedMyGroupCollectionPropertySymbol = SourceModule.GetMyGroupCollectionPropertyWithDefaultInstanceAlias(classType)

            If prop Is Nothing Then
                Return Nothing
            End If

            Debug.Assert(prop.Type Is classType)

            ' Lets try to parse and bind an expression of the following form:
            '     <DefaultInstanceAlias>.<MyGroupCollectionProperty name>
            ' If any error happens, return Nothing without reporting any diagnostics.

            ' Note, native compiler doesn't escape DefaultInstanceAlias if it is a reserved keyword.

            Dim codeToParse As String =
                "Class DefaultInstanceAlias" & vbCrLf &
                    "Function DefaultInstanceAlias()" & vbCrLf &
                        "Return " & prop.DefaultInstanceAlias & "." & prop.Name & vbCrLf &
                    "End Function" & vbCrLf &
                "End Class" & vbCrLf

            ' It looks like Dev11 ignores project level conditional compilation here, which makes sense since expression cannot contain #If directives.
            Dim tree = VisualBasicSyntaxTree.ParseText(codeToParse)
            Dim root As CompilationUnitSyntax = tree.GetCompilationUnitRoot()
            Dim hasErrors As Boolean = False

            For Each diag As Diagnostic In tree.GetDiagnostics(root)
                Dim cdiag = TryCast(diag, DiagnosticWithInfo)
                Debug.Assert(cdiag Is Nothing OrElse Not cdiag.HasLazyInfo,
                             "If we decide to allow lazy syntax diagnostics, we'll have to check all call sites of SyntaxTree.GetDiagnostics")
                If diag.Severity = DiagnosticSeverity.Error Then
                    Return Nothing
                End If
            Next

            Dim classBlock = DirectCast(root.Members(0), ClassBlockSyntax)
            Dim functionBlock = DirectCast(classBlock.Members(0), MethodBlockSyntax)

            ' We expect there to be only one statement, which is [Return] statement.
            If functionBlock.Statements.Count > 1 Then
                Return Nothing
            End If

            Dim ret = DirectCast(functionBlock.Statements(0), ReturnStatementSyntax)
            Dim exprDiagnostics = BindingDiagnosticBag.GetInstance(withDiagnostics:=True, withDependencies:=diagnostics.AccumulatesDependencies)
            Dim result As BoundExpression = (New DefaultInstancePropertyBinder(Me)).BindValue(ret.Expression, exprDiagnostics)

            If result.HasErrors OrElse exprDiagnostics.HasAnyErrors() Then
                exprDiagnostics.Free()
                Return Nothing
            End If

            diagnostics.AddDependencies(exprDiagnostics)
            exprDiagnostics.Free()

            ' if the default inst expression cannot be correctly bound to an instance of the same type as the class
            ' ignore it.
            If result.Type IsNot classType Then
                Return Nothing
            End If

            If ContainingType Is classType AndAlso Not ContainingMember.IsShared Then
                ReportDiagnostic(diagnostics, typeExpr.Syntax, ERRID.ERR_CantReferToMyGroupInsideGroupType1, classType)
            End If

            ' We need to change syntax node for the result to match typeExpr's syntax node.
            ' This will allow SemanticModel to report the node as a default instance access rather than 
            ' as a type reference.
            Select Case result.Kind
                Case BoundKind.PropertyAccess
                    Dim access = DirectCast(result, BoundPropertyAccess)
                    result = New BoundPropertyAccess(typeExpr.Syntax, access.PropertySymbol, access.PropertyGroupOpt, access.AccessKind,
                                                     isWriteable:=access.IsWriteable,
                                                     isLValue:=False,
                                                     receiverOpt:=access.ReceiverOpt,
                                                     arguments:=access.Arguments,
                                                     defaultArguments:=access.DefaultArguments,
                                                     type:=access.Type,
                                                     hasErrors:=access.HasErrors)

                Case BoundKind.FieldAccess
                    Dim access = DirectCast(result, BoundFieldAccess)
                    result = New BoundFieldAccess(typeExpr.Syntax, access.ReceiverOpt, access.FieldSymbol, access.IsLValue,
                                                  access.SuppressVirtualCalls, access.ConstantsInProgressOpt, access.Type, access.HasErrors)

                Case BoundKind.Call
                    Dim [call] = DirectCast(result, BoundCall)
                    result = New BoundCall(typeExpr.Syntax, [call].Method, [call].MethodGroupOpt, [call].ReceiverOpt, [call].Arguments,
                                           [call].DefaultArguments, [call].ConstantValueOpt,
                                           isLValue:=False,
                                           suppressObjectClone:=[call].SuppressObjectClone,
                                           type:=[call].Type,
                                           hasErrors:=[call].HasErrors)

                Case Else
                    Throw ExceptionUtilities.UnexpectedValue(result.Kind)
            End Select

            Return result
        End Function

        Private Class DefaultInstancePropertyBinder
            Inherits Binder

            Public Sub New(containingBinder As Binder)
                MyBase.New(containingBinder)
            End Sub

            Public Overrides ReadOnly Property ImplicitVariableDeclarationAllowed As Boolean
                Get
                    Return False
                End Get
            End Property

            Friend Overrides ReadOnly Property IsDefaultInstancePropertyAllowed As Boolean
                Get
                    Return False
                End Get
            End Property

            Friend Overrides ReadOnly Property SuppressCallerInfo As Boolean
                Get
                    Return True
                End Get
            End Property
        End Class

        Private Shared Function GetTypeNotExpressionErrorId(type As TypeSymbol) As ERRID
            Select Case type.TypeKind

                Case TypeKind.Class
                    Return ERRID.ERR_ClassNotExpression1

                Case TypeKind.Interface
                    Return ERRID.ERR_InterfaceNotExpression1

                Case TypeKind.Enum
                    Return ERRID.ERR_EnumNotExpression1

                Case TypeKind.Structure
                    Return ERRID.ERR_StructureNotExpression1

                    ' TODO Modules??

                Case Else
                    Return ERRID.ERR_TypeNotExpression1

            End Select
        End Function

        Private Function MakeValue(
           expr As BoundExpression,
           diagnostics As BindingDiagnosticBag
        ) As BoundExpression

            If expr.Kind = BoundKind.Parenthesized Then
                If Not expr.IsNothingLiteral() Then
                    Dim parenthesized = DirectCast(expr, BoundParenthesized)
                    Dim enclosed As BoundExpression = MakeValue(parenthesized.Expression, diagnostics)
                    Return parenthesized.Update(enclosed, enclosed.Type)
                End If
            End If

            expr = ReclassifyAsValue(expr, diagnostics)

            If expr.HasErrors Then

                If Not expr.IsValue OrElse expr.Type Is Nothing OrElse expr.Type.IsVoidType Then
                    Return BadExpression(expr.Syntax, expr, ErrorTypeSymbol.UnknownResultType).MakeCompilerGenerated()
                Else
                    Return expr
                End If
            End If

            Dim exprType = expr.Type
            Dim syntax = expr.Syntax

            If Not expr.IsValue() OrElse
               (exprType IsNot Nothing AndAlso exprType.SpecialType = SpecialType.System_Void) Then

                ReportDiagnostic(diagnostics, syntax, ERRID.ERR_VoidValue)
                Return BadExpression(syntax, expr, LookupResultKind.NotAValue, ErrorTypeSymbol.UnknownResultType)
            ElseIf expr.Kind = BoundKind.PropertyAccess Then

                Dim propertyAccess = DirectCast(expr, BoundPropertyAccess)

                Select Case propertyAccess.AccessKind
                    Case PropertyAccessKind.Set
                        ReportDiagnostic(diagnostics, syntax, ERRID.ERR_VoidValue)
                        Return BadExpression(syntax, expr, LookupResultKind.NotAValue, ErrorTypeSymbol.UnknownResultType)

                    Case PropertyAccessKind.Unknown

                        Dim hasError = True
                        Dim propertySymbol = propertyAccess.PropertySymbol
                        If Not propertySymbol.IsReadable Then
                            ReportDiagnostic(diagnostics, syntax, ERRID.ERR_NoGetProperty1, CustomSymbolDisplayFormatter.ShortErrorName(propertySymbol))
                        Else
                            Dim getMethod = propertySymbol.GetMostDerivedGetMethod()
                            Debug.Assert(getMethod IsNot Nothing)

                            If Not ReportUseSite(diagnostics, syntax, getMethod) Then
                                Dim accessThroughType = GetAccessThroughType(propertyAccess.ReceiverOpt)
                                Dim useSiteInfo = GetNewCompoundUseSiteInfo(diagnostics)

                                If IsAccessible(getMethod, useSiteInfo, accessThroughType) OrElse
                                   Not IsAccessible(propertySymbol, useSiteInfo, accessThroughType) Then
                                    hasError = False
                                Else
                                    ReportDiagnostic(diagnostics, syntax, ERRID.ERR_NoAccessibleGet, CustomSymbolDisplayFormatter.ShortErrorName(propertySymbol))
                                End If

                                diagnostics.Add(syntax, useSiteInfo)
                            End If
                        End If

                        If hasError Then
                            Return BadExpression(syntax, expr, LookupResultKind.NotAValue, propertySymbol.Type)
                        End If
                End Select

            ElseIf expr.IsLateBound() Then
                If (expr.GetLateBoundAccessKind() And (LateBoundAccessKind.Set Or LateBoundAccessKind.Call)) <> 0 Then
                    ReportDiagnostic(diagnostics, syntax, ERRID.ERR_VoidValue)
                    Return BadExpression(syntax, expr, LookupResultKind.NotAValue, ErrorTypeSymbol.UnknownResultType)
                End If

            ElseIf expr.Kind = BoundKind.AddressOfOperator Then
                Return expr
            End If

            Return expr
        End Function

        Private Function GetAccessThroughType(receiverOpt As BoundExpression) As TypeSymbol
            If receiverOpt Is Nothing OrElse receiverOpt.Kind = BoundKind.MyBaseReference Then
                ' NOTE: If we are accessing the symbol via MyBase reference we may 
                '       assume the access is being performed via 'Me'
                Return ContainingType
            Else
                Debug.Assert(receiverOpt.Type IsNot Nothing)
                Return receiverOpt.Type
            End If
        End Function

        ''' <summary>
        ''' BindRValue evaluates the node and returns a BoundExpression.  
        ''' It ensures that the expression is a value that can be used on the right hand side of an assignment.  
        ''' If not, it reports an error.
        ''' 
        ''' Note that this function will reclassify all expressions to have their "default" type, i.e.
        ''' Anonymous Delegate for a lambda, default array type for an array literal, will report an error 
        ''' for an AddressOf, etc. So, if you are in a context where there is a known target type for the 
        ''' expression, do not use this function. Instead, use BindValue followed by 
        ''' ApplyImplicitConversion/ApplyConversion.  
        ''' </summary>
        Private Function BindRValue(
           node As ExpressionSyntax,
           diagnostics As BindingDiagnosticBag,
           Optional isOperandOfConditionalBranch As Boolean = False
       ) As BoundExpression
            Dim expr = BindExpression(node, diagnostics:=diagnostics, isOperandOfConditionalBranch:=isOperandOfConditionalBranch, isInvocationOrAddressOf:=False, eventContext:=False)

            Return MakeRValue(expr, diagnostics)
        End Function

        Friend Function MakeRValue(
           expr As BoundExpression,
           diagnostics As BindingDiagnosticBag
        ) As BoundExpression

            If expr.Kind = BoundKind.Parenthesized AndAlso Not expr.IsNothingLiteral() Then
                Dim parenthesized = DirectCast(expr, BoundParenthesized)
                Dim enclosed As BoundExpression = MakeRValue(parenthesized.Expression, diagnostics)
                Return parenthesized.Update(enclosed, enclosed.Type)

            ElseIf expr.Kind = BoundKind.XmlMemberAccess Then
                Dim memberAccess = DirectCast(expr, BoundXmlMemberAccess)
                Dim enclosed = MakeRValue(memberAccess.MemberAccess, diagnostics)
                Return memberAccess.Update(enclosed)

            End If

            expr = MakeValue(expr, diagnostics)

            If expr.HasErrors Then
                Return expr.MakeRValue()
            End If

            Debug.Assert(expr.IsValue())

            Dim exprType = expr.Type

            If exprType Is Nothing Then
                Return ReclassifyExpression(expr, diagnostics)
            End If

            ' Transform LValue to RValue.
            If expr.IsLValue Then
                expr = expr.MakeRValue()

            ElseIf expr.Kind = BoundKind.PropertyAccess Then

                Dim propertyAccess = DirectCast(expr, BoundPropertyAccess)
                Dim getMethod = propertyAccess.PropertySymbol.GetMostDerivedGetMethod()
                Debug.Assert(getMethod IsNot Nothing)

                ReportUseSite(diagnostics, expr.Syntax, getMethod)
                ReportDiagnosticsIfObsoleteOrNotSupportedByRuntime(diagnostics, getMethod, expr.Syntax)

                Select Case propertyAccess.AccessKind
                    Case PropertyAccessKind.Get
                        ' Nothing to do.

                    Case PropertyAccessKind.Unknown
                        Debug.Assert(propertyAccess.PropertySymbol.IsReadable)
                        WarnOnRecursiveAccess(propertyAccess, PropertyAccessKind.Get, diagnostics)
                        expr = propertyAccess.SetAccessKind(PropertyAccessKind.Get)

                    Case Else
                        Throw ExceptionUtilities.UnexpectedValue(propertyAccess.AccessKind)
                End Select

            ElseIf expr.IsLateBound() Then

                Select Case expr.GetLateBoundAccessKind()
                    Case LateBoundAccessKind.Get
                        ' Nothing to do.

                    Case LateBoundAccessKind.Unknown
                        expr = expr.SetLateBoundAccessKind(LateBoundAccessKind.Get)

                    Case Else
                        Throw ExceptionUtilities.UnexpectedValue(expr.GetLateBoundAccessKind())
                End Select
            End If

            Return expr
        End Function

        Private Function MakeRValueAndIgnoreDiagnostics(
           expr As BoundExpression
        ) As BoundExpression
            expr = MakeRValue(expr, BindingDiagnosticBag.Discarded)
            Return expr
        End Function

        Friend Function ReclassifyExpression(
           expr As BoundExpression,
           diagnostics As BindingDiagnosticBag
        ) As BoundExpression
            If expr.IsNothingLiteral() Then
                ' This is a Nothing literal without a type.
                ' Reclassify as Object.
                Return New BoundConversion(expr.Syntax, expr, ConversionKind.WideningNothingLiteral, False, False, expr.ConstantValueOpt,
                                           GetSpecialType(SpecialType.System_Object, expr.Syntax, diagnostics), Nothing)

            End If

            Select Case expr.Kind
                Case BoundKind.Parenthesized
                    ' Reclassify enclosed expression.
                    Dim parenthesized = DirectCast(expr, BoundParenthesized)
                    Dim enclosed As BoundExpression = ReclassifyExpression(parenthesized.Expression, diagnostics)
                    Return parenthesized.Update(enclosed, enclosed.Type)

                Case BoundKind.UnboundLambda
                    Return ReclassifyUnboundLambdaExpression(DirectCast(expr, UnboundLambda), diagnostics)

                Case BoundKind.AddressOfOperator
                    Dim address = DirectCast(expr, BoundAddressOfOperator)

                    If address.MethodGroup.ResultKind = LookupResultKind.Inaccessible Then
                        If address.MethodGroup.Methods.Length = 1 Then
                            ReportDiagnostic(diagnostics, address.MethodGroup.Syntax, GetInaccessibleErrorInfo(address.MethodGroup.Methods(0)))
                        Else
                            ReportDiagnostic(diagnostics, address.MethodGroup.Syntax, ERRID.ERR_NoViableOverloadCandidates1,
                                             address.MethodGroup.Methods(0).Name)
                        End If
                    Else
                        Debug.Assert(address.MethodGroup.ResultKind = LookupResultKind.Good)
                    End If

                Case BoundKind.ArrayLiteral
                    Return ReclassifyArrayLiteralExpression(DirectCast(expr, BoundArrayLiteral), diagnostics)

                Case BoundKind.TupleLiteral
                    Dim tupleLiteral = DirectCast(expr, BoundTupleLiteral)

                    If tupleLiteral.InferredType IsNot Nothing Then
                        Return ReclassifyTupleLiteralExpression(tupleLiteral, diagnostics)
                    End If

                Case Else
            End Select

            'TODO: We need to do other expression reclassifications here.
            '      For now, we simply report an error.

            ReportDiagnostic(diagnostics, expr.Syntax, ERRID.ERR_VoidValue)
            Return BadExpression(expr.Syntax, expr, ErrorTypeSymbol.UnknownResultType)

        End Function

        Private Function ReclassifyArrayLiteralExpression(conversionSemantics As SyntaxKind,
                                                          tree As SyntaxNode,
                                                          conv As ConversionKind,
                                                          isExplicit As Boolean,
                                                          arrayLiteral As BoundArrayLiteral,
                                                          destination As TypeSymbol,
                                                          diagnostics As BindingDiagnosticBag) As BoundExpression

            Debug.Assert((conv And ConversionKind.UserDefined) = 0)
            Debug.Assert(Not (TypeOf destination Is ArrayLiteralTypeSymbol)) 'An array literal should never be reclassified as an array literal.

            If Conversions.NoConversion(conv) AndAlso (conv And ConversionKind.FailedDueToArrayLiteralElementConversion) = 0 Then

                If Not arrayLiteral.HasDominantType Then
                    ' When there is a conversion error and there isn't a dominant type, report "error BC36717: Cannot infer an element type. 
                    ' Specifying the type of the array might correct this error." instead of the specific conversion error because the inferred
                    ' type used in classification was just a guess.
                    ReportDiagnostic(diagnostics, arrayLiteral.Syntax, ERRID.ERR_ArrayInitNoType)
                Else
                    ReportNoConversionError(arrayLiteral.Syntax, arrayLiteral.InferredType, destination, diagnostics, Nothing)
                End If

                ' Because we've already reported a no conversion error, ignore any diagnostics in ApplyImplicitConversion
                Dim argument As BoundExpression = ApplyImplicitConversion(arrayLiteral.Syntax, arrayLiteral.InferredType, arrayLiteral, BindingDiagnosticBag.Discarded)

                If conversionSemantics = SyntaxKind.CTypeKeyword Then
                    argument = New BoundConversion(tree, argument, conv, False, isExplicit, destination)
                ElseIf conversionSemantics = SyntaxKind.DirectCastKeyword Then
                    argument = New BoundDirectCast(tree, argument, conv, destination)
                ElseIf conversionSemantics = SyntaxKind.TryCastKeyword Then
                    argument = New BoundTryCast(tree, argument, conv, destination)
                Else
                    Throw ExceptionUtilities.UnexpectedValue(conversionSemantics)
                End If

                Return argument
            End If

            ' This code must be kept in sync with Conversions.ClassifyArrayLiteralConversion
            Dim sourceType = arrayLiteral.InferredType
            Dim targetType = TryCast(destination, NamedTypeSymbol)
            Dim originalTargetType = If(targetType IsNot Nothing, targetType.OriginalDefinition, Nothing)
            Dim targetArrayType As ArrayTypeSymbol = TryCast(destination, ArrayTypeSymbol)
            Dim targetElementType As TypeSymbol = Nothing

            If targetArrayType IsNot Nothing AndAlso (sourceType.Rank = targetArrayType.Rank OrElse arrayLiteral.IsEmptyArrayLiteral) Then
                targetElementType = targetArrayType.ElementType
                sourceType = targetArrayType

            ElseIf (sourceType.Rank = 1 OrElse arrayLiteral.IsEmptyArrayLiteral) AndAlso
                originalTargetType IsNot Nothing AndAlso
                (originalTargetType.SpecialType = SpecialType.System_Collections_Generic_IEnumerable_T OrElse
                 originalTargetType.SpecialType = SpecialType.System_Collections_Generic_IList_T OrElse
                 originalTargetType.SpecialType = SpecialType.System_Collections_Generic_ICollection_T OrElse
                 originalTargetType.SpecialType = SpecialType.System_Collections_Generic_IReadOnlyList_T OrElse
                 originalTargetType.SpecialType = SpecialType.System_Collections_Generic_IReadOnlyCollection_T) Then

                targetElementType = targetType.TypeArgumentsNoUseSiteDiagnostics(0)
                sourceType = ArrayTypeSymbol.CreateVBArray(targetElementType, Nothing, 1, Compilation)

            Else
                ' Use the inferred type
                targetArrayType = sourceType
                targetElementType = sourceType.ElementType
            End If

            ReportArrayLiteralDiagnostics(arrayLiteral, targetArrayType, diagnostics)

            Dim arrayInitialization As BoundArrayInitialization
            Dim bounds As ImmutableArray(Of BoundExpression)

            If arrayLiteral.IsEmptyArrayLiteral Then
                Dim knownSizes(sourceType.Rank - 1) As DimensionSize
                arrayInitialization = ReclassifyEmptyArrayInitialization(arrayLiteral, sourceType.Rank)
                bounds = CreateArrayBounds(arrayLiteral.Syntax, knownSizes, diagnostics)
            Else
                arrayInitialization = ReclassifyArrayInitialization(arrayLiteral.Initializer, targetElementType, diagnostics)
                bounds = arrayLiteral.Bounds
            End If

            ' Mark as compiler generated so that semantic model does not select the array initialization bound node.
            ' The array initialization node is not a real expression and lacks a type.
            arrayInitialization.SetWasCompilerGenerated()
            Debug.Assert(Not Conversions.IsIdentityConversion(conv))
            Dim arrayCreation = New BoundArrayCreation(arrayLiteral.Syntax, bounds, arrayInitialization, arrayLiteral, conv, sourceType)

            If conversionSemantics = SyntaxKind.CTypeKeyword Then
                Return ApplyConversion(tree, destination, arrayCreation, isExplicit, diagnostics)
            Else
                Dim expr As BoundExpression = arrayCreation

                ' Apply char() to string conversion before directcast/trycast
                conv = Conversions.ClassifyStringConversion(sourceType, destination)

                If Conversions.IsWideningConversion(conv) Then
                    expr = CreatePredefinedConversion(arrayLiteral.Syntax, arrayCreation, conv, isExplicit, destination, diagnostics)
                End If

                If conversionSemantics = SyntaxKind.DirectCastKeyword Then
                    Return ApplyDirectCastConversion(tree, expr, destination, diagnostics)
                ElseIf conversionSemantics = SyntaxKind.TryCastKeyword Then
                    Return ApplyTryCastConversion(tree, expr, destination, diagnostics)
                Else
                    Throw ExceptionUtilities.UnexpectedValue(conversionSemantics)
                End If
            End If

        End Function

        Private Sub ReportArrayLiteralDiagnostics(arrayLiteral As BoundArrayLiteral, targetArrayType As ArrayTypeSymbol, diagnostics As BindingDiagnosticBag)
            If targetArrayType Is arrayLiteral.InferredType Then
                ' Note, array type symbols do not preserve identity. If the target array is the same as the inferred array then we
                ' assume that the target has inferred its type from the array literal.
                ReportArrayLiteralInferredTypeDiagnostics(arrayLiteral, diagnostics)
            End If
        End Sub

        Private Sub ReportArrayLiteralInferredTypeDiagnostics(arrayLiteral As BoundArrayLiteral, diagnostics As BindingDiagnosticBag)
            Dim targetElementType = arrayLiteral.InferredType.ElementType

            If targetElementType.IsRestrictedType Then
                ReportDiagnostic(diagnostics, arrayLiteral.Syntax, ERRID.ERR_RestrictedType1, targetElementType)

            ElseIf Not arrayLiteral.HasDominantType Then
                ReportDiagnostic(diagnostics, arrayLiteral.Syntax, ERRID.ERR_ArrayInitNoType)
            Else
                ' Possibly warn or report an error depending on the value of option strict
                Select Case OptionStrict
                    Case VisualBasic.OptionStrict.On
                        If arrayLiteral.NumberOfCandidates = 0 Then
                            ReportDiagnostic(diagnostics, arrayLiteral.Syntax, ERRID.ERR_ArrayInitNoTypeObjectDisallowed)
                        ElseIf arrayLiteral.NumberOfCandidates > 1 Then
                            ReportDiagnostic(diagnostics, arrayLiteral.Syntax, ERRID.ERR_ArrayInitTooManyTypesObjectDisallowed)
                        End If
                    Case VisualBasic.OptionStrict.Custom
                        If arrayLiteral.NumberOfCandidates = 0 Then
                            ReportDiagnostic(diagnostics, arrayLiteral.Syntax, ErrorFactory.ErrorInfo(ERRID.WRN_ObjectAssumed1,
                                                                                                      ErrorFactory.ErrorInfo(ERRID.WRN_ArrayInitNoTypeObjectAssumed)))
                        ElseIf arrayLiteral.NumberOfCandidates > 1 Then
                            ReportDiagnostic(diagnostics, arrayLiteral.Syntax, ErrorFactory.ErrorInfo(ERRID.WRN_ObjectAssumed1,
                                                                                                      ErrorFactory.ErrorInfo(ERRID.WRN_ArrayInitTooManyTypesObjectAssumed)))

                        End If
                End Select
            End If

        End Sub

        Private Function ReclassifyArrayInitialization(arrayInitialization As BoundArrayInitialization, elementType As TypeSymbol, diagnostics As BindingDiagnosticBag) As BoundArrayInitialization
            Dim initializers = ArrayBuilder(Of BoundExpression).GetInstance

            ' Apply implicit conversion to the elements.
            For Each expr In arrayInitialization.Initializers
                If expr.Kind = BoundKind.ArrayInitialization Then
                    expr = ReclassifyArrayInitialization(DirectCast(expr, BoundArrayInitialization), elementType, diagnostics)
                Else
                    expr = ApplyImplicitConversion(expr.Syntax, elementType, expr, diagnostics)
                End If
                initializers.Add(expr)
            Next

            arrayInitialization = New BoundArrayInitialization(arrayInitialization.Syntax, initializers.ToImmutableAndFree, Nothing)
            Return arrayInitialization
        End Function

        Private Function ReclassifyEmptyArrayInitialization(arrayLiteral As BoundArrayLiteral, rank As Integer) As BoundArrayInitialization

            Dim arrayInitialization As BoundArrayInitialization = arrayLiteral.Initializer

            If rank = 1 Then
                Return arrayInitialization
            End If

            Dim initializers = ImmutableArray(Of BoundExpression).Empty

            For i = 1 To rank - 1
                arrayInitialization = New BoundArrayInitialization(arrayInitialization.Syntax, initializers, Nothing).MakeCompilerGenerated()
                initializers = ImmutableArray.Create(Of BoundExpression)(arrayInitialization)
            Next

            Return New BoundArrayInitialization(arrayInitialization.Syntax, initializers, Nothing)
        End Function

        Private Function ReclassifyTupleLiteralExpression(
           tupleLiteral As BoundTupleLiteral,
           diagnostics As BindingDiagnosticBag
        ) As BoundExpression

            Return ApplyImplicitConversion(tupleLiteral.Syntax,
                                           tupleLiteral.InferredType,
                                           tupleLiteral,
                                           diagnostics)
        End Function

        Private Function ReclassifyArrayLiteralExpression(
                                                         arrayLiteral As BoundArrayLiteral,
                                                         diagnostics As BindingDiagnosticBag
                                                         ) As BoundExpression
            Return ApplyImplicitConversion(arrayLiteral.Syntax,
                                           arrayLiteral.InferredType,
                                           arrayLiteral,
                                           diagnostics)
        End Function

        Private Function ReclassifyUnboundLambdaExpression(
           lambda As UnboundLambda,
           diagnostics As BindingDiagnosticBag
        ) As BoundExpression
            Return ApplyImplicitConversion(lambda.Syntax,
                                           lambda.InferredAnonymousDelegate.Key,
                                           lambda,
                                           diagnostics,
                                           isOperandOfConditionalBranch:=False)
        End Function

        Private Function BindAssignmentTarget(
            node As ExpressionSyntax,
            diagnostics As BindingDiagnosticBag
        ) As BoundExpression
            Dim expression = BindExpression(node, diagnostics)

            Return BindAssignmentTarget(node, expression, diagnostics)
        End Function

        Private Function BindAssignmentTarget(
            node As SyntaxNode,
            expression As BoundExpression,
            diagnostics As BindingDiagnosticBag
        ) As BoundExpression
            expression = ReclassifyAsValue(expression, diagnostics)

            If Not IsValidAssignmentTarget(expression) Then
                If Not expression.HasErrors Then
                    ReportAssignmentToRValue(expression, diagnostics)
                End If

                expression = BadExpression(node, expression, LookupResultKind.NotAVariable, ErrorTypeSymbol.UnknownResultType)

            ElseIf expression.Kind = BoundKind.LateInvocation Then
                ' Since this is a target of an assignment, it is guaranteed to be an array or a property, 
                ' therefore, arguments will be passed ByVal, let's capture this fact in the tree,
                ' this will simplify analysis later.
                Dim invocation = DirectCast(expression, BoundLateInvocation)

                If Not invocation.ArgumentsOpt.IsEmpty Then
                    Dim newArguments(invocation.ArgumentsOpt.Length - 1) As BoundExpression
                    For i As Integer = 0 To newArguments.Length - 1
                        newArguments(i) = MakeRValue(invocation.ArgumentsOpt(i), diagnostics)
                    Next

                    expression = invocation.Update(invocation.Member,
                                                   newArguments.AsImmutableOrNull(),
                                                   invocation.ArgumentNamesOpt,
                                                   invocation.AccessKind,
                                                   invocation.MethodOrPropertyGroupOpt,
                                                   invocation.Type)
                End If
            End If

            Return expression
        End Function

        Friend Shared Function IsValidAssignmentTarget(expression As BoundExpression) As Boolean
            Select Case expression.Kind
                Case BoundKind.PropertyAccess
                    Dim propertyAccess = DirectCast(expression, BoundPropertyAccess)
                    Dim [property] = propertyAccess.PropertySymbol
                    Dim receiver = propertyAccess.ReceiverOpt

                    Debug.Assert(propertyAccess.AccessKind <> PropertyAccessKind.Get)
                    Return propertyAccess.AccessKind <> PropertyAccessKind.Get AndAlso
                        ([property].IsShared OrElse
                        receiver Is Nothing OrElse
                        receiver.IsLValue() OrElse
                        receiver.IsMeReference() OrElse
                        receiver.IsMyClassReference() OrElse
                        Not receiver.Type.IsValueType) ' If this logic changes, logic in UseTwiceRewriter.UseTwicePropertyAccess might need to change too.

                Case BoundKind.XmlMemberAccess
                    Return IsValidAssignmentTarget(DirectCast(expression, BoundXmlMemberAccess).MemberAccess)

                Case BoundKind.Call
                    Return DirectCast(expression, BoundCall).IsLValue

                Case BoundKind.LateInvocation
                    Dim invocation = DirectCast(expression, BoundLateInvocation)
                    Debug.Assert(invocation.AccessKind <> LateBoundAccessKind.Get AndAlso invocation.AccessKind <> LateBoundAccessKind.Call)
                    Return invocation.AccessKind <> LateBoundAccessKind.Get AndAlso invocation.AccessKind <> LateBoundAccessKind.Call

                Case BoundKind.LateMemberAccess
                    Dim member = DirectCast(expression, BoundLateMemberAccess)
                    Debug.Assert(member.AccessKind <> LateBoundAccessKind.Get AndAlso member.AccessKind <> LateBoundAccessKind.Call)
                    Return member.AccessKind <> LateBoundAccessKind.Get AndAlso member.AccessKind <> LateBoundAccessKind.Call

                Case Else
                    Return expression.IsLValue

            End Select
        End Function

        Private Shared Sub ReportAssignmentToRValue(expr As BoundExpression, diagnostics As BindingDiagnosticBag)
            Dim err As ERRID

            If expr.IsConstant Then
                err = ERRID.ERR_CantAssignToConst

            ElseIf ExpressionRefersToReadonlyVariable(expr) Then
                err = ERRID.ERR_ReadOnlyAssignment

            Else
                err = ERRID.ERR_LValueRequired
            End If

            ReportDiagnostic(diagnostics, expr.Syntax, err)
        End Sub


        Public Shared Function ExpressionRefersToReadonlyVariable(
            node As BoundExpression,
            Optional digThroughProperty As Boolean = True
        ) As Boolean

            ' TODO: Check base expressions for properties if digThroughProperty==true.

            If node.Kind = BoundKind.FieldAccess Then
                Dim field = DirectCast(node, BoundFieldAccess)

                If field.FieldSymbol.IsReadOnly Then
                    Return True
                End If

                Dim base = field.ReceiverOpt

                If base IsNot Nothing AndAlso base.IsValue() AndAlso
                   base.Type.IsValueType Then
                    Return ExpressionRefersToReadonlyVariable(base, False)
                End If

            ElseIf node.Kind = BoundKind.Local Then
                Return DirectCast(node, BoundLocal).LocalSymbol.IsReadOnly
            End If

            Return False
        End Function

        ''' <summary>
        ''' Determine whether field access should be treated as LValue. 
        ''' </summary>
        Friend Function IsLValueFieldAccess(field As FieldSymbol, receiver As BoundExpression) As Boolean

            If field.IsConst Then
                Return False
            End If

            If Not field.IsShared AndAlso
                receiver IsNot Nothing AndAlso
                receiver.IsValue() Then

                Dim receiverType = receiver.Type
                Debug.Assert(Not receiverType.IsTypeParameter() OrElse receiverType.IsReferenceType,
                            "Member variable access through non-class constrained type param unexpected!!!")

                ' Dev10 comment:
                ' Note that this is needed so that we can determine whether the structure
                ' is not an LValue (eg: RField.m_x = 20 where goo is a readonly field of a
                ' structure type). In such cases, the structure's field m_x cannot be modified.
                '
                ' This does not apply to type params because for type params we do want to
                ' allow setting the fields even in such scenarios because only class constrained
                ' type params have fields and readonly reference typed fields' fields can be
                ' modified.

                If Not receiverType.IsTypeParameter() AndAlso
                    receiverType.IsValueType AndAlso
                    Not receiver.IsLValue() AndAlso
                    Not receiver.IsMeReference() AndAlso
                    Not receiver.IsMyClassReference() Then
                    Return False
                End If
            End If

            If Not field.IsReadOnly Then
                Return True
            End If

            Dim containingMethodKind As MethodKind = Me.KindOfContainingMethodAtRunTime()

            If containingMethodKind = MethodKind.Constructor Then
                If field.IsShared OrElse Not (receiver IsNot Nothing AndAlso receiver.IsInstanceReference()) Then
                    Return False
                End If
            ElseIf containingMethodKind = MethodKind.SharedConstructor Then
                If Not field.IsShared Then
                    Return False
                End If
            Else
                Return False
            End If

            ' We are in constructor, now verify that the field belongs to constructor's type.

            ' Note, ReadOnly fields accessed in lambda within the constructor are not LValues because the
            ' lambda in the end will be generated as a separate procedure where the ReadOnly field is not 
            ' an LValue. In this case, containingMember will be a LambdaSymbol rather than a symbol for
            ' constructor.

            ' We duplicate a bug in the native compiler for compatibility in non-strict mode
            Return If(Me.Compilation.FeatureStrictEnabled,
                Me.ContainingMember.ContainingSymbol Is field.ContainingSymbol,
                Me.ContainingMember.ContainingSymbol.OriginalDefinition Is field.ContainingSymbol.OriginalDefinition)
        End Function

        ''' <summary>
        ''' Return MethodKind corresponding to the method the code being interpreted is going to end up in.
        ''' </summary>
        Private Function KindOfContainingMethodAtRunTime() As MethodKind
            Dim containingMember = Me.ContainingMember

            If containingMember IsNot Nothing Then
                Select Case containingMember.Kind
                    Case SymbolKind.Method
                        ' Binding a method body.
                        Return DirectCast(containingMember, MethodSymbol).MethodKind

                    Case SymbolKind.Field, SymbolKind.Property
                        ' Binding field or property initializer.
                        If containingMember.IsShared Then
                            Return MethodKind.SharedConstructor
                        Else
                            Return MethodKind.Constructor
                        End If

                    Case SymbolKind.NamedType, SymbolKind.Namespace, SymbolKind.Parameter
                        Exit Select

                    Case Else
                        ' What else can it be?
                        Throw ExceptionUtilities.UnexpectedValue(containingMember.Kind)
                End Select
            End If

            Return MethodKind.Ordinary ' Looks like a good default.
        End Function

        Private Function BindTernaryConditionalExpression(node As TernaryConditionalExpressionSyntax, diagnostics As BindingDiagnosticBag) As BoundExpression

            '  bind arguments as values
            Dim boundConditionArg = BindBooleanExpression(node.Condition, diagnostics)
            Dim boundWhenTrueArg = BindValue(node.WhenTrue, diagnostics)
            Dim boundWhenFalseArg = BindValue(node.WhenFalse, diagnostics)

            Dim hasErrors = boundConditionArg.HasErrors OrElse boundWhenTrueArg.HasErrors OrElse boundWhenFalseArg.HasErrors

            '  infer dominant type of the resulting expression
            Dim dominantType As TypeSymbol
            If boundWhenTrueArg.IsNothingLiteral AndAlso boundWhenFalseArg.IsNothingLiteral Then
                ' From Dev10: backwards compatibility with Orcas... IF(b,Nothing,Nothing) infers Object with no complaint
                dominantType = GetSpecialType(SpecialType.System_Object, node, diagnostics)

            Else
                Dim numCandidates As Integer = 0
                Dim array = ArrayBuilder(Of BoundExpression).GetInstance(2)
                array.Add(boundWhenTrueArg)
                array.Add(boundWhenFalseArg)

                dominantType = InferDominantTypeOfExpressions(node, array, diagnostics, numCandidates)
                array.Free()

                '  check the resulting type
                If Not hasErrors Then
                    hasErrors = GenerateDiagnosticsForDominantTypeInferenceInIfExpression(dominantType, numCandidates, node, diagnostics)
                End If
            End If

            '  Void type will be filtered out in BindValue calls
            Debug.Assert(dominantType Is Nothing OrElse Not dominantType.IsVoidType())

            '  convert arguments to the dominant type if necessary
            If Not hasErrors OrElse dominantType IsNot Nothing Then

                boundWhenTrueArg = Me.ApplyImplicitConversion(node.WhenTrue, dominantType, boundWhenTrueArg, diagnostics)
                boundWhenFalseArg = Me.ApplyImplicitConversion(node.WhenFalse, dominantType, boundWhenFalseArg, diagnostics)

                hasErrors = hasErrors OrElse boundWhenTrueArg.HasErrors OrElse boundWhenFalseArg.HasErrors
            Else
                boundWhenTrueArg = MakeRValueAndIgnoreDiagnostics(boundWhenTrueArg)
                boundWhenFalseArg = MakeRValueAndIgnoreDiagnostics(boundWhenFalseArg)
            End If

            '  check for a constant value
            Dim constVal As ConstantValue = Nothing
            If Not hasErrors AndAlso IsConstantAllowingCompileTimeFolding(boundWhenTrueArg) AndAlso
                    IsConstantAllowingCompileTimeFolding(boundWhenFalseArg) AndAlso IsConstantAllowingCompileTimeFolding(boundConditionArg) Then
                constVal = If(boundConditionArg.ConstantValueOpt.BooleanValue, boundWhenTrueArg.ConstantValueOpt, boundWhenFalseArg.ConstantValueOpt)
            End If

            Return New BoundTernaryConditionalExpression(node,
                                                         boundConditionArg,
                                                         boundWhenTrueArg,
                                                         boundWhenFalseArg,
                                                         constVal,
                                                         If(dominantType, ErrorTypeSymbol.UnknownResultType),
                                                         hasErrors:=hasErrors)
        End Function

        Private Shared Function IsConstantAllowingCompileTimeFolding(candidate As BoundExpression) As Boolean
            Return candidate.IsConstant AndAlso
                   Not candidate.ConstantValueOpt.IsBad AndAlso
                   (candidate.IsNothingLiteral OrElse (candidate.Type IsNot Nothing AndAlso candidate.Type.AllowsCompileTimeOperations()))
        End Function

        Private Function BindBinaryConditionalExpression(node As BinaryConditionalExpressionSyntax, diagnostics As BindingDiagnosticBag) As BoundExpression

            '  bind arguments
            Dim boundFirstArg = BindValue(node.FirstExpression, diagnostics)
            Dim boundSecondArg = BindValue(node.SecondExpression, diagnostics)

            Dim hasErrors = boundFirstArg.HasErrors OrElse boundSecondArg.HasErrors OrElse node.ContainsDiagnostics

            '  infer dominant type of the resulting expression
            Dim dominantType As TypeSymbol
            If boundFirstArg.IsNothingLiteral AndAlso boundSecondArg.IsNothingLiteral Then
                ' SPECIAL CASE (Dev10): IF(Nothing,Nothing) yields type System.Object
                ' NOTE: Reuse System.Object from boundFirstArg or boundSecondArg if exists
                dominantType = If(boundFirstArg.Type, If(boundSecondArg.Type, GetSpecialType(SpecialType.System_Object, node, diagnostics)))

            ElseIf boundFirstArg.Type IsNot Nothing AndAlso boundFirstArg.Type.IsNullableType AndAlso boundSecondArg.IsNothingLiteral Then
                ' SPECIAL CASE (Dev10): IF(Nullable<T>, Nothing) yields type Nullable<T>, whereas IF(Nullable<Int>, Int) yields Int.
                dominantType = boundFirstArg.Type

            Else
                '  calculate dominant type
                Dim numCandidates As Integer = 0
                Dim array = ArrayBuilder(Of BoundExpression).GetInstance(2)
                If boundFirstArg.Type IsNot Nothing AndAlso boundFirstArg.Type.IsNullableType AndAlso
                            Not (boundSecondArg.Type IsNot Nothing AndAlso boundSecondArg.Type.IsNullableType) Then

                    ' From Dev10: Special case: "nullable lifting": when the first argument has a value of nullable 
                    '               data type and the second does not, the first is being converted to underlying type
                    '  create a temp variable
                    Dim underlyingType = boundFirstArg.Type.GetNullableUnderlyingType
                    array.Add(New BoundRValuePlaceholder(node.FirstExpression,
                                                underlyingType))
                Else
                    array.Add(boundFirstArg)
                End If

                array.Add(boundSecondArg)

                dominantType = InferDominantTypeOfExpressions(node, array, diagnostics, numCandidates)
                array.Free()

                '  check the resulting type
                If Not hasErrors Then
                    hasErrors = GenerateDiagnosticsForDominantTypeInferenceInIfExpression(dominantType, numCandidates, node, diagnostics)
                End If

            End If

            '  check for a constant value
            If Not hasErrors AndAlso IsConstantAllowingCompileTimeFolding(boundFirstArg) AndAlso
                    IsConstantAllowingCompileTimeFolding(boundSecondArg) AndAlso
                    (boundFirstArg.IsNothingLiteral OrElse boundFirstArg.ConstantValueOpt.IsString) Then

                Dim constVal As ConstantValue

                If (boundFirstArg.IsNothingLiteral) Then
                    constVal = boundSecondArg.ConstantValueOpt

                    If Not boundSecondArg.IsNothingLiteral Then
                        dominantType = boundSecondArg.Type
                    Else
                        Debug.Assert(dominantType.IsObjectType)
                    End If
                Else
                    constVal = boundFirstArg.ConstantValueOpt
                    dominantType = boundFirstArg.Type
                End If

                '  return binary conditional expression to be constant-folded later
                Return AnalyzeConversionAndCreateBinaryConditionalExpression(
                                    node,
                                    testExpression:=boundFirstArg,
                                    elseExpression:=boundSecondArg,
                                    constantValueOpt:=constVal,
                                    type:=dominantType,
                                    hasErrors:=False,
                                    diagnostics:=diagnostics)
            End If
            ' NOTE: no constant folding after this point

            ' By this time Void type will be filtered out in BindValue calls, and empty dominant type reported as an error
            Debug.Assert(hasErrors OrElse (dominantType IsNot Nothing AndAlso Not dominantType.IsVoidType()))

            '  address some cases of Type being Nothing before making an RValue of it
            If Not hasErrors AndAlso boundFirstArg.Type Is Nothing Then
                If boundFirstArg.IsNothingLiteral Then
                    '  leave Nothing literal unchanged
                Else
                    '  convert lambdas, AddressOf, etc. to dominant type
                    boundFirstArg = Me.ApplyImplicitConversion(node.FirstExpression, dominantType, boundFirstArg, diagnostics)
                    hasErrors = boundFirstArg.HasErrors
                End If
            End If

            ' TODO: Address array initializers, they might need to change type.

            '  make r-value out of boundFirstArg; this will reclassify property access from Unknown to Get and
            '                                     also mark not-nothing expressions without type with errors
            If boundFirstArg.IsNothingLiteral Then
                ' Don't do anything for nothing literal
            ElseIf Not hasErrors Then
                boundFirstArg = MakeRValue(boundFirstArg, diagnostics)
                hasErrors = boundFirstArg.HasErrors
            Else
                boundFirstArg = MakeRValueAndIgnoreDiagnostics(boundFirstArg)
            End If

            ' Type of the first expression should be set by now
            Debug.Assert(hasErrors OrElse boundFirstArg.IsNothingLiteral OrElse boundFirstArg.Type IsNot Nothing)

            Dim boundSecondArgWithConversions As BoundExpression = boundSecondArg
            If Not hasErrors Then
                boundSecondArgWithConversions = Me.ApplyImplicitConversion(node.SecondExpression, dominantType, boundSecondArg, diagnostics)
                hasErrors = boundSecondArgWithConversions.HasErrors
            Else
                boundSecondArgWithConversions = MakeRValueAndIgnoreDiagnostics(boundSecondArg)
            End If

            ' If there are still no errors check the original type of the first argument. First, we check
            ' the pre-VB 16.0 condition, which is the first operand must be Nothing, a reference type, or
            ' a nullable value type
            If Not hasErrors AndAlso Not (boundFirstArg.IsNothingLiteral OrElse boundFirstArg.Type.IsNullableType OrElse boundFirstArg.Type.IsReferenceType) Then
                ' VB 16 changed the requirements on the first operand to permit unconstrained type parameters. If we're in that scenario,
                ' ensure that the feature is enabled and report an error if it is not
                If Not boundFirstArg.Type.IsValueType Then
                    InternalSyntax.Parser.CheckFeatureAvailability(diagnostics,
                                                                   node.Location,
                                                                   DirectCast(node.SyntaxTree.Options, VisualBasicParseOptions).LanguageVersion,
                                                                   InternalSyntax.Feature.UnconstrainedTypeParameterInConditional)
                Else
                    ReportDiagnostic(diagnostics, node.FirstExpression, ERRID.ERR_IllegalCondTypeInIIF)
                    hasErrors = True
                End If
            End If

            Return AnalyzeConversionAndCreateBinaryConditionalExpression(
                                    node,
                                    testExpression:=boundFirstArg,
                                    elseExpression:=boundSecondArgWithConversions,
                                    constantValueOpt:=Nothing,
                                    type:=If(dominantType, ErrorTypeSymbol.UnknownResultType),
                                    hasErrors:=hasErrors,
                                    diagnostics:=diagnostics)
        End Function

        Private Function AnalyzeConversionAndCreateBinaryConditionalExpression(
                                        syntax As SyntaxNode,
                                        testExpression As BoundExpression,
                                        elseExpression As BoundExpression,
                                        constantValueOpt As ConstantValue,
                                        type As TypeSymbol,
                                        hasErrors As Boolean,
                                        diagnostics As BindingDiagnosticBag,
                                        Optional explicitConversion As Boolean = False) As BoundExpression

            Dim convertedTestExpression As BoundExpression = Nothing
            Dim placeholder As BoundRValuePlaceholder = Nothing

            If Not hasErrors Then

                ' Do we need to apply a placeholder?
                If Not testExpression.IsConstant Then
                    Debug.Assert(Not testExpression.IsLValue)
                    placeholder = New BoundRValuePlaceholder(testExpression.Syntax, testExpression.Type.GetNullableUnderlyingTypeOrSelf())
                End If

                ' apply a conversion
                convertedTestExpression = ApplyConversion(testExpression.Syntax, type,
                                                          If(placeholder, testExpression),
                                                          explicitConversion, diagnostics)

                If convertedTestExpression Is If(placeholder, testExpression) Then
                    convertedTestExpression = Nothing
                    placeholder = Nothing
                End If
            End If

            Return New BoundBinaryConditionalExpression(syntax,
                                                        testExpression:=testExpression,
                                                        convertedTestExpression:=convertedTestExpression,
                                                        testExpressionPlaceholder:=placeholder,
                                                        elseExpression:=elseExpression,
                                                        constantValueOpt:=constantValueOpt,
                                                        type:=type,
                                                        hasErrors:=hasErrors)
        End Function

        ''' <summary> Process the result of dominant type inference, generate diagnostics </summary>
        Private Function GenerateDiagnosticsForDominantTypeInferenceInIfExpression(dominantType As TypeSymbol, numCandidates As Integer,
                                       node As ExpressionSyntax, diagnostics As BindingDiagnosticBag) As Boolean
            Dim hasErrors As Boolean = False
            If dominantType Is Nothing Then
                ReportDiagnostic(diagnostics, node, ERRID.ERR_IfNoType)
                hasErrors = True

            ElseIf numCandidates = 0 Then

                '  TODO: Is this reachable? Check and add tests
                If OptionStrict = VisualBasic.OptionStrict.On Then
                    ReportDiagnostic(diagnostics, node, ERRID.ERR_IfNoTypeObjectDisallowed)
                    hasErrors = True

                ElseIf OptionStrict = VisualBasic.OptionStrict.Custom Then
                    ReportDiagnostic(diagnostics, node, ErrorFactory.ErrorInfo(ERRID.WRN_ObjectAssumed1, ErrorFactory.ErrorInfo(ERRID.WRN_IfNoTypeObjectAssumed)))
                End If

            ElseIf numCandidates > 1 Then

                If OptionStrict = VisualBasic.OptionStrict.On Then
                    ReportDiagnostic(diagnostics, node, ERRID.ERR_IfTooManyTypesObjectDisallowed)
                    hasErrors = True

                ElseIf OptionStrict = VisualBasic.OptionStrict.Custom Then
                    ReportDiagnostic(diagnostics, node, ErrorFactory.ErrorInfo(ERRID.WRN_ObjectAssumed1, ErrorFactory.ErrorInfo(ERRID.WRN_IfTooManyTypesObjectAssumed)))
                End If

            End If
            Return hasErrors
        End Function

        ''' <summary>
        ''' True if inside in binding arguments of constructor 
        ''' call with {'Me'/'MyClass'/'MyBase'}.New(...) from another constructor
        ''' </summary>
        Protected Overridable ReadOnly Property IsInsideChainedConstructorCallArguments As Boolean
            Get
                Return Me.ContainingBinder.IsInsideChainedConstructorCallArguments
            End Get
        End Property

        Private Function IsMeOrMyBaseOrMyClassInSharedContext() As Boolean
            ' If we are inside an attribute then we are not in an instance context.
            If Me.BindingLocation = VisualBasic.BindingLocation.Attribute Then
                Return True
            End If

            Dim containingMember = Me.ContainingMember
            If containingMember IsNot Nothing Then
                Select Case containingMember.Kind
                    Case SymbolKind.Method, SymbolKind.Property
                        Return containingMember.IsShared OrElse
                               Me.ContainingType.IsModuleType

                    Case SymbolKind.Field
                        Return containingMember.IsShared OrElse
                               Me.ContainingType.IsModuleType OrElse
                               DirectCast(containingMember, FieldSymbol).IsConst
                End Select
            End If
            Return True
        End Function

        Private Function CheckMeOrMyBaseOrMyClassInSharedOrDisallowedContext(implicitReference As Boolean, <Out()> ByRef errorId As ERRID) As Boolean
            errorId = Nothing

            ' Any executable statement in a script class can access Me/MyClass/MyBase implicitly but not explicitly.
            ' No code in a script class is shared.
            Dim containingType = Me.ContainingType
            If containingType IsNot Nothing AndAlso containingType.IsScriptClass Then
                If implicitReference Then
                    Return True
                Else
                    errorId = ERRID.ERR_KeywordNotAllowedInScript
                    Return False
                End If
            End If

            If IsMeOrMyBaseOrMyClassInSharedContext() Then
                errorId = If(implicitReference,
                             ERRID.ERR_BadInstanceMemberAccess,
                             If(containingType IsNot Nothing AndAlso containingType.IsModuleType,
                                ERRID.ERR_UseOfKeywordFromModule1,
                                ERRID.ERR_UseOfKeywordNotInInstanceMethod1))
                Return False

            ElseIf IsInsideChainedConstructorCallArguments Then
                errorId = If(implicitReference, ERRID.ERR_InvalidImplicitMeReference, ERRID.ERR_InvalidMeReference)
                Return False
            End If

            Return True
        End Function

        ''' <summary>
        ''' Can we access MyBase in this location. If False is returned, 
        ''' also returns the error id associated with that.
        ''' </summary>
        Private Function CanAccessMyBase(implicitReference As Boolean, <Out()> ByRef errorId As ERRID) As Boolean
            errorId = Nothing

            If Not CheckMeOrMyBaseOrMyClassInSharedOrDisallowedContext(implicitReference, errorId) Then
                Return False
            End If

            If ContainingType.IsStructureType Then
                errorId = ERRID.ERR_UseOfKeywordFromStructure1
                Return False
            End If

            '  TODO: Find a test case for ERRID_UseOfKeywordOutsideClass1
            Debug.Assert(ContainingType.IsClassType)

            ' TODO: Check for closures

            Return True
        End Function

        Private Function CanAccessMeOrMyClass(implicitReference As Boolean, <Out()> ByRef errorId As ERRID) As Boolean
            errorId = Nothing
            Return CheckMeOrMyBaseOrMyClassInSharedOrDisallowedContext(implicitReference, errorId)
        End Function

        ''' <summary>
        ''' Can we access Me in this location. If False is returned, 
        ''' also returns the error id associated with that.
        ''' </summary>
        Friend Function CanAccessMe(implicitReference As Boolean, <Out()> ByRef errorId As ERRID) As Boolean
            errorId = Nothing

            '  TODO: Find a test case for ERRID_UseOfKeywordOutsideClass1
            Return CanAccessMeOrMyClass(implicitReference, errorId)
        End Function

        ''' <summary>
        ''' Can we access MyClass in this location. If False is returned, 
        ''' also returns the error id associated with that.
        ''' </summary>
        Private Function CanAccessMyClass(implicitReference As Boolean, <Out()> ByRef errorId As ERRID) As Boolean
            errorId = Nothing

            If Me.ContainingType IsNot Nothing AndAlso Me.ContainingType.IsModuleType Then
                errorId = ERRID.ERR_MyClassNotInClass
                Return False
            End If

            Return CanAccessMeOrMyClass(implicitReference, errorId)
        End Function

        Private Function BindMeExpression(node As MeExpressionSyntax, diagnostics As BindingDiagnosticBag) As BoundMeReference
            Dim err As ERRID = Nothing

            If Not CanAccessMe(False, err) Then
                ReportDiagnostic(diagnostics, node, err, SyntaxFacts.GetText(node.Keyword.Kind))
                Return New BoundMeReference(node, If(Me.ContainingType, ErrorTypeSymbol.UnknownResultType), hasErrors:=True)
            End If

            Return CreateMeReference(node)
        End Function

        ' Create a reference to Me, without error checking.
        Private Function CreateMeReference(node As SyntaxNode, Optional isSynthetic As Boolean = False) As BoundMeReference
            Dim containingMethod = TryCast(ContainingMember, MethodSymbol)
            Dim result = New BoundMeReference(node, If(Me.ContainingType, ErrorTypeSymbol.UnknownResultType))

            If isSynthetic Then
                result.SetWasCompilerGenerated()
            End If

            Return result
        End Function

        Private Function BindMyBaseExpression(node As MyBaseExpressionSyntax, diagnostics As BindingDiagnosticBag) As BoundMyBaseReference
            Dim err As ERRID = Nothing

            If Not CanAccessMyBase(False, err) Then
                ReportDiagnostic(diagnostics, node, err, SyntaxFacts.GetText(node.Keyword.Kind))
                Return New BoundMyBaseReference(node, If(Me.ContainingType IsNot Nothing, Me.ContainingType.BaseTypeNoUseSiteDiagnostics, ErrorTypeSymbol.UnknownResultType), hasErrors:=True)
            End If

            Dim containingMethod = TryCast(ContainingMember, MethodSymbol)
            Return New BoundMyBaseReference(node, If(Me.ContainingType IsNot Nothing, Me.ContainingType.BaseTypeNoUseSiteDiagnostics, ErrorTypeSymbol.UnknownResultType))
        End Function

        Private Function BindMyClassExpression(node As MyClassExpressionSyntax, diagnostics As BindingDiagnosticBag) As BoundMyClassReference
            Dim err As ERRID = Nothing

            If Not CanAccessMyClass(False, err) Then
                ReportDiagnostic(diagnostics, node, err, SyntaxFacts.GetText(node.Keyword.Kind))
                Return New BoundMyClassReference(node, If(Me.ContainingType, ErrorTypeSymbol.UnknownResultType), hasErrors:=True)
            End If

            Dim containingMethod = TryCast(ContainingMember, MethodSymbol)
            Return New BoundMyClassReference(node, If(Me.ContainingType, ErrorTypeSymbol.UnknownResultType))
        End Function

        ' Can the given name syntax be an implicit declared variables. Only some syntactic locations are permissible
        ' for implicitly declared variables. They are disallowed in:
        '    target of invocation
        '    LHS of member access
        '    
        ' Also, For, For Each, and Catch can implicitly declare a variable, but that implicit declaration has
        ' different rules that is handled directly in the binding of those statements. Thus, they are disallowed here.
        '
        ' Finally, Dev10 disallows 3 special names: "Null", "Empty", and "Rnd".
        Private Shared Function CanBeImplicitVariableDeclaration(nameSyntax As SimpleNameSyntax) As Boolean
            ' Disallow generic names.
            If nameSyntax.Kind <> SyntaxKind.IdentifierName Then
                Return False
            End If

            Dim parent As VisualBasicSyntaxNode = nameSyntax.Parent

            If parent IsNot Nothing Then
                Select Case parent.Kind
                    Case SyntaxKind.SimpleMemberAccessExpression ' intentionally NOT SyntaxKind.DictionaryAccess
                        If DirectCast(parent, MemberAccessExpressionSyntax).Expression Is nameSyntax Then
                            Return False
                        End If

                    Case SyntaxKind.InvocationExpression
                        If DirectCast(parent, InvocationExpressionSyntax).Expression Is nameSyntax Then
                            ' Name is the expression part of an invocation. 
                            Return False
                        End If

                    Case SyntaxKind.ConditionalAccessExpression
                        Dim conditionalAccess = DirectCast(parent, ConditionalAccessExpressionSyntax)

                        If conditionalAccess.Expression Is nameSyntax Then
                            Dim leaf As ExpressionSyntax = conditionalAccess.GetLeafAccess()

                            If leaf IsNot Nothing AndAlso
                               (leaf.Kind = SyntaxKind.SimpleMemberAccessExpression OrElse leaf.Kind = SyntaxKind.InvocationExpression) Then
                                Return False
                            End If
                        End If

                    Case SyntaxKind.CatchStatement
                        If DirectCast(parent, CatchStatementSyntax).IdentifierName Is nameSyntax Then
                            Return False
                        End If
                End Select
            End If

            ' Dev10 disallows implicit variable creation for "Null", "Empty", and "RND".
            Dim name As String = MakeHalfWidthIdentifier(nameSyntax.Identifier.ValueText)
            If CaseInsensitiveComparison.Equals(name, "Null") OrElse CaseInsensitiveComparison.Equals(name, "Empty") OrElse CaseInsensitiveComparison.Equals(name, "RND") Then
                Return False
            End If

            Return True
        End Function

        ' "isInvocationOrAddressOf" indicates that the name is being bound as the left hand side of an invocation
        ' or the argument of an AddressOf, and the return value variable should not be bound to.
        Private Function BindSimpleName(node As SimpleNameSyntax,
                                        isInvocationOrAddressOf As Boolean,
                                        diagnostics As BindingDiagnosticBag,
                                        Optional skipLocalsAndParameters As Boolean = False) As BoundExpression
            Dim name As String
            Dim typeArguments As TypeArgumentListSyntax

#If DEBUG Then
            If CanBeImplicitVariableDeclaration(node) Then
                CheckSimpleNameBindingOrder(node)
            End If
#End If
            If node.Kind = SyntaxKind.GenericName Then
                Dim genericName = DirectCast(node, GenericNameSyntax)
                typeArguments = genericName.TypeArgumentList
                name = genericName.Identifier.ValueText
            Else
                Debug.Assert(node.Kind = SyntaxKind.IdentifierName)
                typeArguments = Nothing
                name = DirectCast(node, IdentifierNameSyntax).Identifier.ValueText
            End If

            If String.IsNullOrEmpty(name) Then
                ' Empty string must have been a syntax error. 
                ' Just produce a bad expression and get out without producing any new errors.
                Return BadExpression(node, ErrorTypeSymbol.UnknownResultType)
            End If

            Dim options As LookupOptions = LookupOptions.AllMethodsOfAnyArity ' overload resolution filters methods by arity.
            If isInvocationOrAddressOf Then
                options = options Or LookupOptions.MustNotBeReturnValueVariable
            End If

            If skipLocalsAndParameters Then
                options = options Or LookupOptions.MustNotBeLocalOrParameter
            End If

            ' Handle a case of being able to refer to System.Int32 through System.Integer.
            ' Same for other intrinsic types with intrinsic name different from emitted name.
            If node.Kind = SyntaxKind.IdentifierName AndAlso DirectCast(node, IdentifierNameSyntax).Identifier.IsBracketed AndAlso
               MemberLookup.GetTypeForIntrinsicAlias(name) <> SpecialType.None Then
                options = options Or LookupOptions.AllowIntrinsicAliases
            End If

            Dim arity As Integer = If(typeArguments IsNot Nothing, typeArguments.Arguments.Count, 0)
            Dim result As LookupResult = LookupResult.GetInstance()

            Dim useSiteInfo = GetNewCompoundUseSiteInfo(diagnostics)
            Me.Lookup(result, name, arity, options, useSiteInfo)
            diagnostics.Add(node, useSiteInfo)

            If Not result.IsGoodOrAmbiguous AndAlso
               Me.ImplicitVariableDeclarationAllowed AndAlso
               Not Me.AllImplicitVariableDeclarationsAreHandled AndAlso
               CanBeImplicitVariableDeclaration(node) Then
                ' Declare an implicit local variable.
                Dim implicitLocal As LocalSymbol = DeclareImplicitLocalVariable(DirectCast(node, IdentifierNameSyntax), diagnostics)
                result.SetFrom(implicitLocal)
            End If

            If Not result.HasSymbol Then
                ' Did not find anything with that name.
                result.Free()

                ' If the name represents an imported XML namespace prefix, report a specific error.
                Dim [namespace] As String = Nothing
                Dim fromImports = False
                If LookupXmlNamespace(name, ignoreXmlNodes:=True, [namespace]:=[namespace], fromImports:=fromImports) Then
                    Return ReportDiagnosticAndProduceBadExpression(diagnostics, node, ERRID.ERR_XmlPrefixNotExpression, name)
                End If

                Dim errorInfo As DiagnosticInfo = Nothing

                If node.Kind = SyntaxKind.IdentifierName Then
                    Select Case KeywordTable.TokenOfString(name)
                        Case SyntaxKind.AwaitKeyword
                            errorInfo = GetAwaitInNonAsyncError()
                    End Select
                End If

                If errorInfo Is Nothing Then
                    'Check for My and use of VB Embed Runtime usage for different diagnostic
                    If IdentifierComparison.Equals(MissingRuntimeMemberDiagnosticHelper.MyVBNamespace, name) AndAlso Me.Compilation.Options.EmbedVbCoreRuntime Then
                        errorInfo = ErrorFactory.ErrorInfo(ERRID.ERR_PlatformDoesntSupport, MissingRuntimeMemberDiagnosticHelper.MyVBNamespace)
                    Else
                        errorInfo = ErrorFactory.ErrorInfo(If(Me.IsInQuery, ERRID.ERR_QueryNameNotDeclared, ERRID.ERR_NameNotDeclared1),
                                                       name)
                    End If
                End If

                Return ReportDiagnosticAndProduceBadExpression(diagnostics, node, errorInfo)
            End If

            Dim boundExpr As BoundExpression = BindSimpleName(result, node, options, typeArguments, diagnostics)
            result.Free()

            Return boundExpr
        End Function

        ''' <summary>
        ''' Second part of BindSimpleName.
        ''' It is a separate function so that it could be called directly 
        ''' when we have already looked up for the name.
        ''' </summary>
        Private Function BindSimpleName(result As LookupResult,
                                        node As VisualBasicSyntaxNode,
                                        options As LookupOptions,
                                        typeArguments As TypeArgumentListSyntax,
                                        diagnostics As BindingDiagnosticBag) As BoundExpression

            ' An implicit Me is inserted if we found something in the immediate containing type.
            ' Note that validation of whether Me can actually be used in this case is deferred until after 
            ' overload resolution determines if we are accessing a static or instance member.
            Dim receiver As BoundExpression = Nothing
            Dim containingType = Me.ContainingType

            If containingType IsNot Nothing Then
                If containingType.IsScriptClass Then
                    Dim memberDeclaringType = result.Symbols(0).ContainingType
                    If memberDeclaringType IsNot Nothing Then
                        receiver = TryBindInteractiveReceiver(node, Me.ContainingMember, containingType, memberDeclaringType)
                    End If
                End If

                If receiver Is Nothing Then
                    Dim symbol = result.Symbols(0)

                    If symbol.IsReducedExtensionMethod() OrElse BindSimpleNameIsMemberOfType(symbol, containingType) Then
                        receiver = CreateMeReference(node, isSynthetic:=True)
                    End If
                End If
            End If

            Dim boundExpr As BoundExpression = BindSymbolAccess(node, result, options, receiver, typeArguments, QualificationKind.Unqualified, diagnostics)
            Return boundExpr
        End Function

        Private Shared Function BindSimpleNameIsMemberOfType(member As Symbol, type As NamedTypeSymbol) As Boolean
            Debug.Assert(type IsNot Nothing)
            Debug.Assert(member IsNot Nothing)

            Select Case member.Kind
                Case SymbolKind.Field, SymbolKind.Method, SymbolKind.Property, SymbolKind.Event
                    Dim container = member.ContainingType
                    If container Is Nothing Then Return False

                    Dim currentType = type

                    Do While currentType IsNot Nothing

                        If container.Equals(currentType) Then
                            Return True
                        End If

                        currentType = currentType.BaseTypeNoUseSiteDiagnostics
                    Loop
            End Select

            Return False
        End Function

        Private Function TryBindInteractiveReceiver(syntax As VisualBasicSyntaxNode, currentMember As Symbol, currentType As NamedTypeSymbol, memberDeclaringType As NamedTypeSymbol) As BoundExpression
            If currentType.TypeKind = TypeKind.Submission AndAlso Not currentMember.IsShared Then
                If memberDeclaringType.TypeKind = TypeKind.Submission Then
                    Return New BoundPreviousSubmissionReference(syntax, currentType, memberDeclaringType)
                Else
                    ' TODO (tomat): host object binding
                    'Dim hostObjectType As TypeSymbol = Compilation.GetHostObjectTypeSymbol()
                    'If hostObjectType IsNot Nothing AndAlso (hostObjectType = memberDeclaringType OrElse hostObjectType.BaseClassesContain(memberDeclaringType)) Then
                    '    Return New BoundHostObjectMemberReference(syntax, hostObjectType)
                    'End If
                End If
            End If

            Return Nothing
        End Function

        Private Function BindMemberAccess(node As MemberAccessExpressionSyntax, eventContext As Boolean, diagnostics As BindingDiagnosticBag) As BoundExpression
            Dim leftOpt = node.Expression
            Dim boundLeft As BoundExpression = Nothing
            Dim rightName As SimpleNameSyntax = node.Name

            If leftOpt Is Nothing Then
                ' 11.6 Member Access Expressions: "1.  If E is omitted, then the expression from the
                ' immediately containing With statement is substituted for E and the member access
                ' is performed. If there is no containing With statement, a compile-time error occurs."

                ' NOTE: If there are no enclosing anonymous type creation or With statement, the method below will 
                '       report error ERR_BadWithRef; otherwise 'the closest' binder (either AnonymousTypeCreationBinder
                '       or WithStatementBinder (to be created)) should handle binding of such expression

                Dim wholeMemberAccessExpressionBound As Boolean = False

                Dim conditionalAccess As ConditionalAccessExpressionSyntax = node.GetCorrespondingConditionalAccessExpression()

                If conditionalAccess IsNot Nothing Then
                    boundLeft = GetConditionalAccessReceiver(conditionalAccess)
                Else
                    boundLeft = Me.TryBindOmittedLeftForMemberAccess(node, diagnostics, Me, wholeMemberAccessExpressionBound)
                End If

                If boundLeft Is Nothing Then
                    Debug.Assert(Not wholeMemberAccessExpressionBound)
                    Return ReportDiagnosticAndProduceBadExpression(diagnostics, node, ERRID.ERR_BadWithRef)
                End If

                If wholeMemberAccessExpressionBound Then
                    ' In case TryBindOmittedLeftForMemberAccess bound the whole member 
                    ' access expression syntax node just return the result
                    Return boundLeft
                End If

            Else
                boundLeft = BindLeftOfPotentialColorColorMemberAccess(node, leftOpt, diagnostics)
            End If

            Return Me.BindMemberAccess(node, boundLeft, rightName, eventContext, diagnostics)
        End Function

        Private Function BindLeftOfPotentialColorColorMemberAccess(parentNode As MemberAccessExpressionSyntax, leftOpt As ExpressionSyntax, diagnostics As BindingDiagnosticBag) As BoundExpression
            ' handle for Color Color case:  
            '
            ' =======  11.6.1 Identical Type and Member Names
            ' It is not uncommon to name members using the same name as their type. In that situation, however, 
            ' inconvenient name hiding can occur:
            '
            '        Enum Color
            '            Red
            '            Green
            '            Yellow
            '        End Enum
            '
            '        Class Test
            '            ReadOnly Property Color() As Color
            '                Get
            '                    Return Color.Red
            '                End Get
            '            End Property
            '
            '            Shared Function DefaultColor() As Color
            '                Return Color.Green    ' Binds to the instance property!
            '            End Function
            '        End Class
            '
            '  In the previous example, the simple name Color in DefaultColor binds to the instance property 
            '  instead of the type. Because an instance member cannot be referenced in a shared member, 
            '  this would normally be an error.
            '
            '  However, a special rule allows access to the type in this case. If the base expression 
            '  of a member access expression is a simple name and binds to a constant, field, property, 
            '  local variable or parameter whose type has the same name, then the base expression can refer 
            '  either to the member or the type. This can never result in ambiguity because the members 
            '  that can be accessed off of either one are the same.
            '
            '  In the case that such a base expression binds to an instance member but the binding occurs
            '  within a context in which "Me" is not accessible, the expression instead binds to the
            '  type (if applicable).
            '
            '  If the base expression cannot be successfully disambiguated by the context in which it
            '  occurs, it binds to the member. This can occur in particular in late-bound calls or
            '  error conditions.

            If leftOpt.Kind = SyntaxKind.IdentifierName Then
                Dim node = DirectCast(leftOpt, SimpleNameSyntax)
                Dim leftDiagnostics = BindingDiagnosticBag.GetInstance(diagnostics)
                Dim boundLeft = Me.BindSimpleName(node, False, leftDiagnostics)

                Dim boundValue = boundLeft
                Dim propertyDiagnostics As BindingDiagnosticBag = Nothing
                If boundLeft.Kind = BoundKind.PropertyGroup Then
                    propertyDiagnostics = BindingDiagnosticBag.GetInstance(diagnostics)
                    boundValue = Me.AdjustReceiverValue(boundLeft, node, propertyDiagnostics)
                End If

                Dim leftSymbol = boundValue.ExpressionSymbol
                If leftSymbol IsNot Nothing Then
                    Dim leftType As TypeSymbol
                    Dim isInstanceMember As Boolean

                    Select Case leftSymbol.Kind
                        Case SymbolKind.Field, SymbolKind.Property
                            Debug.Assert(boundValue.Type IsNot Nothing)
                            leftType = boundValue.Type
                            isInstanceMember = Not leftSymbol.IsShared

                        Case SymbolKind.Local, SymbolKind.Parameter, SymbolKind.RangeVariable
                            Debug.Assert(boundValue.Type IsNot Nothing)
                            leftType = boundValue.Type
                            isInstanceMember = False

                        Case Else
                            leftType = Nothing
                            isInstanceMember = False
                    End Select

                    If leftType IsNot Nothing Then
                        Dim leftName = node.Identifier.ValueText
                        If CaseInsensitiveComparison.Equals(leftType.Name, leftName) AndAlso leftType.TypeKind <> TypeKind.TypeParameter Then
                            Dim typeDiagnostics = BindingDiagnosticBag.Create(diagnostics)
                            Dim boundType = Me.BindNamespaceOrTypeExpression(node, typeDiagnostics)
                            If TypeSymbol.Equals(boundType.Type, leftType, TypeCompareKind.ConsiderEverything) Then
                                Dim err As ERRID = Nothing
                                If isInstanceMember AndAlso (Not CanAccessMe(implicitReference:=True, errorId:=err) OrElse Not BindSimpleNameIsMemberOfType(leftSymbol, ContainingType)) Then
                                    diagnostics.AddRange(typeDiagnostics)
                                    leftDiagnostics.Free()

                                    Return boundType
                                End If

                                Dim valueDiagnostics = BindingDiagnosticBag.Create(diagnostics)
                                valueDiagnostics.AddRangeAndFree(leftDiagnostics)
                                If propertyDiagnostics IsNot Nothing Then
                                    valueDiagnostics.AddRangeAndFree(propertyDiagnostics)
                                End If

                                Return New BoundTypeOrValueExpression(leftOpt, New BoundTypeOrValueData(boundValue, valueDiagnostics, boundType, typeDiagnostics), leftType)
                            End If
                        End If
                    End If
                End If

                If propertyDiagnostics IsNot Nothing Then
                    propertyDiagnostics.Free()
                End If

                diagnostics.AddRangeAndFree(leftDiagnostics)
                Return boundLeft
            End If

            ' Not a Color Color case; just bind the LHS as an expression.
            If leftOpt.Kind = SyntaxKind.SimpleMemberAccessExpression Then
                Return BindMemberAccess(DirectCast(leftOpt, MemberAccessExpressionSyntax), eventContext:=False, diagnostics:=diagnostics)
            Else
                Return Me.BindExpression(leftOpt, diagnostics)
            End If
        End Function

        ''' <summary> 
        ''' Method binds member access in case when we got hold 
        ''' of a bound node representing the left expression 
        ''' </summary>
        ''' <remarks> 
        ''' The method is protected, so that it can be called from other 
        ''' binders overriding TryBindMemberAccessWithLeftOmitted
        ''' </remarks>
        Protected Function BindMemberAccess(node As VisualBasicSyntaxNode, left As BoundExpression, right As SimpleNameSyntax, eventContext As Boolean, diagnostics As BindingDiagnosticBag) As BoundExpression
            Debug.Assert(node IsNot Nothing)
            Debug.Assert(left IsNot Nothing)
            Debug.Assert(right IsNot Nothing)

            Dim useSiteInfo = GetNewCompoundUseSiteInfo(diagnostics)

            ' Check if 'left' is of type which is a class or struct and 'name' is "New"
            Dim leftTypeSymbol As TypeSymbol = left.Type
            If leftTypeSymbol IsNot Nothing AndAlso (right.Kind = SyntaxKind.IdentifierName OrElse right.Kind = SyntaxKind.GenericName) Then

                ' Get the name syntax token
                Dim identifier = If(right.Kind = SyntaxKind.IdentifierName,
                                    DirectCast(right, IdentifierNameSyntax).Identifier,
                                    DirectCast(right, GenericNameSyntax).Identifier)

                If Not identifier.IsBracketed AndAlso
                        CaseInsensitiveComparison.Equals(identifier.ValueText, SyntaxFacts.GetText(SyntaxKind.NewKeyword)) Then

                    If leftTypeSymbol.IsArrayType() Then
                        ' No instance constructors found. Can't call constructor on an array type.
                        If (left.HasErrors) Then
                            Return BadExpression(node, left, ErrorTypeSymbol.UnknownResultType)
                        End If

                        Return ReportDiagnosticAndProduceBadExpression(
                                        diagnostics, node, ErrorFactory.ErrorInfo(ERRID.ERR_ConstructorNotFound1, leftTypeSymbol), left)
                    End If

                    Dim leftTypeKind As TypeKind = leftTypeSymbol.TypeKind

                    If leftTypeKind = TypeKind.Class OrElse leftTypeKind = TypeKind.Structure OrElse leftTypeKind = TypeKind.Module Then

                        ' Bind to method group representing available instance constructors
                        Dim namedLeftTypeSymbol = DirectCast(leftTypeSymbol, NamedTypeSymbol)

                        Dim accessibleConstructors = GetAccessibleConstructors(namedLeftTypeSymbol, useSiteInfo)

                        diagnostics.Add(node, useSiteInfo)
                        useSiteInfo = New CompoundUseSiteInfo(Of AssemblySymbol)(useSiteInfo)

                        If accessibleConstructors.IsEmpty Then

                            ' No instance constructors found
                            If (left.HasErrors) Then
                                Return BadExpression(node, left, ErrorTypeSymbol.UnknownResultType)
                            End If

                            Return ReportDiagnosticAndProduceBadExpression(
                                            diagnostics, node, ErrorFactory.ErrorInfo(ERRID.ERR_ConstructorNotFound1, namedLeftTypeSymbol), left)
                        Else

                            Dim hasErrors As Boolean = left.HasErrors
                            If Not hasErrors AndAlso right.Kind = SyntaxKind.GenericName Then
                                ' Report error BC30282
                                ReportDiagnostic(diagnostics, node, ERRID.ERR_InvalidConstructorCall)
                                hasErrors = True
                            End If

                            ' Create a method group consisting of all instance constructors
                            Return New BoundMethodGroup(node, Nothing, accessibleConstructors, LookupResultKind.Good, left,
                                                        If(left.Kind = BoundKind.TypeExpression, QualificationKind.QualifiedViaTypeName, QualificationKind.QualifiedViaValue),
                                                        hasErrors)
                        End If
                    End If
                End If
            End If

            Dim type As TypeSymbol

            Dim rightName As String
            Dim typeArguments As TypeArgumentListSyntax

            If right.Kind = SyntaxKind.GenericName Then
                Dim genericName = DirectCast(right, GenericNameSyntax)
                typeArguments = genericName.TypeArgumentList
                rightName = genericName.Identifier.ValueText
            Else
                Debug.Assert(right.Kind = SyntaxKind.IdentifierName)
                typeArguments = Nothing
                rightName = DirectCast(right, IdentifierNameSyntax).Identifier.ValueText
            End If

            Dim rightArity As Integer = If(typeArguments IsNot Nothing, typeArguments.Arguments.Count, 0)
            Dim lookupResult As LookupResult = LookupResult.GetInstance()
            Dim options As LookupOptions = LookupOptions.AllMethodsOfAnyArity

            Try
                If left.Kind = BoundKind.NamespaceExpression Then

                    If String.IsNullOrEmpty(rightName) Then
                        ' Must have been a syntax error.
                        Return BadExpression(node, left, ErrorTypeSymbol.UnknownResultType)
                    End If

                    Dim ns As NamespaceSymbol = DirectCast(left, BoundNamespaceExpression).NamespaceSymbol

                    ' Handle a case of being able to refer to System.Int32 through System.Integer.
                    ' Same for other intrinsic types with intrinsic name different from emitted name.
                    If right.Kind = SyntaxKind.IdentifierName AndAlso node.Kind = SyntaxKind.SimpleMemberAccessExpression Then
                        options = options Or LookupOptions.AllowIntrinsicAliases
                    End If

                    MemberLookup.Lookup(lookupResult, ns, rightName, rightArity, options, Me, useSiteInfo) ' overload resolution filters methods by arity.

                    If lookupResult.HasSymbol Then
                        Return BindSymbolAccess(node, lookupResult, options, left, typeArguments, QualificationKind.QualifiedViaNamespace, diagnostics)
                    Else
                        Return ReportDiagnosticAndProduceBadExpression(diagnostics, node, ErrorFactory.ErrorInfo(ERRID.ERR_NameNotMember2, rightName, ns), left)
                    End If

                ElseIf left.Kind = BoundKind.TypeExpression Then
                    type = DirectCast(left, BoundTypeExpression).Type

                    If type.TypeKind = TypeKind.TypeParameter Then
                        Return ReportDiagnosticAndProduceBadExpression(diagnostics, node, ErrorFactory.ErrorInfo(ERRID.ERR_TypeParamQualifierDisallowed), left)
                    Else
                        If String.IsNullOrEmpty(rightName) Then
                            ' Must have been a syntax error.
                            Return BadExpression(node, left, ErrorTypeSymbol.UnknownResultType)
                        End If

                        LookupMember(lookupResult, type, rightName, rightArity, options, useSiteInfo) ' overload resolution filters methods by arity.

                        If lookupResult.HasSymbol Then
                            Return BindSymbolAccess(node, lookupResult, options, left, typeArguments, QualificationKind.QualifiedViaTypeName, diagnostics)
                        Else
                            Return ReportDiagnosticAndProduceBadExpression(diagnostics, node, ErrorFactory.ErrorInfo(ERRID.ERR_NameNotMember2, rightName, type), left)
                        End If
                    End If

                Else
                    left = AdjustReceiverValue(left, node, diagnostics)

                    type = left.Type

                    If type Is Nothing OrElse type.IsErrorType() Then
                        Return BadExpression(node, left, ErrorTypeSymbol.UnknownResultType)
                    End If

                    If String.IsNullOrEmpty(rightName) Then
                        ' Must have been a syntax error.
                        Return BadExpression(node, left, ErrorTypeSymbol.UnknownResultType)
                    End If

                    Dim effectiveOptions = If(left.Kind <> BoundKind.MyBaseReference, options,
                                              options Or LookupOptions.UseBaseReferenceAccessibility)
                    If eventContext Then
                        effectiveOptions = effectiveOptions Or LookupOptions.EventsOnly
                    End If

                    LookupMember(lookupResult, type, rightName, rightArity, effectiveOptions, useSiteInfo) ' overload resolution filters methods by arity.

                    If lookupResult.HasSymbol Then
                        Return BindSymbolAccess(node, lookupResult, effectiveOptions, left, typeArguments, QualificationKind.QualifiedViaValue, diagnostics)

                    ElseIf (type.IsObjectType AndAlso Not left.IsMyBaseReference) OrElse type.IsExtensibleInterfaceNoUseSiteDiagnostics Then
                        Return BindLateBoundMemberAccess(node, rightName, typeArguments, left, type, diagnostics)

                    ElseIf left.HasErrors Then
                        Return BadExpression(node, left, ErrorTypeSymbol.UnknownResultType)

                    Else
                        If type.IsInterfaceType() Then
                            ' In case IsExtensibleInterfaceNoUseSiteDiagnostics above failed because there were bad inherited interfaces.
                            type.AllInterfacesWithDefinitionUseSiteDiagnostics(useSiteInfo)
                        End If

                        Return ReportDiagnosticAndProduceBadExpression(diagnostics, node, ErrorFactory.ErrorInfo(ERRID.ERR_NameNotMember2, rightName, type), left)
                    End If
                End If
            Finally
                diagnostics.Add(node, useSiteInfo)
                lookupResult.Free()
            End Try
        End Function

        ''' <summary> 
        ''' Returns a bound node for left part of member access node with omitted left syntax. 
        ''' In particular it handles member access inside With statement.
        ''' 
        ''' By default the method delegates the work to it's containing binder or returns Nothing.
        ''' </summary>
        ''' <param name="accessingBinder">
        ''' Specifies the binder which requests an access to the bound node for omitted left.
        ''' </param>
        ''' <param name="wholeMemberAccessExpressionBound">
        ''' NOTE: in some cases, like for binding inside anonymous object creation expression, this 
        ''' method returns bound node for the whole expression rather than only for omitted left part. 
        ''' </param>
        Protected Friend Overridable Function TryBindOmittedLeftForMemberAccess(node As MemberAccessExpressionSyntax,
                                                                                diagnostics As BindingDiagnosticBag,
                                                                                accessingBinder As Binder,
                                                                                <Out> ByRef wholeMemberAccessExpressionBound As Boolean) As BoundExpression
            Debug.Assert(Me.ContainingBinder IsNot Nothing)
            Return Me.ContainingBinder.TryBindOmittedLeftForMemberAccess(node, diagnostics, accessingBinder, wholeMemberAccessExpressionBound)
        End Function

        Protected Friend Overridable Function TryBindOmittedLeftForXmlMemberAccess(node As XmlMemberAccessExpressionSyntax,
                                                                                   diagnostics As BindingDiagnosticBag,
                                                                                   accessingBinder As Binder) As BoundExpression
            Debug.Assert(Me.ContainingBinder IsNot Nothing)
            Return Me.ContainingBinder.TryBindOmittedLeftForXmlMemberAccess(node, diagnostics, accessingBinder)
        End Function

        Private Function IsBindingImplicitlyTypedLocal(symbol As LocalSymbol) As Boolean
            For Each s In Me.ImplicitlyTypedLocalsBeingBound
                If s = symbol Then
                    Return True
                End If
            Next
            Return False
        End Function

        ''' <summary>
        ''' Given a localSymbol and a syntaxNode where the symbol is used, safely return the symbol's type.
        ''' </summary>
        ''' <param name="localSymbol">The local symbol</param>
        ''' <param name="node">The syntax node that references the symbol</param>
        ''' <param name="diagnostics">diagnostic bag if errors are to be reported</param>
        ''' <returns>Returns the symbol's type or an ErrorTypeSymbol if the local is referenced before its definition or if the symbol is still being bound.</returns>
        ''' <remarks>This method safely returns a local symbol's type by checking for circular references or references before declaration.</remarks>
        Private Function GetLocalSymbolType(localSymbol As LocalSymbol, node As VisualBasicSyntaxNode, Optional diagnostics As BindingDiagnosticBag = Nothing) As TypeSymbol
            Dim localType As TypeSymbol = Nothing
            ' Check if local symbol is used before it's definition.
            ' Do span comparison first in order to optimize performance for non-error cases. 
            If node IsNot Nothing AndAlso
               node.SpanStart < localSymbol.IdentifierToken.SpanStart Then

                Dim declarationLocation As Location = localSymbol.IdentifierLocation
                Dim referenceLocation As Location = node.GetLocation()

                If Not localSymbol.IsImplicitlyDeclared AndAlso
                   declarationLocation.IsInSource AndAlso
                   referenceLocation IsNot Nothing AndAlso referenceLocation.IsInSource AndAlso
                   declarationLocation.SourceTree Is referenceLocation.SourceTree Then

                    localType = LocalSymbol.UseBeforeDeclarationResultType

                    If diagnostics IsNot Nothing Then
                        ReportDiagnostic(diagnostics, node, ERRID.ERR_UseOfLocalBeforeDeclaration1, localSymbol)
                    End If
                End If

            ElseIf IsBindingImplicitlyTypedLocal(localSymbol) Then
                ' We are currently in the process of binding this symbol.

                ' if constant knows its type, there is no circularity
                ' Example:
                '   Const x as Color = x.Red
                If localSymbol.IsConst AndAlso localSymbol.ConstHasType Then
                    Return localSymbol.Type
                End If

                ' NOTE: OptionInfer does not need to be checked before reporting the error
                '       locals only get to ImplicitlyTypedLocalsBeingBound if we actually infer
                '       their type, either because Option Infer is On or for other reason,
                '       we use UnknownResultType for such locals.
                If diagnostics IsNot Nothing Then
                    If localSymbol.IsConst Then
                        ReportDiagnostic(diagnostics, node, ERRID.ERR_CircularEvaluation1, localSymbol)
                    Else
                        ReportDiagnostic(diagnostics, node, ERRID.ERR_CircularInference1, localSymbol)
                    End If
                End If

                localType = ErrorTypeSymbol.UnknownResultType
            End If

            If localType Is Nothing Then
                ' It is safe to get the type from the symbol.
                localType = localSymbol.Type
            End If

            Return localType
        End Function

        ' Bind access to a symbol, either qualified (LHS.Symbol) or unqualified (Symbol). This kind of qualification is indicated by qualKind.
        ' receiver is set to a value expression indicating the receiver that the symbol is being accessed off of.
        ' lookupResult must refer to one or more symbols. If lookupResult has a diagnostic associated with it, that diagnostic is reported.
        Private Function BindSymbolAccess(node As VisualBasicSyntaxNode,
                                          lookupResult As LookupResult,
                                          lookupOptionsUsed As LookupOptions,
                                          receiver As BoundExpression,
                                          typeArgumentsOpt As TypeArgumentListSyntax,
                                          qualKind As QualificationKind,
                                          diagnostics As BindingDiagnosticBag) As BoundExpression
            Debug.Assert(lookupResult.HasSymbol)

            Dim hasError As Boolean = False ' Is there an ERROR (not a warning).

            If receiver IsNot Nothing Then
                hasError = receiver.HasErrors   ' don't report subsequent errors if LHS was already an error.

                ' If receiver is a namespace group, let's check if we can collapse it to a single or more narrow namespace
                receiver = AdjustReceiverNamespace(lookupResult, receiver)
            End If

            Dim reportedLookupError As Boolean = False
            Dim resultKind As LookupResultKind = lookupResult.Kind

            If lookupResult.HasDiagnostic AndAlso
               ((lookupResult.Symbols(0).Kind <> SymbolKind.Method AndAlso lookupResult.Symbols(0).Kind <> SymbolKind.Property) OrElse
                    resultKind <> LookupResultKind.Inaccessible) Then
                Debug.Assert(resultKind <> LookupResultKind.Good)

                ' Report the diagnostic with the symbol.
                Dim di As DiagnosticInfo = lookupResult.Diagnostic

                If Not hasError Then
                    If typeArgumentsOpt IsNot Nothing AndAlso
                        (lookupResult.Kind = LookupResultKind.WrongArity OrElse lookupResult.Kind = LookupResultKind.WrongArityAndStopLookup) Then
                        ' Arity errors are reported on the type arguments only.
                        ReportDiagnostic(diagnostics, typeArgumentsOpt, di)
                    Else
                        ReportDiagnostic(diagnostics, node, di)
                    End If

                    If di.Severity = DiagnosticSeverity.Error Then
                        hasError = True
                        reportedLookupError = True
                    End If
                End If

                ' For non-overloadable symbols (everything but property/method)
                ' Create a BoundBadExpression to encapsulate all the 
                ' symbols and the result kind. 
                ' The type of the expression is the common type of the symbols, so further Intellisense
                ' works well if all the symbols are of common type.
                ' For property/method, we create a BoundMethodGroup/PropertyGroup so that we continue to do overload 
                ' resolution.

                Dim symbols As ImmutableArray(Of Symbol)
                If TypeOf di Is AmbiguousSymbolDiagnostic Then
                    ' Lookup had an ambiguity between Imports or Modules.  
                    Debug.Assert(lookupResult.Kind = LookupResultKind.Ambiguous)
                    symbols = DirectCast(di, AmbiguousSymbolDiagnostic).AmbiguousSymbols
                Else
                    symbols = lookupResult.Symbols.ToImmutable()
                End If

                Return New BoundBadExpression(node,
                                              lookupResult.Kind,
                                              symbols,
                                              If(receiver IsNot Nothing, ImmutableArray.Create(receiver), ImmutableArray(Of BoundExpression).Empty),
                                              GetCommonExpressionTypeForErrorRecovery(node, symbols, ConstantFieldsInProgress), hasErrors:=True)
            End If

            Select Case lookupResult.Symbols(0).Kind ' all symbols in a lookupResult must be of the same kind.
                Case SymbolKind.Method
                    'TODO: Deal with errors reported by BindTypeArguments. Should we adjust hasError?

                    Return CreateBoundMethodGroup(
                                node,
                                lookupResult,
                                lookupOptionsUsed,
                                diagnostics.AccumulatesDependencies,
                                receiver,
                                BindTypeArguments(typeArgumentsOpt, diagnostics),
                                qualKind,
                                hasError)

                Case SymbolKind.Property
                    ' UNDONE: produce error if type arguments were present.

                    Debug.Assert(lookupResult.Kind = LookupResultKind.Good OrElse lookupResult.Kind = LookupResultKind.Inaccessible)
                    Return New BoundPropertyGroup(
                        node,
                        lookupResult.Symbols.ToDowncastedImmutable(Of PropertySymbol),
                        lookupResult.Kind,
                        receiver,
                        qualKind,
                        hasErrors:=hasError)

                Case SymbolKind.Event
                    Dim eventSymbol = DirectCast(lookupResult.SingleSymbol, EventSymbol)
                    If eventSymbol.IsShared And qualKind = QualificationKind.Unqualified Then
                        receiver = Nothing
                    End If

                    If Not reportedLookupError Then
                        ReportUseSite(diagnostics, node, eventSymbol)
                    End If

                    If Not hasError Then
                        If receiver IsNot Nothing AndAlso receiver.Kind = BoundKind.TypeOrValueExpression Then
                            receiver = AdjustReceiverTypeOrValue(receiver, node, isShared:=eventSymbol.IsShared, diagnostics:=diagnostics, qualKind:=qualKind)
                        End If

                        hasError = CheckSharedSymbolAccess(node, eventSymbol.IsShared, receiver, qualKind, diagnostics)
                    End If

                    ReportDiagnosticsIfObsoleteOrNotSupportedByRuntime(diagnostics, eventSymbol, node)

                    If receiver IsNot Nothing AndAlso receiver.IsPropertyOrXmlPropertyAccess() Then
                        receiver = MakeRValue(receiver, diagnostics)
                    End If

                    Return New BoundEventAccess(
                        node,
                        receiver,
                        eventSymbol,
                        eventSymbol.Type,
                        hasErrors:=hasError)

                Case SymbolKind.Field
                    Dim fieldSymbol As FieldSymbol = DirectCast(lookupResult.SingleSymbol, FieldSymbol)

                    If fieldSymbol.IsShared And qualKind = QualificationKind.Unqualified Then
                        receiver = Nothing
                    End If

                    ' TODO: Check if this is a constant field with missing or bad value and report an error.

                    If Not hasError Then
                        If receiver IsNot Nothing AndAlso receiver.Kind = BoundKind.TypeOrValueExpression Then
                            receiver = AdjustReceiverTypeOrValue(receiver, node, isShared:=fieldSymbol.IsShared, diagnostics:=diagnostics, qualKind:=qualKind)
                        End If

                        hasError = CheckSharedSymbolAccess(node, fieldSymbol.IsShared, receiver, qualKind, diagnostics)
                    End If

                    If Not reportedLookupError Then
                        If Not ReportUseSite(diagnostics, node, fieldSymbol) Then
                            CheckMemberTypeAccessibility(diagnostics, node, fieldSymbol)
                        End If
                    End If

                    ReportDiagnosticsIfObsoleteOrNotSupportedByRuntime(diagnostics, fieldSymbol, node)

                    ' const fields may need to determine the type because it's inferred
                    ' This is why using .Type was replaced by .GetInferredType to detect cycles.
                    Dim fieldAccessType = fieldSymbol.GetInferredType(ConstantFieldsInProgress)

                    Dim asMemberAccess = TryCast(node, MemberAccessExpressionSyntax)
                    If asMemberAccess IsNot Nothing AndAlso Not fieldAccessType.IsErrorType() Then
                        VerifyTypeCharacterConsistency(asMemberAccess.Name, fieldAccessType.GetEnumUnderlyingTypeOrSelf, diagnostics)
                    End If

                    If receiver IsNot Nothing AndAlso receiver.IsPropertyOrXmlPropertyAccess() Then
                        receiver = MakeRValue(receiver, diagnostics)
                    End If

                    Return New BoundFieldAccess(node,
                                                receiver,
                                                fieldSymbol,
                                                isLValue:=IsLValueFieldAccess(fieldSymbol, receiver),
                                                suppressVirtualCalls:=False,
                                                constantsInProgressOpt:=Me.ConstantFieldsInProgress,
                                                type:=fieldAccessType,
                                                hasErrors:=hasError OrElse fieldAccessType.IsErrorType)

                Case SymbolKind.Local
                    Dim localSymbol = DirectCast(lookupResult.SingleSymbol, LocalSymbol)

                    If localSymbol.IsFunctionValue AndAlso Not IsNameOfArgument(node) Then
                        Dim method = DirectCast(localSymbol.ContainingSymbol, MethodSymbol)

                        If method.IsAsync OrElse method.IsIterator Then
                            ReportDiagnostic(diagnostics, node, ERRID.ERR_BadResumableAccessReturnVariable)
                            Return BadExpression(node, ErrorTypeSymbol.UnknownResultType)
                        End If
                    End If

                    Dim localAccessType As TypeSymbol = GetLocalSymbolType(localSymbol, node, diagnostics)

                    Dim asSimpleName = TryCast(node, SimpleNameSyntax)
                    If asSimpleName IsNot Nothing AndAlso Not localAccessType.IsErrorType() Then
                        VerifyTypeCharacterConsistency(asSimpleName, localAccessType.GetEnumUnderlyingTypeOrSelf, diagnostics)
                    End If

                    If localSymbol.IsFor Then
                        ' lifting iteration variable produces a warning
                        Dim localSymbolContainingSymbol As Symbol = localSymbol.ContainingSymbol

                        If ContainingMember IsNot localSymbolContainingSymbol Then
                            ' Need to go up the chain of containers and see if the last lambda we see
                            ' is a QueryLambda, before we reach local's container. 
                            If IsTopMostEnclosingLambdaAQueryLambda(ContainingMember, localSymbolContainingSymbol) Then
                                ReportDiagnostic(diagnostics, node, ERRID.WRN_LiftControlVariableQuery, localSymbol.Name)
                            Else
                                ReportDiagnostic(diagnostics, node, ERRID.WRN_LiftControlVariableLambda, localSymbol.Name)
                            End If
                        End If
                    End If

                    ' Debug.Assert(localSymbol.GetUseSiteInfo().DiagnosticInfo Is Nothing) ' Not true in the debugger.
                    Return New BoundLocal(node, localSymbol, localAccessType, hasErrors:=hasError)

                Case SymbolKind.RangeVariable
                    Dim rangeVariable = DirectCast(lookupResult.SingleSymbol, RangeVariableSymbol)
                    Debug.Assert(rangeVariable.GetUseSiteInfo().IsEmpty)
                    Return New BoundRangeVariable(node, rangeVariable, rangeVariable.Type, hasErrors:=hasError)

                Case SymbolKind.Parameter
                    Dim parameterSymbol = DirectCast(lookupResult.SingleSymbol, ParameterSymbol)

                    Dim parameterType = parameterSymbol.Type
                    Dim asSimpleName = TryCast(node, SimpleNameSyntax)
                    If asSimpleName IsNot Nothing AndAlso Not parameterType.IsErrorType() Then
                        VerifyTypeCharacterConsistency(asSimpleName, parameterType.GetEnumUnderlyingTypeOrSelf, diagnostics)
                    End If

                    Debug.Assert(parameterSymbol.GetUseSiteInfo().IsEmpty)
                    Return New BoundParameter(node, parameterSymbol, parameterType, hasErrors:=hasError)

                Case SymbolKind.NamedType, SymbolKind.ErrorType
                    ' Note: arity already checked by lookup process.
                    ' Bind the type arguments.
                    Dim typeArguments As BoundTypeArguments = Nothing
                    If typeArgumentsOpt IsNot Nothing Then
                        ' Bind the type arguments and report errors in the current context. 
                        typeArguments = BindTypeArguments(typeArgumentsOpt, diagnostics)
                    End If

                    ' If I identifies a type, then the result is that type constructed with the given type arguments.
                    ' Construct the type if it is generic! See ConstructAndValidateConstraints().
                    Dim typeSymbol = TryCast(lookupResult.SingleSymbol, NamedTypeSymbol)
                    If typeSymbol IsNot Nothing AndAlso typeArguments IsNot Nothing Then
                        ' Construct the type and validate constraints.
                        Dim constructedType = ConstructAndValidateConstraints(
                            typeSymbol, typeArguments.Arguments, node, typeArgumentsOpt.Arguments, diagnostics)

                        ' Put the constructed type in. Note that this preserves any error associated with the lookupResult.
                        lookupResult.ReplaceSymbol(constructedType)
                    End If

                    ReportDiagnosticsIfObsoleteOrNotSupportedByRuntime(diagnostics, typeSymbol, node)

                    If Not hasError Then
                        receiver = AdjustReceiverTypeOrValue(receiver, node, isShared:=True, diagnostics:=diagnostics, qualKind:=qualKind)
                        hasError = CheckSharedSymbolAccess(node, True, receiver, qualKind, diagnostics)
                    End If

                    If Not reportedLookupError Then
                        ReportUseSite(diagnostics, node, If(typeSymbol, lookupResult.SingleSymbol))
                    End If

                    Dim type As TypeSymbol = DirectCast(lookupResult.SingleSymbol, TypeSymbol)

                    Dim asSimpleName = TryCast(node, SimpleNameSyntax)
                    If asSimpleName IsNot Nothing AndAlso Not type.IsErrorType() Then
                        VerifyTypeCharacterConsistency(asSimpleName, type.GetEnumUnderlyingTypeOrSelf, diagnostics)
                    End If

                    Return New BoundTypeExpression(node, receiver, Nothing, type, hasErrors:=hasError)

                Case SymbolKind.TypeParameter
                    ' Note: arity already checked by lookup process.

                    Debug.Assert(lookupResult.SingleSymbol.GetUseSiteInfo().IsEmpty)
                    Return New BoundTypeExpression(node, DirectCast(lookupResult.SingleSymbol, TypeSymbol), hasErrors:=hasError)

                Case SymbolKind.Namespace
                    ' Note: arity already checked by lookup process.

                    Debug.Assert(lookupResult.SingleSymbol.GetUseSiteInfo().IsEmpty)
                    Return New BoundNamespaceExpression(node, receiver, DirectCast(lookupResult.SingleSymbol, NamespaceSymbol), hasErrors:=hasError)

                Case SymbolKind.Alias
                    Dim [alias] = DirectCast(lookupResult.SingleSymbol, AliasSymbol)

                    Debug.Assert([alias].GetUseSiteInfo().IsEmpty)
                    Dim symbol = [alias].Target

                    Select Case symbol.Kind
                        Case SymbolKind.NamedType, SymbolKind.ErrorType
                            If Not reportedLookupError Then
                                ReportUseSite(diagnostics, node, symbol)
                            End If

                            Return New BoundTypeExpression(node, Nothing, [alias], DirectCast(symbol, TypeSymbol), hasErrors:=hasError)
                        Case SymbolKind.Namespace
                            Debug.Assert(symbol.GetUseSiteInfo().IsEmpty)
                            Return New BoundNamespaceExpression(node, Nothing, [alias], DirectCast(symbol, NamespaceSymbol), hasErrors:=hasError)
                        Case Else
                            Throw ExceptionUtilities.UnexpectedValue(symbol.Kind)
                    End Select

                Case Else
                    Throw ExceptionUtilities.UnexpectedValue(lookupResult.Symbols(0).Kind)
            End Select
        End Function

        Private Function AdjustReceiverNamespace(lookupResult As LookupResult, receiver As BoundExpression) As BoundExpression
            If receiver.Kind = BoundKind.NamespaceExpression Then
                Dim namespaceReceiver = DirectCast(receiver, BoundNamespaceExpression)
                If namespaceReceiver.NamespaceSymbol.NamespaceKind = NamespaceKindNamespaceGroup Then
                    Dim symbols As ArrayBuilder(Of Symbol) = lookupResult.Symbols

                    If lookupResult.HasDiagnostic Then
                        Dim di As DiagnosticInfo = lookupResult.Diagnostic
                        If TypeOf di Is AmbiguousSymbolDiagnostic Then
                            ' Lookup had an ambiguity 
                            Debug.Assert(lookupResult.Kind = LookupResultKind.Ambiguous)
                            Dim ambiguous As ImmutableArray(Of Symbol) = DirectCast(di, AmbiguousSymbolDiagnostic).AmbiguousSymbols
                            symbols = ArrayBuilder(Of Symbol).GetInstance()
                            symbols.AddRange(ambiguous)
                        End If
                    End If

                    receiver = AdjustReceiverNamespace(namespaceReceiver, symbols)

                    If symbols IsNot lookupResult.Symbols Then
                        symbols.Free()
                    End If
                End If
            End If

            Return receiver
        End Function

        Private Function AdjustReceiverNamespace(namespaceReceiver As BoundNamespaceExpression, symbols As ArrayBuilder(Of Symbol)) As BoundNamespaceExpression
            If symbols.Count > 0 Then
                Dim namespaces = New SmallDictionary(Of NamespaceSymbol, Boolean)()

                For Each candidate In symbols
                    If Not AddReceiverNamespaces(namespaces, candidate, Me.Compilation) Then
                        namespaces = Nothing
                        Exit For
                    End If
                Next

                If namespaces IsNot Nothing AndAlso namespaces.Count < namespaceReceiver.NamespaceSymbol.ConstituentNamespaces.Length Then
                    Return AdjustReceiverNamespace(namespaceReceiver, DirectCast(namespaceReceiver.NamespaceSymbol, MergedNamespaceSymbol).Shrink(namespaces.Keys))
                End If
            End If

            Return namespaceReceiver
        End Function

        Friend Shared Function AddReceiverNamespaces(namespaces As SmallDictionary(Of NamespaceSymbol, Boolean), candidate As Symbol, compilation As VisualBasicCompilation) As Boolean
            If candidate.Kind = SymbolKind.Namespace AndAlso
               DirectCast(candidate, NamespaceSymbol).NamespaceKind = NamespaceKindNamespaceGroup Then
                For Each constituent In DirectCast(candidate, NamespaceSymbol).ConstituentNamespaces
                    If Not AddContainingNamespaces(namespaces, constituent, compilation) Then
                        Return False
                    End If
                Next

                Return True
            Else
                Return AddContainingNamespaces(namespaces, candidate, compilation)
            End If
        End Function

        Private Shared Function AddContainingNamespaces(namespaces As SmallDictionary(Of NamespaceSymbol, Boolean), candidate As Symbol, compilation As VisualBasicCompilation) As Boolean
            If candidate Is Nothing OrElse candidate.Kind = SymbolKind.ErrorType Then
                Return False
            End If

            Dim containingNamespace = candidate.ContainingNamespace
            If containingNamespace IsNot Nothing Then
                namespaces(compilation.GetCompilationNamespace(containingNamespace)) = False
            Else
                Debug.Assert(containingNamespace IsNot Nothing)
                ' Should not get here, I believe.
                Return False
            End If

            Return True
        End Function

        Private Function AdjustReceiverNamespace(namespaceReceiver As BoundNamespaceExpression, adjustedNamespace As NamespaceSymbol) As BoundNamespaceExpression
            If adjustedNamespace IsNot namespaceReceiver.NamespaceSymbol Then
                Dim receiver As BoundExpression = namespaceReceiver.UnevaluatedReceiverOpt

                If receiver IsNot Nothing AndAlso receiver.Kind = BoundKind.NamespaceExpression Then
                    Dim parentNamespace = DirectCast(receiver, BoundNamespaceExpression)

                    If parentNamespace.NamespaceSymbol.NamespaceKind = NamespaceKindNamespaceGroup AndAlso
                       IsNamespaceGroupIncludesButNotEquivalentTo(parentNamespace.NamespaceSymbol, adjustedNamespace.ContainingNamespace) Then
                        receiver = AdjustReceiverNamespace(parentNamespace, adjustedNamespace.ContainingNamespace)
                    End If
                End If

                Return namespaceReceiver.Update(receiver, namespaceReceiver.AliasOpt, adjustedNamespace)
            End If

            Return namespaceReceiver
        End Function

        Private Shared Function IsNamespaceGroupIncludesButNotEquivalentTo(namespaceGroup As NamespaceSymbol, other As NamespaceSymbol) As Boolean
            Debug.Assert(namespaceGroup.NamespaceKind = NamespaceKindNamespaceGroup)
            Dim result As Boolean

            If other.NamespaceKind <> NamespaceKindNamespaceGroup Then
                result = namespaceGroup.ConstituentNamespaces.Contains(other)
            Else
                Dim groupConstituents As ImmutableArray(Of NamespaceSymbol) = namespaceGroup.ConstituentNamespaces
                Dim otherConstituents As ImmutableArray(Of NamespaceSymbol) = other.ConstituentNamespaces

                If groupConstituents.Length > otherConstituents.Length Then
                    result = True

                    Dim lookup = New SmallDictionary(Of NamespaceSymbol, Boolean)()

                    For Each item In groupConstituents
                        lookup(item) = False
                    Next

                    For Each item In otherConstituents
                        If Not lookup.TryGetValue(item, Nothing) Then
                            result = False
                            Exit For
                        End If
                    Next
                Else
                    result = False
                End If
            End If

            Debug.Assert(result)
            Return result
        End Function

        Private Sub CheckMemberTypeAccessibility(diagnostics As BindingDiagnosticBag, node As SyntaxNode, member As Symbol)
            ' We are not doing this check during lookup due to a performance impact it has on IDE scenarios.
            ' In any case, an accessible member with inaccessible type is beyond language spec, so we have
            ' some freedom how to deal with it.

            Dim memberType As TypeSymbol

            Select Case member.Kind
                Case SymbolKind.Method
                    memberType = DirectCast(member, MethodSymbol).ReturnType
                    Exit Select

                Case SymbolKind.Property
                    memberType = DirectCast(member, PropertySymbol).Type
                    Exit Select

                Case SymbolKind.Field
                    ' Getting the type of a source field that is a constant can cause infinite
                    ' recursion if that field has an inferred type. Rather than passing in fields
                    ' currently being evaluated to break the recursion, we simply note that inferred 
                    ' types can never be inaccessible, so we don't check their types.

                    Dim fieldSym = DirectCast(member, FieldSymbol)
                    If fieldSym.HasDeclaredType Then
                        memberType = fieldSym.Type
                    Else
                        Return
                    End If

                Case Else
                    ' Somewhat strangely, event types are not checked.
                    Throw ExceptionUtilities.UnexpectedValue(member.Kind)
            End Select

            Dim useSiteInfo = GetNewCompoundUseSiteInfo(diagnostics)
            If CheckAccessibility(memberType, useSiteInfo, accessThroughType:=Nothing) <> AccessCheckResult.Accessible Then
                ReportDiagnostic(diagnostics, node,
                                 New BadSymbolDiagnostic(member,
                                                   ERRID.ERR_InaccessibleReturnTypeOfMember2,
                                                   CustomSymbolDisplayFormatter.WithContainingType(member)))
            End If

            diagnostics.Add(node, useSiteInfo)
        End Sub

        Public Shared Function IsTopMostEnclosingLambdaAQueryLambda(containingMember As Symbol, stopAtContainer As Symbol) As Boolean
            Dim topMostEnclosingLambdaIsQueryLambda As Boolean = False

            ' Need to go up the chain of containers and see if the last lambda we see
            ' is a QueryLambda, before we reach the stopAtContainer. 
            Dim currentContainer As Symbol = containingMember

            While currentContainer IsNot Nothing AndAlso currentContainer IsNot stopAtContainer
                Debug.Assert(currentContainer.IsLambdaMethod OrElse stopAtContainer Is Nothing)
                If currentContainer.IsLambdaMethod Then
                    topMostEnclosingLambdaIsQueryLambda = currentContainer.IsQueryLambdaMethod
                Else
                    Exit While
                End If

                currentContainer = currentContainer.ContainingSymbol
            End While

            Return topMostEnclosingLambdaIsQueryLambda
        End Function

        Public Function BindLabel(node As LabelSyntax, diagnostics As BindingDiagnosticBag) As BoundExpression
            Dim labelName As String = node.LabelToken.ValueText

            Dim result = LookupResult.GetInstance()
            Me.Lookup(result, labelName, arity:=0, options:=LookupOptions.LabelsOnly, useSiteInfo:=CompoundUseSiteInfo(Of AssemblySymbol).Discarded)

            Dim symbol As LabelSymbol = Nothing
            Dim hasErrors As Boolean = False
            If result.IsGood AndAlso result.HasSingleSymbol Then
                symbol = DirectCast(result.Symbols.First(), LabelSymbol)
            Else
                If result.HasDiagnostic Then
                    ReportDiagnostic(diagnostics, node, result.Diagnostic)
                Else
                    ' The label is undefined
                    ReportDiagnostic(diagnostics, node, ERRID.ERR_LabelNotDefined1, labelName)
                End If

                hasErrors = True
            End If

            result.Free()

            If symbol Is Nothing Then
                Return New BoundBadExpression(node,
                                              LookupResultKind.Empty,
                                              ImmutableArray(Of Symbol).Empty,
                                              ImmutableArray(Of BoundExpression).Empty,
                                              Nothing,
                                              hasErrors:=True)
            Else
                Return New BoundLabel(node, symbol, Nothing, hasErrors:=hasErrors)
            End If
        End Function

        Private Function BindTypeArguments(
            typeArgumentsOpt As TypeArgumentListSyntax,
            diagnostics As BindingDiagnosticBag
        ) As BoundTypeArguments

            If typeArgumentsOpt Is Nothing Then
                Return Nothing
            End If

            Dim arguments = typeArgumentsOpt.Arguments

            'TODO: What should we do if count is 0? Can we get in a situation like this?
            '      Perhaps for a missing type argument case [Goo(Of )].

            Dim boundArguments(arguments.Count - 1) As TypeSymbol

            For i As Integer = 0 To arguments.Count - 1 Step 1
                boundArguments(i) = BindTypeSyntax(arguments(i), diagnostics)
            Next

            ' TODO: Should we set HasError flag if any of the BindTypeSyntax calls report errors?
            Return New BoundTypeArguments(typeArgumentsOpt, boundArguments.AsImmutableOrNull())
        End Function

        ''' <summary>
        ''' Report diagnostics relating to access shared/nonshared symbols. Returns true if an ERROR (but not a warning)
        ''' was reported. Also replaces receiver as a type with DefaultPropertyInstance when appropriate.
        ''' </summary>
        Private Function CheckSharedSymbolAccess(node As SyntaxNode, isShared As Boolean, <[In], Out> ByRef receiver As BoundExpression, qualKind As QualificationKind, diagnostics As BindingDiagnosticBag) As Boolean
            If isShared Then
                If qualKind = QualificationKind.QualifiedViaValue AndAlso receiver IsNot Nothing AndAlso
                        receiver.Kind <> BoundKind.TypeOrValueExpression AndAlso receiver.Kind <> BoundKind.MyBaseReference AndAlso
                        Not receiver.HasErrors Then

                    ' NOTE: Since using MyBase is the only way to call a method from base type
                    '       in some cases, calls with 'MyBase' receiver should not be marked
                    '       with this WRN_SharedMemberThroughInstance; 
                    ' WARNING: This differs from DEV10

                    ' we do not want to report this diagnostic in the case of an initialization of a field/property
                    ' through an object initializer. In that case we will output an error 
                    ' "BC30991: Member '{0}' cannot be initialized in an object initializer expression because it is shared." 
                    ' instead.
                    If node.Parent Is Nothing OrElse
                        node.Parent.Kind <> SyntaxKind.NamedFieldInitializer Then
                        ReportDiagnostic(diagnostics, node, ERRID.WRN_SharedMemberThroughInstance)
                    End If
                End If
            Else
                If qualKind = QualificationKind.QualifiedViaTypeName OrElse
                    (qualKind = QualificationKind.Unqualified AndAlso receiver Is Nothing) Then

                    If qualKind = QualificationKind.QualifiedViaTypeName AndAlso receiver IsNot Nothing AndAlso
                       receiver.Kind = BoundKind.TypeExpression Then

                        ' Try default instance property through DefaultInstanceAlias
                        Dim instance As BoundExpression = TryDefaultInstanceProperty(DirectCast(receiver, BoundTypeExpression), diagnostics)

                        If instance IsNot Nothing Then
                            receiver = instance
                            Return False
                        End If
                    End If

                    ' We don't have a valid qualifier for this instance method.
                    If receiver IsNot Nothing AndAlso receiver.Kind = BoundKind.TypeExpression AndAlso IsReceiverOfNameOfArgument(receiver.Syntax) Then
                        receiver = New BoundTypeAsValueExpression(receiver.Syntax, DirectCast(receiver, BoundTypeExpression), receiver.Type).MakeCompilerGenerated()
                        Return False
                    Else
                        ReportDiagnostic(diagnostics, node, ERRID.ERR_ObjectReferenceNotSupplied)
                        Return True
                    End If
                End If

                Dim errorId As ERRID = Nothing
                If qualKind = QualificationKind.Unqualified AndAlso Not IsNameOfArgument(node) AndAlso Not CanAccessMe(True, errorId) Then
                    ' We can't use implicit Me here.
                    ReportDiagnostic(diagnostics, node, errorId)
                    Return True
                End If
            End If

            Return False
        End Function

        Private Shared Function IsReceiverOfNameOfArgument(syntax As SyntaxNode) As Boolean
            Dim parent = syntax.Parent

            Return parent IsNot Nothing AndAlso
                   parent.Kind = SyntaxKind.SimpleMemberAccessExpression AndAlso
                   DirectCast(parent, MemberAccessExpressionSyntax).Expression Is syntax AndAlso
                   IsNameOfArgument(parent)
        End Function

        Private Shared Function IsNameOfArgument(syntax As SyntaxNode) As Boolean
            Return syntax.Parent IsNot Nothing AndAlso
                   syntax.Parent.Kind = SyntaxKind.NameOfExpression AndAlso
                   DirectCast(syntax.Parent, NameOfExpressionSyntax).Argument Is syntax
        End Function

        ''' <summary> 
        ''' Returns a bound node for left part of dictionary access node with omitted left syntax. 
        ''' In particular it handles dictionary access inside With statement.
        ''' 
        ''' By default the method delegates the work to it's containing binder or returns Nothing.
        ''' </summary>
        Protected Overridable Function TryBindOmittedLeftForDictionaryAccess(node As MemberAccessExpressionSyntax,
                                                                             accessingBinder As Binder,
                                                                             diagnostics As BindingDiagnosticBag) As BoundExpression
            Debug.Assert(Me.ContainingBinder IsNot Nothing)
            Return Me.ContainingBinder.TryBindOmittedLeftForDictionaryAccess(node, accessingBinder, diagnostics)
        End Function

        Private Function BindDictionaryAccess(node As MemberAccessExpressionSyntax, diagnostics As BindingDiagnosticBag) As BoundExpression
            Dim leftOpt = node.Expression
            Dim left As BoundExpression
            If leftOpt Is Nothing Then
                ' Spec 11.7: "If an exclamation point is specified with no expression, the
                ' expression from the immediately containing With statement is assumed.
                ' If there is no containing With statement, a compile-time error occurs."

                Dim conditionalAccess As ConditionalAccessExpressionSyntax = node.GetCorrespondingConditionalAccessExpression()

                If conditionalAccess IsNot Nothing Then
                    left = GetConditionalAccessReceiver(conditionalAccess)
                Else
                    left = TryBindOmittedLeftForDictionaryAccess(node, Me, diagnostics)
                End If

                If left Is Nothing Then
                    ' Didn't find binder that can handle member access with omitted left part

                    Return BadExpression(
                        node,
                        ImmutableArray.Create(
                            ReportDiagnosticAndProduceBadExpression(diagnostics, node, ERRID.ERR_BadWithRef),
                            New BoundLiteral(
                                node.Name,
                                ConstantValue.Create(node.Name.Identifier.ValueText),
                                GetSpecialType(SpecialType.System_String, node.Name, diagnostics))),
                        ErrorTypeSymbol.UnknownResultType)
                End If
            Else
                left = Me.BindExpression(leftOpt, diagnostics)
            End If

            If Not left.IsLValue AndAlso left.Kind <> BoundKind.LateMemberAccess Then
                left = MakeRValue(left, diagnostics)
                Debug.Assert(left IsNot Nothing)
            End If

            Dim type = left.Type
            Debug.Assert(type IsNot Nothing)

            If Not type.IsErrorType() Then

                If type.SpecialType = SpecialType.System_Object OrElse type.IsExtensibleInterfaceNoUseSiteDiagnostics() Then
                    Dim name = node.Name
                    Dim arg = New BoundLiteral(name, ConstantValue.Create(node.Name.Identifier.ValueText), GetSpecialType(SpecialType.System_String, name, diagnostics))
                    Dim boundArguments = ImmutableArray.Create(Of BoundExpression)(arg)
                    Return BindLateBoundInvocation(node, Nothing, left, boundArguments, Nothing, diagnostics)
                End If

                If type.IsInterfaceType Then
                    Dim useSiteInfo = GetNewCompoundUseSiteInfo(diagnostics)
                    ' In case IsExtensibleInterfaceNoUseSiteDiagnostics above failed because there were bad inherited interfaces.
                    type.AllInterfacesWithDefinitionUseSiteDiagnostics(useSiteInfo)
                    diagnostics.Add(node, useSiteInfo)
                End If

                Dim defaultPropertyGroup As BoundExpression = BindDefaultPropertyGroup(node, left, diagnostics)
                Debug.Assert(defaultPropertyGroup Is Nothing OrElse defaultPropertyGroup.Kind = BoundKind.PropertyGroup OrElse
                             defaultPropertyGroup.Kind = BoundKind.MethodGroup OrElse defaultPropertyGroup.HasErrors)

                ' Dev10 limits Dictionary access to properties.
                If defaultPropertyGroup IsNot Nothing AndAlso defaultPropertyGroup.Kind = BoundKind.PropertyGroup Then
                    Dim name = node.Name
                    Dim arg = New BoundLiteral(name, ConstantValue.Create(node.Name.Identifier.ValueText), GetSpecialType(SpecialType.System_String, name, diagnostics))
                    Return BindInvocationExpression(
                        node,
                        left.Syntax,
                        TypeCharacter.None,
                        DirectCast(defaultPropertyGroup, BoundPropertyGroup),
                        boundArguments:=ImmutableArray.Create(Of BoundExpression)(arg),
                        argumentNames:=Nothing,
                        diagnostics:=diagnostics,
                        isDefaultMemberAccess:=True,
                        callerInfoOpt:=node)

                ElseIf defaultPropertyGroup Is Nothing OrElse Not defaultPropertyGroup.HasErrors Then
                    Select Case type.TypeKind
                        Case TypeKind.Array, TypeKind.Enum
                            ReportQualNotObjectRecord(left, diagnostics)
                        Case TypeKind.Class
                            If type.SpecialType = SpecialType.System_Array Then
                                ReportDefaultMemberNotProperty(left, diagnostics)
                            Else
                                ReportNoDefaultProperty(left, diagnostics)
                            End If
                        Case TypeKind.TypeParameter, TypeKind.Interface
                            ReportNoDefaultProperty(left, diagnostics)
                        Case TypeKind.Structure
                            If type.IsIntrinsicValueType() Then
                                ReportQualNotObjectRecord(left, diagnostics)
                            Else
                                ReportNoDefaultProperty(left, diagnostics)
                            End If
                        Case Else
                            ReportDefaultMemberNotProperty(left, diagnostics)
                    End Select
                End If
            End If

            Return BadExpression(
                node,
                ImmutableArray.Create(
                    left,
                    New BoundLiteral(
                        node.Name,
                        ConstantValue.Create(node.Name.Identifier.ValueText),
                        GetSpecialType(SpecialType.System_String, node.Name, diagnostics))),
                ErrorTypeSymbol.UnknownResultType)
        End Function

        Private Shared Sub ReportNoDefaultProperty(expr As BoundExpression, diagnostics As BindingDiagnosticBag)
            Dim type = expr.Type
            Dim syntax = expr.Syntax
            Select Case type.TypeKind
                Case TypeKind.Class
                    ' "Class '{0}' cannot be indexed because it has no default property."
                    ReportDiagnostic(diagnostics, syntax, ERRID.ERR_NoDefaultNotExtend1, type)
                Case TypeKind.Structure
                    ' "Structure '{0}' cannot be indexed because it has no default property."
                    ReportDiagnostic(diagnostics, syntax, ERRID.ERR_StructureNoDefault1, type)
                Case TypeKind.Error
                    ' We should have reported an error elsewhere.
                Case Else
                    ' "'{0}' cannot be indexed because it has no default property."
                    ReportDiagnostic(diagnostics, syntax, ERRID.ERR_InterfaceNoDefault1, type)
            End Select
        End Sub

        Private Shared Sub ReportQualNotObjectRecord(expr As BoundExpression, diagnostics As BindingDiagnosticBag)
            ' "'!' requires its left operand to have a type parameter, class or interface type, but this operand has the type '{0}'."
            ReportDiagnostic(diagnostics, expr.Syntax, ERRID.ERR_QualNotObjectRecord1, expr.Type)
        End Sub

        Private Shared Sub ReportDefaultMemberNotProperty(expr As BoundExpression, diagnostics As BindingDiagnosticBag)
            ' "Default member '{0}' is not a property."
            ' Note: The error argument is the expression type
            ' rather than the expression text used in Dev10.
            ReportDiagnostic(diagnostics, expr.Syntax, ERRID.ERR_DefaultMemberNotProperty1, expr.Type)
        End Sub

        Private Shared Function GenerateBadExpression(node As InvocationExpressionSyntax, target As BoundExpression, boundArguments As ImmutableArray(Of BoundExpression)) As BoundExpression
            Dim children = ArrayBuilder(Of BoundExpression).GetInstance()
            children.Add(target)
            children.AddRange(boundArguments)
            Return BadExpression(node, children.ToImmutableAndFree(), ErrorTypeSymbol.UnknownResultType)
        End Function

        Private Shared Sub VerifyTypeCharacterConsistency(nodeOrToken As SyntaxNodeOrToken, type As TypeSymbol, typeChar As TypeCharacter, diagnostics As BindingDiagnosticBag)
            Dim typeCharacterString As String = Nothing
            Dim specialType As SpecialType = GetSpecialTypeForTypeCharacter(typeChar, typeCharacterString)

            If specialType <> Microsoft.CodeAnalysis.SpecialType.None Then

                If type.IsArrayType() Then
                    type = DirectCast(type, ArrayTypeSymbol).ElementType
                End If

                type = type.GetNullableUnderlyingTypeOrSelf()

                If type.SpecialType <> specialType Then
                    ReportDiagnostic(diagnostics, nodeOrToken, ERRID.ERR_TypecharNoMatch2, typeCharacterString, type)
                End If
            End If
        End Sub

        Private Shared Sub VerifyTypeCharacterConsistency(name As SimpleNameSyntax, type As TypeSymbol, diagnostics As BindingDiagnosticBag)
            Dim typeChar As TypeCharacter = name.Identifier.GetTypeCharacter()
            If typeChar = TypeCharacter.None Then
                Return
            End If

            Dim typeCharacterString As String = Nothing
            Dim specialType As SpecialType = GetSpecialTypeForTypeCharacter(typeChar, typeCharacterString)

            If specialType <> SpecialType.None Then
                If type.IsArrayType() Then
                    type = DirectCast(type, ArrayTypeSymbol).ElementType
                End If

                type = type.GetNullableUnderlyingTypeOrSelf()

                If type.SpecialType <> specialType Then
                    ReportDiagnostic(diagnostics, name, ERRID.ERR_TypecharNoMatch2, typeCharacterString, type)
                End If
            End If
        End Sub

        Private Function BindArrayAccess(node As InvocationExpressionSyntax, expr As BoundExpression, boundArguments As ImmutableArray(Of BoundExpression), argumentNames As ImmutableArray(Of String), diagnostics As BindingDiagnosticBag) As BoundExpression
            Debug.Assert(node IsNot Nothing)
            Debug.Assert(expr IsNot Nothing)

            If expr.IsLValue Then
                expr = expr.MakeRValue()
            End If

            Dim convertedArguments = ArrayBuilder(Of BoundExpression).GetInstance(boundArguments.Length)
            Dim int32Type = GetSpecialType(SpecialType.System_Int32, node.ArgumentList, diagnostics)

            For Each argument In boundArguments
                convertedArguments.Add(ApplyImplicitConversion(argument.Syntax, int32Type, argument, diagnostics))
            Next

            boundArguments = convertedArguments.ToImmutableAndFree()

            Dim exprType = expr.Type
            If exprType Is Nothing Then
                Return New BoundArrayAccess(node, expr, boundArguments, Nothing, hasErrors:=True)
            End If

            If Not argumentNames.IsDefault AndAlso argumentNames.Length > 0 Then
                ReportDiagnostic(diagnostics, node, ERRID.ERR_NamedSubscript)
            End If

            Dim arrayType As ArrayTypeSymbol = DirectCast(expr.Type, ArrayTypeSymbol)
            Dim rank As Integer = arrayType.Rank
            If boundArguments.Length <> arrayType.Rank Then
                Dim err As ERRID
                If boundArguments.Length > arrayType.Rank Then
                    err = ERRID.ERR_TooManyIndices
                Else
                    err = ERRID.ERR_TooFewIndices
                End If
                ReportDiagnostic(diagnostics, node.ArgumentList, err, node.ToString())
                Return New BoundArrayAccess(node, expr, boundArguments, arrayType.ElementType, hasErrors:=True)
            End If

            Return New BoundArrayAccess(node, expr, boundArguments, arrayType.ElementType)
        End Function

        ' Get the common return type of a set of symbols, or error type if no common return type. Used
        ' in error cases to give a type in ambiguity situations.
        ' If we can't find a common type, create an error type. If all the types have a common name,
        ' that name is used as the type of the error type (useful in ambiguous type lookup situations)
        Private Function GetCommonExpressionTypeForErrorRecovery(
            symbolReference As VisualBasicSyntaxNode,
            symbols As ImmutableArray(Of Symbol),
            constantFieldsInProgress As ConstantFieldsInProgress
        ) As TypeSymbol
            Dim commonType As TypeSymbol = Nothing
            Dim commonName As String = Nothing
            Dim noCommonType As Boolean = False
            Dim noCommonName As Boolean = False

            Dim discardedDiagnostics = BindingDiagnosticBag.Discarded

            For i As Integer = 0 To symbols.Length - 1

                Dim expressionType As TypeSymbol = GetExpressionType(symbolReference, symbols(i), constantFieldsInProgress, discardedDiagnostics)


                If expressionType IsNot Nothing Then
                    If commonType Is Nothing Then
                        commonType = expressionType
                    ElseIf Not noCommonType AndAlso Not commonType.Equals(expressionType) Then
                        noCommonType = True
                    End If

                    If commonName Is Nothing Then
                        commonName = expressionType.Name
                    ElseIf Not noCommonName AndAlso Not CaseInsensitiveComparison.Equals(commonName, expressionType.Name) Then
                        noCommonName = True
                    End If
                End If
            Next

            If noCommonType Then
                If noCommonName Then
                    Return ErrorTypeSymbol.UnknownResultType
                Else
                    Return New ExtendedErrorTypeSymbol(Nothing, commonName)
                End If
            Else
                Return commonType
            End If
        End Function

        ' Get the "expression type" of a symbol when used in an expression.
        Private Function GetExpressionType(
            symbolReference As VisualBasicSyntaxNode,
            s As Symbol,
<<<<<<< HEAD
            constantFieldsInProgress As SymbolsInProgress(Of FieldSymbol),
            diagnostics As BindingDiagnosticBag
=======
            constantFieldsInProgress As ConstantFieldsInProgress,
            diagnostics As DiagnosticBag
>>>>>>> 230d0d0c
        ) As TypeSymbol
            Select Case s.Kind
                Case SymbolKind.Method
                    Return DirectCast(s, MethodSymbol).ReturnType
                Case SymbolKind.Field
                    ' const fields may need to determine the type because it's inferred
                    ' This is why using .Type was replaced by .GetInferredType to detect cycles.
                    Return DirectCast(s, FieldSymbol).GetInferredType(constantFieldsInProgress)
                Case SymbolKind.Property
                    Return DirectCast(s, PropertySymbol).Type
                Case SymbolKind.Parameter
                    Return DirectCast(s, ParameterSymbol).Type
                Case SymbolKind.Local
                    Return GetLocalSymbolType(DirectCast(s, LocalSymbol), symbolReference, diagnostics)
                Case SymbolKind.RangeVariable
                    Return DirectCast(s, RangeVariableSymbol).Type
                Case Else
                    Dim type = TryCast(s, TypeSymbol)
                    If type IsNot Nothing Then
                        Return type
                    End If
            End Select

            Return Nothing
        End Function

        ' Given the expression part of a named argument, get the token of it's name. We use this for error reported, and its more efficient
        ' to calculate it only when needed when reported a diagnostic.
        Private Shared Function GetNamedArgumentIdentifier(argumentExpression As SyntaxNode) As SyntaxToken
            Dim parent = TryCast(argumentExpression.Parent, SimpleArgumentSyntax)

            If parent Is Nothing OrElse Not parent.IsNamed Then
                Debug.Assert(False, "Did not found a NamedArgumentSyntax where one should have been")
                Return argumentExpression.GetFirstToken() ' since we use this for error reporting, this gives us something close, anyway.
            Else
                Return parent.NameColonEquals.Name.Identifier
            End If
        End Function

        Private Structure DimensionSize
            Public Enum SizeKind As Byte
                Unknown
                Constant
                NotConstant
            End Enum

            Public ReadOnly Kind As SizeKind
            Public ReadOnly Size As Integer

            Private Sub New(size As Integer, kind As SizeKind)
                Me.Size = size
                Me.Kind = kind
            End Sub

            Public Shared Function ConstantSize(size As Integer) As DimensionSize
                Return New DimensionSize(size, SizeKind.Constant)
            End Function

            Public Shared Function VariableSize() As DimensionSize
                Return New DimensionSize(0, SizeKind.NotConstant)
            End Function
        End Structure

        ''' <summary>
        '''  Handle ArrayCreationExpressionSyntax
        '''   new integer(n)(,) {...}
        '''   new integer() {...}
        ''' </summary>
        Private Function BindArrayCreationExpression(node As ArrayCreationExpressionSyntax, diagnostics As BindingDiagnosticBag) As BoundExpression

            ' Bind the type
            Dim baseType = BindTypeSyntax(node.Type, diagnostics)

            Dim arrayBoundsOpt = node.ArrayBounds

            Dim boundArguments As ImmutableArray(Of BoundExpression) = Nothing

            ' Get the resulting array type by applying the array rank specifiers and the array bounds
            Dim arrayType = CreateArrayOf(baseType, node.RankSpecifiers, arrayBoundsOpt, diagnostics)

            Dim knownSizes(arrayType.Rank - 1) As DimensionSize

            ' Bind the bounds.  This returns the known sizes of each dimension from the optional bounds
            boundArguments = BindArrayBounds(arrayBoundsOpt, diagnostics, knownSizes)

            ' Bind the array initializer.  This may update the known sizes for dimensions with initializers but that are missing explicit bounds
            Dim boundInitializers = BindArrayInitializerList(node.Initializer, arrayType, knownSizes, diagnostics)

            'Construct a set of size expressions if we were not given any.

            If boundArguments.Length = 0 Then
                boundArguments = CreateArrayBounds(node, knownSizes, diagnostics)
            End If

            Return New BoundArrayCreation(node, boundArguments, boundInitializers, arrayType)

        End Function

        Private Function BindArrayLiteralExpression(node As CollectionInitializerSyntax,
                                                    diagnostics As BindingDiagnosticBag) As BoundExpression

            ' Inspect the collection initializer to determine the literal's rank
            ' Per 11.1.1, the array literal is reclassified to a value whose type is an array of rank equal to the level of nesting is used.
            Dim rank = ComputeArrayLiteralRank(node)

            Dim knownSizes(rank - 1) As DimensionSize
            Dim hasDominantType As Boolean
            Dim numberOfCandidates As Integer
            Dim inferredElementType As TypeSymbol = Nothing
            Dim arrayInitializer = BindArrayInitializerList(node, knownSizes, hasDominantType, numberOfCandidates, inferredElementType, diagnostics)

            ' Similar to ReclassifyArrayLiteralExpression:
            ' Mark as compiler generated so that semantic model does not select the array initialization bound node.
            ' The array initialization node is not a real expression and lacks a type.
            arrayInitializer.SetWasCompilerGenerated()

            Dim inferredArrayType = ArrayTypeSymbol.CreateVBArray(inferredElementType, Nothing, knownSizes.Length, Compilation)

            Dim sizes As ImmutableArray(Of BoundExpression) = CreateArrayBounds(node, knownSizes, diagnostics)

            Return New BoundArrayLiteral(node, hasDominantType, numberOfCandidates, inferredArrayType, sizes, arrayInitializer, Me)
        End Function

        Private Function CreateArrayBounds(node As SyntaxNode, knownSizes() As DimensionSize, diagnostics As BindingDiagnosticBag) As ImmutableArray(Of BoundExpression)
            Dim rank = knownSizes.Length
            Dim sizes = New BoundExpression(rank - 1) {}
            Dim Int32Type = GetSpecialType(SpecialType.System_Int32, node, diagnostics)
            For i As Integer = 0 To knownSizes.Length - 1
                Dim size = knownSizes(i)

                'It is possible in error scenarios that some of the bounds were not determined. 
                'Use default values (0) for those.
                Dim sizeExpr = New BoundLiteral(
                                   node,
                                   ConstantValue.Create(size.Size),
                                   Int32Type
                               )

                sizeExpr.SetWasCompilerGenerated()
                sizes(i) = sizeExpr
            Next

            Return sizes.AsImmutableOrNull
        End Function

        Private Shared Function ComputeArrayLiteralRank(node As CollectionInitializerSyntax) As Integer
            Dim rank As Integer = 1

            Do
                Dim initializers = node.Initializers
                If initializers.Count = 0 Then
                    Exit Do
                End If

                Dim expr = initializers(0)
                node = TryCast(expr, CollectionInitializerSyntax)
                If node Is Nothing Then
                    Exit Do
                End If

                rank += 1
            Loop

            Return rank
        End Function

        ''' <summary>
        ''' Binds CollectionInitializeSyntax. i.e. { expr, ... } from an ArrayCreationExpressionSyntax
        ''' </summary>
        ''' <param name="node">The collection initializer syntax</param>
        ''' <param name="type">The type of array.</param>
        ''' <param name="knownSizes">This is in/out.  It comes in with sizes from explicit bounds but will be updated based on the number of initializers for dimensions without bounds</param>
        ''' <param name="diagnostics">Where to put errors</param>
        Private Function BindArrayInitializerList(node As CollectionInitializerSyntax,
                                               type As ArrayTypeSymbol,
                                               knownSizes As DimensionSize(),
                                               diagnostics As BindingDiagnosticBag) As BoundArrayInitialization
            Debug.Assert(type IsNot Nothing)

            Dim result = BindArrayInitializerList(node, type, knownSizes, 1, Nothing, diagnostics)

            Return result
        End Function

        ''' <summary>
        ''' Binds CollectionInitializeSyntax. i.e. { expr, ... } from an ArrayCreationExpressionSyntax
        ''' </summary>
        ''' <param name="node">The collection initializer syntax</param>
        ''' <param name="knownSizes">This is in/out.  It comes in with sizes from explicit bounds but will be updated based on the number of initializers for dimensions without bounds</param>
        ''' <param name="hasDominantType">When the inferred type is Object() indicates that the dominant type algorithm computed this type.</param>
        ''' <param name="numberOfCandidates" >The number of candidates found during inference</param>
        ''' <param name="inferredElementType" >The inferred element type</param>
        ''' <param name="diagnostics">Where to put errors</param>
        Private Function BindArrayInitializerList(node As CollectionInitializerSyntax,
                                       knownSizes As DimensionSize(),
                                       <Out> ByRef hasDominantType As Boolean,
                                       <Out> ByRef numberOfCandidates As Integer,
                                       <Out> ByRef inferredElementType As TypeSymbol,
                                       diagnostics As BindingDiagnosticBag) As BoundArrayInitialization

            ' Infer the type for this array literal

            Dim initializers As ArrayBuilder(Of BoundExpression) = ArrayBuilder(Of BoundExpression).GetInstance

            Dim result = BindArrayInitializerList(node, Nothing, knownSizes, 1, initializers, diagnostics)

            inferredElementType = InferDominantTypeOfExpressions(node, initializers, diagnostics, numberOfCandidates)

            If inferredElementType Is Nothing Then
                ' When no dominant type exists, use Object but remember that there wasn't a dominant type.
                inferredElementType = GetSpecialType(SpecialType.System_Object, node, diagnostics)
                hasDominantType = False
            Else
                hasDominantType = True
            End If

            initializers.Free()

            Return result
        End Function

        Private Function BindArrayInitializerList(node As CollectionInitializerSyntax,
                                                  type As ArrayTypeSymbol,
                                                  knownSizes As DimensionSize(),
                                                  dimension As Integer,
                                                  allInitializers As ArrayBuilder(Of BoundExpression),
                                                  diagnostics As BindingDiagnosticBag) As BoundArrayInitialization
            Debug.Assert(type IsNot Nothing OrElse allInitializers IsNot Nothing)

            Dim initializers = ArrayBuilder(Of BoundExpression).GetInstance

            Dim arrayInitType As TypeSymbol
            If dimension = 1 Then
                ' binding the outer-most initializer list; the result type is the array type being created.
                arrayInitType = type
            Else
                ' binding an inner initializer list; the result type is nothing.
                arrayInitType = Nothing
            End If

            Dim rank As Integer = knownSizes.Length

            If dimension <> 1 OrElse node.Initializers.Count <> 0 Then

                Debug.Assert(type Is Nothing OrElse type.Rank = rank)

                If dimension = rank Then

                    ' We are processing the nth dimension of a rank-n array. We expect
                    ' that these will only be values, not array initializers.
                    Dim elemType As TypeSymbol = If(type IsNot Nothing, type.ElementType, Nothing)

                    For Each expressionSyntax In node.Initializers

                        Dim boundExpression As BoundExpression

                        If expressionSyntax.Kind <> SyntaxKind.CollectionInitializer Then
                            boundExpression = BindValue(expressionSyntax, diagnostics)

                            If elemType IsNot Nothing Then
                                boundExpression = ApplyImplicitConversion(expressionSyntax, elemType, boundExpression, diagnostics)
                            End If
                        Else
                            boundExpression = ReportDiagnosticAndProduceBadExpression(diagnostics, expressionSyntax, ERRID.ERR_ArrayInitializerTooManyDimensions)
                        End If

                        initializers.Add(boundExpression)

                        If allInitializers IsNot Nothing Then
                            allInitializers.Add(boundExpression)
                        End If

                    Next
                Else
                    ' Inductive case; we'd better have another array initializer
                    For Each expr In node.Initializers
                        Dim init As BoundArrayInitialization = Nothing

                        If expr.Kind = SyntaxKind.CollectionInitializer Then
                            init = Me.BindArrayInitializerList(DirectCast(expr, CollectionInitializerSyntax), type, knownSizes, dimension + 1, allInitializers, diagnostics)

                        Else
                            ReportDiagnostic(diagnostics, expr, ERRID.ERR_ArrayInitializerTooFewDimensions)
                            init = New BoundArrayInitialization(expr, ImmutableArray(Of BoundExpression).Empty, arrayInitType, hasErrors:=True)
                        End If

                        initializers.Add(init)
                    Next
                End If

                Dim curSize = knownSizes(dimension - 1)

                If curSize.Kind = DimensionSize.SizeKind.Unknown Then
                    knownSizes(dimension - 1) = DimensionSize.ConstantSize(initializers.Count)

                ElseIf curSize.Kind = DimensionSize.SizeKind.NotConstant Then
                    ReportDiagnostic(diagnostics, node, ERRID.ERR_ArrayInitializerForNonConstDim)
                    Return New BoundArrayInitialization(node, initializers.ToImmutableAndFree(), arrayInitType, hasErrors:=True)

                ElseIf curSize.Size < initializers.Count Then
                    ReportDiagnostic(diagnostics, node, ERRID.ERR_InitializerTooManyElements1, initializers.Count - curSize.Size)
                    Return New BoundArrayInitialization(node, initializers.ToImmutableAndFree(), arrayInitType, hasErrors:=True)

                ElseIf curSize.Size > initializers.Count Then
                    ReportDiagnostic(diagnostics, node, ERRID.ERR_InitializerTooFewElements1, curSize.Size - initializers.Count)
                    Return New BoundArrayInitialization(node, initializers.ToImmutableAndFree(), arrayInitType, hasErrors:=True)

                End If
            End If

            Return New BoundArrayInitialization(node, initializers.ToImmutableAndFree(), arrayInitType)
        End Function

        Private Sub CheckRangeArgumentLowerBound(rangeArgument As RangeArgumentSyntax, diagnostics As BindingDiagnosticBag)
            Dim lowerBound = BindValue(rangeArgument.LowerBound, diagnostics)

            ' This check was moved from the parser to the binder.  For backwards compatibility with Dev10, the constant must
            ' be integral.  This seems a bit inconsistent because the range argument allows (0 to 5.0) but not (0.0 to 5.0)
            Dim lowerBoundConstantValueOpt As ConstantValue = lowerBound.ConstantValueOpt

            If lowerBoundConstantValueOpt Is Nothing OrElse Not lowerBoundConstantValueOpt.IsIntegral OrElse Not lowerBoundConstantValueOpt.IsDefaultValue Then
                ReportDiagnostic(diagnostics, rangeArgument.LowerBound, ERRID.ERR_OnlyNullLowerBound)
            End If
        End Sub

        ''' <summary>
        ''' Bind the array bounds and return the sizes for each dimension.
        ''' </summary>
        ''' <param name="arrayBoundsOpt">The bounds</param>
        ''' <param name="diagnostics">Where to put the errors</param>
        ''' <param name="knownSizes">The bounds if they are constants, if argument is not specified this info is not returned </param>
        Private Function BindArrayBounds(arrayBoundsOpt As ArgumentListSyntax,
                                         diagnostics As BindingDiagnosticBag,
                                         Optional knownSizes As DimensionSize() = Nothing,
                                         Optional errorOnEmptyBound As Boolean = False) As ImmutableArray(Of BoundExpression)

            If arrayBoundsOpt Is Nothing Then
                Return s_noArguments
            End If

            Dim arguments As SeparatedSyntaxList(Of ArgumentSyntax) = arrayBoundsOpt.Arguments
            Dim boundArgumentsBuilder As ArrayBuilder(Of BoundExpression) = ArrayBuilder(Of BoundExpression).GetInstance
            Dim int32Type = GetSpecialType(SpecialType.System_Int32, arrayBoundsOpt, diagnostics)

            ' check if there is any nonempty array bound
            ' in such case we will require all other bounds be nonempty
            For Each argumentSyntax In arguments
                Select Case argumentSyntax.Kind
                    Case SyntaxKind.SimpleArgument, SyntaxKind.RangeArgument
                        errorOnEmptyBound = True
                        Exit For
                End Select
            Next

            For i As Integer = 0 To arguments.Count - 1
                Dim upperBound As BoundExpression = Nothing
                Dim upperBoundSyntax As ExpressionSyntax = Nothing

                Dim argumentSyntax = arguments(i)

                Select Case argumentSyntax.Kind

                    Case SyntaxKind.SimpleArgument

                        Dim simpleArgument = DirectCast(argumentSyntax, SimpleArgumentSyntax)

                        If simpleArgument.NameColonEquals IsNot Nothing Then
                            ReportDiagnostic(diagnostics, argumentSyntax, ERRID.ERR_NamedSubscript)
                        End If

                        upperBoundSyntax = simpleArgument.Expression

                    Case SyntaxKind.RangeArgument
                        Dim rangeArgument = DirectCast(argumentSyntax, RangeArgumentSyntax)
                        CheckRangeArgumentLowerBound(rangeArgument, diagnostics)
                        upperBoundSyntax = rangeArgument.UpperBound

                    Case SyntaxKind.OmittedArgument
                        If errorOnEmptyBound Then
                            ReportDiagnostic(diagnostics, argumentSyntax, ERRID.ERR_MissingSubscript)
                            GoTo lElseClause
                        Else
                            Continue For
                        End If
                    Case Else
lElseClause:
                        ' TODO - What expression should be generated in this case?  Note, the parser already generates a syntax error.
                        ' The syntax is a missing Identifier and not an OmittedArgumentSyntax.
                        upperBound = BadExpression(argumentSyntax, ErrorTypeSymbol.UnknownResultType)

                End Select

                If upperBoundSyntax IsNot Nothing Then
                    upperBound = BindValue(upperBoundSyntax, diagnostics)
                    upperBound = ApplyImplicitConversion(upperBoundSyntax, int32Type, upperBound, diagnostics)
                End If

                ' Add 1 to the upper bound to get the array size
                ' Dev10 does not consider checked/unchecked here when folding the addition
                ' in a case of overflow exception will be thrown at run time
                Dim upperBoundConstantValueOpt As ConstantValue = upperBound.ConstantValueOpt

                If upperBoundConstantValueOpt IsNot Nothing AndAlso Not upperBoundConstantValueOpt.IsBad Then
                    ' -1 is a valid value it means 0 - length array
                    ' anything less is invalid.
                    If upperBoundConstantValueOpt.Int32Value < -1 Then
                        ReportDiagnostic(diagnostics, argumentSyntax, ERRID.ERR_NegativeArraySize)
                    End If
                End If

                Dim one = New BoundLiteral(argumentSyntax, ConstantValue.Create(1), int32Type)
                one.SetWasCompilerGenerated()

                ' Try folding the size.
                Dim integerOverflow As Boolean = False
                Dim divideByZero As Boolean = False
                ' Note: the value may overflow, but we ignore this and use the overflown value. 
                Dim value = OverloadResolution.TryFoldConstantBinaryOperator(BinaryOperatorKind.Add, upperBound, one, int32Type, integerOverflow, divideByZero, Nothing)

                If knownSizes IsNot Nothing Then
                    If value IsNot Nothing Then
                        knownSizes(i) = DimensionSize.ConstantSize(value.Int32Value)
                    Else
                        knownSizes(i) = DimensionSize.VariableSize
                    End If
                End If

                Dim actualSize = New BoundBinaryOperator(
                        argumentSyntax,
                        BinaryOperatorKind.Add,
                        upperBound,
                        one,
                        CheckOverflow,
                        value,
                        int32Type
                    )

                actualSize.SetWasCompilerGenerated()
                boundArgumentsBuilder.Add(actualSize)

            Next

            Return boundArgumentsBuilder.ToImmutableAndFree
        End Function

        Private Function BindLiteralConstant(node As LiteralExpressionSyntax, diagnostics As BindingDiagnosticBag) As BoundLiteral
            Dim value = node.Token.Value

            Dim cv As ConstantValue
            Dim type As TypeSymbol = Nothing

            If value Is Nothing Then
                ' this is for Null
                cv = ConstantValue.Null
            Else
                Debug.Assert(Not value.GetType().GetTypeInfo().IsEnum)

                Dim specialType As SpecialType = SpecialTypeExtensions.FromRuntimeTypeOfLiteralValue(value)

                ' VB literals can't be of type byte, sbyte
                Debug.Assert(specialType <> SpecialType.None AndAlso
                             specialType <> SpecialType.System_Byte AndAlso
                             specialType <> SpecialType.System_SByte)

                cv = ConstantValue.Create(value, specialType)
                type = GetSpecialType(specialType, node, diagnostics)
            End If

            Return New BoundLiteral(node, cv, type)
        End Function

        Friend Function InferDominantTypeOfExpressions(
            syntax As SyntaxNode,
            Expressions As ArrayBuilder(Of BoundExpression),
            diagnostics As BindingDiagnosticBag,
            ByRef numCandidates As Integer,
            Optional ByRef errorReasons As InferenceErrorReasons = InferenceErrorReasons.Other
        ) As TypeSymbol

            ' Arguments: "expressions" is a list of expressions from which to infer dominant type
            ' Output: we might return Nothing / NumCandidates==0 (if we couldn't find a dominant type)
            ' Or we might return Object / NumCandidates==0 (if we had to assume Object because no dominant type was found)
            ' Or we might return Object / NumCandidates>=2 (if we had to assume Object because multiple candidates were found)
            ' Or we might return a real dominant type from one of the candidates / NumCandidates==1
            ' In the last case, "winner" is set to one of the expressions who proposed that winning dominant type.
            ' "Winner" information might be useful if you are calculating the dominant type of "{}" and "{Nothing}"
            ' and you need to know who the winner is so you can report appropriate warnings on him.


            ' The dominant type of a list of elements means:
            ' (1) for each element, attempt to classify it as a value in a context where the target
            ' type is unknown. So unbound lambdas get classified as anonymous delegates, and array literals get
            ' classified according to their dominant type (if they have one), and Nothing is ignored, and AddressOf too.
            ' But skip over empty array literals.
            ' (2) Consider the types of all elements for which we got a type, and feed these into the dominant-type
            ' algorithm: if there are multiple candidates such that all other types convert to it through identity/widening,
            ' then pick the dominant type out of this set. Otherwise, if there is a single all-widening/identity candidate,
            ' pick this. Otherwise, if there is a single all-widening/identity/narrowing candidate, then pick this.
            ' (3) Otherwise, if the dominant type algorithm has failed and every element was an empty array literal {}
            ' then pick Object() and report a warning "Object assumed"
            ' (4) Otherwise, if every element converts to Object, then pick Object and report a warning "Object assumed".
            ' (5) Otherwise, there is no dominant type; return Nothing and report an error.

            numCandidates = 0
            Dim count As Integer = 0
            Dim countOfEmptyArrays As Integer = 0 ' To detect case (3)
            Dim anEmptyArray As BoundArrayLiteral = Nothing ' Used for case (3), so we'll return one of them
            Dim allConvertibleToObject As Boolean = True ' To detect case (4)

            Dim typeList As New TypeInferenceCollection()

            For Each expression As BoundExpression In Expressions
                count += 1

                Debug.Assert(expression IsNot Nothing)
                Debug.Assert(expression.IsValue())

                ' Dig through parenthesized.
                If Not expression.IsNothingLiteral Then
                    expression = expression.GetMostEnclosedParenthesizedExpression()
                End If

                Dim expressionKind As BoundKind = expression.Kind
                Dim expressionType As TypeSymbol = expression.Type

                If expressionKind = BoundKind.UnboundLambda Then
                    expressionType = DirectCast(expression, UnboundLambda).InferredAnonymousDelegate.Key
                    typeList.AddType(expressionType, RequiredConversion.Any, expression)

                ElseIf expressionKind = BoundKind.TupleLiteral Then
                    expressionType = DirectCast(expression, BoundTupleLiteral).InferredType
                    If expressionType IsNot Nothing Then
                        typeList.AddType(expressionType, RequiredConversion.Any, expression)
                    End If

                ElseIf expressionKind = BoundKind.ArrayLiteral Then
                    Dim arrayLiteral = DirectCast(expression, BoundArrayLiteral)

                    ' Empty array literals {} should not be constraints on the dominant type algorithm.
                    ' Array's without a dominant type should not be constraints on the dominant type algorithm.
                    If arrayLiteral.IsEmptyArrayLiteral Then
                        countOfEmptyArrays += 1
                        anEmptyArray = arrayLiteral
                    ElseIf arrayLiteral.HasDominantType Then
                        expressionType = New ArrayLiteralTypeSymbol(arrayLiteral)
                        typeList.AddType(expressionType, RequiredConversion.Any, expression)
                    End If

                ElseIf expressionType IsNot Nothing AndAlso Not expressionType.IsVoidType() AndAlso
                            Not (expressionType.IsArrayType() AndAlso DirectCast(expressionType, ArrayTypeSymbol).ElementType.IsVoidType()) Then

                    typeList.AddType(expressionType, RequiredConversion.Any, expression)

                    If expressionType.IsRestrictedType() Then
                        ' this element is a restricted type; not convertible to object
                        allConvertibleToObject = False
                    End If
                Else
                    ' What else?
                    Debug.Assert(expressionType Is Nothing)

                    If Not expression.IsNothingLiteral Then
                        ' NOTE: Some expressions without type are still convertible to System.Object, example: Nothing literal
                        allConvertibleToObject = False
                    End If

                    ' this will pick up AddressOf expressions.
                End If
            Next


            ' Here we calculate the dominant type.
            ' Note: if there were no candidate types in the list, this will fail with errorReason = NoneBest.
            errorReasons = InferenceErrorReasons.Other
            Dim results = ArrayBuilder(Of DominantTypeData).GetInstance()
            Dim useSiteInfo = GetNewCompoundUseSiteInfo(diagnostics)
            typeList.FindDominantType(results, errorReasons, useSiteInfo)

            If diagnostics.Add(syntax, useSiteInfo) Then
                ' Suppress additional diagnostics
                diagnostics = BindingDiagnosticBag.Discarded
            End If

            Dim dominantType As TypeSymbol

            If results.Count = 1 AndAlso errorReasons = InferenceErrorReasons.Other Then
                ' main case: we succeeded in finding a dominant type
                Debug.Assert(Not results(0).ResultType.IsVoidType(), "internal logic error: how could void have won the dominant type algorithm?")
                numCandidates = 1
                dominantType = results(0).ResultType

            ElseIf count = countOfEmptyArrays AndAlso count > 0 Then
                ' special case: the dominant type of a list of empty arrays is Object(), not Object.
                Debug.Assert(anEmptyArray IsNot Nothing, "internal logic error: if we got at least one empty array, then AnEmptyArray should not be null")
                numCandidates = 1
                ' Use the inferred Object() from the array literal.  ReclassifyArrayLiteral depends on the array identity for correct error reporting
                ' of inference errors.
                dominantType = anEmptyArray.InferredType
                Debug.Assert(dominantType.IsArrayType AndAlso DirectCast(dominantType, ArrayTypeSymbol).Rank = 1 AndAlso DirectCast(dominantType, ArrayTypeSymbol).ElementType.SpecialType = SpecialType.System_Object)

            ElseIf allConvertibleToObject AndAlso (errorReasons And InferenceErrorReasons.Ambiguous) <> 0 Then
                ' special case: there were multiple dominant types, so we fall back to Object
                Debug.Assert(results.Count > 1, "internal logic error: if InferenceErrorReasonsAmbiguous, you'd have expected more than 1 candidate")
                numCandidates = results.Count
                dominantType = GetSpecialType(SpecialType.System_Object, syntax, diagnostics)

            ElseIf allConvertibleToObject Then
                ' fallback case: we didn't find a dominant type, but can fall back to Object
                numCandidates = 0
                dominantType = GetSpecialType(SpecialType.System_Object, syntax, diagnostics)

            Else
                numCandidates = 0
                dominantType = Nothing
            End If

            ' Ensure that ArrayLiteralType is not returned from the dominant type algorithm
            Dim arrayLiteralType = TryCast(dominantType, ArrayLiteralTypeSymbol)
            If arrayLiteralType IsNot Nothing Then
                dominantType = arrayLiteralType.ArrayLiteral.InferredType
            End If

            results.Free()
            Return dominantType
        End Function

        Public Function IsInAsyncContext() As Boolean
            Return ContainingMember.Kind = SymbolKind.Method AndAlso DirectCast(ContainingMember, MethodSymbol).IsAsync
        End Function

        Public Function IsInIteratorContext() As Boolean
            Return ContainingMember.Kind = SymbolKind.Method AndAlso DirectCast(ContainingMember, MethodSymbol).IsIterator
        End Function

        Private Function BindAwait(
            node As AwaitExpressionSyntax,
            diagnostics As BindingDiagnosticBag,
            Optional bindAsStatement As Boolean = False
        ) As BoundExpression

            If IsInQuery Then
                ReportDiagnostic(diagnostics, node.AwaitKeyword, ERRID.ERR_BadAsyncInQuery)
            ElseIf Not IsInAsyncContext() Then
                ReportDiagnostic(diagnostics, node.AwaitKeyword, GetAwaitInNonAsyncError())
            End If

            Dim operand As BoundExpression = BindExpression(node.Expression, diagnostics)

            Return BindAwait(node, operand, diagnostics, bindAsStatement)
        End Function

        Private Function BindAwait(
            node As VisualBasicSyntaxNode,
            operand As BoundExpression,
            diagnostics As BindingDiagnosticBag,
            bindAsStatement As Boolean
        ) As BoundExpression

            ' If the user tries to do "await f()" or "await expr.f()" where f is an async sub,
            ' then we'll give a more helpful error message...
            If Not operand.HasErrors AndAlso
               operand.Type IsNot Nothing AndAlso
               operand.Type.IsVoidType() AndAlso
               operand.Kind = BoundKind.Call Then
                Dim method As MethodSymbol = DirectCast(operand, BoundCall).Method

                If method.IsSub AndAlso method.IsAsync Then
                    ReportDiagnostic(diagnostics, operand.Syntax, ERRID.ERR_CantAwaitAsyncSub1, method.Name)
                    Return BadExpression(node, operand, ErrorTypeSymbol.UnknownResultType)
                End If
            End If

            operand = MakeRValue(operand, diagnostics)

            If operand.IsNothingLiteral() Then
                ReportDiagnostic(diagnostics, node, ERRID.ERR_BadAwaitNothing)
                Return BadExpression(node, operand, ErrorTypeSymbol.UnknownResultType)
            ElseIf operand.Type.IsObjectType() Then
                ' Late-bound pattern.
                If OptionStrict = OptionStrict.On Then
                    ReportDiagnostic(diagnostics, node, ERRID.ERR_StrictDisallowsLateBinding)
                    Return BadExpression(node, operand, ErrorTypeSymbol.UnknownResultType)
                ElseIf OptionStrict = OptionStrict.Custom Then
                    ReportDiagnostic(diagnostics, node, ERRID.WRN_LateBindingResolution)
                End If
            End If

            If operand.HasErrors Then
                ' Disable error reporting going forward.
                diagnostics = BindingDiagnosticBag.Discarded
            End If

            Dim ignoreDiagnostics = BindingDiagnosticBag.GetInstance(withDiagnostics:=True, withDependencies:=diagnostics.AccumulatesDependencies)

            ' Will accumulate all ignored diagnostics in case we want to add them
            Dim allIgnoreDiagnostics = BindingDiagnosticBag.GetInstance(diagnostics)

            Dim awaitableInstancePlaceholder = New BoundRValuePlaceholder(operand.Syntax, operand.Type).MakeCompilerGenerated()
            Dim awaiterInstancePlaceholder As BoundLValuePlaceholder = Nothing

            Dim getAwaiter As BoundExpression = Nothing
            Dim isCompleted As BoundExpression = Nothing
            Dim getResult As BoundExpression = Nothing

            If operand.Type.IsObjectType Then
                ' Late-bound pattern.

                getAwaiter = BindLateBoundMemberAccess(node, WellKnownMemberNames.GetAwaiter, Nothing, awaitableInstancePlaceholder, operand.Type,
                                                       ignoreDiagnostics, suppressLateBindingResolutionDiagnostics:=True).MakeCompilerGenerated()
                getAwaiter = DirectCast(getAwaiter, BoundLateMemberAccess).SetAccessKind(LateBoundAccessKind.Get)

                Debug.Assert(getAwaiter.Type.IsObjectType())
                awaiterInstancePlaceholder = New BoundLValuePlaceholder(operand.Syntax, getAwaiter.Type).MakeCompilerGenerated()

                isCompleted = BindLateBoundMemberAccess(node, WellKnownMemberNames.IsCompleted, Nothing, awaiterInstancePlaceholder, awaiterInstancePlaceholder.Type,
                                                       ignoreDiagnostics, suppressLateBindingResolutionDiagnostics:=True).MakeCompilerGenerated()
                isCompleted = DirectCast(isCompleted, BoundLateMemberAccess).SetAccessKind(LateBoundAccessKind.Get)

                Debug.Assert(isCompleted.Type.IsObjectType())

                getResult = BindLateBoundMemberAccess(node, WellKnownMemberNames.GetResult, Nothing, awaiterInstancePlaceholder, awaiterInstancePlaceholder.Type,
                                                       ignoreDiagnostics, suppressLateBindingResolutionDiagnostics:=True).MakeCompilerGenerated()

                Debug.Assert(getResult.Type.IsObjectType())
                getResult = DirectCast(getResult, BoundLateMemberAccess).SetAccessKind(If(bindAsStatement, LateBoundAccessKind.Call, LateBoundAccessKind.Get))

                Debug.Assert(operand.Type.IsErrorType() OrElse ignoreDiagnostics.DiagnosticBag.IsEmptyWithoutResolution())
            Else
                Dim lookupResult As LookupResult = LookupResult.GetInstance()
                Dim useSiteInfo = GetNewCompoundUseSiteInfo(diagnostics)

                ' 11.25 Await Operator
                '
                '1.	C contains an accessible instance or extension method named GetAwaiter which has no arguments and which returns some type E;
                LookupMember(lookupResult, awaitableInstancePlaceholder.Type, WellKnownMemberNames.GetAwaiter, 0, LookupOptions.AllMethodsOfAnyArity, useSiteInfo)

                Dim methodGroup As BoundMethodGroup = Nothing

                If lookupResult.Kind = LookupResultKind.Good AndAlso lookupResult.Symbols(0).Kind = SymbolKind.Method Then
                    methodGroup = CreateBoundMethodGroup(
                                node,
                                lookupResult,
                                LookupOptions.Default,
                                ignoreDiagnostics.AccumulatesDependencies,
                                awaitableInstancePlaceholder,
                                Nothing,
                                QualificationKind.QualifiedViaValue).MakeCompilerGenerated()

                    ignoreDiagnostics.Clear()
                    getAwaiter = MakeRValue(BindInvocationExpression(node,
                                                                     operand.Syntax,
                                                                     TypeCharacter.None,
                                                                     methodGroup,
                                                                     ImmutableArray(Of BoundExpression).Empty,
                                                                     Nothing,
                                                                     ignoreDiagnostics,
                                                                     callerInfoOpt:=node).MakeCompilerGenerated(),
                                            ignoreDiagnostics).MakeCompilerGenerated()

                    ' The result we are looking for is:
                    ' 1) a non-latebound call of an instance (extension method is considered instance) method;
                    ' 2) method doesn't have any parameters, optional parameters should be ruled out;
                    ' 3) method is not a Sub;
                    ' 4) result is not Object.
                    If getAwaiter.HasErrors OrElse
                       DiagnosticBagHasErrorsOtherThanObsoleteOnes(ignoreDiagnostics.DiagnosticBag) OrElse
                       getAwaiter.Kind <> BoundKind.Call OrElse
                       getAwaiter.Type.IsObjectType() Then

                        getAwaiter = Nothing
                    Else
                        allIgnoreDiagnostics.AddRange(ignoreDiagnostics)
                        Dim method As MethodSymbol = DirectCast(getAwaiter, BoundCall).Method

                        If method.IsShared OrElse method.ParameterCount <> 0 Then
                            getAwaiter = Nothing
                        End If
                    End If

                    Debug.Assert(getAwaiter Is Nothing OrElse Not DiagnosticBagHasErrorsOtherThanObsoleteOnes(ignoreDiagnostics.DiagnosticBag))
                End If

                If getAwaiter IsNot Nothing AndAlso Not getAwaiter.Type.IsErrorType() Then
                    ' 2.	E contains a readable instance property named IsCompleted which takes no arguments and has type Boolean;
                    awaiterInstancePlaceholder = New BoundLValuePlaceholder(operand.Syntax, getAwaiter.Type).MakeCompilerGenerated()

                    lookupResult.Clear()
                    LookupMember(lookupResult, awaiterInstancePlaceholder.Type, WellKnownMemberNames.IsCompleted, 0,
                                 LookupOptions.AllMethodsOfAnyArity Or LookupOptions.IgnoreExtensionMethods, useSiteInfo)

                    If lookupResult.Kind = LookupResultKind.Good AndAlso lookupResult.Symbols(0).Kind = SymbolKind.Property Then
                        Dim propertyGroup = New BoundPropertyGroup(node,
                                                                   lookupResult.Symbols.ToDowncastedImmutable(Of PropertySymbol),
                                                                   lookupResult.Kind,
                                                                   awaiterInstancePlaceholder,
                                                                   QualificationKind.QualifiedViaValue).MakeCompilerGenerated()

                        ignoreDiagnostics.Clear()
                        isCompleted = MakeRValue(BindInvocationExpression(node,
                                                                          operand.Syntax,
                                                                          TypeCharacter.None,
                                                                          propertyGroup,
                                                                          ImmutableArray(Of BoundExpression).Empty,
                                                                          Nothing,
                                                                          ignoreDiagnostics,
                                                                          callerInfoOpt:=node).MakeCompilerGenerated(),
                                                 ignoreDiagnostics).MakeCompilerGenerated()

                        ' The result we are looking for is:
                        ' 1) a non-latebound get of an instance property;
                        ' 2) property doesn't have any parameters, optional parameters should be ruled out;
                        ' 3) result is Boolean.
                        If isCompleted.HasErrors OrElse
                           DiagnosticBagHasErrorsOtherThanObsoleteOnes(ignoreDiagnostics.DiagnosticBag) OrElse
                           isCompleted.Kind <> BoundKind.PropertyAccess OrElse
                           Not isCompleted.Type.IsBooleanType() Then

                            isCompleted = Nothing
                        Else
                            allIgnoreDiagnostics.AddRange(ignoreDiagnostics)
                            Debug.Assert(DirectCast(isCompleted, BoundPropertyAccess).AccessKind = PropertyAccessKind.Get)
                            Dim prop As PropertySymbol = DirectCast(isCompleted, BoundPropertyAccess).PropertySymbol

                            If prop.IsShared OrElse prop.ParameterCount <> 0 Then
                                isCompleted = Nothing
                            End If
                        End If

                        Debug.Assert(isCompleted Is Nothing OrElse Not DiagnosticBagHasErrorsOtherThanObsoleteOnes(ignoreDiagnostics.DiagnosticBag))
                    End If

                    ' 3.	E contains an accessible instance method named GetResult which takes no arguments;
                    lookupResult.Clear()
                    LookupMember(lookupResult, awaiterInstancePlaceholder.Type, WellKnownMemberNames.GetResult, 0,
                                 LookupOptions.AllMethodsOfAnyArity Or LookupOptions.IgnoreExtensionMethods, useSiteInfo)

                    If lookupResult.Kind = LookupResultKind.Good AndAlso lookupResult.Symbols(0).Kind = SymbolKind.Method Then
                        methodGroup = CreateBoundMethodGroup(
                                    node,
                                    lookupResult,
                                    LookupOptions.Default,
                                    ignoreDiagnostics.AccumulatesDependencies,
                                    awaiterInstancePlaceholder,
                                    Nothing,
                                    QualificationKind.QualifiedViaValue).MakeCompilerGenerated()

                        ignoreDiagnostics.Clear()
                        getResult = BindInvocationExpression(node,
                                                             operand.Syntax,
                                                             TypeCharacter.None,
                                                             methodGroup,
                                                             ImmutableArray(Of BoundExpression).Empty,
                                                             Nothing,
                                                             ignoreDiagnostics,
                                                             callerInfoOpt:=node).MakeCompilerGenerated()

                        ' The result we are looking for is:
                        ' 1) a non-latebound call of an instance (extension methods ignored) method;
                        ' 2) method doesn't have any parameters, optional parameters should be ruled out;
                        If getResult.HasErrors OrElse
                           DiagnosticBagHasErrorsOtherThanObsoleteOnes(ignoreDiagnostics.DiagnosticBag) OrElse
                           getResult.Kind <> BoundKind.Call Then

                            getResult = Nothing
                        Else
                            allIgnoreDiagnostics.AddRange(ignoreDiagnostics)
                            Dim method As MethodSymbol = DirectCast(getResult, BoundCall).Method
                            Debug.Assert(Not method.IsReducedExtensionMethod)

                            If method.IsShared OrElse method.ParameterCount <> 0 OrElse
                               (method.IsSub AndAlso method.IsConditional) Then
                                getResult = Nothing
                            End If
                        End If

                        Debug.Assert(getResult Is Nothing OrElse Not DiagnosticBagHasErrorsOtherThanObsoleteOnes(ignoreDiagnostics.DiagnosticBag))
                    End If

                    ' 4.	E implements either System.Runtime.CompilerServices.INotifyCompletion or ICriticalNotifyCompletion.
                    Dim notifyCompletion As NamedTypeSymbol = GetWellKnownType(WellKnownType.System_Runtime_CompilerServices_INotifyCompletion, node, diagnostics)

                    ' ICriticalNotifyCompletion inherits from INotifyCompletion, so a check for INotifyCompletion is sufficient.
                    If Not notifyCompletion.IsErrorType() AndAlso
                       Not Conversions.IsWideningConversion(Conversions.ClassifyDirectCastConversion(getAwaiter.Type, notifyCompletion, useSiteInfo)) Then
                        ReportDiagnostic(diagnostics, node, ERRID.ERR_DoesntImplementAwaitInterface2, getAwaiter.Type, notifyCompletion)
                    End If
                End If

                diagnostics.Add(node, useSiteInfo)
                lookupResult.Free()
            End If

            Dim hasErrors As Boolean = False

            If getAwaiter Is Nothing Then
                hasErrors = True
                ReportDiagnostic(diagnostics, node, ERRID.ERR_BadGetAwaiterMethod1, operand.Type)

                Debug.Assert(isCompleted Is Nothing AndAlso getResult Is Nothing)
                getAwaiter = BadExpression(node, ErrorTypeSymbol.UnknownResultType).MakeCompilerGenerated()
            ElseIf getAwaiter.Type.IsErrorType() Then
                hasErrors = True
            ElseIf isCompleted Is Nothing OrElse getResult Is Nothing Then
                hasErrors = True
                ReportDiagnostic(diagnostics, node, ERRID.ERR_BadIsCompletedOnCompletedGetResult2, getAwaiter.Type, operand.Type)
            End If

            If awaiterInstancePlaceholder Is Nothing Then
                Debug.Assert(hasErrors)
                awaiterInstancePlaceholder = New BoundLValuePlaceholder(node, getAwaiter.Type).MakeCompilerGenerated()
            End If

            If isCompleted Is Nothing Then
                isCompleted = BadExpression(node, ErrorTypeSymbol.UnknownResultType).MakeCompilerGenerated()
            End If

            If getResult Is Nothing Then
                getResult = BadExpression(node, ErrorTypeSymbol.UnknownResultType).MakeCompilerGenerated()
            End If

            Dim resultType As TypeSymbol

            If bindAsStatement Then
                resultType = GetSpecialType(SpecialType.System_Void, node, diagnostics)
            Else
                resultType = getResult.Type
            End If

            If Not hasErrors Then
                diagnostics.AddRange(allIgnoreDiagnostics)
            End If
            allIgnoreDiagnostics.Free()
            ignoreDiagnostics.Free()

            Return New BoundAwaitOperator(node, operand,
                                          awaitableInstancePlaceholder, getAwaiter,
                                          awaiterInstancePlaceholder, isCompleted, getResult,
                                          resultType, hasErrors)
        End Function

        Private Shared Function DiagnosticBagHasErrorsOtherThanObsoleteOnes(bag As DiagnosticBag) As Boolean
            If bag.IsEmptyWithoutResolution Then
                Return False
            End If

            For Each diag In bag.AsEnumerable()
                If diag.Severity = DiagnosticSeverity.Error Then
                    Select Case diag.Code
                        Case ERRID.ERR_UseOfObsoletePropertyAccessor2,
                             ERRID.ERR_UseOfObsoletePropertyAccessor3,
                             ERRID.ERR_UseOfObsoleteSymbolNoMessage1,
                             ERRID.ERR_UseOfObsoleteSymbol2
                            ' ignore

                        Case Else
                            Return True
                    End Select

                End If
            Next
            Return False
        End Function

        Private Function GetAwaitInNonAsyncError() As DiagnosticInfo
            If Me.IsInLambda Then
                Return ErrorFactory.ErrorInfo(ERRID.ERR_BadAwaitInNonAsyncLambda)
            ElseIf ContainingMember.Kind = SymbolKind.Method Then
                Dim method = DirectCast(ContainingMember, MethodSymbol)

                If method.IsSub Then
                    Return ErrorFactory.ErrorInfo(ERRID.ERR_BadAwaitInNonAsyncVoidMethod)
                Else
                    Return ErrorFactory.ErrorInfo(ERRID.ERR_BadAwaitInNonAsyncMethod, method.ReturnType)
                End If
            End If

            Return ErrorFactory.ErrorInfo(ERRID.ERR_BadAwaitNotInAsyncMethodOrLambda)
        End Function

    End Class
End Namespace<|MERGE_RESOLUTION|>--- conflicted
+++ resolved
@@ -1064,7 +1064,7 @@
 
             If type.IsErrorType() OrElse
                SourceModule IsNot type.ContainingModule OrElse
-               type.TypeKind <> TypeKind.Class Then
+               type.TypeKind <> TYPEKIND.Class Then
                 Return Nothing
             End If
 
@@ -1204,16 +1204,16 @@
         Private Shared Function GetTypeNotExpressionErrorId(type As TypeSymbol) As ERRID
             Select Case type.TypeKind
 
-                Case TypeKind.Class
+                Case TYPEKIND.Class
                     Return ERRID.ERR_ClassNotExpression1
 
-                Case TypeKind.Interface
+                Case TYPEKIND.Interface
                     Return ERRID.ERR_InterfaceNotExpression1
 
-                Case TypeKind.Enum
+                Case TYPEKIND.Enum
                     Return ERRID.ERR_EnumNotExpression1
 
-                Case TypeKind.Structure
+                Case TYPEKIND.Structure
                     Return ERRID.ERR_StructureNotExpression1
 
                     ' TODO Modules??
@@ -2596,8 +2596,8 @@
         End Function
 
         Private Function TryBindInteractiveReceiver(syntax As VisualBasicSyntaxNode, currentMember As Symbol, currentType As NamedTypeSymbol, memberDeclaringType As NamedTypeSymbol) As BoundExpression
-            If currentType.TypeKind = TypeKind.Submission AndAlso Not currentMember.IsShared Then
-                If memberDeclaringType.TypeKind = TypeKind.Submission Then
+            If currentType.TypeKind = TYPEKIND.Submission AndAlso Not currentMember.IsShared Then
+                If memberDeclaringType.TypeKind = TYPEKIND.Submission Then
                     Return New BoundPreviousSubmissionReference(syntax, currentType, memberDeclaringType)
                 Else
                     ' TODO (tomat): host object binding
@@ -2731,7 +2731,7 @@
 
                     If leftType IsNot Nothing Then
                         Dim leftName = node.Identifier.ValueText
-                        If CaseInsensitiveComparison.Equals(leftType.Name, leftName) AndAlso leftType.TypeKind <> TypeKind.TypeParameter Then
+                        If CaseInsensitiveComparison.Equals(leftType.Name, leftName) AndAlso leftType.TypeKind <> TYPEKIND.TypeParameter Then
                             Dim typeDiagnostics = BindingDiagnosticBag.Create(diagnostics)
                             Dim boundType = Me.BindNamespaceOrTypeExpression(node, typeDiagnostics)
                             If TypeSymbol.Equals(boundType.Type, leftType, TypeCompareKind.ConsiderEverything) Then
@@ -2808,9 +2808,9 @@
                                         diagnostics, node, ErrorFactory.ErrorInfo(ERRID.ERR_ConstructorNotFound1, leftTypeSymbol), left)
                     End If
 
-                    Dim leftTypeKind As TypeKind = leftTypeSymbol.TypeKind
-
-                    If leftTypeKind = TypeKind.Class OrElse leftTypeKind = TypeKind.Structure OrElse leftTypeKind = TypeKind.Module Then
+                    Dim leftTypeKind As TYPEKIND = leftTypeSymbol.TypeKind
+
+                    If leftTypeKind = TYPEKIND.Class OrElse leftTypeKind = TYPEKIND.Structure OrElse leftTypeKind = TYPEKIND.Module Then
 
                         ' Bind to method group representing available instance constructors
                         Dim namedLeftTypeSymbol = DirectCast(leftTypeSymbol, NamedTypeSymbol)
@@ -2863,7 +2863,7 @@
             End If
 
             Dim rightArity As Integer = If(typeArguments IsNot Nothing, typeArguments.Arguments.Count, 0)
-            Dim lookupResult As LookupResult = LookupResult.GetInstance()
+            Dim lookupResult As LookupResult = lookupResult.GetInstance()
             Dim options As LookupOptions = LookupOptions.AllMethodsOfAnyArity
 
             Try
@@ -2893,7 +2893,7 @@
                 ElseIf left.Kind = BoundKind.TypeExpression Then
                     type = DirectCast(left, BoundTypeExpression).Type
 
-                    If type.TypeKind = TypeKind.TypeParameter Then
+                    If type.TypeKind = TYPEKIND.TypeParameter Then
                         Return ReportDiagnosticAndProduceBadExpression(diagnostics, node, ErrorFactory.ErrorInfo(ERRID.ERR_TypeParamQualifierDisallowed), left)
                     Else
                         If String.IsNullOrEmpty(rightName) Then
@@ -3016,7 +3016,7 @@
                    referenceLocation IsNot Nothing AndAlso referenceLocation.IsInSource AndAlso
                    declarationLocation.SourceTree Is referenceLocation.SourceTree Then
 
-                    localType = LocalSymbol.UseBeforeDeclarationResultType
+                    localType = localSymbol.UseBeforeDeclarationResultType
 
                     If diagnostics IsNot Nothing Then
                         ReportDiagnostic(diagnostics, node, ERRID.ERR_UseOfLocalBeforeDeclaration1, localSymbol)
@@ -3787,17 +3787,17 @@
 
                 ElseIf defaultPropertyGroup Is Nothing OrElse Not defaultPropertyGroup.HasErrors Then
                     Select Case type.TypeKind
-                        Case TypeKind.Array, TypeKind.Enum
+                        Case TYPEKIND.Array, TYPEKIND.Enum
                             ReportQualNotObjectRecord(left, diagnostics)
-                        Case TypeKind.Class
+                        Case TYPEKIND.Class
                             If type.SpecialType = SpecialType.System_Array Then
                                 ReportDefaultMemberNotProperty(left, diagnostics)
                             Else
                                 ReportNoDefaultProperty(left, diagnostics)
                             End If
-                        Case TypeKind.TypeParameter, TypeKind.Interface
+                        Case TYPEKIND.TypeParameter, TYPEKIND.Interface
                             ReportNoDefaultProperty(left, diagnostics)
-                        Case TypeKind.Structure
+                        Case TYPEKIND.Structure
                             If type.IsIntrinsicValueType() Then
                                 ReportQualNotObjectRecord(left, diagnostics)
                             Else
@@ -3824,13 +3824,13 @@
             Dim type = expr.Type
             Dim syntax = expr.Syntax
             Select Case type.TypeKind
-                Case TypeKind.Class
+                Case TYPEKIND.Class
                     ' "Class '{0}' cannot be indexed because it has no default property."
                     ReportDiagnostic(diagnostics, syntax, ERRID.ERR_NoDefaultNotExtend1, type)
-                Case TypeKind.Structure
+                Case TYPEKIND.Structure
                     ' "Structure '{0}' cannot be indexed because it has no default property."
                     ReportDiagnostic(diagnostics, syntax, ERRID.ERR_StructureNoDefault1, type)
-                Case TypeKind.Error
+                Case TYPEKIND.Error
                     ' We should have reported an error elsewhere.
                 Case Else
                     ' "'{0}' cannot be indexed because it has no default property."
@@ -3884,7 +3884,7 @@
             Dim typeCharacterString As String = Nothing
             Dim specialType As SpecialType = GetSpecialTypeForTypeCharacter(typeChar, typeCharacterString)
 
-            If specialType <> SpecialType.None Then
+            If specialType <> specialType.None Then
                 If type.IsArrayType() Then
                     type = DirectCast(type, ArrayTypeSymbol).ElementType
                 End If
@@ -3990,13 +3990,8 @@
         Private Function GetExpressionType(
             symbolReference As VisualBasicSyntaxNode,
             s As Symbol,
-<<<<<<< HEAD
-            constantFieldsInProgress As SymbolsInProgress(Of FieldSymbol),
+            constantFieldsInProgress As ConstantFieldsInProgress,
             diagnostics As BindingDiagnosticBag
-=======
-            constantFieldsInProgress As ConstantFieldsInProgress,
-            diagnostics As DiagnosticBag
->>>>>>> 230d0d0c
         ) As TypeSymbol
             Select Case s.Kind
                 Case SymbolKind.Method
@@ -4457,9 +4452,9 @@
                 Dim specialType As SpecialType = SpecialTypeExtensions.FromRuntimeTypeOfLiteralValue(value)
 
                 ' VB literals can't be of type byte, sbyte
-                Debug.Assert(specialType <> SpecialType.None AndAlso
-                             specialType <> SpecialType.System_Byte AndAlso
-                             specialType <> SpecialType.System_SByte)
+                Debug.Assert(specialType <> specialType.None AndAlso
+                             specialType <> specialType.System_Byte AndAlso
+                             specialType <> specialType.System_SByte)
 
                 cv = ConstantValue.Create(value, specialType)
                 type = GetSpecialType(specialType, node, diagnostics)
@@ -4725,7 +4720,7 @@
 
                 Debug.Assert(operand.Type.IsErrorType() OrElse ignoreDiagnostics.DiagnosticBag.IsEmptyWithoutResolution())
             Else
-                Dim lookupResult As LookupResult = LookupResult.GetInstance()
+                Dim lookupResult As LookupResult = lookupResult.GetInstance()
                 Dim useSiteInfo = GetNewCompoundUseSiteInfo(diagnostics)
 
                 ' 11.25 Await Operator
