' Copyright (c) Microsoft.  All Rights Reserved.  Licensed under the Apache License, Version 2.0.  See License.txt in the project root for license information.

Imports Microsoft.CodeAnalysis.Semantics
Imports Microsoft.CodeAnalysis.Test.Utilities
Imports Microsoft.CodeAnalysis.VisualBasic.Syntax
Imports Roslyn.Test.Utilities

Namespace Microsoft.CodeAnalysis.VisualBasic.UnitTests.Semantics

    Partial Public Class IOperationTests
        Inherits SemanticModelTestBase

        <CompilerTrait(CompilerFeature.IOperation)>
        <Fact(), WorkItem(17602, "https://github.com/dotnet/roslyn/issues/17602")>
        Public Sub IForEachLoopStatement_SimpleForLoopsTest()
            Dim source = <![CDATA[
Imports System
Class C
    Shared Sub Main()
        Dim arr As String() = New String(1) {}
        arr(0) = "one"
        arr(1) = "two"
        For Each s As String In arr'BIND:"For Each s As String In arr"
            Console.WriteLine(s)
        Next
    End Sub
End Class
    ]]>.Value

            Dim expectedOperationTree = <![CDATA[
IForEachLoopStatement (LoopKind.ForEach) (OperationKind.LoopStatement) (Syntax: 'For Each s  ... Next')
  Locals: Local_1: s As System.String
  LoopControlVariable: ILocalReferenceExpression: s (OperationKind.LocalReferenceExpression, Type: System.String) (Syntax: 's As String')
  Collection: IConversionExpression (Implicit, TryCast: False, Unchecked) (OperationKind.ConversionExpression, Type: System.Collections.IEnumerable) (Syntax: 'arr')
      Conversion: CommonConversion (Exists: True, IsIdentity: False, IsNumeric: False, IsReference: True, IsUserDefined: False) (MethodSymbol: null)
      Operand: ILocalReferenceExpression: arr (OperationKind.LocalReferenceExpression, Type: System.String()) (Syntax: 'arr')
  Body: IBlockStatement (1 statements) (OperationKind.BlockStatement) (Syntax: 'For Each s  ... Next')
      IExpressionStatement (OperationKind.ExpressionStatement) (Syntax: 'Console.WriteLine(s)')
        Expression: IInvocationExpression (Sub System.Console.WriteLine(value As System.String)) (OperationKind.InvocationExpression, Type: System.Void) (Syntax: 'Console.WriteLine(s)')
            Instance Receiver: null
            Arguments(1):
                IArgument (ArgumentKind.Explicit, Matching Parameter: value) (OperationKind.Argument) (Syntax: 's')
                  ILocalReferenceExpression: s (OperationKind.LocalReferenceExpression, Type: System.String) (Syntax: 's')
<<<<<<< HEAD
                  InConversion: null
                  OutConversion: null
  NextVariables(0)
=======
                  InConversion: CommonConversion (Exists: True, IsIdentity: True, IsNumeric: False, IsReference: False, IsUserDefined: False) (MethodSymbol: null)
                  OutConversion: CommonConversion (Exists: True, IsIdentity: True, IsNumeric: False, IsReference: False, IsUserDefined: False) (MethodSymbol: null)
>>>>>>> 98075e1b
]]>.Value

            VerifyOperationTreeForTest(Of ForEachBlockSyntax)(source, expectedOperationTree)
        End Sub

        <CompilerTrait(CompilerFeature.IOperation)>
        <Fact(), WorkItem(17602, "https://github.com/dotnet/roslyn/issues/17602")>
        Public Sub IForEachLoopStatement_WithList()
            Dim source = <![CDATA[
Class Program
    Private Shared Sub Main(args As String())
        Dim list As New System.Collections.Generic.List(Of String)()
        list.Add("a")
        list.Add("b")
        list.Add("c")
        For Each item As String In list'BIND:"For Each item As String In list"
            System.Console.WriteLine(item)
        Next

    End Sub
End Class
    ]]>.Value

            Dim expectedOperationTree = <![CDATA[
IForEachLoopStatement (LoopKind.ForEach) (OperationKind.LoopStatement) (Syntax: 'For Each it ... Next')
  Locals: Local_1: item As System.String
  LoopControlVariable: ILocalReferenceExpression: item (OperationKind.LocalReferenceExpression, Type: System.String) (Syntax: 'item As String')
  Collection: ILocalReferenceExpression: list (OperationKind.LocalReferenceExpression, Type: System.Collections.Generic.List(Of System.String)) (Syntax: 'list')
  Body: IBlockStatement (1 statements) (OperationKind.BlockStatement) (Syntax: 'For Each it ... Next')
      IExpressionStatement (OperationKind.ExpressionStatement) (Syntax: 'System.Cons ... eLine(item)')
        Expression: IInvocationExpression (Sub System.Console.WriteLine(value As System.String)) (OperationKind.InvocationExpression, Type: System.Void) (Syntax: 'System.Cons ... eLine(item)')
            Instance Receiver: null
            Arguments(1):
                IArgument (ArgumentKind.Explicit, Matching Parameter: value) (OperationKind.Argument) (Syntax: 'item')
                  ILocalReferenceExpression: item (OperationKind.LocalReferenceExpression, Type: System.String) (Syntax: 'item')
<<<<<<< HEAD
                  InConversion: null
                  OutConversion: null
  NextVariables(0)
=======
                  InConversion: CommonConversion (Exists: True, IsIdentity: True, IsNumeric: False, IsReference: False, IsUserDefined: False) (MethodSymbol: null)
                  OutConversion: CommonConversion (Exists: True, IsIdentity: True, IsNumeric: False, IsReference: False, IsUserDefined: False) (MethodSymbol: null)
>>>>>>> 98075e1b
]]>.Value

            VerifyOperationTreeForTest(Of ForEachBlockSyntax)(source, expectedOperationTree)
        End Sub

        <CompilerTrait(CompilerFeature.IOperation)>
        <Fact(), WorkItem(17602, "https://github.com/dotnet/roslyn/issues/17602")>
        Public Sub IForEachLoopStatement_WithBreak()
            Dim source = <![CDATA[
Class C
    Public Shared Sub Main()
        Dim S As String() = New String() {"ABC", "XYZ"}
        For Each x As String In S
            For Each y As Char In x'BIND:"For Each y As Char In x"
                If y = "B"c Then
                    Exit For
                Else
                    System.Console.WriteLine(y)
                End If
            Next
        Next
    End Sub
End Class

    ]]>.Value

            Dim expectedOperationTree = <![CDATA[
IForEachLoopStatement (LoopKind.ForEach) (OperationKind.LoopStatement) (Syntax: 'For Each y  ... Next')
  Locals: Local_1: y As System.Char
  LoopControlVariable: ILocalReferenceExpression: y (OperationKind.LocalReferenceExpression, Type: System.Char) (Syntax: 'y As Char')
  Collection: ILocalReferenceExpression: x (OperationKind.LocalReferenceExpression, Type: System.String) (Syntax: 'x')
  Body: IBlockStatement (1 statements) (OperationKind.BlockStatement) (Syntax: 'For Each y  ... Next')
      IIfStatement (OperationKind.IfStatement) (Syntax: 'If y = "B"c ... End If')
        Condition: IBinaryOperatorExpression (BinaryOperatorKind.Equals, Checked) (OperationKind.BinaryOperatorExpression, Type: System.Boolean) (Syntax: 'y = "B"c')
            Left: ILocalReferenceExpression: y (OperationKind.LocalReferenceExpression, Type: System.Char) (Syntax: 'y')
            Right: ILiteralExpression (OperationKind.LiteralExpression, Type: System.Char, Constant: B) (Syntax: '"B"c')
        IfTrue: IBlockStatement (1 statements) (OperationKind.BlockStatement) (Syntax: 'If y = "B"c ... End If')
            IBranchStatement (BranchKind.Break, Label: exit) (OperationKind.BranchStatement) (Syntax: 'Exit For')
        IfFalse: IBlockStatement (1 statements) (OperationKind.BlockStatement) (Syntax: 'Else ... riteLine(y)')
            IExpressionStatement (OperationKind.ExpressionStatement) (Syntax: 'System.Cons ... riteLine(y)')
              Expression: IInvocationExpression (Sub System.Console.WriteLine(value As System.Char)) (OperationKind.InvocationExpression, Type: System.Void) (Syntax: 'System.Cons ... riteLine(y)')
                  Instance Receiver: null
                  Arguments(1):
                      IArgument (ArgumentKind.Explicit, Matching Parameter: value) (OperationKind.Argument) (Syntax: 'y')
                        ILocalReferenceExpression: y (OperationKind.LocalReferenceExpression, Type: System.Char) (Syntax: 'y')
<<<<<<< HEAD
                        InConversion: null
                        OutConversion: null
  NextVariables(0)
=======
                        InConversion: CommonConversion (Exists: True, IsIdentity: True, IsNumeric: False, IsReference: False, IsUserDefined: False) (MethodSymbol: null)
                        OutConversion: CommonConversion (Exists: True, IsIdentity: True, IsNumeric: False, IsReference: False, IsUserDefined: False) (MethodSymbol: null)
>>>>>>> 98075e1b
]]>.Value

            VerifyOperationTreeForTest(Of ForEachBlockSyntax)(source, expectedOperationTree)
        End Sub

        <CompilerTrait(CompilerFeature.IOperation)>
        <Fact(), WorkItem(17602, "https://github.com/dotnet/roslyn/issues/17602")>
        Public Sub IForEachLoopStatement_WithContinue()
            Dim source = <![CDATA[
Class C
    Public Shared Sub Main()
        Dim S As String() = New String() {"ABC", "XYZ"}
        For Each x As String In S'BIND:"For Each x As String In S"
            For Each y As Char In x
                If y = "B"c Then
                    Continue For
                End If
                System.Console.WriteLine(y)
        Next y, x
    End Sub
End Class

    ]]>.Value

            Dim expectedOperationTree = <![CDATA[
IForEachLoopStatement (LoopKind.ForEach) (OperationKind.LoopStatement) (Syntax: 'For Each x  ... Next y, x')
  Locals: Local_1: x As System.String
  LoopControlVariable: ILocalReferenceExpression: x (OperationKind.LocalReferenceExpression, Type: System.String) (Syntax: 'x As String')
  Collection: IConversionExpression (Implicit, TryCast: False, Unchecked) (OperationKind.ConversionExpression, Type: System.Collections.IEnumerable) (Syntax: 'S')
      Conversion: CommonConversion (Exists: True, IsIdentity: False, IsNumeric: False, IsReference: True, IsUserDefined: False) (MethodSymbol: null)
      Operand: ILocalReferenceExpression: S (OperationKind.LocalReferenceExpression, Type: System.String()) (Syntax: 'S')
  Body: IBlockStatement (1 statements) (OperationKind.BlockStatement) (Syntax: 'For Each x  ... Next y, x')
      IForEachLoopStatement (LoopKind.ForEach) (OperationKind.LoopStatement) (Syntax: 'For Each y  ... Next y, x')
        Locals: Local_1: y As System.Char
        LoopControlVariable: ILocalReferenceExpression: y (OperationKind.LocalReferenceExpression, Type: System.Char) (Syntax: 'y As Char')
        Collection: ILocalReferenceExpression: x (OperationKind.LocalReferenceExpression, Type: System.String) (Syntax: 'x')
        Body: IBlockStatement (2 statements) (OperationKind.BlockStatement) (Syntax: 'For Each y  ... Next y, x')
            IIfStatement (OperationKind.IfStatement) (Syntax: 'If y = "B"c ... End If')
              Condition: IBinaryOperatorExpression (BinaryOperatorKind.Equals, Checked) (OperationKind.BinaryOperatorExpression, Type: System.Boolean) (Syntax: 'y = "B"c')
                  Left: ILocalReferenceExpression: y (OperationKind.LocalReferenceExpression, Type: System.Char) (Syntax: 'y')
                  Right: ILiteralExpression (OperationKind.LiteralExpression, Type: System.Char, Constant: B) (Syntax: '"B"c')
              IfTrue: IBlockStatement (1 statements) (OperationKind.BlockStatement) (Syntax: 'If y = "B"c ... End If')
                  IBranchStatement (BranchKind.Continue, Label: continue) (OperationKind.BranchStatement) (Syntax: 'Continue For')
              IfFalse: null
            IExpressionStatement (OperationKind.ExpressionStatement) (Syntax: 'System.Cons ... riteLine(y)')
              Expression: IInvocationExpression (Sub System.Console.WriteLine(value As System.Char)) (OperationKind.InvocationExpression, Type: System.Void) (Syntax: 'System.Cons ... riteLine(y)')
                  Instance Receiver: null
                  Arguments(1):
                      IArgument (ArgumentKind.Explicit, Matching Parameter: value) (OperationKind.Argument) (Syntax: 'y')
                        ILocalReferenceExpression: y (OperationKind.LocalReferenceExpression, Type: System.Char) (Syntax: 'y')
<<<<<<< HEAD
                        InConversion: null
                        OutConversion: null
        NextVariables(2):
            ILocalReferenceExpression: y (OperationKind.LocalReferenceExpression, Type: System.Char) (Syntax: 'y')
            ILocalReferenceExpression: x (OperationKind.LocalReferenceExpression, Type: System.String) (Syntax: 'x')
  NextVariables(0)
=======
                        InConversion: CommonConversion (Exists: True, IsIdentity: True, IsNumeric: False, IsReference: False, IsUserDefined: False) (MethodSymbol: null)
                        OutConversion: CommonConversion (Exists: True, IsIdentity: True, IsNumeric: False, IsReference: False, IsUserDefined: False) (MethodSymbol: null)
>>>>>>> 98075e1b
]]>.Value

            VerifyOperationTreeForTest(Of ForEachBlockSyntax)(source, expectedOperationTree)
        End Sub

        <CompilerTrait(CompilerFeature.IOperation)>
        <Fact(), WorkItem(17602, "https://github.com/dotnet/roslyn/issues/17602")>
        Public Sub IForEachLoopStatement_Nested()
            Dim source = <![CDATA[
Class C
    Shared Sub Main()
        Dim c(3)() As Integer
        For Each x As Integer() In c
            ReDim x(3)
            For i As Integer = 0 To 3
                x(i) = i
            Next
            For Each y As Integer In x'BIND:"For Each y As Integer In x"
                System.Console.WriteLine(y)
            Next
        Next
    End Sub
End Class

    ]]>.Value

            Dim expectedOperationTree = <![CDATA[
IForEachLoopStatement (LoopKind.ForEach) (OperationKind.LoopStatement) (Syntax: 'For Each y  ... Next')
  Locals: Local_1: y As System.Int32
  LoopControlVariable: ILocalReferenceExpression: y (OperationKind.LocalReferenceExpression, Type: System.Int32) (Syntax: 'y As Integer')
  Collection: IConversionExpression (Implicit, TryCast: False, Unchecked) (OperationKind.ConversionExpression, Type: System.Collections.IEnumerable) (Syntax: 'x')
      Conversion: CommonConversion (Exists: True, IsIdentity: False, IsNumeric: False, IsReference: True, IsUserDefined: False) (MethodSymbol: null)
      Operand: ILocalReferenceExpression: x (OperationKind.LocalReferenceExpression, Type: System.Int32()) (Syntax: 'x')
  Body: IBlockStatement (1 statements) (OperationKind.BlockStatement) (Syntax: 'For Each y  ... Next')
      IExpressionStatement (OperationKind.ExpressionStatement) (Syntax: 'System.Cons ... riteLine(y)')
        Expression: IInvocationExpression (Sub System.Console.WriteLine(value As System.Int32)) (OperationKind.InvocationExpression, Type: System.Void) (Syntax: 'System.Cons ... riteLine(y)')
            Instance Receiver: null
            Arguments(1):
                IArgument (ArgumentKind.Explicit, Matching Parameter: value) (OperationKind.Argument) (Syntax: 'y')
                  ILocalReferenceExpression: y (OperationKind.LocalReferenceExpression, Type: System.Int32) (Syntax: 'y')
<<<<<<< HEAD
                  InConversion: null
                  OutConversion: null
  NextVariables(0)
=======
                  InConversion: CommonConversion (Exists: True, IsIdentity: True, IsNumeric: False, IsReference: False, IsUserDefined: False) (MethodSymbol: null)
                  OutConversion: CommonConversion (Exists: True, IsIdentity: True, IsNumeric: False, IsReference: False, IsUserDefined: False) (MethodSymbol: null)
>>>>>>> 98075e1b
]]>.Value

            VerifyOperationTreeForTest(Of ForEachBlockSyntax)(source, expectedOperationTree)
        End Sub

        <CompilerTrait(CompilerFeature.IOperation)>
        <Fact(), WorkItem(17602, "https://github.com/dotnet/roslyn/issues/17602")>
        Public Sub IForEachLoopStatement_Nested1()
            Dim source = <![CDATA[
Class C
    Public Shared Sub Main()
        Dim S As String() = New String() {"ABC", "XYZ"}
        For Each x As String In S'BIND:"For Each x As String In S"
            For Each y As Char In x
                System.Console.WriteLine(y)
            Next
        Next
    End Sub
End Class

    ]]>.Value

            Dim expectedOperationTree = <![CDATA[
IForEachLoopStatement (LoopKind.ForEach) (OperationKind.LoopStatement) (Syntax: 'For Each x  ... Next')
  Locals: Local_1: x As System.String
  LoopControlVariable: ILocalReferenceExpression: x (OperationKind.LocalReferenceExpression, Type: System.String) (Syntax: 'x As String')
  Collection: IConversionExpression (Implicit, TryCast: False, Unchecked) (OperationKind.ConversionExpression, Type: System.Collections.IEnumerable) (Syntax: 'S')
      Conversion: CommonConversion (Exists: True, IsIdentity: False, IsNumeric: False, IsReference: True, IsUserDefined: False) (MethodSymbol: null)
      Operand: ILocalReferenceExpression: S (OperationKind.LocalReferenceExpression, Type: System.String()) (Syntax: 'S')
  Body: IBlockStatement (1 statements) (OperationKind.BlockStatement) (Syntax: 'For Each x  ... Next')
      IForEachLoopStatement (LoopKind.ForEach) (OperationKind.LoopStatement) (Syntax: 'For Each y  ... Next')
        Locals: Local_1: y As System.Char
        LoopControlVariable: ILocalReferenceExpression: y (OperationKind.LocalReferenceExpression, Type: System.Char) (Syntax: 'y As Char')
        Collection: ILocalReferenceExpression: x (OperationKind.LocalReferenceExpression, Type: System.String) (Syntax: 'x')
        Body: IBlockStatement (1 statements) (OperationKind.BlockStatement) (Syntax: 'For Each y  ... Next')
            IExpressionStatement (OperationKind.ExpressionStatement) (Syntax: 'System.Cons ... riteLine(y)')
              Expression: IInvocationExpression (Sub System.Console.WriteLine(value As System.Char)) (OperationKind.InvocationExpression, Type: System.Void) (Syntax: 'System.Cons ... riteLine(y)')
                  Instance Receiver: null
                  Arguments(1):
                      IArgument (ArgumentKind.Explicit, Matching Parameter: value) (OperationKind.Argument) (Syntax: 'y')
                        ILocalReferenceExpression: y (OperationKind.LocalReferenceExpression, Type: System.Char) (Syntax: 'y')
<<<<<<< HEAD
                        InConversion: null
                        OutConversion: null
        NextVariables(0)
  NextVariables(0)
=======
                        InConversion: CommonConversion (Exists: True, IsIdentity: True, IsNumeric: False, IsReference: False, IsUserDefined: False) (MethodSymbol: null)
                        OutConversion: CommonConversion (Exists: True, IsIdentity: True, IsNumeric: False, IsReference: False, IsUserDefined: False) (MethodSymbol: null)
>>>>>>> 98075e1b
]]>.Value

            VerifyOperationTreeForTest(Of ForEachBlockSyntax)(source, expectedOperationTree)
        End Sub

        <CompilerTrait(CompilerFeature.IOperation)>
        <Fact(), WorkItem(17602, "https://github.com/dotnet/roslyn/issues/17602")>
        Public Sub IForEachLoopStatement_Interface()
            Dim source = <![CDATA[
Option Infer On

Class C
    Public Shared Sub Main()
        For Each x In New Enumerable()'BIND:"For Each x In New Enumerable()"
            System.Console.WriteLine(x)
        Next
    End Sub
End Class

Class Enumerable
    Implements System.Collections.IEnumerable
    Private Function System_Collections_IEnumerable_GetEnumerator() As System.Collections.IEnumerator Implements System.Collections.IEnumerable.GetEnumerator
        Dim list As New System.Collections.Generic.List(Of Integer)()
        list.Add(3)
        list.Add(2)
        list.Add(1)
        Return list.GetEnumerator()
    End Function
End Class
    ]]>.Value

            Dim expectedOperationTree = <![CDATA[
IForEachLoopStatement (LoopKind.ForEach) (OperationKind.LoopStatement) (Syntax: 'For Each x  ... Next')
  Locals: Local_1: x As System.Object
  LoopControlVariable: ILocalReferenceExpression: x (OperationKind.LocalReferenceExpression, Type: System.Object) (Syntax: 'x')
  Collection: IConversionExpression (Implicit, TryCast: False, Unchecked) (OperationKind.ConversionExpression, Type: System.Collections.IEnumerable) (Syntax: 'New Enumerable()')
      Conversion: CommonConversion (Exists: True, IsIdentity: False, IsNumeric: False, IsReference: True, IsUserDefined: False) (MethodSymbol: null)
      Operand: IObjectCreationExpression (Constructor: Sub Enumerable..ctor()) (OperationKind.ObjectCreationExpression, Type: Enumerable) (Syntax: 'New Enumerable()')
          Arguments(0)
          Initializer: null
  Body: IBlockStatement (1 statements) (OperationKind.BlockStatement) (Syntax: 'For Each x  ... Next')
      IExpressionStatement (OperationKind.ExpressionStatement) (Syntax: 'System.Cons ... riteLine(x)')
        Expression: IInvocationExpression (Sub System.Console.WriteLine(value As System.Object)) (OperationKind.InvocationExpression, Type: System.Void) (Syntax: 'System.Cons ... riteLine(x)')
            Instance Receiver: null
            Arguments(1):
                IArgument (ArgumentKind.Explicit, Matching Parameter: value) (OperationKind.Argument) (Syntax: 'x')
                  ILocalReferenceExpression: x (OperationKind.LocalReferenceExpression, Type: System.Object) (Syntax: 'x')
<<<<<<< HEAD
                  InConversion: null
                  OutConversion: null
  NextVariables(0)
=======
                  InConversion: CommonConversion (Exists: True, IsIdentity: True, IsNumeric: False, IsReference: False, IsUserDefined: False) (MethodSymbol: null)
                  OutConversion: CommonConversion (Exists: True, IsIdentity: True, IsNumeric: False, IsReference: False, IsUserDefined: False) (MethodSymbol: null)
>>>>>>> 98075e1b
]]>.Value

            VerifyOperationTreeForTest(Of ForEachBlockSyntax)(source, expectedOperationTree)
        End Sub

        <CompilerTrait(CompilerFeature.IOperation)>
        <Fact(), WorkItem(17602, "https://github.com/dotnet/roslyn/issues/17602")>
        Public Sub IForEachLoopStatement_String()
            Dim source = <![CDATA[
Option Infer On
Class Program
    Public Shared Sub Main()
        Const s As String = Nothing
        For Each y In s'BIND:"For Each y In s"
            System.Console.WriteLine(y)
        Next
    End Sub
End Class
    ]]>.Value

            Dim expectedOperationTree = <![CDATA[
IForEachLoopStatement (LoopKind.ForEach) (OperationKind.LoopStatement) (Syntax: 'For Each y  ... Next')
  Locals: Local_1: y As System.Char
  LoopControlVariable: ILocalReferenceExpression: y (OperationKind.LocalReferenceExpression, Type: System.Char) (Syntax: 'y')
  Collection: ILocalReferenceExpression: s (OperationKind.LocalReferenceExpression, Type: System.String, Constant: null) (Syntax: 's')
  Body: IBlockStatement (1 statements) (OperationKind.BlockStatement) (Syntax: 'For Each y  ... Next')
      IExpressionStatement (OperationKind.ExpressionStatement) (Syntax: 'System.Cons ... riteLine(y)')
        Expression: IInvocationExpression (Sub System.Console.WriteLine(value As System.Char)) (OperationKind.InvocationExpression, Type: System.Void) (Syntax: 'System.Cons ... riteLine(y)')
            Instance Receiver: null
            Arguments(1):
                IArgument (ArgumentKind.Explicit, Matching Parameter: value) (OperationKind.Argument) (Syntax: 'y')
                  ILocalReferenceExpression: y (OperationKind.LocalReferenceExpression, Type: System.Char) (Syntax: 'y')
<<<<<<< HEAD
                  InConversion: null
                  OutConversion: null
  NextVariables(0)
=======
                  InConversion: CommonConversion (Exists: True, IsIdentity: True, IsNumeric: False, IsReference: False, IsUserDefined: False) (MethodSymbol: null)
                  OutConversion: CommonConversion (Exists: True, IsIdentity: True, IsNumeric: False, IsReference: False, IsUserDefined: False) (MethodSymbol: null)
>>>>>>> 98075e1b
]]>.Value

            VerifyOperationTreeForTest(Of ForEachBlockSyntax)(source, expectedOperationTree)
        End Sub

        <CompilerTrait(CompilerFeature.IOperation)>
        <Fact(), WorkItem(17602, "https://github.com/dotnet/roslyn/issues/17602")>
        Public Sub IForEachLoopStatement_IterateStruct()
            Dim source = <![CDATA[
Option Infer On
Imports System.Collections
Class C
    Public Shared Sub Main()
        For Each x In New Enumerable()'BIND:"For Each x In New Enumerable()"
            System.Console.WriteLine(x)
        Next
    End Sub
End Class
Structure Enumerable
    Implements IEnumerable
    Private Function IEnumerable_GetEnumerator() As IEnumerator Implements IEnumerable.GetEnumerator
        Return New Integer() {1, 2, 3}.GetEnumerator()
    End Function
End Structure
    ]]>.Value

            Dim expectedOperationTree = <![CDATA[
IForEachLoopStatement (LoopKind.ForEach) (OperationKind.LoopStatement) (Syntax: 'For Each x  ... Next')
  Locals: Local_1: x As System.Object
  LoopControlVariable: ILocalReferenceExpression: x (OperationKind.LocalReferenceExpression, Type: System.Object) (Syntax: 'x')
  Collection: IConversionExpression (Implicit, TryCast: False, Unchecked) (OperationKind.ConversionExpression, Type: System.Collections.IEnumerable) (Syntax: 'New Enumerable()')
      Conversion: CommonConversion (Exists: True, IsIdentity: False, IsNumeric: False, IsReference: False, IsUserDefined: False) (MethodSymbol: null)
      Operand: IObjectCreationExpression (Constructor: Sub Enumerable..ctor()) (OperationKind.ObjectCreationExpression, Type: Enumerable) (Syntax: 'New Enumerable()')
          Arguments(0)
          Initializer: null
  Body: IBlockStatement (1 statements) (OperationKind.BlockStatement) (Syntax: 'For Each x  ... Next')
      IExpressionStatement (OperationKind.ExpressionStatement) (Syntax: 'System.Cons ... riteLine(x)')
        Expression: IInvocationExpression (Sub System.Console.WriteLine(value As System.Object)) (OperationKind.InvocationExpression, Type: System.Void) (Syntax: 'System.Cons ... riteLine(x)')
            Instance Receiver: null
            Arguments(1):
                IArgument (ArgumentKind.Explicit, Matching Parameter: value) (OperationKind.Argument) (Syntax: 'x')
                  ILocalReferenceExpression: x (OperationKind.LocalReferenceExpression, Type: System.Object) (Syntax: 'x')
<<<<<<< HEAD
                  InConversion: null
                  OutConversion: null
  NextVariables(0)
=======
                  InConversion: CommonConversion (Exists: True, IsIdentity: True, IsNumeric: False, IsReference: False, IsUserDefined: False) (MethodSymbol: null)
                  OutConversion: CommonConversion (Exists: True, IsIdentity: True, IsNumeric: False, IsReference: False, IsUserDefined: False) (MethodSymbol: null)
>>>>>>> 98075e1b
]]>.Value

            VerifyOperationTreeForTest(Of ForEachBlockSyntax)(source, expectedOperationTree)
        End Sub

        <CompilerTrait(CompilerFeature.IOperation)>
        <Fact(), WorkItem(17602, "https://github.com/dotnet/roslyn/issues/17602")>
        Public Sub IForEachLoopStatement_QueryExpression()
            Dim source = <![CDATA[
Imports System
Imports System.Collections.Generic
Imports System.Diagnostics
Imports System.Linq

Module Program
    Sub Main(args As String())
        ' Obtain a list of customers.
        Dim customers As List(Of Customer) = GetCustomers()

        ' Return customers that are grouped based on country.
        Dim countries = From cust In customers
                        Order By cust.Country, cust.City
                        Group By CountryName = cust.Country
                        Into CustomersInCountry = Group, Count()
                        Order By CountryName

        ' Output the results.
        For Each country In countries'BIND:"For Each country In countries"
            Debug.WriteLine(country.CountryName & " count=" & country.Count)

            For Each customer In country.CustomersInCountry
                Debug.WriteLine("   " & customer.CompanyName & "  " & customer.City)
            Next
        Next
    End Sub

    Private Function GetCustomers() As List(Of Customer)
        Return New List(Of Customer) From
            {
                New Customer With {.CustomerID = 1, .CompanyName = "C", .City = "H", .Country = "C"},
                New Customer With {.CustomerID = 2, .CompanyName = "M", .City = "R", .Country = "U"},
                New Customer With {.CustomerID = 3, .CompanyName = "F", .City = "V", .Country = "C"}
            }
    End Function
End Module

Class Customer
    Public Property CustomerID As Integer
    Public Property CompanyName As String
    Public Property City As String
    Public Property Country As String
End Class

]]>.Value

            Dim expectedOperationTree = <![CDATA[
IForEachLoopStatement (LoopKind.ForEach) (OperationKind.LoopStatement) (Syntax: 'For Each co ... Next')
  Locals: Local_1: country As <anonymous type: Key CountryName As System.String, Key CustomersInCountry As System.Collections.Generic.IEnumerable(Of Customer), Key Count As System.Int32>
  LoopControlVariable: ILocalReferenceExpression: country (OperationKind.LocalReferenceExpression, Type: <anonymous type: Key CountryName As System.String, Key CustomersInCountry As System.Collections.Generic.IEnumerable(Of Customer), Key Count As System.Int32>) (Syntax: 'country')
  Collection: ILocalReferenceExpression: countries (OperationKind.LocalReferenceExpression, Type: System.Linq.IOrderedEnumerable(Of <anonymous type: Key CountryName As System.String, Key CustomersInCountry As System.Collections.Generic.IEnumerable(Of Customer), Key Count As System.Int32>)) (Syntax: 'countries')
  Body: IBlockStatement (2 statements) (OperationKind.BlockStatement) (Syntax: 'For Each co ... Next')
      IExpressionStatement (OperationKind.ExpressionStatement) (Syntax: 'Debug.Write ... ntry.Count)')
        Expression: IInvocationExpression (Sub System.Diagnostics.Debug.WriteLine(message As System.String)) (OperationKind.InvocationExpression, Type: System.Void) (Syntax: 'Debug.Write ... ntry.Count)')
            Instance Receiver: null
            Arguments(1):
                IArgument (ArgumentKind.Explicit, Matching Parameter: message) (OperationKind.Argument) (Syntax: 'country.Cou ... untry.Count')
                  IBinaryOperatorExpression (BinaryOperatorKind.Concatenate, Checked) (OperationKind.BinaryOperatorExpression, Type: System.String) (Syntax: 'country.Cou ... untry.Count')
                    Left: IBinaryOperatorExpression (BinaryOperatorKind.Concatenate, Checked) (OperationKind.BinaryOperatorExpression, Type: System.String) (Syntax: 'country.Cou ... & " count="')
                        Left: IPropertyReferenceExpression: ReadOnly Property <anonymous type: Key CountryName As System.String, Key CustomersInCountry As System.Collections.Generic.IEnumerable(Of Customer), Key Count As System.Int32>.CountryName As System.String (OperationKind.PropertyReferenceExpression, Type: System.String) (Syntax: 'country.CountryName')
                            Instance Receiver: ILocalReferenceExpression: country (OperationKind.LocalReferenceExpression, Type: <anonymous type: Key CountryName As System.String, Key CustomersInCountry As System.Collections.Generic.IEnumerable(Of Customer), Key Count As System.Int32>) (Syntax: 'country')
                        Right: ILiteralExpression (OperationKind.LiteralExpression, Type: System.String, Constant: " count=") (Syntax: '" count="')
                    Right: IConversionExpression (Explicit, TryCast: False, Unchecked) (OperationKind.ConversionExpression, Type: System.String) (Syntax: 'country.Count')
                        Conversion: CommonConversion (Exists: True, IsIdentity: False, IsNumeric: False, IsReference: False, IsUserDefined: False) (MethodSymbol: null)
                        Operand: IPropertyReferenceExpression: ReadOnly Property <anonymous type: Key CountryName As System.String, Key CustomersInCountry As System.Collections.Generic.IEnumerable(Of Customer), Key Count As System.Int32>.Count As System.Int32 (OperationKind.PropertyReferenceExpression, Type: System.Int32) (Syntax: 'country.Count')
                            Instance Receiver: ILocalReferenceExpression: country (OperationKind.LocalReferenceExpression, Type: <anonymous type: Key CountryName As System.String, Key CustomersInCountry As System.Collections.Generic.IEnumerable(Of Customer), Key Count As System.Int32>) (Syntax: 'country')
<<<<<<< HEAD
                  InConversion: null
                  OutConversion: null
      IForEachLoopStatement (LoopKind.ForEach) (OperationKind.LoopStatement) (Syntax: 'For Each cu ... Next')
        Locals: Local_1: customer As Customer
        LoopControlVariable: ILocalReferenceExpression: customer (OperationKind.LocalReferenceExpression, Type: Customer) (Syntax: 'customer')
=======
                  InConversion: CommonConversion (Exists: True, IsIdentity: True, IsNumeric: False, IsReference: False, IsUserDefined: False) (MethodSymbol: null)
                  OutConversion: CommonConversion (Exists: True, IsIdentity: True, IsNumeric: False, IsReference: False, IsUserDefined: False) (MethodSymbol: null)
      IForEachLoopStatement (Iteration variable: null) (LoopKind.ForEach) (OperationKind.LoopStatement) (Syntax: 'For Each cu ... Next')
>>>>>>> 98075e1b
        Collection: IPropertyReferenceExpression: ReadOnly Property <anonymous type: Key CountryName As System.String, Key CustomersInCountry As System.Collections.Generic.IEnumerable(Of Customer), Key Count As System.Int32>.CustomersInCountry As System.Collections.Generic.IEnumerable(Of Customer) (OperationKind.PropertyReferenceExpression, Type: System.Collections.Generic.IEnumerable(Of Customer)) (Syntax: 'country.Cus ... rsInCountry')
            Instance Receiver: ILocalReferenceExpression: country (OperationKind.LocalReferenceExpression, Type: <anonymous type: Key CountryName As System.String, Key CustomersInCountry As System.Collections.Generic.IEnumerable(Of Customer), Key Count As System.Int32>) (Syntax: 'country')
        Body: IBlockStatement (1 statements) (OperationKind.BlockStatement) (Syntax: 'For Each cu ... Next')
            IExpressionStatement (OperationKind.ExpressionStatement) (Syntax: 'Debug.Write ... tomer.City)')
              Expression: IInvocationExpression (Sub System.Diagnostics.Debug.WriteLine(message As System.String)) (OperationKind.InvocationExpression, Type: System.Void) (Syntax: 'Debug.Write ... tomer.City)')
                  Instance Receiver: null
                  Arguments(1):
                      IArgument (ArgumentKind.Explicit, Matching Parameter: message) (OperationKind.Argument) (Syntax: '"   " & cus ... stomer.City')
                        IBinaryOperatorExpression (BinaryOperatorKind.Concatenate, Checked) (OperationKind.BinaryOperatorExpression, Type: System.String) (Syntax: '"   " & cus ... stomer.City')
                          Left: IBinaryOperatorExpression (BinaryOperatorKind.Concatenate, Checked) (OperationKind.BinaryOperatorExpression, Type: System.String) (Syntax: '"   " & cus ... Name & "  "')
                              Left: IBinaryOperatorExpression (BinaryOperatorKind.Concatenate, Checked) (OperationKind.BinaryOperatorExpression, Type: System.String) (Syntax: '"   " & cus ... CompanyName')
                                  Left: ILiteralExpression (OperationKind.LiteralExpression, Type: System.String, Constant: "   ") (Syntax: '"   "')
                                  Right: IPropertyReferenceExpression: Property Customer.CompanyName As System.String (OperationKind.PropertyReferenceExpression, Type: System.String) (Syntax: 'customer.CompanyName')
                                      Instance Receiver: ILocalReferenceExpression: customer (OperationKind.LocalReferenceExpression, Type: Customer) (Syntax: 'customer')
                              Right: ILiteralExpression (OperationKind.LiteralExpression, Type: System.String, Constant: "  ") (Syntax: '"  "')
                          Right: IPropertyReferenceExpression: Property Customer.City As System.String (OperationKind.PropertyReferenceExpression, Type: System.String) (Syntax: 'customer.City')
                              Instance Receiver: ILocalReferenceExpression: customer (OperationKind.LocalReferenceExpression, Type: Customer) (Syntax: 'customer')
<<<<<<< HEAD
                        InConversion: null
                        OutConversion: null
        NextVariables(0)
  NextVariables(0)
=======
                        InConversion: CommonConversion (Exists: True, IsIdentity: True, IsNumeric: False, IsReference: False, IsUserDefined: False) (MethodSymbol: null)
                        OutConversion: CommonConversion (Exists: True, IsIdentity: True, IsNumeric: False, IsReference: False, IsUserDefined: False) (MethodSymbol: null)
>>>>>>> 98075e1b
]]>.Value

            Dim expectedDiagnostics = String.Empty

            VerifyOperationTreeAndDiagnosticsForTest(Of ForEachBlockSyntax)(source, expectedOperationTree, expectedDiagnostics)
        End Sub



        <CompilerTrait(CompilerFeature.IOperation)>
        <Fact(), WorkItem(17602, "https://github.com/dotnet/roslyn/issues/17602")>
        Public Sub IForEachLoopStatement_Multidimensional()
            Dim source = <![CDATA[
Option Strict On
Imports System

Module Program
    Sub Main()

        Dim k(,) = {{1}, {1}}
        For Each [Custom] In k'BIND:"For Each [Custom] In k"
            Console.Write(VerifyStaticType([Custom], GetType(Integer)))
            Console.Write(VerifyStaticType([Custom], GetType(Object)))
            Exit For
        Next
    End Sub

    Function VerifyStaticType(Of T)(ByVal x As T, ByVal y As System.Type) As Boolean
        Return GetType(T) Is y
    End Function
End Module

    ]]>.Value

            Dim expectedOperationTree = <![CDATA[
IForEachLoopStatement (LoopKind.ForEach) (OperationKind.LoopStatement) (Syntax: 'For Each [C ... Next')
  Locals: Local_1: Custom As System.Int32
  LoopControlVariable: ILocalReferenceExpression: Custom (OperationKind.LocalReferenceExpression, Type: System.Int32) (Syntax: '[Custom]')
  Collection: ILocalReferenceExpression: k (OperationKind.LocalReferenceExpression, Type: System.Int32(,)) (Syntax: 'k')
  Body: IBlockStatement (3 statements) (OperationKind.BlockStatement) (Syntax: 'For Each [C ... Next')
      IExpressionStatement (OperationKind.ExpressionStatement) (Syntax: 'Console.Wri ... (Integer)))')
        Expression: IInvocationExpression (Sub System.Console.Write(value As System.Boolean)) (OperationKind.InvocationExpression, Type: System.Void) (Syntax: 'Console.Wri ... (Integer)))')
            Instance Receiver: null
            Arguments(1):
                IArgument (ArgumentKind.Explicit, Matching Parameter: value) (OperationKind.Argument) (Syntax: 'VerifyStati ... e(Integer))')
                  IInvocationExpression (Function Program.VerifyStaticType(Of System.Int32)(x As System.Int32, y As System.Type) As System.Boolean) (OperationKind.InvocationExpression, Type: System.Boolean) (Syntax: 'VerifyStati ... e(Integer))')
                    Instance Receiver: null
                    Arguments(2):
                        IArgument (ArgumentKind.Explicit, Matching Parameter: x) (OperationKind.Argument) (Syntax: '[Custom]')
                          ILocalReferenceExpression: Custom (OperationKind.LocalReferenceExpression, Type: System.Int32) (Syntax: '[Custom]')
                          InConversion: CommonConversion (Exists: True, IsIdentity: True, IsNumeric: False, IsReference: False, IsUserDefined: False) (MethodSymbol: null)
                          OutConversion: CommonConversion (Exists: True, IsIdentity: True, IsNumeric: False, IsReference: False, IsUserDefined: False) (MethodSymbol: null)
                        IArgument (ArgumentKind.Explicit, Matching Parameter: y) (OperationKind.Argument) (Syntax: 'GetType(Integer)')
                          IOperation:  (OperationKind.None) (Syntax: 'GetType(Integer)')
                          InConversion: CommonConversion (Exists: True, IsIdentity: True, IsNumeric: False, IsReference: False, IsUserDefined: False) (MethodSymbol: null)
                          OutConversion: CommonConversion (Exists: True, IsIdentity: True, IsNumeric: False, IsReference: False, IsUserDefined: False) (MethodSymbol: null)
                  InConversion: CommonConversion (Exists: True, IsIdentity: True, IsNumeric: False, IsReference: False, IsUserDefined: False) (MethodSymbol: null)
                  OutConversion: CommonConversion (Exists: True, IsIdentity: True, IsNumeric: False, IsReference: False, IsUserDefined: False) (MethodSymbol: null)
      IExpressionStatement (OperationKind.ExpressionStatement) (Syntax: 'Console.Wri ... e(Object)))')
        Expression: IInvocationExpression (Sub System.Console.Write(value As System.Boolean)) (OperationKind.InvocationExpression, Type: System.Void) (Syntax: 'Console.Wri ... e(Object)))')
            Instance Receiver: null
            Arguments(1):
                IArgument (ArgumentKind.Explicit, Matching Parameter: value) (OperationKind.Argument) (Syntax: 'VerifyStati ... pe(Object))')
                  IInvocationExpression (Function Program.VerifyStaticType(Of System.Int32)(x As System.Int32, y As System.Type) As System.Boolean) (OperationKind.InvocationExpression, Type: System.Boolean) (Syntax: 'VerifyStati ... pe(Object))')
                    Instance Receiver: null
                    Arguments(2):
                        IArgument (ArgumentKind.Explicit, Matching Parameter: x) (OperationKind.Argument) (Syntax: '[Custom]')
                          ILocalReferenceExpression: Custom (OperationKind.LocalReferenceExpression, Type: System.Int32) (Syntax: '[Custom]')
                          InConversion: CommonConversion (Exists: True, IsIdentity: True, IsNumeric: False, IsReference: False, IsUserDefined: False) (MethodSymbol: null)
                          OutConversion: CommonConversion (Exists: True, IsIdentity: True, IsNumeric: False, IsReference: False, IsUserDefined: False) (MethodSymbol: null)
                        IArgument (ArgumentKind.Explicit, Matching Parameter: y) (OperationKind.Argument) (Syntax: 'GetType(Object)')
                          IOperation:  (OperationKind.None) (Syntax: 'GetType(Object)')
                          InConversion: CommonConversion (Exists: True, IsIdentity: True, IsNumeric: False, IsReference: False, IsUserDefined: False) (MethodSymbol: null)
                          OutConversion: CommonConversion (Exists: True, IsIdentity: True, IsNumeric: False, IsReference: False, IsUserDefined: False) (MethodSymbol: null)
                  InConversion: CommonConversion (Exists: True, IsIdentity: True, IsNumeric: False, IsReference: False, IsUserDefined: False) (MethodSymbol: null)
                  OutConversion: CommonConversion (Exists: True, IsIdentity: True, IsNumeric: False, IsReference: False, IsUserDefined: False) (MethodSymbol: null)
      IBranchStatement (BranchKind.Break, Label: exit) (OperationKind.BranchStatement) (Syntax: 'Exit For')
  NextVariables(0)
]]>.Value

            VerifyOperationTreeForTest(Of ForEachBlockSyntax)(source, expectedOperationTree)
        End Sub

        <CompilerTrait(CompilerFeature.IOperation)>
        <Fact(), WorkItem(17602, "https://github.com/dotnet/roslyn/issues/17602")>
        Public Sub IForEachLoopStatement_LateBinding()
            Dim source = <![CDATA[
Option Strict Off
Imports System
Class C
    Shared Sub Main()
        Dim o As Object = {1, 2, 3}
        For Each x In o'BIND:"For Each x In o"
            Console.WriteLine(x)
        Next
    End Sub
End Class

    ]]>.Value

            Dim expectedOperationTree = <![CDATA[
IForEachLoopStatement (LoopKind.ForEach) (OperationKind.LoopStatement) (Syntax: 'For Each x  ... Next')
  Locals: Local_1: x As System.Object
  LoopControlVariable: ILocalReferenceExpression: x (OperationKind.LocalReferenceExpression, Type: System.Object) (Syntax: 'x')
  Collection: IConversionExpression (Implicit, TryCast: False, Unchecked) (OperationKind.ConversionExpression, Type: System.Collections.IEnumerable) (Syntax: 'o')
      Conversion: CommonConversion (Exists: True, IsIdentity: False, IsNumeric: False, IsReference: True, IsUserDefined: False) (MethodSymbol: null)
      Operand: ILocalReferenceExpression: o (OperationKind.LocalReferenceExpression, Type: System.Object) (Syntax: 'o')
  Body: IBlockStatement (1 statements) (OperationKind.BlockStatement) (Syntax: 'For Each x  ... Next')
      IExpressionStatement (OperationKind.ExpressionStatement) (Syntax: 'Console.WriteLine(x)')
        Expression: IInvocationExpression (Sub System.Console.WriteLine(value As System.Object)) (OperationKind.InvocationExpression, Type: System.Void) (Syntax: 'Console.WriteLine(x)')
            Instance Receiver: null
            Arguments(1):
                IArgument (ArgumentKind.Explicit, Matching Parameter: value) (OperationKind.Argument) (Syntax: 'x')
                  ILocalReferenceExpression: x (OperationKind.LocalReferenceExpression, Type: System.Object) (Syntax: 'x')
<<<<<<< HEAD
                  InConversion: null
                  OutConversion: null
  NextVariables(0)
=======
                  InConversion: CommonConversion (Exists: True, IsIdentity: True, IsNumeric: False, IsReference: False, IsUserDefined: False) (MethodSymbol: null)
                  OutConversion: CommonConversion (Exists: True, IsIdentity: True, IsNumeric: False, IsReference: False, IsUserDefined: False) (MethodSymbol: null)
>>>>>>> 98075e1b
]]>.Value

            VerifyOperationTreeForTest(Of ForEachBlockSyntax)(source, expectedOperationTree)
        End Sub

        <CompilerTrait(CompilerFeature.IOperation)>
        <Fact(), WorkItem(17602, "https://github.com/dotnet/roslyn/issues/17602")>
        Public Sub IForEachLoopStatement_Pattern()
            Dim source = <![CDATA[
Option Infer On
Class C
    Public Shared Sub Main()
        For Each x In New Enumerable()'BIND:"For Each x In New Enumerable()"
            System.Console.WriteLine(x)
        Next
    End Sub
End Class

Class Enumerable
    Public Function GetEnumerator() As Enumerator
        Return New Enumerator()
    End Function
End Class

Class Enumerator
    Private x As Integer = 0
    Public ReadOnly Property Current() As Integer
        Get
            Return x
        End Get
    End Property
    Public Function MoveNext() As Boolean
        Return System.Threading.Interlocked.Increment(x) & lt; 4
    End Function
End Class
    ]]>.Value

            Dim expectedOperationTree = <![CDATA[
IForEachLoopStatement (LoopKind.ForEach) (OperationKind.LoopStatement) (Syntax: 'For Each x  ... Next')
  Locals: Local_1: x As System.Int32
  LoopControlVariable: ILocalReferenceExpression: x (OperationKind.LocalReferenceExpression, Type: System.Int32) (Syntax: 'x')
  Collection: IObjectCreationExpression (Constructor: Sub Enumerable..ctor()) (OperationKind.ObjectCreationExpression, Type: Enumerable) (Syntax: 'New Enumerable()')
      Arguments(0)
      Initializer: null
  Body: IBlockStatement (1 statements) (OperationKind.BlockStatement) (Syntax: 'For Each x  ... Next')
      IExpressionStatement (OperationKind.ExpressionStatement) (Syntax: 'System.Cons ... riteLine(x)')
        Expression: IInvocationExpression (Sub System.Console.WriteLine(value As System.Int32)) (OperationKind.InvocationExpression, Type: System.Void) (Syntax: 'System.Cons ... riteLine(x)')
            Instance Receiver: null
            Arguments(1):
                IArgument (ArgumentKind.Explicit, Matching Parameter: value) (OperationKind.Argument) (Syntax: 'x')
                  ILocalReferenceExpression: x (OperationKind.LocalReferenceExpression, Type: System.Int32) (Syntax: 'x')
<<<<<<< HEAD
                  InConversion: null
                  OutConversion: null
  NextVariables(0)
=======
                  InConversion: CommonConversion (Exists: True, IsIdentity: True, IsNumeric: False, IsReference: False, IsUserDefined: False) (MethodSymbol: null)
                  OutConversion: CommonConversion (Exists: True, IsIdentity: True, IsNumeric: False, IsReference: False, IsUserDefined: False) (MethodSymbol: null)
>>>>>>> 98075e1b
]]>.Value

            VerifyOperationTreeForTest(Of ForEachBlockSyntax)(source, expectedOperationTree)
        End Sub

        <CompilerTrait(CompilerFeature.IOperation)>
        <Fact(), WorkItem(17602, "https://github.com/dotnet/roslyn/issues/17602")>
        Public Sub IForEachLoopStatement_lamda()
            Dim source = <![CDATA[
Option Strict On
Option Infer On

Imports System

Class C1
    Private element_lambda_field As Integer

    Public Shared Sub Main()
        Dim c1 As New C1()
        c1.DoStuff()
    End Sub

    Public Sub DoStuff()
        Dim arr As Integer() = New Integer(1) {}
        arr(0) = 23
        arr(1) = 42

        Dim myDelegate As Action = Sub()
                                       Dim element_lambda_local As Integer
                                       For Each element_lambda_local In arr'BIND:"For Each element_lambda_local In arr"
                                           Console.WriteLine(element_lambda_local)
                                       Next element_lambda_local


                                   End Sub

        myDelegate.Invoke()
    End Sub
End Class

    ]]>.Value

            Dim expectedOperationTree = <![CDATA[
IForEachLoopStatement (LoopKind.ForEach) (OperationKind.LoopStatement) (Syntax: 'For Each el ... ambda_local')
  LoopControlVariable: ILocalReferenceExpression: element_lambda_local (OperationKind.LocalReferenceExpression, Type: System.Int32) (Syntax: 'element_lambda_local')
  Collection: IConversionExpression (Implicit, TryCast: False, Unchecked) (OperationKind.ConversionExpression, Type: System.Collections.IEnumerable) (Syntax: 'arr')
      Conversion: CommonConversion (Exists: True, IsIdentity: False, IsNumeric: False, IsReference: True, IsUserDefined: False) (MethodSymbol: null)
      Operand: ILocalReferenceExpression: arr (OperationKind.LocalReferenceExpression, Type: System.Int32()) (Syntax: 'arr')
  Body: IBlockStatement (1 statements) (OperationKind.BlockStatement) (Syntax: 'For Each el ... ambda_local')
      IExpressionStatement (OperationKind.ExpressionStatement) (Syntax: 'Console.Wri ... mbda_local)')
        Expression: IInvocationExpression (Sub System.Console.WriteLine(value As System.Int32)) (OperationKind.InvocationExpression, Type: System.Void) (Syntax: 'Console.Wri ... mbda_local)')
            Instance Receiver: null
            Arguments(1):
                IArgument (ArgumentKind.Explicit, Matching Parameter: value) (OperationKind.Argument) (Syntax: 'element_lambda_local')
                  ILocalReferenceExpression: element_lambda_local (OperationKind.LocalReferenceExpression, Type: System.Int32) (Syntax: 'element_lambda_local')
<<<<<<< HEAD
                  InConversion: null
                  OutConversion: null
  NextVariables(1):
      ILocalReferenceExpression: element_lambda_local (OperationKind.LocalReferenceExpression, Type: System.Int32) (Syntax: 'element_lambda_local')
=======
                  InConversion: CommonConversion (Exists: True, IsIdentity: True, IsNumeric: False, IsReference: False, IsUserDefined: False) (MethodSymbol: null)
                  OutConversion: CommonConversion (Exists: True, IsIdentity: True, IsNumeric: False, IsReference: False, IsUserDefined: False) (MethodSymbol: null)
>>>>>>> 98075e1b
]]>.Value

            VerifyOperationTreeForTest(Of ForEachBlockSyntax)(source, expectedOperationTree)
        End Sub

        <CompilerTrait(CompilerFeature.IOperation)>
        <Fact(), WorkItem(17602, "https://github.com/dotnet/roslyn/issues/17602")>
        Public Sub IForEachLoopStatement_InvalidConversion()
            Dim source = <![CDATA[
Imports System

Class C1
    Public Shared Sub Main()
        For Each element As Integer In "Hello World."'BIND:"For Each element As Integer In "Hello World.""
            Console.WriteLine(element)
        Next
    End Sub
End Class
    ]]>.Value

            Dim expectedOperationTree = <![CDATA[
IForEachLoopStatement (LoopKind.ForEach) (OperationKind.LoopStatement, IsInvalid) (Syntax: 'For Each el ... Next')
  Locals: Local_1: element As System.Int32
  LoopControlVariable: ILocalReferenceExpression: element (OperationKind.LocalReferenceExpression, Type: System.Int32) (Syntax: 'element As Integer')
  Collection: ILiteralExpression (OperationKind.LiteralExpression, Type: System.String, Constant: "Hello World.", IsInvalid) (Syntax: '"Hello World."')
  Body: IBlockStatement (1 statements) (OperationKind.BlockStatement, IsInvalid) (Syntax: 'For Each el ... Next')
      IExpressionStatement (OperationKind.ExpressionStatement) (Syntax: 'Console.Wri ... ne(element)')
        Expression: IInvocationExpression (Sub System.Console.WriteLine(value As System.Int32)) (OperationKind.InvocationExpression, Type: System.Void) (Syntax: 'Console.Wri ... ne(element)')
            Instance Receiver: null
            Arguments(1):
                IArgument (ArgumentKind.Explicit, Matching Parameter: value) (OperationKind.Argument) (Syntax: 'element')
                  ILocalReferenceExpression: element (OperationKind.LocalReferenceExpression, Type: System.Int32) (Syntax: 'element')
<<<<<<< HEAD
                  InConversion: null
                  OutConversion: null
  NextVariables(0)
=======
                  InConversion: CommonConversion (Exists: True, IsIdentity: True, IsNumeric: False, IsReference: False, IsUserDefined: False) (MethodSymbol: null)
                  OutConversion: CommonConversion (Exists: True, IsIdentity: True, IsNumeric: False, IsReference: False, IsUserDefined: False) (MethodSymbol: null)
>>>>>>> 98075e1b
]]>.Value

            VerifyOperationTreeForTest(Of ForEachBlockSyntax)(source, expectedOperationTree)
        End Sub

        <CompilerTrait(CompilerFeature.IOperation)>
        <Fact(), WorkItem(17602, "https://github.com/dotnet/roslyn/issues/17602")>
        Public Sub IForEachLoopStatement_Throw()
            Dim source = <![CDATA[
Imports System
Class C
    Shared Sub Main()
        Dim arr As String() = New String(1) {}
        arr(0) = "one"
        arr(1) = "two"
        For Each s As String In arr'BIND:"For Each s As String In arr"
            If (s = "one") Then
                Throw New Exception
            End If
            Console.WriteLine(s)
        Next
    End Sub
End Class
    ]]>.Value

            Dim expectedOperationTree = <![CDATA[
IForEachLoopStatement (LoopKind.ForEach) (OperationKind.LoopStatement) (Syntax: 'For Each s  ... Next')
  Locals: Local_1: s As System.String
  LoopControlVariable: ILocalReferenceExpression: s (OperationKind.LocalReferenceExpression, Type: System.String) (Syntax: 's As String')
  Collection: IConversionExpression (Implicit, TryCast: False, Unchecked) (OperationKind.ConversionExpression, Type: System.Collections.IEnumerable) (Syntax: 'arr')
      Conversion: CommonConversion (Exists: True, IsIdentity: False, IsNumeric: False, IsReference: True, IsUserDefined: False) (MethodSymbol: null)
      Operand: ILocalReferenceExpression: arr (OperationKind.LocalReferenceExpression, Type: System.String()) (Syntax: 'arr')
  Body: IBlockStatement (2 statements) (OperationKind.BlockStatement) (Syntax: 'For Each s  ... Next')
      IIfStatement (OperationKind.IfStatement) (Syntax: 'If (s = "on ... End If')
        Condition: IParenthesizedExpression (OperationKind.ParenthesizedExpression, Type: System.Boolean) (Syntax: '(s = "one")')
            Operand: IBinaryOperatorExpression (BinaryOperatorKind.Equals, Checked) (OperationKind.BinaryOperatorExpression, Type: System.Boolean) (Syntax: 's = "one"')
                Left: ILocalReferenceExpression: s (OperationKind.LocalReferenceExpression, Type: System.String) (Syntax: 's')
                Right: ILiteralExpression (OperationKind.LiteralExpression, Type: System.String, Constant: "one") (Syntax: '"one"')
        IfTrue: IBlockStatement (1 statements) (OperationKind.BlockStatement) (Syntax: 'If (s = "on ... End If')
            IExpressionStatement (OperationKind.ExpressionStatement) (Syntax: 'Throw New Exception')
              Expression: IThrowExpression (OperationKind.ThrowExpression, Type: System.Exception) (Syntax: 'Throw New Exception')
                  IObjectCreationExpression (Constructor: Sub System.Exception..ctor()) (OperationKind.ObjectCreationExpression, Type: System.Exception) (Syntax: 'New Exception')
                    Arguments(0)
                    Initializer: null
        IfFalse: null
      IExpressionStatement (OperationKind.ExpressionStatement) (Syntax: 'Console.WriteLine(s)')
        Expression: IInvocationExpression (Sub System.Console.WriteLine(value As System.String)) (OperationKind.InvocationExpression, Type: System.Void) (Syntax: 'Console.WriteLine(s)')
            Instance Receiver: null
            Arguments(1):
                IArgument (ArgumentKind.Explicit, Matching Parameter: value) (OperationKind.Argument) (Syntax: 's')
                  ILocalReferenceExpression: s (OperationKind.LocalReferenceExpression, Type: System.String) (Syntax: 's')
<<<<<<< HEAD
                  InConversion: null
                  OutConversion: null
  NextVariables(0)
=======
                  InConversion: CommonConversion (Exists: True, IsIdentity: True, IsNumeric: False, IsReference: False, IsUserDefined: False) (MethodSymbol: null)
                  OutConversion: CommonConversion (Exists: True, IsIdentity: True, IsNumeric: False, IsReference: False, IsUserDefined: False) (MethodSymbol: null)
>>>>>>> 98075e1b
]]>.Value

            VerifyOperationTreeForTest(Of ForEachBlockSyntax)(source, expectedOperationTree)
        End Sub

        <CompilerTrait(CompilerFeature.IOperation)>
        <Fact(), WorkItem(17602, "https://github.com/dotnet/roslyn/issues/17602")>
        Public Sub IForEachLoopStatement_WithReturn()
            Dim source = <![CDATA[
Class C
    Private F As Object
    Shared Function M(c As Object()) As Boolean
        For Each o In c'BIND:"For Each o In c"
            If o IsNot Nothing Then Return True
        Next
        Return False
    End Function
End Class
    ]]>.Value

            Dim expectedOperationTree = <![CDATA[
IForEachLoopStatement (LoopKind.ForEach) (OperationKind.LoopStatement) (Syntax: 'For Each o  ... Next')
  Locals: Local_1: o As System.Object
  LoopControlVariable: ILocalReferenceExpression: o (OperationKind.LocalReferenceExpression, Type: System.Object) (Syntax: 'o')
  Collection: IConversionExpression (Implicit, TryCast: False, Unchecked) (OperationKind.ConversionExpression, Type: System.Collections.IEnumerable) (Syntax: 'c')
      Conversion: CommonConversion (Exists: True, IsIdentity: False, IsNumeric: False, IsReference: True, IsUserDefined: False) (MethodSymbol: null)
      Operand: IParameterReferenceExpression: c (OperationKind.ParameterReferenceExpression, Type: System.Object()) (Syntax: 'c')
  Body: IBlockStatement (1 statements) (OperationKind.BlockStatement) (Syntax: 'For Each o  ... Next')
      IIfStatement (OperationKind.IfStatement) (Syntax: 'If o IsNot  ... Return True')
        Condition: IBinaryOperatorExpression (BinaryOperatorKind.NotEquals) (OperationKind.BinaryOperatorExpression, Type: System.Boolean) (Syntax: 'o IsNot Nothing')
            Left: ILocalReferenceExpression: o (OperationKind.LocalReferenceExpression, Type: System.Object) (Syntax: 'o')
            Right: IConversionExpression (Implicit, TryCast: False, Unchecked) (OperationKind.ConversionExpression, Type: System.Object, Constant: null) (Syntax: 'Nothing')
                Conversion: CommonConversion (Exists: True, IsIdentity: False, IsNumeric: False, IsReference: False, IsUserDefined: False) (MethodSymbol: null)
                Operand: ILiteralExpression (OperationKind.LiteralExpression, Type: null, Constant: null) (Syntax: 'Nothing')
        IfTrue: IBlockStatement (1 statements) (OperationKind.BlockStatement) (Syntax: 'If o IsNot  ... Return True')
            IReturnStatement (OperationKind.ReturnStatement) (Syntax: 'Return True')
              ReturnedValue: ILiteralExpression (OperationKind.LiteralExpression, Type: System.Boolean, Constant: True) (Syntax: 'True')
        IfFalse: null
  NextVariables(0)
]]>.Value

            VerifyOperationTreeForTest(Of ForEachBlockSyntax)(source, expectedOperationTree)
        End Sub

        <CompilerTrait(CompilerFeature.IOperation)>
        <Fact(), WorkItem(17602, "https://github.com/dotnet/roslyn/issues/17602")>
        Public Sub IForEachLoopStatement_FieldAsIterationVariable()
            Dim source = <![CDATA[
Imports System
Imports System.Collections.Generic
Imports System.Linq

Class C
    Private X As Integer = 0
    Sub M(args As Integer())
        For Each X In args'BIND:"For Each X In args"
        Next X
    End Sub
End Class]]>.Value

            Dim expectedOperationTree = <![CDATA[
IForEachLoopStatement (LoopKind.ForEach) (OperationKind.LoopStatement) (Syntax: 'For Each X  ... Next X')
  LoopControlVariable: IFieldReferenceExpression: C.X As System.Int32 (OperationKind.FieldReferenceExpression, Type: System.Int32) (Syntax: 'X')
      Instance Receiver: IInstanceReferenceExpression (OperationKind.InstanceReferenceExpression, Type: C) (Syntax: 'X')
  Collection: IConversionExpression (Implicit, TryCast: False, Unchecked) (OperationKind.ConversionExpression, Type: System.Collections.IEnumerable) (Syntax: 'args')
      Conversion: CommonConversion (Exists: True, IsIdentity: False, IsNumeric: False, IsReference: True, IsUserDefined: False) (MethodSymbol: null)
      Operand: IParameterReferenceExpression: args (OperationKind.ParameterReferenceExpression, Type: System.Int32()) (Syntax: 'args')
  Body: IBlockStatement (0 statements) (OperationKind.BlockStatement) (Syntax: 'For Each X  ... Next X')
  NextVariables(1):
      IFieldReferenceExpression: C.X As System.Int32 (OperationKind.FieldReferenceExpression, Type: System.Int32) (Syntax: 'X')
        Instance Receiver: IInstanceReferenceExpression (OperationKind.InstanceReferenceExpression, Type: C) (Syntax: 'X')
]]>.Value

            Dim expectedDiagnostics = String.Empty

            VerifyOperationTreeAndDiagnosticsForTest(Of ForEachBlockSyntax)(source, expectedOperationTree, expectedDiagnostics)
        End Sub

        <CompilerTrait(CompilerFeature.IOperation)>
        <Fact(), WorkItem(17602, "https://github.com/dotnet/roslyn/issues/17602")>
        Public Sub IForEachLoopStatement_FieldWithExplicitReceiverAsIterationVariable()
            Dim source = <![CDATA[
Imports System
Imports System.Collections.Generic
Imports System.Linq

Class C
    Private X As Integer = 0
    Sub M(c As C, args As Integer())
        For Each c.X In args'BIND:"For Each c.X In args"
        Next c.X
    End Sub
End Class]]>.Value

            Dim expectedOperationTree = <![CDATA[
IForEachLoopStatement (LoopKind.ForEach) (OperationKind.LoopStatement) (Syntax: 'For Each c. ... Next c.X')
  LoopControlVariable: IFieldReferenceExpression: C.X As System.Int32 (OperationKind.FieldReferenceExpression, Type: System.Int32) (Syntax: 'c.X')
      Instance Receiver: IParameterReferenceExpression: c (OperationKind.ParameterReferenceExpression, Type: C) (Syntax: 'c')
  Collection: IConversionExpression (Implicit, TryCast: False, Unchecked) (OperationKind.ConversionExpression, Type: System.Collections.IEnumerable) (Syntax: 'args')
      Conversion: CommonConversion (Exists: True, IsIdentity: False, IsNumeric: False, IsReference: True, IsUserDefined: False) (MethodSymbol: null)
      Operand: IParameterReferenceExpression: args (OperationKind.ParameterReferenceExpression, Type: System.Int32()) (Syntax: 'args')
  Body: IBlockStatement (0 statements) (OperationKind.BlockStatement) (Syntax: 'For Each c. ... Next c.X')
  NextVariables(1):
      IFieldReferenceExpression: C.X As System.Int32 (OperationKind.FieldReferenceExpression, Type: System.Int32) (Syntax: 'c.X')
        Instance Receiver: IParameterReferenceExpression: c (OperationKind.ParameterReferenceExpression, Type: C) (Syntax: 'c')
]]>.Value

            Dim expectedDiagnostics = String.Empty

            VerifyOperationTreeAndDiagnosticsForTest(Of ForEachBlockSyntax)(source, expectedOperationTree, expectedDiagnostics)
        End Sub

    End Class
End Namespace<|MERGE_RESOLUTION|>--- conflicted
+++ resolved
@@ -41,14 +41,9 @@
             Arguments(1):
                 IArgument (ArgumentKind.Explicit, Matching Parameter: value) (OperationKind.Argument) (Syntax: 's')
                   ILocalReferenceExpression: s (OperationKind.LocalReferenceExpression, Type: System.String) (Syntax: 's')
-<<<<<<< HEAD
-                  InConversion: null
-                  OutConversion: null
-  NextVariables(0)
-=======
-                  InConversion: CommonConversion (Exists: True, IsIdentity: True, IsNumeric: False, IsReference: False, IsUserDefined: False) (MethodSymbol: null)
-                  OutConversion: CommonConversion (Exists: True, IsIdentity: True, IsNumeric: False, IsReference: False, IsUserDefined: False) (MethodSymbol: null)
->>>>>>> 98075e1b
+                  InConversion: CommonConversion (Exists: True, IsIdentity: True, IsNumeric: False, IsReference: False, IsUserDefined: False) (MethodSymbol: null)
+                  OutConversion: CommonConversion (Exists: True, IsIdentity: True, IsNumeric: False, IsReference: False, IsUserDefined: False) (MethodSymbol: null)
+  NextVariables(0)
 ]]>.Value
 
             VerifyOperationTreeForTest(Of ForEachBlockSyntax)(source, expectedOperationTree)
@@ -84,14 +79,9 @@
             Arguments(1):
                 IArgument (ArgumentKind.Explicit, Matching Parameter: value) (OperationKind.Argument) (Syntax: 'item')
                   ILocalReferenceExpression: item (OperationKind.LocalReferenceExpression, Type: System.String) (Syntax: 'item')
-<<<<<<< HEAD
-                  InConversion: null
-                  OutConversion: null
-  NextVariables(0)
-=======
-                  InConversion: CommonConversion (Exists: True, IsIdentity: True, IsNumeric: False, IsReference: False, IsUserDefined: False) (MethodSymbol: null)
-                  OutConversion: CommonConversion (Exists: True, IsIdentity: True, IsNumeric: False, IsReference: False, IsUserDefined: False) (MethodSymbol: null)
->>>>>>> 98075e1b
+                  InConversion: CommonConversion (Exists: True, IsIdentity: True, IsNumeric: False, IsReference: False, IsUserDefined: False) (MethodSymbol: null)
+                  OutConversion: CommonConversion (Exists: True, IsIdentity: True, IsNumeric: False, IsReference: False, IsUserDefined: False) (MethodSymbol: null)
+  NextVariables(0)
 ]]>.Value
 
             VerifyOperationTreeForTest(Of ForEachBlockSyntax)(source, expectedOperationTree)
@@ -137,14 +127,9 @@
                   Arguments(1):
                       IArgument (ArgumentKind.Explicit, Matching Parameter: value) (OperationKind.Argument) (Syntax: 'y')
                         ILocalReferenceExpression: y (OperationKind.LocalReferenceExpression, Type: System.Char) (Syntax: 'y')
-<<<<<<< HEAD
-                        InConversion: null
-                        OutConversion: null
-  NextVariables(0)
-=======
                         InConversion: CommonConversion (Exists: True, IsIdentity: True, IsNumeric: False, IsReference: False, IsUserDefined: False) (MethodSymbol: null)
                         OutConversion: CommonConversion (Exists: True, IsIdentity: True, IsNumeric: False, IsReference: False, IsUserDefined: False) (MethodSymbol: null)
->>>>>>> 98075e1b
+  NextVariables(0)
 ]]>.Value
 
             VerifyOperationTreeForTest(Of ForEachBlockSyntax)(source, expectedOperationTree)
@@ -195,17 +180,12 @@
                   Arguments(1):
                       IArgument (ArgumentKind.Explicit, Matching Parameter: value) (OperationKind.Argument) (Syntax: 'y')
                         ILocalReferenceExpression: y (OperationKind.LocalReferenceExpression, Type: System.Char) (Syntax: 'y')
-<<<<<<< HEAD
-                        InConversion: null
-                        OutConversion: null
+                        InConversion: CommonConversion (Exists: True, IsIdentity: True, IsNumeric: False, IsReference: False, IsUserDefined: False) (MethodSymbol: null)
+                        OutConversion: CommonConversion (Exists: True, IsIdentity: True, IsNumeric: False, IsReference: False, IsUserDefined: False) (MethodSymbol: null)
         NextVariables(2):
             ILocalReferenceExpression: y (OperationKind.LocalReferenceExpression, Type: System.Char) (Syntax: 'y')
             ILocalReferenceExpression: x (OperationKind.LocalReferenceExpression, Type: System.String) (Syntax: 'x')
   NextVariables(0)
-=======
-                        InConversion: CommonConversion (Exists: True, IsIdentity: True, IsNumeric: False, IsReference: False, IsUserDefined: False) (MethodSymbol: null)
-                        OutConversion: CommonConversion (Exists: True, IsIdentity: True, IsNumeric: False, IsReference: False, IsUserDefined: False) (MethodSymbol: null)
->>>>>>> 98075e1b
 ]]>.Value
 
             VerifyOperationTreeForTest(Of ForEachBlockSyntax)(source, expectedOperationTree)
@@ -246,14 +226,9 @@
             Arguments(1):
                 IArgument (ArgumentKind.Explicit, Matching Parameter: value) (OperationKind.Argument) (Syntax: 'y')
                   ILocalReferenceExpression: y (OperationKind.LocalReferenceExpression, Type: System.Int32) (Syntax: 'y')
-<<<<<<< HEAD
-                  InConversion: null
-                  OutConversion: null
-  NextVariables(0)
-=======
-                  InConversion: CommonConversion (Exists: True, IsIdentity: True, IsNumeric: False, IsReference: False, IsUserDefined: False) (MethodSymbol: null)
-                  OutConversion: CommonConversion (Exists: True, IsIdentity: True, IsNumeric: False, IsReference: False, IsUserDefined: False) (MethodSymbol: null)
->>>>>>> 98075e1b
+                  InConversion: CommonConversion (Exists: True, IsIdentity: True, IsNumeric: False, IsReference: False, IsUserDefined: False) (MethodSymbol: null)
+                  OutConversion: CommonConversion (Exists: True, IsIdentity: True, IsNumeric: False, IsReference: False, IsUserDefined: False) (MethodSymbol: null)
+  NextVariables(0)
 ]]>.Value
 
             VerifyOperationTreeForTest(Of ForEachBlockSyntax)(source, expectedOperationTree)
@@ -295,15 +270,10 @@
                   Arguments(1):
                       IArgument (ArgumentKind.Explicit, Matching Parameter: value) (OperationKind.Argument) (Syntax: 'y')
                         ILocalReferenceExpression: y (OperationKind.LocalReferenceExpression, Type: System.Char) (Syntax: 'y')
-<<<<<<< HEAD
-                        InConversion: null
-                        OutConversion: null
-        NextVariables(0)
-  NextVariables(0)
-=======
                         InConversion: CommonConversion (Exists: True, IsIdentity: True, IsNumeric: False, IsReference: False, IsUserDefined: False) (MethodSymbol: null)
                         OutConversion: CommonConversion (Exists: True, IsIdentity: True, IsNumeric: False, IsReference: False, IsUserDefined: False) (MethodSymbol: null)
->>>>>>> 98075e1b
+        NextVariables(0)
+  NextVariables(0)
 ]]>.Value
 
             VerifyOperationTreeForTest(Of ForEachBlockSyntax)(source, expectedOperationTree)
@@ -351,14 +321,9 @@
             Arguments(1):
                 IArgument (ArgumentKind.Explicit, Matching Parameter: value) (OperationKind.Argument) (Syntax: 'x')
                   ILocalReferenceExpression: x (OperationKind.LocalReferenceExpression, Type: System.Object) (Syntax: 'x')
-<<<<<<< HEAD
-                  InConversion: null
-                  OutConversion: null
-  NextVariables(0)
-=======
-                  InConversion: CommonConversion (Exists: True, IsIdentity: True, IsNumeric: False, IsReference: False, IsUserDefined: False) (MethodSymbol: null)
-                  OutConversion: CommonConversion (Exists: True, IsIdentity: True, IsNumeric: False, IsReference: False, IsUserDefined: False) (MethodSymbol: null)
->>>>>>> 98075e1b
+                  InConversion: CommonConversion (Exists: True, IsIdentity: True, IsNumeric: False, IsReference: False, IsUserDefined: False) (MethodSymbol: null)
+                  OutConversion: CommonConversion (Exists: True, IsIdentity: True, IsNumeric: False, IsReference: False, IsUserDefined: False) (MethodSymbol: null)
+  NextVariables(0)
 ]]>.Value
 
             VerifyOperationTreeForTest(Of ForEachBlockSyntax)(source, expectedOperationTree)
@@ -391,14 +356,9 @@
             Arguments(1):
                 IArgument (ArgumentKind.Explicit, Matching Parameter: value) (OperationKind.Argument) (Syntax: 'y')
                   ILocalReferenceExpression: y (OperationKind.LocalReferenceExpression, Type: System.Char) (Syntax: 'y')
-<<<<<<< HEAD
-                  InConversion: null
-                  OutConversion: null
-  NextVariables(0)
-=======
-                  InConversion: CommonConversion (Exists: True, IsIdentity: True, IsNumeric: False, IsReference: False, IsUserDefined: False) (MethodSymbol: null)
-                  OutConversion: CommonConversion (Exists: True, IsIdentity: True, IsNumeric: False, IsReference: False, IsUserDefined: False) (MethodSymbol: null)
->>>>>>> 98075e1b
+                  InConversion: CommonConversion (Exists: True, IsIdentity: True, IsNumeric: False, IsReference: False, IsUserDefined: False) (MethodSymbol: null)
+                  OutConversion: CommonConversion (Exists: True, IsIdentity: True, IsNumeric: False, IsReference: False, IsUserDefined: False) (MethodSymbol: null)
+  NextVariables(0)
 ]]>.Value
 
             VerifyOperationTreeForTest(Of ForEachBlockSyntax)(source, expectedOperationTree)
@@ -441,14 +401,9 @@
             Arguments(1):
                 IArgument (ArgumentKind.Explicit, Matching Parameter: value) (OperationKind.Argument) (Syntax: 'x')
                   ILocalReferenceExpression: x (OperationKind.LocalReferenceExpression, Type: System.Object) (Syntax: 'x')
-<<<<<<< HEAD
-                  InConversion: null
-                  OutConversion: null
-  NextVariables(0)
-=======
-                  InConversion: CommonConversion (Exists: True, IsIdentity: True, IsNumeric: False, IsReference: False, IsUserDefined: False) (MethodSymbol: null)
-                  OutConversion: CommonConversion (Exists: True, IsIdentity: True, IsNumeric: False, IsReference: False, IsUserDefined: False) (MethodSymbol: null)
->>>>>>> 98075e1b
+                  InConversion: CommonConversion (Exists: True, IsIdentity: True, IsNumeric: False, IsReference: False, IsUserDefined: False) (MethodSymbol: null)
+                  OutConversion: CommonConversion (Exists: True, IsIdentity: True, IsNumeric: False, IsReference: False, IsUserDefined: False) (MethodSymbol: null)
+  NextVariables(0)
 ]]>.Value
 
             VerifyOperationTreeForTest(Of ForEachBlockSyntax)(source, expectedOperationTree)
@@ -524,17 +479,11 @@
                         Conversion: CommonConversion (Exists: True, IsIdentity: False, IsNumeric: False, IsReference: False, IsUserDefined: False) (MethodSymbol: null)
                         Operand: IPropertyReferenceExpression: ReadOnly Property <anonymous type: Key CountryName As System.String, Key CustomersInCountry As System.Collections.Generic.IEnumerable(Of Customer), Key Count As System.Int32>.Count As System.Int32 (OperationKind.PropertyReferenceExpression, Type: System.Int32) (Syntax: 'country.Count')
                             Instance Receiver: ILocalReferenceExpression: country (OperationKind.LocalReferenceExpression, Type: <anonymous type: Key CountryName As System.String, Key CustomersInCountry As System.Collections.Generic.IEnumerable(Of Customer), Key Count As System.Int32>) (Syntax: 'country')
-<<<<<<< HEAD
-                  InConversion: null
-                  OutConversion: null
+                  InConversion: CommonConversion (Exists: True, IsIdentity: True, IsNumeric: False, IsReference: False, IsUserDefined: False) (MethodSymbol: null)
+                  OutConversion: CommonConversion (Exists: True, IsIdentity: True, IsNumeric: False, IsReference: False, IsUserDefined: False) (MethodSymbol: null)
       IForEachLoopStatement (LoopKind.ForEach) (OperationKind.LoopStatement) (Syntax: 'For Each cu ... Next')
         Locals: Local_1: customer As Customer
         LoopControlVariable: ILocalReferenceExpression: customer (OperationKind.LocalReferenceExpression, Type: Customer) (Syntax: 'customer')
-=======
-                  InConversion: CommonConversion (Exists: True, IsIdentity: True, IsNumeric: False, IsReference: False, IsUserDefined: False) (MethodSymbol: null)
-                  OutConversion: CommonConversion (Exists: True, IsIdentity: True, IsNumeric: False, IsReference: False, IsUserDefined: False) (MethodSymbol: null)
-      IForEachLoopStatement (Iteration variable: null) (LoopKind.ForEach) (OperationKind.LoopStatement) (Syntax: 'For Each cu ... Next')
->>>>>>> 98075e1b
         Collection: IPropertyReferenceExpression: ReadOnly Property <anonymous type: Key CountryName As System.String, Key CustomersInCountry As System.Collections.Generic.IEnumerable(Of Customer), Key Count As System.Int32>.CustomersInCountry As System.Collections.Generic.IEnumerable(Of Customer) (OperationKind.PropertyReferenceExpression, Type: System.Collections.Generic.IEnumerable(Of Customer)) (Syntax: 'country.Cus ... rsInCountry')
             Instance Receiver: ILocalReferenceExpression: country (OperationKind.LocalReferenceExpression, Type: <anonymous type: Key CountryName As System.String, Key CustomersInCountry As System.Collections.Generic.IEnumerable(Of Customer), Key Count As System.Int32>) (Syntax: 'country')
         Body: IBlockStatement (1 statements) (OperationKind.BlockStatement) (Syntax: 'For Each cu ... Next')
@@ -552,15 +501,10 @@
                               Right: ILiteralExpression (OperationKind.LiteralExpression, Type: System.String, Constant: "  ") (Syntax: '"  "')
                           Right: IPropertyReferenceExpression: Property Customer.City As System.String (OperationKind.PropertyReferenceExpression, Type: System.String) (Syntax: 'customer.City')
                               Instance Receiver: ILocalReferenceExpression: customer (OperationKind.LocalReferenceExpression, Type: Customer) (Syntax: 'customer')
-<<<<<<< HEAD
-                        InConversion: null
-                        OutConversion: null
-        NextVariables(0)
-  NextVariables(0)
-=======
                         InConversion: CommonConversion (Exists: True, IsIdentity: True, IsNumeric: False, IsReference: False, IsUserDefined: False) (MethodSymbol: null)
                         OutConversion: CommonConversion (Exists: True, IsIdentity: True, IsNumeric: False, IsReference: False, IsUserDefined: False) (MethodSymbol: null)
->>>>>>> 98075e1b
+        NextVariables(0)
+  NextVariables(0)
 ]]>.Value
 
             Dim expectedDiagnostics = String.Empty
@@ -675,14 +619,9 @@
             Arguments(1):
                 IArgument (ArgumentKind.Explicit, Matching Parameter: value) (OperationKind.Argument) (Syntax: 'x')
                   ILocalReferenceExpression: x (OperationKind.LocalReferenceExpression, Type: System.Object) (Syntax: 'x')
-<<<<<<< HEAD
-                  InConversion: null
-                  OutConversion: null
-  NextVariables(0)
-=======
-                  InConversion: CommonConversion (Exists: True, IsIdentity: True, IsNumeric: False, IsReference: False, IsUserDefined: False) (MethodSymbol: null)
-                  OutConversion: CommonConversion (Exists: True, IsIdentity: True, IsNumeric: False, IsReference: False, IsUserDefined: False) (MethodSymbol: null)
->>>>>>> 98075e1b
+                  InConversion: CommonConversion (Exists: True, IsIdentity: True, IsNumeric: False, IsReference: False, IsUserDefined: False) (MethodSymbol: null)
+                  OutConversion: CommonConversion (Exists: True, IsIdentity: True, IsNumeric: False, IsReference: False, IsUserDefined: False) (MethodSymbol: null)
+  NextVariables(0)
 ]]>.Value
 
             VerifyOperationTreeForTest(Of ForEachBlockSyntax)(source, expectedOperationTree)
@@ -734,14 +673,9 @@
             Arguments(1):
                 IArgument (ArgumentKind.Explicit, Matching Parameter: value) (OperationKind.Argument) (Syntax: 'x')
                   ILocalReferenceExpression: x (OperationKind.LocalReferenceExpression, Type: System.Int32) (Syntax: 'x')
-<<<<<<< HEAD
-                  InConversion: null
-                  OutConversion: null
-  NextVariables(0)
-=======
-                  InConversion: CommonConversion (Exists: True, IsIdentity: True, IsNumeric: False, IsReference: False, IsUserDefined: False) (MethodSymbol: null)
-                  OutConversion: CommonConversion (Exists: True, IsIdentity: True, IsNumeric: False, IsReference: False, IsUserDefined: False) (MethodSymbol: null)
->>>>>>> 98075e1b
+                  InConversion: CommonConversion (Exists: True, IsIdentity: True, IsNumeric: False, IsReference: False, IsUserDefined: False) (MethodSymbol: null)
+                  OutConversion: CommonConversion (Exists: True, IsIdentity: True, IsNumeric: False, IsReference: False, IsUserDefined: False) (MethodSymbol: null)
+  NextVariables(0)
 ]]>.Value
 
             VerifyOperationTreeForTest(Of ForEachBlockSyntax)(source, expectedOperationTree)
@@ -797,15 +731,10 @@
             Arguments(1):
                 IArgument (ArgumentKind.Explicit, Matching Parameter: value) (OperationKind.Argument) (Syntax: 'element_lambda_local')
                   ILocalReferenceExpression: element_lambda_local (OperationKind.LocalReferenceExpression, Type: System.Int32) (Syntax: 'element_lambda_local')
-<<<<<<< HEAD
-                  InConversion: null
-                  OutConversion: null
+                  InConversion: CommonConversion (Exists: True, IsIdentity: True, IsNumeric: False, IsReference: False, IsUserDefined: False) (MethodSymbol: null)
+                  OutConversion: CommonConversion (Exists: True, IsIdentity: True, IsNumeric: False, IsReference: False, IsUserDefined: False) (MethodSymbol: null)
   NextVariables(1):
       ILocalReferenceExpression: element_lambda_local (OperationKind.LocalReferenceExpression, Type: System.Int32) (Syntax: 'element_lambda_local')
-=======
-                  InConversion: CommonConversion (Exists: True, IsIdentity: True, IsNumeric: False, IsReference: False, IsUserDefined: False) (MethodSymbol: null)
-                  OutConversion: CommonConversion (Exists: True, IsIdentity: True, IsNumeric: False, IsReference: False, IsUserDefined: False) (MethodSymbol: null)
->>>>>>> 98075e1b
 ]]>.Value
 
             VerifyOperationTreeForTest(Of ForEachBlockSyntax)(source, expectedOperationTree)
@@ -838,14 +767,9 @@
             Arguments(1):
                 IArgument (ArgumentKind.Explicit, Matching Parameter: value) (OperationKind.Argument) (Syntax: 'element')
                   ILocalReferenceExpression: element (OperationKind.LocalReferenceExpression, Type: System.Int32) (Syntax: 'element')
-<<<<<<< HEAD
-                  InConversion: null
-                  OutConversion: null
-  NextVariables(0)
-=======
-                  InConversion: CommonConversion (Exists: True, IsIdentity: True, IsNumeric: False, IsReference: False, IsUserDefined: False) (MethodSymbol: null)
-                  OutConversion: CommonConversion (Exists: True, IsIdentity: True, IsNumeric: False, IsReference: False, IsUserDefined: False) (MethodSymbol: null)
->>>>>>> 98075e1b
+                  InConversion: CommonConversion (Exists: True, IsIdentity: True, IsNumeric: False, IsReference: False, IsUserDefined: False) (MethodSymbol: null)
+                  OutConversion: CommonConversion (Exists: True, IsIdentity: True, IsNumeric: False, IsReference: False, IsUserDefined: False) (MethodSymbol: null)
+  NextVariables(0)
 ]]>.Value
 
             VerifyOperationTreeForTest(Of ForEachBlockSyntax)(source, expectedOperationTree)
@@ -897,14 +821,9 @@
             Arguments(1):
                 IArgument (ArgumentKind.Explicit, Matching Parameter: value) (OperationKind.Argument) (Syntax: 's')
                   ILocalReferenceExpression: s (OperationKind.LocalReferenceExpression, Type: System.String) (Syntax: 's')
-<<<<<<< HEAD
-                  InConversion: null
-                  OutConversion: null
-  NextVariables(0)
-=======
-                  InConversion: CommonConversion (Exists: True, IsIdentity: True, IsNumeric: False, IsReference: False, IsUserDefined: False) (MethodSymbol: null)
-                  OutConversion: CommonConversion (Exists: True, IsIdentity: True, IsNumeric: False, IsReference: False, IsUserDefined: False) (MethodSymbol: null)
->>>>>>> 98075e1b
+                  InConversion: CommonConversion (Exists: True, IsIdentity: True, IsNumeric: False, IsReference: False, IsUserDefined: False) (MethodSymbol: null)
+                  OutConversion: CommonConversion (Exists: True, IsIdentity: True, IsNumeric: False, IsReference: False, IsUserDefined: False) (MethodSymbol: null)
+  NextVariables(0)
 ]]>.Value
 
             VerifyOperationTreeForTest(Of ForEachBlockSyntax)(source, expectedOperationTree)
