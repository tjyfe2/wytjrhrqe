--- conflicted
+++ resolved
@@ -165,13 +165,8 @@
         Text: ILiteralExpression (OperationKind.LiteralExpression, Type: System.String, Constant: "String ") (Syntax: 'String ')
       IInterpolation (OperationKind.Interpolation) (Syntax: '{x,20}')
         Expression: IFieldReferenceExpression: [Class].x As System.String (OperationKind.FieldReferenceExpression, Type: System.String) (Syntax: 'x')
-<<<<<<< HEAD
             Instance Receiver: IInstanceReferenceExpression (OperationKind.InstanceReferenceExpression, Type: [Class]) (Syntax: 'x')
-        Alignment: ILiteralExpression (Text: 20) (OperationKind.LiteralExpression, Type: System.Int32, Constant: 20) (Syntax: '20')
-=======
-            Instance Receiver: IInstanceReferenceExpression (InstanceReferenceKind.Implicit) (OperationKind.InstanceReferenceExpression, Type: [Class]) (Syntax: 'x')
         Alignment: ILiteralExpression (OperationKind.LiteralExpression, Type: System.Int32, Constant: 20) (Syntax: '20')
->>>>>>> e2afbb28
         FormatString: null
       IInterpolatedStringText (OperationKind.InterpolatedStringText) (Syntax: ' and ')
         Text: ILiteralExpression (OperationKind.LiteralExpression, Type: System.String, Constant: " and ") (Syntax: ' and ')
@@ -213,16 +208,9 @@
         Text: ILiteralExpression (OperationKind.LiteralExpression, Type: System.String, Constant: "String ") (Syntax: 'String ')
       IInterpolation (OperationKind.Interpolation) (Syntax: '{x,20:D3}')
         Expression: IFieldReferenceExpression: [Class].x As System.String (OperationKind.FieldReferenceExpression, Type: System.String) (Syntax: 'x')
-<<<<<<< HEAD
             Instance Receiver: IInstanceReferenceExpression (OperationKind.InstanceReferenceExpression, Type: [Class]) (Syntax: 'x')
-        Alignment: ILiteralExpression (Text: 20) (OperationKind.LiteralExpression, Type: System.Int32, Constant: 20) (Syntax: '20')
-        FormatString: ILiteralExpression (OperationKind.LiteralExpression, Type: System.String, Constant: "D3") (Syntax: ':D3')
-]]>.Value
-=======
-            Instance Receiver: IInstanceReferenceExpression (InstanceReferenceKind.Implicit) (OperationKind.InstanceReferenceExpression, Type: [Class]) (Syntax: 'x')
         Alignment: ILiteralExpression (OperationKind.LiteralExpression, Type: System.Int32, Constant: 20) (Syntax: '20')
         FormatString: ILiteralExpression (OperationKind.LiteralExpression, Type: System.String, Constant: "D3") (Syntax: ':D3')]]>.Value
->>>>>>> e2afbb28
 
             Dim expectedDiagnostics = String.Empty
 
