﻿' Copyright (c) Microsoft.  All Rights Reserved.  Licensed under the Apache License, Version 2.0.  See License.txt in the project root for license information.

Imports Microsoft.CodeAnalysis.Test.Utilities
Imports Microsoft.CodeAnalysis.VisualBasic.Syntax

Namespace Microsoft.CodeAnalysis.VisualBasic.UnitTests.Semantics
    Partial Public Class IOperationTests
        Inherits SemanticModelTestBase

        <CompilerTrait(CompilerFeature.IOperation)>
        <Fact()>
        Public Sub ILockStatement_ObjectLock_FieldReference()
            Dim source = <![CDATA[
Option Strict On

Public Class C1
    Dim o As New Object
    Public Sub M1()
        SyncLock o'BIND:"SyncLock o"

        End SyncLock
    End Sub
End Class]]>.Value

            Dim expectedOperationTree = <![CDATA[
ILockOperation (OperationKind.Lock, Type: null) (Syntax: 'SyncLock o' ... nd SyncLock')
  Expression: 
    IFieldReferenceOperation: C1.o As System.Object (OperationKind.FieldReference, Type: System.Object) (Syntax: 'o')
      Instance Receiver: 
        IInstanceReferenceOperation (OperationKind.InstanceReference, Type: C1, IsImplicit) (Syntax: 'o')
  Body: 
<<<<<<< HEAD
    IBlockOperation (0 statements) (OperationKind.Block, Type: null) (Syntax: 'SyncLock o' ... nd SyncLock')
=======
    IBlockStatement (0 statements) (OperationKind.BlockStatement, IsImplicit) (Syntax: 'SyncLock o' ... nd SyncLock')
>>>>>>> 7cdd69e7
]]>.Value

            Dim expectedDiagnostics = String.Empty

            VerifyOperationTreeAndDiagnosticsForTest(Of SyncLockBlockSyntax)(source, expectedOperationTree, expectedDiagnostics)
        End Sub

        <CompilerTrait(CompilerFeature.IOperation)>
        <Fact()>
        Public Sub ILockStatement_ObjectLock_LocalReference()
            Dim source = <![CDATA[
Option Strict On

Public Class C1
    Public Sub M1()
        Dim o As New Object
        SyncLock o'BIND:"SyncLock o"

        End SyncLock
    End Sub
End Class]]>.Value

            Dim expectedOperationTree = <![CDATA[
ILockOperation (OperationKind.Lock, Type: null) (Syntax: 'SyncLock o' ... nd SyncLock')
  Expression: 
    ILocalReferenceOperation: o (OperationKind.LocalReference, Type: System.Object) (Syntax: 'o')
  Body: 
<<<<<<< HEAD
    IBlockOperation (0 statements) (OperationKind.Block, Type: null) (Syntax: 'SyncLock o' ... nd SyncLock')
=======
    IBlockStatement (0 statements) (OperationKind.BlockStatement, IsImplicit) (Syntax: 'SyncLock o' ... nd SyncLock')
>>>>>>> 7cdd69e7
]]>.Value

            Dim expectedDiagnostics = String.Empty

            VerifyOperationTreeAndDiagnosticsForTest(Of SyncLockBlockSyntax)(source, expectedOperationTree, expectedDiagnostics)
        End Sub

        <CompilerTrait(CompilerFeature.IOperation)>
        <Fact()>
        Public Sub ILockStatement_ObjectLock_Nothing()
            Dim source = <![CDATA[
Option Strict On

Public Class C1
    Public Sub M1()
        Dim o As New Object
        SyncLock o'BIND:"SyncLock o"

        End SyncLock
    End Sub
End Class]]>.Value

            Dim expectedOperationTree = <![CDATA[
ILockOperation (OperationKind.Lock, Type: null) (Syntax: 'SyncLock o' ... nd SyncLock')
  Expression: 
    ILocalReferenceOperation: o (OperationKind.LocalReference, Type: System.Object) (Syntax: 'o')
  Body: 
<<<<<<< HEAD
    IBlockOperation (0 statements) (OperationKind.Block, Type: null) (Syntax: 'SyncLock o' ... nd SyncLock')
=======
    IBlockStatement (0 statements) (OperationKind.BlockStatement, IsImplicit) (Syntax: 'SyncLock o' ... nd SyncLock')
>>>>>>> 7cdd69e7
]]>.Value

            Dim expectedDiagnostics = String.Empty

            VerifyOperationTreeAndDiagnosticsForTest(Of SyncLockBlockSyntax)(source, expectedOperationTree, expectedDiagnostics)
        End Sub

        <CompilerTrait(CompilerFeature.IOperation)>
        <Fact()>
        Public Sub ILockStatement_ObjectLock_NonReferenceType()
            Dim source = <![CDATA[
Option Strict On

Public Class C1
    Public Sub M1()
        Dim i As Integer = 1
        SyncLock i'BIND:"SyncLock i"

        End SyncLock
    End Sub
End Class]]>.Value

            Dim expectedOperationTree = <![CDATA[
ILockOperation (OperationKind.Lock, Type: null, IsInvalid) (Syntax: 'SyncLock i' ... nd SyncLock')
  Expression: 
    ILocalReferenceOperation: i (OperationKind.LocalReference, Type: System.Int32, IsInvalid) (Syntax: 'i')
  Body: 
<<<<<<< HEAD
    IBlockOperation (0 statements) (OperationKind.Block, Type: null, IsInvalid) (Syntax: 'SyncLock i' ... nd SyncLock')
=======
    IBlockStatement (0 statements) (OperationKind.BlockStatement, IsInvalid, IsImplicit) (Syntax: 'SyncLock i' ... nd SyncLock')
>>>>>>> 7cdd69e7
]]>.Value

            Dim expectedDiagnostics = <![CDATA[
BC30582: 'SyncLock' operand cannot be of type 'Integer' because 'Integer' is not a reference type.
        SyncLock i'BIND:"SyncLock i"
                 ~
]]>.Value

            VerifyOperationTreeAndDiagnosticsForTest(Of SyncLockBlockSyntax)(source, expectedOperationTree, expectedDiagnostics)
        End Sub

        <CompilerTrait(CompilerFeature.IOperation)>
        <Fact()>
        Public Sub ILockStatement_MissingLockExpression()
            Dim source = <![CDATA[
Option Strict On

Public Class C1
    Public Sub M1()
        SyncLock'BIND:"SyncLock"

        End SyncLock
    End Sub
End Class]]>.Value

            Dim expectedOperationTree = <![CDATA[
ILockOperation (OperationKind.Lock, Type: null, IsInvalid) (Syntax: 'SyncLock'BI ... nd SyncLock')
  Expression: 
    IInvalidOperation (OperationKind.Invalid, Type: null, IsInvalid) (Syntax: '')
      Children(0)
  Body: 
<<<<<<< HEAD
    IBlockOperation (0 statements) (OperationKind.Block, Type: null, IsInvalid) (Syntax: 'SyncLock'BI ... nd SyncLock')
=======
    IBlockStatement (0 statements) (OperationKind.BlockStatement, IsInvalid, IsImplicit) (Syntax: 'SyncLock'BI ... nd SyncLock')
>>>>>>> 7cdd69e7
]]>.Value

            Dim expectedDiagnostics = <![CDATA[
BC30201: Expression expected.
        SyncLock'BIND:"SyncLock"
                ~
]]>.Value

            VerifyOperationTreeAndDiagnosticsForTest(Of SyncLockBlockSyntax)(source, expectedOperationTree, expectedDiagnostics)
        End Sub

        <CompilerTrait(CompilerFeature.IOperation)>
        <Fact()>
        Public Sub ILockStatement_InvalidLockExpression()
            Dim source = <![CDATA[
Option Strict On

Public Class C1
    Public Sub M1()
        SyncLock InvalidReference'BIND:"SyncLock InvalidReference"

        End SyncLock
    End Sub
End Class]]>.Value

            Dim expectedOperationTree = <![CDATA[
ILockOperation (OperationKind.Lock, Type: null, IsInvalid) (Syntax: 'SyncLock In ... nd SyncLock')
  Expression: 
    IInvalidOperation (OperationKind.Invalid, Type: ?, IsInvalid) (Syntax: 'InvalidReference')
      Children(0)
  Body: 
<<<<<<< HEAD
    IBlockOperation (0 statements) (OperationKind.Block, Type: null, IsInvalid) (Syntax: 'SyncLock In ... nd SyncLock')
=======
    IBlockStatement (0 statements) (OperationKind.BlockStatement, IsInvalid, IsImplicit) (Syntax: 'SyncLock In ... nd SyncLock')
>>>>>>> 7cdd69e7
]]>.Value

            Dim expectedDiagnostics = <![CDATA[
BC30451: 'InvalidReference' is not declared. It may be inaccessible due to its protection level.
        SyncLock InvalidReference'BIND:"SyncLock InvalidReference"
                 ~~~~~~~~~~~~~~~~
]]>.Value

            VerifyOperationTreeAndDiagnosticsForTest(Of SyncLockBlockSyntax)(source, expectedOperationTree, expectedDiagnostics)
        End Sub

        <CompilerTrait(CompilerFeature.IOperation)>
        <Fact()>
        Public Sub ILockStatement_MissingEndLock()
            Dim source = <![CDATA[
Option Strict On

Public Class C1
    Public Sub M1()
        Dim o As New Object
        SyncLock o'BIND:"SyncLock o"

    End Sub
End Class]]>.Value

            Dim expectedOperationTree = <![CDATA[
ILockOperation (OperationKind.Lock, Type: null, IsInvalid) (Syntax: 'SyncLock o' ... SyncLock o"')
  Expression: 
    ILocalReferenceOperation: o (OperationKind.LocalReference, Type: System.Object, IsInvalid) (Syntax: 'o')
  Body: 
<<<<<<< HEAD
    IBlockOperation (0 statements) (OperationKind.Block, Type: null, IsInvalid) (Syntax: 'SyncLock o' ... SyncLock o"')
=======
    IBlockStatement (0 statements) (OperationKind.BlockStatement, IsInvalid, IsImplicit) (Syntax: 'SyncLock o' ... SyncLock o"')
>>>>>>> 7cdd69e7
]]>.Value

            Dim expectedDiagnostics = <![CDATA[
BC30675: 'SyncLock' statement must end with a matching 'End SyncLock'.
        SyncLock o'BIND:"SyncLock o"
        ~~~~~~~~~~
]]>.Value

            VerifyOperationTreeAndDiagnosticsForTest(Of SyncLockBlockSyntax)(source, expectedOperationTree, expectedDiagnostics)
        End Sub

        <CompilerTrait(CompilerFeature.IOperation)>
        <Fact()>
        Public Sub ILockStatement_ExpressionBody_ObjectCall()
            Dim source = <![CDATA[
Option Strict On

Public Class C1
    Public Sub M1()
        Dim o As New Object
        SyncLock o.ToString()'BIND:"SyncLock o.ToString()"
        End SyncLock
    End Sub
End Class]]>.Value

            Dim expectedOperationTree = <![CDATA[
ILockOperation (OperationKind.Lock, Type: null) (Syntax: 'SyncLock o. ... nd SyncLock')
  Expression: 
    IInvocationOperation (virtual Function System.Object.ToString() As System.String) (OperationKind.Invocation, Type: System.String) (Syntax: 'o.ToString()')
      Instance Receiver: 
        ILocalReferenceOperation: o (OperationKind.LocalReference, Type: System.Object) (Syntax: 'o')
      Arguments(0)
  Body: 
<<<<<<< HEAD
    IBlockOperation (0 statements) (OperationKind.Block, Type: null) (Syntax: 'SyncLock o. ... nd SyncLock')
=======
    IBlockStatement (0 statements) (OperationKind.BlockStatement, IsImplicit) (Syntax: 'SyncLock o. ... nd SyncLock')
>>>>>>> 7cdd69e7
]]>.Value

            Dim expectedDiagnostics = String.Empty

            VerifyOperationTreeAndDiagnosticsForTest(Of SyncLockBlockSyntax)(source, expectedOperationTree, expectedDiagnostics)
        End Sub

        <CompilerTrait(CompilerFeature.IOperation)>
        <Fact()>
        Public Sub ILockStatement_ExpressionLock_ClassMethodCall()
            Dim source = <![CDATA[
Option Strict On

Public Class C1
    Public Sub M1()
        SyncLock M2()'BIND:"SyncLock M2()"
        End SyncLock
    End Sub

    Public Function M2() As Object
        Return New Object
    End Function
End Class]]>.Value

            Dim expectedOperationTree = <![CDATA[
ILockOperation (OperationKind.Lock, Type: null) (Syntax: 'SyncLock M2 ... nd SyncLock')
  Expression: 
    IInvocationOperation ( Function C1.M2() As System.Object) (OperationKind.Invocation, Type: System.Object) (Syntax: 'M2()')
      Instance Receiver: 
        IInstanceReferenceOperation (OperationKind.InstanceReference, Type: C1, IsImplicit) (Syntax: 'M2')
      Arguments(0)
  Body: 
<<<<<<< HEAD
    IBlockOperation (0 statements) (OperationKind.Block, Type: null) (Syntax: 'SyncLock M2 ... nd SyncLock')
=======
    IBlockStatement (0 statements) (OperationKind.BlockStatement, IsImplicit) (Syntax: 'SyncLock M2 ... nd SyncLock')
>>>>>>> 7cdd69e7
]]>.Value

            Dim expectedDiagnostics = String.Empty

            VerifyOperationTreeAndDiagnosticsForTest(Of SyncLockBlockSyntax)(source, expectedOperationTree, expectedDiagnostics)
        End Sub

        <CompilerTrait(CompilerFeature.IOperation)>
        <Fact()>
        Public Sub ILockStatement_ExpressionBody_SubMethod()
            Dim source = <![CDATA[
Option Strict On

Public Class C1
    Public Sub M1()
        SyncLock M2()'BIND:"SyncLock M2()"
        End SyncLock
    End Sub

    Public Sub M2()
    End Sub
End Class]]>.Value

            Dim expectedOperationTree = <![CDATA[
ILockOperation (OperationKind.Lock, Type: null, IsInvalid) (Syntax: 'SyncLock M2 ... nd SyncLock')
  Expression: 
    IInvalidOperation (OperationKind.Invalid, Type: ?, IsInvalid, IsImplicit) (Syntax: 'M2()')
      Children(1):
          IInvocationOperation ( Sub C1.M2()) (OperationKind.Invocation, Type: System.Void, IsInvalid) (Syntax: 'M2()')
            Instance Receiver: 
              IInstanceReferenceOperation (OperationKind.InstanceReference, Type: C1, IsInvalid, IsImplicit) (Syntax: 'M2')
            Arguments(0)
  Body: 
<<<<<<< HEAD
    IBlockOperation (0 statements) (OperationKind.Block, Type: null, IsInvalid) (Syntax: 'SyncLock M2 ... nd SyncLock')
=======
    IBlockStatement (0 statements) (OperationKind.BlockStatement, IsInvalid, IsImplicit) (Syntax: 'SyncLock M2 ... nd SyncLock')
>>>>>>> 7cdd69e7
]]>.Value

            Dim expectedDiagnostics = <![CDATA[
BC30491: Expression does not produce a value.
        SyncLock M2()'BIND:"SyncLock M2()"
                 ~~~~
]]>.Value

            VerifyOperationTreeAndDiagnosticsForTest(Of SyncLockBlockSyntax)(source, expectedOperationTree, expectedDiagnostics)
        End Sub

        <CompilerTrait(CompilerFeature.IOperation)>
        <Fact()>
        Public Sub ILockStatement_NonEmptyBody()
            Dim source = <![CDATA[
Option Strict On
Imports System

Public Class C1
    Public Sub M1()
        Dim o As New Object
        SyncLock o'BIND:"SyncLock o"
            Console.WriteLine("Hello World!")
        End SyncLock
    End Sub
End Class]]>.Value

            Dim expectedOperationTree = <![CDATA[
ILockOperation (OperationKind.Lock, Type: null) (Syntax: 'SyncLock o' ... nd SyncLock')
  Expression: 
    ILocalReferenceOperation: o (OperationKind.LocalReference, Type: System.Object) (Syntax: 'o')
  Body: 
<<<<<<< HEAD
    IBlockOperation (1 statements) (OperationKind.Block, Type: null) (Syntax: 'SyncLock o' ... nd SyncLock')
      IExpressionStatementOperation (OperationKind.ExpressionStatement, Type: null) (Syntax: 'Console.Wri ... lo World!")')
=======
    IBlockStatement (1 statements) (OperationKind.BlockStatement, IsImplicit) (Syntax: 'SyncLock o' ... nd SyncLock')
      IExpressionStatement (OperationKind.ExpressionStatement) (Syntax: 'Console.Wri ... lo World!")')
>>>>>>> 7cdd69e7
        Expression: 
          IInvocationOperation (Sub System.Console.WriteLine(value As System.String)) (OperationKind.Invocation, Type: System.Void) (Syntax: 'Console.Wri ... lo World!")')
            Instance Receiver: 
              null
            Arguments(1):
                IArgumentOperation (ArgumentKind.Explicit, Matching Parameter: value) (OperationKind.Argument, Type: null) (Syntax: '"Hello World!"')
                  ILiteralOperation (OperationKind.Literal, Type: System.String, Constant: "Hello World!") (Syntax: '"Hello World!"')
                  InConversion: CommonConversion (Exists: True, IsIdentity: True, IsNumeric: False, IsReference: False, IsUserDefined: False) (MethodSymbol: null)
                  OutConversion: CommonConversion (Exists: True, IsIdentity: True, IsNumeric: False, IsReference: False, IsUserDefined: False) (MethodSymbol: null)
]]>.Value

            Dim expectedDiagnostics = String.Empty

            VerifyOperationTreeAndDiagnosticsForTest(Of SyncLockBlockSyntax)(source, expectedOperationTree, expectedDiagnostics)
        End Sub
    End Class
End Namespace<|MERGE_RESOLUTION|>--- conflicted
+++ resolved
@@ -29,11 +29,7 @@
       Instance Receiver: 
         IInstanceReferenceOperation (OperationKind.InstanceReference, Type: C1, IsImplicit) (Syntax: 'o')
   Body: 
-<<<<<<< HEAD
-    IBlockOperation (0 statements) (OperationKind.Block, Type: null) (Syntax: 'SyncLock o' ... nd SyncLock')
-=======
-    IBlockStatement (0 statements) (OperationKind.BlockStatement, IsImplicit) (Syntax: 'SyncLock o' ... nd SyncLock')
->>>>>>> 7cdd69e7
+    IBlockOperation (0 statements) (OperationKind.Block, Type: null, IsImplicit) (Syntax: 'SyncLock o' ... nd SyncLock')
 ]]>.Value
 
             Dim expectedDiagnostics = String.Empty
@@ -61,11 +57,7 @@
   Expression: 
     ILocalReferenceOperation: o (OperationKind.LocalReference, Type: System.Object) (Syntax: 'o')
   Body: 
-<<<<<<< HEAD
-    IBlockOperation (0 statements) (OperationKind.Block, Type: null) (Syntax: 'SyncLock o' ... nd SyncLock')
-=======
-    IBlockStatement (0 statements) (OperationKind.BlockStatement, IsImplicit) (Syntax: 'SyncLock o' ... nd SyncLock')
->>>>>>> 7cdd69e7
+    IBlockOperation (0 statements) (OperationKind.Block, Type: null, IsImplicit) (Syntax: 'SyncLock o' ... nd SyncLock')
 ]]>.Value
 
             Dim expectedDiagnostics = String.Empty
@@ -93,11 +85,7 @@
   Expression: 
     ILocalReferenceOperation: o (OperationKind.LocalReference, Type: System.Object) (Syntax: 'o')
   Body: 
-<<<<<<< HEAD
-    IBlockOperation (0 statements) (OperationKind.Block, Type: null) (Syntax: 'SyncLock o' ... nd SyncLock')
-=======
-    IBlockStatement (0 statements) (OperationKind.BlockStatement, IsImplicit) (Syntax: 'SyncLock o' ... nd SyncLock')
->>>>>>> 7cdd69e7
+    IBlockOperation (0 statements) (OperationKind.Block, Type: null, IsImplicit) (Syntax: 'SyncLock o' ... nd SyncLock')
 ]]>.Value
 
             Dim expectedDiagnostics = String.Empty
@@ -125,11 +113,7 @@
   Expression: 
     ILocalReferenceOperation: i (OperationKind.LocalReference, Type: System.Int32, IsInvalid) (Syntax: 'i')
   Body: 
-<<<<<<< HEAD
-    IBlockOperation (0 statements) (OperationKind.Block, Type: null, IsInvalid) (Syntax: 'SyncLock i' ... nd SyncLock')
-=======
-    IBlockStatement (0 statements) (OperationKind.BlockStatement, IsInvalid, IsImplicit) (Syntax: 'SyncLock i' ... nd SyncLock')
->>>>>>> 7cdd69e7
+    IBlockOperation (0 statements) (OperationKind.Block, Type: null, IsInvalid, IsImplicit) (Syntax: 'SyncLock i' ... nd SyncLock')
 ]]>.Value
 
             Dim expectedDiagnostics = <![CDATA[
@@ -161,11 +145,7 @@
     IInvalidOperation (OperationKind.Invalid, Type: null, IsInvalid) (Syntax: '')
       Children(0)
   Body: 
-<<<<<<< HEAD
-    IBlockOperation (0 statements) (OperationKind.Block, Type: null, IsInvalid) (Syntax: 'SyncLock'BI ... nd SyncLock')
-=======
-    IBlockStatement (0 statements) (OperationKind.BlockStatement, IsInvalid, IsImplicit) (Syntax: 'SyncLock'BI ... nd SyncLock')
->>>>>>> 7cdd69e7
+    IBlockOperation (0 statements) (OperationKind.Block, Type: null, IsInvalid, IsImplicit) (Syntax: 'SyncLock'BI ... nd SyncLock')
 ]]>.Value
 
             Dim expectedDiagnostics = <![CDATA[
@@ -197,11 +177,7 @@
     IInvalidOperation (OperationKind.Invalid, Type: ?, IsInvalid) (Syntax: 'InvalidReference')
       Children(0)
   Body: 
-<<<<<<< HEAD
-    IBlockOperation (0 statements) (OperationKind.Block, Type: null, IsInvalid) (Syntax: 'SyncLock In ... nd SyncLock')
-=======
-    IBlockStatement (0 statements) (OperationKind.BlockStatement, IsInvalid, IsImplicit) (Syntax: 'SyncLock In ... nd SyncLock')
->>>>>>> 7cdd69e7
+    IBlockOperation (0 statements) (OperationKind.Block, Type: null, IsInvalid, IsImplicit) (Syntax: 'SyncLock In ... nd SyncLock')
 ]]>.Value
 
             Dim expectedDiagnostics = <![CDATA[
@@ -232,11 +208,7 @@
   Expression: 
     ILocalReferenceOperation: o (OperationKind.LocalReference, Type: System.Object, IsInvalid) (Syntax: 'o')
   Body: 
-<<<<<<< HEAD
-    IBlockOperation (0 statements) (OperationKind.Block, Type: null, IsInvalid) (Syntax: 'SyncLock o' ... SyncLock o"')
-=======
-    IBlockStatement (0 statements) (OperationKind.BlockStatement, IsInvalid, IsImplicit) (Syntax: 'SyncLock o' ... SyncLock o"')
->>>>>>> 7cdd69e7
+    IBlockOperation (0 statements) (OperationKind.Block, Type: null, IsInvalid, IsImplicit) (Syntax: 'SyncLock o' ... SyncLock o"')
 ]]>.Value
 
             Dim expectedDiagnostics = <![CDATA[
@@ -270,11 +242,7 @@
         ILocalReferenceOperation: o (OperationKind.LocalReference, Type: System.Object) (Syntax: 'o')
       Arguments(0)
   Body: 
-<<<<<<< HEAD
-    IBlockOperation (0 statements) (OperationKind.Block, Type: null) (Syntax: 'SyncLock o. ... nd SyncLock')
-=======
-    IBlockStatement (0 statements) (OperationKind.BlockStatement, IsImplicit) (Syntax: 'SyncLock o. ... nd SyncLock')
->>>>>>> 7cdd69e7
+    IBlockOperation (0 statements) (OperationKind.Block, Type: null, IsImplicit) (Syntax: 'SyncLock o. ... nd SyncLock')
 ]]>.Value
 
             Dim expectedDiagnostics = String.Empty
@@ -307,11 +275,7 @@
         IInstanceReferenceOperation (OperationKind.InstanceReference, Type: C1, IsImplicit) (Syntax: 'M2')
       Arguments(0)
   Body: 
-<<<<<<< HEAD
-    IBlockOperation (0 statements) (OperationKind.Block, Type: null) (Syntax: 'SyncLock M2 ... nd SyncLock')
-=======
-    IBlockStatement (0 statements) (OperationKind.BlockStatement, IsImplicit) (Syntax: 'SyncLock M2 ... nd SyncLock')
->>>>>>> 7cdd69e7
+    IBlockOperation (0 statements) (OperationKind.Block, Type: null, IsImplicit) (Syntax: 'SyncLock M2 ... nd SyncLock')
 ]]>.Value
 
             Dim expectedDiagnostics = String.Empty
@@ -345,11 +309,7 @@
               IInstanceReferenceOperation (OperationKind.InstanceReference, Type: C1, IsInvalid, IsImplicit) (Syntax: 'M2')
             Arguments(0)
   Body: 
-<<<<<<< HEAD
-    IBlockOperation (0 statements) (OperationKind.Block, Type: null, IsInvalid) (Syntax: 'SyncLock M2 ... nd SyncLock')
-=======
-    IBlockStatement (0 statements) (OperationKind.BlockStatement, IsInvalid, IsImplicit) (Syntax: 'SyncLock M2 ... nd SyncLock')
->>>>>>> 7cdd69e7
+    IBlockOperation (0 statements) (OperationKind.Block, Type: null, IsInvalid, IsImplicit) (Syntax: 'SyncLock M2 ... nd SyncLock')
 ]]>.Value
 
             Dim expectedDiagnostics = <![CDATA[
@@ -382,13 +342,8 @@
   Expression: 
     ILocalReferenceOperation: o (OperationKind.LocalReference, Type: System.Object) (Syntax: 'o')
   Body: 
-<<<<<<< HEAD
-    IBlockOperation (1 statements) (OperationKind.Block, Type: null) (Syntax: 'SyncLock o' ... nd SyncLock')
+    IBlockOperation (1 statements) (OperationKind.Block, Type: null, IsImplicit) (Syntax: 'SyncLock o' ... nd SyncLock')
       IExpressionStatementOperation (OperationKind.ExpressionStatement, Type: null) (Syntax: 'Console.Wri ... lo World!")')
-=======
-    IBlockStatement (1 statements) (OperationKind.BlockStatement, IsImplicit) (Syntax: 'SyncLock o' ... nd SyncLock')
-      IExpressionStatement (OperationKind.ExpressionStatement) (Syntax: 'Console.Wri ... lo World!")')
->>>>>>> 7cdd69e7
         Expression: 
           IInvocationOperation (Sub System.Console.WriteLine(value As System.String)) (OperationKind.Invocation, Type: System.Void) (Syntax: 'Console.Wri ... lo World!")')
             Instance Receiver: 
