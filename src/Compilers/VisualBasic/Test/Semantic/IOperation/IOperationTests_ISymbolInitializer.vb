' Copyright (c) Microsoft.  All Rights Reserved.  Licensed under the Apache License, Version 2.0.  See License.txt in the project root for license information.

Imports Microsoft.CodeAnalysis.Semantics
Imports Microsoft.CodeAnalysis.Test.Utilities
Imports Microsoft.CodeAnalysis.VisualBasic.Syntax
Imports Roslyn.Test.Utilities

Namespace Microsoft.CodeAnalysis.VisualBasic.UnitTests.Semantics

    Partial Public Class IOperationTests
        Inherits SemanticModelTestBase

        <CompilerTrait(CompilerFeature.IOperation)>
        <Fact, WorkItem(17595, "https://github.com/dotnet/roslyn/issues/17595")>
        Public Sub NoInitializers()
            Dim source = <compilation>
                             <file name="c.vb">
                                 <![CDATA[
Class C
	Shared s1 As Integer
	Private i1 As Integer
    Private Property P1 As Integer
End Class
]]>
                             </file>
                         </compilation>

            Dim compilation = CreateCompilationWithMscorlib(source, options:=TestOptions.ReleaseDll, parseOptions:=TestOptions.Regular)

            Dim tree = compilation.SyntaxTrees.Single()
            Dim nodes = tree.GetRoot().DescendantNodes().Where(Function(n) TryCast(n, VariableDeclaratorSyntax) IsNot Nothing OrElse TryCast(n, PropertyStatementSyntax) IsNot Nothing).ToArray()
            Assert.Equal(3, nodes.Length)

            Dim semanticModel = compilation.GetSemanticModel(tree)
            For Each node In nodes
                Assert.Null(semanticModel.GetOperationInternal(node))
            Next
        End Sub

        <CompilerTrait(CompilerFeature.IOperation)>
        <Fact, WorkItem(17595, "https://github.com/dotnet/roslyn/issues/17595")>
        Public Sub ConstantInitializers_StaticField()
            Dim source = <![CDATA[
Class C
    Shared s1 As Integer = 1'BIND:"= 1"
End Class]]>.Value

            Dim expectedOperationTree = <![CDATA[
IFieldInitializer (Field: C.s1 As System.Int32) (OperationKind.FieldInitializer) (Syntax: '= 1')
  ILiteralExpression (OperationKind.LiteralExpression, Type: System.Int32, Constant: 1) (Syntax: '1')]]>.Value

            Dim expectedDiagnostics = String.Empty

            VerifyOperationTreeAndDiagnosticsForTest(Of EqualsValueSyntax)(source, expectedOperationTree, expectedDiagnostics)
        End Sub

        <CompilerTrait(CompilerFeature.IOperation)>
        <Fact, WorkItem(17595, "https://github.com/dotnet/roslyn/issues/17595")>
        Public Sub ConstantInitializers_InstanceField()
            Dim source = <![CDATA[
Class C
    Private i1 As Integer = 1, i2 As Integer = 2'BIND:"= 2"
End Class]]>.Value

            Dim expectedOperationTree = <![CDATA[
IFieldInitializer (Field: C.i2 As System.Int32) (OperationKind.FieldInitializer) (Syntax: '= 2')
  ILiteralExpression (OperationKind.LiteralExpression, Type: System.Int32, Constant: 2) (Syntax: '2')
]]>.Value

            Dim expectedDiagnostics = String.Empty

            VerifyOperationTreeAndDiagnosticsForTest(Of EqualsValueSyntax)(source, expectedOperationTree, expectedDiagnostics)
        End Sub

        <CompilerTrait(CompilerFeature.IOperation)>
        <Fact, WorkItem(17595, "https://github.com/dotnet/roslyn/issues/17595")>
        Public Sub ConstantInitializers_Property()
            Dim source = <![CDATA[
Class C
    Private Property P1 As Integer = 1'BIND:"= 1"
End Class]]>.Value

            Dim expectedOperationTree = <![CDATA[
IPropertyInitializer (Property: Property C.P1 As System.Int32) (OperationKind.PropertyInitializer) (Syntax: '= 1')
  ILiteralExpression (OperationKind.LiteralExpression, Type: System.Int32, Constant: 1) (Syntax: '1')]]>.Value

            Dim expectedDiagnostics = String.Empty

            VerifyOperationTreeAndDiagnosticsForTest(Of EqualsValueSyntax)(source, expectedOperationTree, expectedDiagnostics)
        End Sub

        <CompilerTrait(CompilerFeature.IOperation)>
        <Fact, WorkItem(17595, "https://github.com/dotnet/roslyn/issues/17595")>
        Public Sub ConstantInitializers_DefaultValueParameter()
            Dim source = <![CDATA[
Class C
    Private Sub M(Optional p1 As Integer = 0, Optional ParamArray p2 As Integer() = Nothing)'BIND:"= 0"
    End Sub
End Class]]>.Value

            Dim expectedOperationTree = <![CDATA[
IParameterInitializer (Parameter: [p1 As System.Int32 = 0]) (OperationKind.ParameterInitializer) (Syntax: '= 0')
  ILiteralExpression (OperationKind.LiteralExpression, Type: System.Int32, Constant: 0) (Syntax: '0')]]>.Value

            Dim expectedDiagnostics = <![CDATA[
BC30642: 'Optional' and 'ParamArray' cannot be combined.
    Private Sub M(Optional p1 As Integer = 0, Optional ParamArray p2 As Integer() = Nothing)'BIND:"= 0"
                                                       ~~~~~~~~~~
BC30046: Method cannot have both a ParamArray and Optional parameters.
    Private Sub M(Optional p1 As Integer = 0, Optional ParamArray p2 As Integer() = Nothing)'BIND:"= 0"
                                                                  ~~
]]>.Value

            VerifyOperationTreeAndDiagnosticsForTest(Of EqualsValueSyntax)(source, expectedOperationTree, expectedDiagnostics)
        End Sub

        <CompilerTrait(CompilerFeature.IOperation)>
        <Fact, WorkItem(17595, "https://github.com/dotnet/roslyn/issues/17595")>
        Public Sub ConstantInitializers_DefaultValueParamsArray()
            Dim source = <![CDATA[
Class C
    Private Sub M(Optional p1 As Integer = 0, Optional ParamArray p2 As Integer() = Nothing)'BIND:"= Nothing"
    End Sub
End Class]]>.Value

            Dim expectedOperationTree = <![CDATA[
IParameterInitializer (Parameter: [ParamArray p2 As System.Int32() = Nothing]) (OperationKind.ParameterInitializer) (Syntax: '= Nothing')
  IConversionExpression (Implicit, TryCast: False, Unchecked) (OperationKind.ConversionExpression, Type: System.Int32(), Constant: null) (Syntax: 'Nothing')
    Conversion: CommonConversion (Exists: False, IsIdentity: False, IsNumeric: False, IsReference: False, IsUserDefined: False) (MethodSymbol: null)
    Operand: ILiteralExpression (OperationKind.LiteralExpression, Type: null, Constant: null) (Syntax: 'Nothing')
]]>.Value

            Dim expectedDiagnostics = <![CDATA[
BC30642: 'Optional' and 'ParamArray' cannot be combined.
    Private Sub M(Optional p1 As Integer = 0, Optional ParamArray p2 As Integer() = Nothing)'BIND:"= Nothing"
                                                       ~~~~~~~~~~
BC30046: Method cannot have both a ParamArray and Optional parameters.
    Private Sub M(Optional p1 As Integer = 0, Optional ParamArray p2 As Integer() = Nothing)'BIND:"= Nothing"
                                                                  ~~
]]>.Value

            VerifyOperationTreeAndDiagnosticsForTest(Of EqualsValueSyntax)(source, expectedOperationTree, expectedDiagnostics)
        End Sub

        <CompilerTrait(CompilerFeature.IOperation)>
        <Fact(Skip:="https://github.com/dotnet/roslyn/issues/17813"), WorkItem(17813, "https://github.com/dotnet/roslyn/issues/17813")>
        Public Sub MultipleFieldInitializers()
            Dim source = <![CDATA[
Class C
    Dim x, y As New Object'BIND:"As New Object"
End Class]]>.Value

            Dim expectedOperationTree = <![CDATA[
IFieldInitializer (2 initialized fields) (OperationKind.FieldInitializer)  (Syntax: 'As New Object')
  Field_1: C.x As System.Object
  Field_2: C.y As System.Object
  IObjectCreationExpression (Constructor: Sub System.Object..ctor()) (OperationKind.ObjectCreationExpression, Type: System.Object) (Syntax: 'New Object')
]]>.Value

            Dim expectedDiagnostics = String.Empty

            VerifyOperationTreeAndDiagnosticsForTest(Of AsNewClauseSyntax)(source, expectedOperationTree, expectedDiagnostics)
        End Sub

        <CompilerTrait(CompilerFeature.IOperation)>
        <Fact, WorkItem(17595, "https://github.com/dotnet/roslyn/issues/17595")>
        Public Sub ExpressionInitializers_StaticField()
            Dim source = <![CDATA[
Class C
    Shared s1 As Integer = 1 + F()'BIND:"= 1 + F()"

    Private Shared Function F() As Integer
        Return 1
    End Function
End Class]]>.Value

Dim expectedOperationTree = <![CDATA[
IFieldInitializer (Field: C.s1 As System.Int32) (OperationKind.FieldInitializer) (Syntax: '= 1 + F()')
<<<<<<< HEAD
  IBinaryOperatorExpression (BinaryOperatorKind.Add, Checked) (OperationKind.BinaryOperatorExpression, Type: System.Int32) (Syntax: '1 + F()')
    Left: ILiteralExpression (Text: 1) (OperationKind.LiteralExpression, Type: System.Int32, Constant: 1) (Syntax: '1')
=======
  IBinaryOperatorExpression (BinaryOperationKind.IntegerAdd) (OperationKind.BinaryOperatorExpression, Type: System.Int32) (Syntax: '1 + F()')
    Left: ILiteralExpression (OperationKind.LiteralExpression, Type: System.Int32, Constant: 1) (Syntax: '1')
>>>>>>> 5d2d334b
    Right: IInvocationExpression (Function C.F() As System.Int32) (OperationKind.InvocationExpression, Type: System.Int32) (Syntax: 'F()')
        Instance Receiver: null
        Arguments(0)]]>.Value

            Dim expectedDiagnostics = String.Empty

            VerifyOperationTreeAndDiagnosticsForTest(Of EqualsValueSyntax)(source, expectedOperationTree, expectedDiagnostics)
        End Sub

        <CompilerTrait(CompilerFeature.IOperation)>
        <Fact, WorkItem(17595, "https://github.com/dotnet/roslyn/issues/17595")>
        Public Sub ExpressionInitializers_InstanceField()
            Dim source = <![CDATA[
Class C
    Private i1 As Integer = 1 + F()'BIND:"= 1 + F()"

    Private Shared Function F() As Integer
        Return 1
    End Function
End Class]]>.Value

Dim expectedOperationTree = <![CDATA[
IFieldInitializer (Field: C.i1 As System.Int32) (OperationKind.FieldInitializer) (Syntax: '= 1 + F()')
<<<<<<< HEAD
  IBinaryOperatorExpression (BinaryOperatorKind.Add, Checked) (OperationKind.BinaryOperatorExpression, Type: System.Int32) (Syntax: '1 + F()')
    Left: ILiteralExpression (Text: 1) (OperationKind.LiteralExpression, Type: System.Int32, Constant: 1) (Syntax: '1')
=======
  IBinaryOperatorExpression (BinaryOperationKind.IntegerAdd) (OperationKind.BinaryOperatorExpression, Type: System.Int32) (Syntax: '1 + F()')
    Left: ILiteralExpression (OperationKind.LiteralExpression, Type: System.Int32, Constant: 1) (Syntax: '1')
>>>>>>> 5d2d334b
    Right: IInvocationExpression (Function C.F() As System.Int32) (OperationKind.InvocationExpression, Type: System.Int32) (Syntax: 'F()')
        Instance Receiver: null
        Arguments(0)]]>.Value

            Dim expectedDiagnostics = String.Empty

            VerifyOperationTreeAndDiagnosticsForTest(Of EqualsValueSyntax)(source, expectedOperationTree, expectedDiagnostics)
        End Sub

        <CompilerTrait(CompilerFeature.IOperation)>
        <Fact, WorkItem(17595, "https://github.com/dotnet/roslyn/issues/17595")>
        Public Sub ExpressionInitializers_Property()
            Dim source = <![CDATA[
Class C
    Private Property P1 As Integer = 1 + F()'BIND:"= 1 + F()"

    Private Shared Function F() As Integer
        Return 1
    End Function
End Class]]>.Value

Dim expectedOperationTree = <![CDATA[
IPropertyInitializer (Property: Property C.P1 As System.Int32) (OperationKind.PropertyInitializer) (Syntax: '= 1 + F()')
<<<<<<< HEAD
  IBinaryOperatorExpression (BinaryOperatorKind.Add, Checked) (OperationKind.BinaryOperatorExpression, Type: System.Int32) (Syntax: '1 + F()')
    Left: ILiteralExpression (Text: 1) (OperationKind.LiteralExpression, Type: System.Int32, Constant: 1) (Syntax: '1')
=======
  IBinaryOperatorExpression (BinaryOperationKind.IntegerAdd) (OperationKind.BinaryOperatorExpression, Type: System.Int32) (Syntax: '1 + F()')
    Left: ILiteralExpression (OperationKind.LiteralExpression, Type: System.Int32, Constant: 1) (Syntax: '1')
>>>>>>> 5d2d334b
    Right: IInvocationExpression (Function C.F() As System.Int32) (OperationKind.InvocationExpression, Type: System.Int32) (Syntax: 'F()')
        Instance Receiver: null
        Arguments(0)]]>.Value

            Dim expectedDiagnostics = String.Empty

            VerifyOperationTreeAndDiagnosticsForTest(Of EqualsValueSyntax)(source, expectedOperationTree, expectedDiagnostics)
        End Sub

        <CompilerTrait(CompilerFeature.IOperation)>
        <Fact, WorkItem(17595, "https://github.com/dotnet/roslyn/issues/17595")>
        Public Sub PartialClasses_StaticField()
            Dim source = <![CDATA[
Partial Class C
    Shared s1 As Integer = 1'BIND:"= 1"
    Private i1 As Integer = 1
End Class
Partial Class C
    Shared s2 As Integer = 2
    Private i2 As Integer = 2
End Class]]>.Value

            Dim expectedOperationTree = <![CDATA[
IFieldInitializer (Field: C.s1 As System.Int32) (OperationKind.FieldInitializer) (Syntax: '= 1')
  ILiteralExpression (OperationKind.LiteralExpression, Type: System.Int32, Constant: 1) (Syntax: '1')]]>.Value

            Dim expectedDiagnostics = String.Empty

            VerifyOperationTreeAndDiagnosticsForTest(Of EqualsValueSyntax)(source, expectedOperationTree, expectedDiagnostics)
        End Sub

        <CompilerTrait(CompilerFeature.IOperation)>
        <Fact, WorkItem(17595, "https://github.com/dotnet/roslyn/issues/17595")>
        Public Sub PartialClasses_InstanceField()
            Dim source = <![CDATA[
Partial Class C
    Shared s1 As Integer = 1
    Private i1 As Integer = 1
End Class
Partial Class C
    Shared s2 As Integer = 2
    Private i2 As Integer = 2'BIND:"= 2"
End Class]]>.Value

            Dim expectedOperationTree = <![CDATA[
IFieldInitializer (Field: C.i2 As System.Int32) (OperationKind.FieldInitializer) (Syntax: '= 2')
  ILiteralExpression (OperationKind.LiteralExpression, Type: System.Int32, Constant: 2) (Syntax: '2')
]]>.Value

            Dim expectedDiagnostics = String.Empty

            VerifyOperationTreeAndDiagnosticsForTest(Of EqualsValueSyntax)(source, expectedOperationTree, expectedDiagnostics)
        End Sub
    End Class
End Namespace<|MERGE_RESOLUTION|>--- conflicted
+++ resolved
@@ -176,16 +176,12 @@
 
 Dim expectedOperationTree = <![CDATA[
 IFieldInitializer (Field: C.s1 As System.Int32) (OperationKind.FieldInitializer) (Syntax: '= 1 + F()')
-<<<<<<< HEAD
   IBinaryOperatorExpression (BinaryOperatorKind.Add, Checked) (OperationKind.BinaryOperatorExpression, Type: System.Int32) (Syntax: '1 + F()')
-    Left: ILiteralExpression (Text: 1) (OperationKind.LiteralExpression, Type: System.Int32, Constant: 1) (Syntax: '1')
-=======
-  IBinaryOperatorExpression (BinaryOperationKind.IntegerAdd) (OperationKind.BinaryOperatorExpression, Type: System.Int32) (Syntax: '1 + F()')
     Left: ILiteralExpression (OperationKind.LiteralExpression, Type: System.Int32, Constant: 1) (Syntax: '1')
->>>>>>> 5d2d334b
     Right: IInvocationExpression (Function C.F() As System.Int32) (OperationKind.InvocationExpression, Type: System.Int32) (Syntax: 'F()')
         Instance Receiver: null
-        Arguments(0)]]>.Value
+        Arguments(0)
+]]>.Value
 
             Dim expectedDiagnostics = String.Empty
 
@@ -206,16 +202,12 @@
 
 Dim expectedOperationTree = <![CDATA[
 IFieldInitializer (Field: C.i1 As System.Int32) (OperationKind.FieldInitializer) (Syntax: '= 1 + F()')
-<<<<<<< HEAD
   IBinaryOperatorExpression (BinaryOperatorKind.Add, Checked) (OperationKind.BinaryOperatorExpression, Type: System.Int32) (Syntax: '1 + F()')
-    Left: ILiteralExpression (Text: 1) (OperationKind.LiteralExpression, Type: System.Int32, Constant: 1) (Syntax: '1')
-=======
-  IBinaryOperatorExpression (BinaryOperationKind.IntegerAdd) (OperationKind.BinaryOperatorExpression, Type: System.Int32) (Syntax: '1 + F()')
     Left: ILiteralExpression (OperationKind.LiteralExpression, Type: System.Int32, Constant: 1) (Syntax: '1')
->>>>>>> 5d2d334b
     Right: IInvocationExpression (Function C.F() As System.Int32) (OperationKind.InvocationExpression, Type: System.Int32) (Syntax: 'F()')
         Instance Receiver: null
-        Arguments(0)]]>.Value
+        Arguments(0)
+]]>.Value
 
             Dim expectedDiagnostics = String.Empty
 
@@ -236,16 +228,12 @@
 
 Dim expectedOperationTree = <![CDATA[
 IPropertyInitializer (Property: Property C.P1 As System.Int32) (OperationKind.PropertyInitializer) (Syntax: '= 1 + F()')
-<<<<<<< HEAD
   IBinaryOperatorExpression (BinaryOperatorKind.Add, Checked) (OperationKind.BinaryOperatorExpression, Type: System.Int32) (Syntax: '1 + F()')
-    Left: ILiteralExpression (Text: 1) (OperationKind.LiteralExpression, Type: System.Int32, Constant: 1) (Syntax: '1')
-=======
-  IBinaryOperatorExpression (BinaryOperationKind.IntegerAdd) (OperationKind.BinaryOperatorExpression, Type: System.Int32) (Syntax: '1 + F()')
     Left: ILiteralExpression (OperationKind.LiteralExpression, Type: System.Int32, Constant: 1) (Syntax: '1')
->>>>>>> 5d2d334b
     Right: IInvocationExpression (Function C.F() As System.Int32) (OperationKind.InvocationExpression, Type: System.Int32) (Syntax: 'F()')
         Instance Receiver: null
-        Arguments(0)]]>.Value
+        Arguments(0)
+]]>.Value
 
             Dim expectedDiagnostics = String.Empty
 
