' Copyright (c) Microsoft.  All Rights Reserved.  Licensed under the Apache License, Version 2.0.  See License.txt in the project root for license information.

Imports Microsoft.CodeAnalysis.VisualBasic.Syntax
Imports Microsoft.CodeAnalysis.Test.Utilities
Imports Roslyn.Test.Utilities

Namespace Microsoft.CodeAnalysis.VisualBasic.UnitTests.Semantics

    Partial Public Class IOperationTests
        Inherits SemanticModelTestBase

        <CompilerTrait(CompilerFeature.IOperation)>
        <Fact(), WorkItem(17595, "https://github.com/dotnet/roslyn/issues/17591")>
        Public Sub Test_UnaryOperatorExpression_Type_Plus_System_SByte()
            Dim source = <![CDATA[
Class A
    Function Method() As System.SByte
        Dim i As System.SByte = Nothing
        Return +i'BIND:"+i"
    End Function
End Class

    ]]>.Value

            Dim expectedOperationTree = <![CDATA[
IUnaryOperatorExpression (UnaryOperatorKind.Plus, Checked) (OperationKind.UnaryOperatorExpression, Type: System.SByte) (Syntax: '+i')
  Operand: ILocalReferenceExpression: i (OperationKind.LocalReferenceExpression, Type: System.SByte) (Syntax: 'i')
]]>.Value

            VerifyOperationTreeForTest(Of UnaryExpressionSyntax)(source, expectedOperationTree)
        End Sub

        <CompilerTrait(CompilerFeature.IOperation)>
        <Fact()>
        Public Sub Test_UnaryOperatorExpression_Type_Plus_System_Byte()
            Dim source = <![CDATA[
Class A
    Function Method() As System.Byte
        Dim i As System.Byte = Nothing
        Return +i'BIND:"+i"
    End Function
End Class

    ]]>.Value

            Dim expectedOperationTree = <![CDATA[
IUnaryOperatorExpression (UnaryOperatorKind.Plus, Checked) (OperationKind.UnaryOperatorExpression, Type: System.Byte) (Syntax: '+i')
  Operand: ILocalReferenceExpression: i (OperationKind.LocalReferenceExpression, Type: System.Byte) (Syntax: 'i')
]]>.Value

            VerifyOperationTreeForTest(Of UnaryExpressionSyntax)(source, expectedOperationTree)
        End Sub

        <CompilerTrait(CompilerFeature.IOperation)>
        <Fact()>
        Public Sub Test_UnaryOperatorExpression_Type_Plus_System_Int16()
            Dim source = <![CDATA[
Class A
    Function Method() As System.Int16
        Dim i As System.Int16 = Nothing
        Return +i'BIND:"+i"
    End Function
End Class

    ]]>.Value

            Dim expectedOperationTree = <![CDATA[
IUnaryOperatorExpression (UnaryOperatorKind.Plus, Checked) (OperationKind.UnaryOperatorExpression, Type: System.Int16) (Syntax: '+i')
  Operand: ILocalReferenceExpression: i (OperationKind.LocalReferenceExpression, Type: System.Int16) (Syntax: 'i')
]]>.Value

            VerifyOperationTreeForTest(Of UnaryExpressionSyntax)(source, expectedOperationTree)
        End Sub

        <CompilerTrait(CompilerFeature.IOperation)>
        <Fact()>
        Public Sub Test_UnaryOperatorExpression_Type_Plus_System_UInt16()
            Dim source = <![CDATA[
Class A
    Function Method() As System.UInt16
        Dim i As System.UInt16 = Nothing
        Return +i'BIND:"+i"
    End Function
End Class

    ]]>.Value

            Dim expectedOperationTree = <![CDATA[
IUnaryOperatorExpression (UnaryOperatorKind.Plus, Checked) (OperationKind.UnaryOperatorExpression, Type: System.UInt16) (Syntax: '+i')
  Operand: ILocalReferenceExpression: i (OperationKind.LocalReferenceExpression, Type: System.UInt16) (Syntax: 'i')
]]>.Value

            VerifyOperationTreeForTest(Of UnaryExpressionSyntax)(source, expectedOperationTree)
        End Sub

        <CompilerTrait(CompilerFeature.IOperation)>
        <Fact()>
        Public Sub Test_UnaryOperatorExpression_Type_Plus_System_Int32()
            Dim source = <![CDATA[
Class A
    Function Method() As System.Int32
        Dim i As System.Int32 = Nothing
        Return +i'BIND:"+i"
    End Function
End Class

    ]]>.Value

            Dim expectedOperationTree = <![CDATA[
IUnaryOperatorExpression (UnaryOperatorKind.Plus, Checked) (OperationKind.UnaryOperatorExpression, Type: System.Int32) (Syntax: '+i')
  Operand: ILocalReferenceExpression: i (OperationKind.LocalReferenceExpression, Type: System.Int32) (Syntax: 'i')
]]>.Value

            VerifyOperationTreeForTest(Of UnaryExpressionSyntax)(source, expectedOperationTree)
        End Sub

        <CompilerTrait(CompilerFeature.IOperation)>
        <Fact()>
        Public Sub Test_UnaryOperatorExpression_Type_Plus_System_UInt32()
            Dim source = <![CDATA[
Class A
    Function Method() As System.UInt32
        Dim i As System.UInt32 = Nothing
        Return +i'BIND:"+i"
    End Function
End Class

    ]]>.Value

            Dim expectedOperationTree = <![CDATA[
IUnaryOperatorExpression (UnaryOperatorKind.Plus, Checked) (OperationKind.UnaryOperatorExpression, Type: System.UInt32) (Syntax: '+i')
  Operand: ILocalReferenceExpression: i (OperationKind.LocalReferenceExpression, Type: System.UInt32) (Syntax: 'i')
]]>.Value

            VerifyOperationTreeForTest(Of UnaryExpressionSyntax)(source, expectedOperationTree)
        End Sub

        <CompilerTrait(CompilerFeature.IOperation)>
        <Fact()>
        Public Sub Test_UnaryOperatorExpression_Type_Plus_System_Int64()
            Dim source = <![CDATA[
Class A
    Function Method() As System.Int64
        Dim i As System.Int64 = Nothing
        Return +i'BIND:"+i"
    End Function
End Class

    ]]>.Value

            Dim expectedOperationTree = <![CDATA[
IUnaryOperatorExpression (UnaryOperatorKind.Plus, Checked) (OperationKind.UnaryOperatorExpression, Type: System.Int64) (Syntax: '+i')
  Operand: ILocalReferenceExpression: i (OperationKind.LocalReferenceExpression, Type: System.Int64) (Syntax: 'i')
]]>.Value

            VerifyOperationTreeForTest(Of UnaryExpressionSyntax)(source, expectedOperationTree)
        End Sub

        <CompilerTrait(CompilerFeature.IOperation)>
        <Fact()>
        Public Sub Test_UnaryOperatorExpression_Type_Plus_System_UInt64()
            Dim source = <![CDATA[
Class A
    Function Method() As System.UInt64
        Dim i As System.UInt64 = Nothing
        Return +i'BIND:"+i"
    End Function
End Class

    ]]>.Value

            Dim expectedOperationTree = <![CDATA[
IUnaryOperatorExpression (UnaryOperatorKind.Plus, Checked) (OperationKind.UnaryOperatorExpression, Type: System.UInt64) (Syntax: '+i')
  Operand: ILocalReferenceExpression: i (OperationKind.LocalReferenceExpression, Type: System.UInt64) (Syntax: 'i')
]]>.Value

            VerifyOperationTreeForTest(Of UnaryExpressionSyntax)(source, expectedOperationTree)
        End Sub

        <CompilerTrait(CompilerFeature.IOperation)>
        <Fact()>
        Public Sub Test_UnaryOperatorExpression_Type_Plus_System_Decimal()
            Dim source = <![CDATA[
Class A
    Function Method() As System.Decimal
        Dim i As System.Decimal = Nothing
        Return +i'BIND:"+i"
    End Function
End Class

    ]]>.Value

            Dim expectedOperationTree = <![CDATA[
IUnaryOperatorExpression (UnaryOperatorKind.Plus, Checked) (OperationKind.UnaryOperatorExpression, Type: System.Decimal) (Syntax: '+i')
  Operand: ILocalReferenceExpression: i (OperationKind.LocalReferenceExpression, Type: System.Decimal) (Syntax: 'i')
]]>.Value

            VerifyOperationTreeForTest(Of UnaryExpressionSyntax)(source, expectedOperationTree)
        End Sub

        <CompilerTrait(CompilerFeature.IOperation)>
        <Fact()>
        Public Sub Test_UnaryOperatorExpression_Type_Plus_System_Single()
            Dim source = <![CDATA[
Class A
    Function Method() As System.Single
        Dim i As System.Single = Nothing
        Return +i'BIND:"+i"
    End Function
End Class

    ]]>.Value

            Dim expectedOperationTree = <![CDATA[
IUnaryOperatorExpression (UnaryOperatorKind.Plus, Checked) (OperationKind.UnaryOperatorExpression, Type: System.Single) (Syntax: '+i')
  Operand: ILocalReferenceExpression: i (OperationKind.LocalReferenceExpression, Type: System.Single) (Syntax: 'i')
]]>.Value

            VerifyOperationTreeForTest(Of UnaryExpressionSyntax)(source, expectedOperationTree)
        End Sub

        <CompilerTrait(CompilerFeature.IOperation)>
        <Fact()>
        Public Sub Test_UnaryOperatorExpression_Type_Plus_System_Double()
            Dim source = <![CDATA[
Class A
    Function Method() As System.Double
        Dim i As System.Double = Nothing
        Return +i'BIND:"+i"
    End Function
End Class

    ]]>.Value

            Dim expectedOperationTree = <![CDATA[
IUnaryOperatorExpression (UnaryOperatorKind.Plus, Checked) (OperationKind.UnaryOperatorExpression, Type: System.Double) (Syntax: '+i')
  Operand: ILocalReferenceExpression: i (OperationKind.LocalReferenceExpression, Type: System.Double) (Syntax: 'i')
]]>.Value

            VerifyOperationTreeForTest(Of UnaryExpressionSyntax)(source, expectedOperationTree)
        End Sub

        <CompilerTrait(CompilerFeature.IOperation)>
        <Fact()>
        Public Sub Test_UnaryOperatorExpression_Type_Plus_System_Object()
            Dim source = <![CDATA[
Class A
    Function Method() As System.Object
        Dim i As System.Object = Nothing
        Return +i'BIND:"+i"
    End Function
End Class

    ]]>.Value

            Dim expectedOperationTree = <![CDATA[
IUnaryOperatorExpression (UnaryOperatorKind.Plus, Checked) (OperationKind.UnaryOperatorExpression, Type: System.Object) (Syntax: '+i')
  Operand: ILocalReferenceExpression: i (OperationKind.LocalReferenceExpression, Type: System.Object) (Syntax: 'i')
]]>.Value

            VerifyOperationTreeForTest(Of UnaryExpressionSyntax)(source, expectedOperationTree)
        End Sub

        <CompilerTrait(CompilerFeature.IOperation)>
        <Fact()>
        Public Sub Test_UnaryOperatorExpression_Type_Minus_System_SByte()
            Dim source = <![CDATA[
Class A
    Function Method() As System.SByte
        Dim i As System.SByte = Nothing
        Return -i'BIND:"-i"
    End Function
End Class

    ]]>.Value

            Dim expectedOperationTree = <![CDATA[
IUnaryOperatorExpression (UnaryOperatorKind.Minus, Checked) (OperationKind.UnaryOperatorExpression, Type: System.SByte) (Syntax: '-i')
  Operand: ILocalReferenceExpression: i (OperationKind.LocalReferenceExpression, Type: System.SByte) (Syntax: 'i')
]]>.Value

            VerifyOperationTreeForTest(Of UnaryExpressionSyntax)(source, expectedOperationTree)
        End Sub

        <CompilerTrait(CompilerFeature.IOperation)>
        <Fact()>
        Public Sub Test_UnaryOperatorExpression_Type_Minus_System_Int16()
            Dim source = <![CDATA[
Class A
    Function Method() As System.Int16
        Dim i As System.Int16 = Nothing
        Return -i'BIND:"-i"
    End Function
End Class

    ]]>.Value

            Dim expectedOperationTree = <![CDATA[
IUnaryOperatorExpression (UnaryOperatorKind.Minus, Checked) (OperationKind.UnaryOperatorExpression, Type: System.Int16) (Syntax: '-i')
  Operand: ILocalReferenceExpression: i (OperationKind.LocalReferenceExpression, Type: System.Int16) (Syntax: 'i')
]]>.Value

            VerifyOperationTreeForTest(Of UnaryExpressionSyntax)(source, expectedOperationTree)
        End Sub

        <CompilerTrait(CompilerFeature.IOperation)>
        <Fact()>
        Public Sub Test_UnaryOperatorExpression_Type_Minus_System_Int32()
            Dim source = <![CDATA[
Class A
    Function Method() As System.Int32
        Dim i As System.Int32 = Nothing
        Return -i'BIND:"-i"
    End Function
End Class

    ]]>.Value

            Dim expectedOperationTree = <![CDATA[
IUnaryOperatorExpression (UnaryOperatorKind.Minus, Checked) (OperationKind.UnaryOperatorExpression, Type: System.Int32) (Syntax: '-i')
  Operand: ILocalReferenceExpression: i (OperationKind.LocalReferenceExpression, Type: System.Int32) (Syntax: 'i')
]]>.Value

            VerifyOperationTreeForTest(Of UnaryExpressionSyntax)(source, expectedOperationTree)
        End Sub

        <CompilerTrait(CompilerFeature.IOperation)>
        <Fact()>
        Public Sub Test_UnaryOperatorExpression_Type_Minus_System_Int64()
            Dim source = <![CDATA[
Class A
    Function Method() As System.Int64
        Dim i As System.Int64 = Nothing
        Return -i'BIND:"-i"
    End Function
End Class

    ]]>.Value

            Dim expectedOperationTree = <![CDATA[
IUnaryOperatorExpression (UnaryOperatorKind.Minus, Checked) (OperationKind.UnaryOperatorExpression, Type: System.Int64) (Syntax: '-i')
  Operand: ILocalReferenceExpression: i (OperationKind.LocalReferenceExpression, Type: System.Int64) (Syntax: 'i')
]]>.Value

            VerifyOperationTreeForTest(Of UnaryExpressionSyntax)(source, expectedOperationTree)
        End Sub

        <CompilerTrait(CompilerFeature.IOperation)>
        <Fact()>
        Public Sub Test_UnaryOperatorExpression_Type_Minus_System_Decimal()
            Dim source = <![CDATA[
Class A
    Function Method() As System.Decimal
        Dim i As System.Decimal = Nothing
        Return -i'BIND:"-i"
    End Function
End Class

    ]]>.Value

            Dim expectedOperationTree = <![CDATA[
IUnaryOperatorExpression (UnaryOperatorKind.Minus, Checked) (OperationKind.UnaryOperatorExpression, Type: System.Decimal) (Syntax: '-i')
  Operand: ILocalReferenceExpression: i (OperationKind.LocalReferenceExpression, Type: System.Decimal) (Syntax: 'i')
]]>.Value

            VerifyOperationTreeForTest(Of UnaryExpressionSyntax)(source, expectedOperationTree)
        End Sub

        <CompilerTrait(CompilerFeature.IOperation)>
        <Fact()>
        Public Sub Test_UnaryOperatorExpression_Type_Minus_System_Single()
            Dim source = <![CDATA[
Class A
    Function Method() As System.Single
        Dim i As System.Single = Nothing
        Return -i'BIND:"-i"
    End Function
End Class

    ]]>.Value

            Dim expectedOperationTree = <![CDATA[
IUnaryOperatorExpression (UnaryOperatorKind.Minus, Checked) (OperationKind.UnaryOperatorExpression, Type: System.Single) (Syntax: '-i')
  Operand: ILocalReferenceExpression: i (OperationKind.LocalReferenceExpression, Type: System.Single) (Syntax: 'i')
]]>.Value

            VerifyOperationTreeForTest(Of UnaryExpressionSyntax)(source, expectedOperationTree)
        End Sub

        <CompilerTrait(CompilerFeature.IOperation)>
        <Fact()>
        Public Sub Test_UnaryOperatorExpression_Type_Minus_System_Double()
            Dim source = <![CDATA[
Class A
    Function Method() As System.Double
        Dim i As System.Double = Nothing
        Return -i'BIND:"-i"
    End Function
End Class

    ]]>.Value

            Dim expectedOperationTree = <![CDATA[
IUnaryOperatorExpression (UnaryOperatorKind.Minus, Checked) (OperationKind.UnaryOperatorExpression, Type: System.Double) (Syntax: '-i')
  Operand: ILocalReferenceExpression: i (OperationKind.LocalReferenceExpression, Type: System.Double) (Syntax: 'i')
]]>.Value

            VerifyOperationTreeForTest(Of UnaryExpressionSyntax)(source, expectedOperationTree)
        End Sub

        <CompilerTrait(CompilerFeature.IOperation)>
        <Fact()>
        Public Sub Test_UnaryOperatorExpression_Type_Minus_System_Object()
            Dim source = <![CDATA[
Class A
    Function Method() As System.Object
        Dim i As System.Object = Nothing
        Return -i'BIND:"-i"
    End Function
End Class

    ]]>.Value

            Dim expectedOperationTree = <![CDATA[
IUnaryOperatorExpression (UnaryOperatorKind.Minus, Checked) (OperationKind.UnaryOperatorExpression, Type: System.Object) (Syntax: '-i')
  Operand: ILocalReferenceExpression: i (OperationKind.LocalReferenceExpression, Type: System.Object) (Syntax: 'i')
]]>.Value

            VerifyOperationTreeForTest(Of UnaryExpressionSyntax)(source, expectedOperationTree)
        End Sub

        <CompilerTrait(CompilerFeature.IOperation)>
        <Fact()>
        Public Sub Test_UnaryOperatorExpression_Type_Not_System_SByte()
            Dim source = <![CDATA[
Class A
    Function Method() As System.SByte
        Dim i As System.SByte = Nothing
        Return Not i'BIND:"Not i"
    End Function
End Class

    ]]>.Value

            Dim expectedOperationTree = <![CDATA[
IUnaryOperatorExpression (UnaryOperatorKind.Not, Checked) (OperationKind.UnaryOperatorExpression, Type: System.SByte) (Syntax: 'Not i')
  Operand: ILocalReferenceExpression: i (OperationKind.LocalReferenceExpression, Type: System.SByte) (Syntax: 'i')
]]>.Value

            VerifyOperationTreeForTest(Of UnaryExpressionSyntax)(source, expectedOperationTree)
        End Sub

        <CompilerTrait(CompilerFeature.IOperation)>
        <Fact()>
        Public Sub Test_UnaryOperatorExpression_Type_Not_System_Byte()
            Dim source = <![CDATA[
Class A
    Function Method() As System.Byte
        Dim i As System.Byte = Nothing
        Return Not i'BIND:"Not i"
    End Function
End Class

    ]]>.Value

            Dim expectedOperationTree = <![CDATA[
IUnaryOperatorExpression (UnaryOperatorKind.Not, Checked) (OperationKind.UnaryOperatorExpression, Type: System.Byte) (Syntax: 'Not i')
  Operand: ILocalReferenceExpression: i (OperationKind.LocalReferenceExpression, Type: System.Byte) (Syntax: 'i')
]]>.Value

            VerifyOperationTreeForTest(Of UnaryExpressionSyntax)(source, expectedOperationTree)
        End Sub

        <CompilerTrait(CompilerFeature.IOperation)>
        <Fact()>
        Public Sub Test_UnaryOperatorExpression_Type_Not_System_Int16()
            Dim source = <![CDATA[
Class A
    Function Method() As System.Int16
        Dim i As System.Int16 = Nothing
        Return Not i'BIND:"Not i"
    End Function
End Class

    ]]>.Value

            Dim expectedOperationTree = <![CDATA[
IUnaryOperatorExpression (UnaryOperatorKind.Not, Checked) (OperationKind.UnaryOperatorExpression, Type: System.Int16) (Syntax: 'Not i')
  Operand: ILocalReferenceExpression: i (OperationKind.LocalReferenceExpression, Type: System.Int16) (Syntax: 'i')
]]>.Value

            VerifyOperationTreeForTest(Of UnaryExpressionSyntax)(source, expectedOperationTree)
        End Sub

        <CompilerTrait(CompilerFeature.IOperation)>
        <Fact()>
        Public Sub Test_UnaryOperatorExpression_Type_Not_System_UInt16()
            Dim source = <![CDATA[
Class A
    Function Method() As System.UInt16
        Dim i As System.UInt16 = Nothing
        Return Not i'BIND:"Not i"
    End Function
End Class

    ]]>.Value

            Dim expectedOperationTree = <![CDATA[
IUnaryOperatorExpression (UnaryOperatorKind.Not, Checked) (OperationKind.UnaryOperatorExpression, Type: System.UInt16) (Syntax: 'Not i')
  Operand: ILocalReferenceExpression: i (OperationKind.LocalReferenceExpression, Type: System.UInt16) (Syntax: 'i')
]]>.Value

            VerifyOperationTreeForTest(Of UnaryExpressionSyntax)(source, expectedOperationTree)
        End Sub

        <CompilerTrait(CompilerFeature.IOperation)>
        <Fact()>
        Public Sub Test_UnaryOperatorExpression_Type_Not_System_Int32()
            Dim source = <![CDATA[
Class A
    Function Method() As System.Int32
        Dim i As System.Int32 = Nothing
        Return Not i'BIND:"Not i"
    End Function
End Class

    ]]>.Value

            Dim expectedOperationTree = <![CDATA[
IUnaryOperatorExpression (UnaryOperatorKind.Not, Checked) (OperationKind.UnaryOperatorExpression, Type: System.Int32) (Syntax: 'Not i')
  Operand: ILocalReferenceExpression: i (OperationKind.LocalReferenceExpression, Type: System.Int32) (Syntax: 'i')
]]>.Value

            VerifyOperationTreeForTest(Of UnaryExpressionSyntax)(source, expectedOperationTree)
        End Sub

        <CompilerTrait(CompilerFeature.IOperation)>
        <Fact()>
        Public Sub Test_UnaryOperatorExpression_Type_Not_System_UInt32()
            Dim source = <![CDATA[
Class A
    Function Method() As System.UInt32
        Dim i As System.UInt32 = Nothing
        Return Not i'BIND:"Not i"
    End Function
End Class

    ]]>.Value

            Dim expectedOperationTree = <![CDATA[
IUnaryOperatorExpression (UnaryOperatorKind.Not, Checked) (OperationKind.UnaryOperatorExpression, Type: System.UInt32) (Syntax: 'Not i')
  Operand: ILocalReferenceExpression: i (OperationKind.LocalReferenceExpression, Type: System.UInt32) (Syntax: 'i')
]]>.Value

            VerifyOperationTreeForTest(Of UnaryExpressionSyntax)(source, expectedOperationTree)
        End Sub

        <CompilerTrait(CompilerFeature.IOperation)>
        <Fact()>
        Public Sub Test_UnaryOperatorExpression_Type_Not_System_Int64()
            Dim source = <![CDATA[
Class A
    Function Method() As System.Int64
        Dim i As System.Int64 = Nothing
        Return Not i'BIND:"Not i"
    End Function
End Class

    ]]>.Value

            Dim expectedOperationTree = <![CDATA[
IUnaryOperatorExpression (UnaryOperatorKind.Not, Checked) (OperationKind.UnaryOperatorExpression, Type: System.Int64) (Syntax: 'Not i')
  Operand: ILocalReferenceExpression: i (OperationKind.LocalReferenceExpression, Type: System.Int64) (Syntax: 'i')
]]>.Value

            VerifyOperationTreeForTest(Of UnaryExpressionSyntax)(source, expectedOperationTree)
        End Sub

        <CompilerTrait(CompilerFeature.IOperation)>
        <Fact()>
        Public Sub Test_UnaryOperatorExpression_Type_Not_System_UInt64()
            Dim source = <![CDATA[
Class A
    Function Method() As System.UInt64
        Dim i As System.UInt64 = Nothing
        Return Not i'BIND:"Not i"
    End Function
End Class

    ]]>.Value

            Dim expectedOperationTree = <![CDATA[
IUnaryOperatorExpression (UnaryOperatorKind.Not, Checked) (OperationKind.UnaryOperatorExpression, Type: System.UInt64) (Syntax: 'Not i')
  Operand: ILocalReferenceExpression: i (OperationKind.LocalReferenceExpression, Type: System.UInt64) (Syntax: 'i')
]]>.Value

            VerifyOperationTreeForTest(Of UnaryExpressionSyntax)(source, expectedOperationTree)
        End Sub

        <CompilerTrait(CompilerFeature.IOperation)>
        <Fact()>
        Public Sub Test_UnaryOperatorExpression_Type_Not_System_Boolean()
            Dim source = <![CDATA[
Class A
    Function Method() As System.Boolean
        Dim i As System.Boolean = Nothing
        Return Not i'BIND:"Not i"
    End Function
End Class

    ]]>.Value

            Dim expectedOperationTree = <![CDATA[
IUnaryOperatorExpression (UnaryOperatorKind.Not, Checked) (OperationKind.UnaryOperatorExpression, Type: System.Boolean) (Syntax: 'Not i')
  Operand: ILocalReferenceExpression: i (OperationKind.LocalReferenceExpression, Type: System.Boolean) (Syntax: 'i')
]]>.Value

            VerifyOperationTreeForTest(Of UnaryExpressionSyntax)(source, expectedOperationTree)
        End Sub

        <CompilerTrait(CompilerFeature.IOperation)>
        <Fact()>
        Public Sub Test_UnaryOperatorExpression_Type_Not_System_Object()
            Dim source = <![CDATA[
Class A
    Function Method() As System.Object
        Dim i As System.Object = Nothing
        Return Not i'BIND:"Not i"
    End Function
End Class

    ]]>.Value

            Dim expectedOperationTree = <![CDATA[
IUnaryOperatorExpression (UnaryOperatorKind.Not, Checked) (OperationKind.UnaryOperatorExpression, Type: System.Object) (Syntax: 'Not i')
  Operand: ILocalReferenceExpression: i (OperationKind.LocalReferenceExpression, Type: System.Object) (Syntax: 'i')
]]>.Value

            VerifyOperationTreeForTest(Of UnaryExpressionSyntax)(source, expectedOperationTree)
        End Sub

        <CompilerTrait(CompilerFeature.IOperation)>
        <Fact()>
        Public Sub Test_UnaryOperatorExpression_Method_Plus_System_SByte()
            Dim source = <![CDATA[
Class A
    Function Method() As System.SByte
        Dim i As System.SByte = Nothing
        Return +Method()'BIND:"+Method()"
    End Function
End Class

    ]]>.Value

            Dim expectedOperationTree = <![CDATA[
IUnaryOperatorExpression (UnaryOperatorKind.Plus, Checked) (OperationKind.UnaryOperatorExpression, Type: System.SByte) (Syntax: '+Method()')
  Operand: IInvocationExpression ( Function A.Method() As System.SByte) (OperationKind.InvocationExpression, Type: System.SByte) (Syntax: 'Method()')
      Instance Receiver: IInstanceReferenceExpression (OperationKind.InstanceReferenceExpression, Type: A) (Syntax: 'Method')
      Arguments(0)
]]>.Value

            VerifyOperationTreeForTest(Of UnaryExpressionSyntax)(source, expectedOperationTree)
        End Sub

        <CompilerTrait(CompilerFeature.IOperation)>
        <Fact()>
        Public Sub Test_UnaryOperatorExpression_Method_Plus_System_Byte()
            Dim source = <![CDATA[
Class A
    Function Method() As System.Byte
        Dim i As System.Byte = Nothing
        Return +Method()'BIND:"+Method()"
    End Function
End Class

    ]]>.Value

            Dim expectedOperationTree = <![CDATA[
IUnaryOperatorExpression (UnaryOperatorKind.Plus, Checked) (OperationKind.UnaryOperatorExpression, Type: System.Byte) (Syntax: '+Method()')
  Operand: IInvocationExpression ( Function A.Method() As System.Byte) (OperationKind.InvocationExpression, Type: System.Byte) (Syntax: 'Method()')
      Instance Receiver: IInstanceReferenceExpression (OperationKind.InstanceReferenceExpression, Type: A) (Syntax: 'Method')
      Arguments(0)
]]>.Value

            VerifyOperationTreeForTest(Of UnaryExpressionSyntax)(source, expectedOperationTree)
        End Sub

        <CompilerTrait(CompilerFeature.IOperation)>
        <Fact()>
        Public Sub Test_UnaryOperatorExpression_Method_Plus_System_Int16()
            Dim source = <![CDATA[
Class A
    Function Method() As System.Int16
        Dim i As System.Int16 = Nothing
        Return +Method()'BIND:"+Method()"
    End Function
End Class

    ]]>.Value

            Dim expectedOperationTree = <![CDATA[
IUnaryOperatorExpression (UnaryOperatorKind.Plus, Checked) (OperationKind.UnaryOperatorExpression, Type: System.Int16) (Syntax: '+Method()')
  Operand: IInvocationExpression ( Function A.Method() As System.Int16) (OperationKind.InvocationExpression, Type: System.Int16) (Syntax: 'Method()')
      Instance Receiver: IInstanceReferenceExpression (OperationKind.InstanceReferenceExpression, Type: A) (Syntax: 'Method')
      Arguments(0)
]]>.Value

            VerifyOperationTreeForTest(Of UnaryExpressionSyntax)(source, expectedOperationTree)
        End Sub

        <CompilerTrait(CompilerFeature.IOperation)>
        <Fact()>
        Public Sub Test_UnaryOperatorExpression_Method_Plus_System_UInt16()
            Dim source = <![CDATA[
Class A
    Function Method() As System.UInt16
        Dim i As System.UInt16 = Nothing
        Return +Method()'BIND:"+Method()"
    End Function
End Class

    ]]>.Value

            Dim expectedOperationTree = <![CDATA[
IUnaryOperatorExpression (UnaryOperatorKind.Plus, Checked) (OperationKind.UnaryOperatorExpression, Type: System.UInt16) (Syntax: '+Method()')
  Operand: IInvocationExpression ( Function A.Method() As System.UInt16) (OperationKind.InvocationExpression, Type: System.UInt16) (Syntax: 'Method()')
      Instance Receiver: IInstanceReferenceExpression (OperationKind.InstanceReferenceExpression, Type: A) (Syntax: 'Method')
      Arguments(0)
]]>.Value

            VerifyOperationTreeForTest(Of UnaryExpressionSyntax)(source, expectedOperationTree)
        End Sub

        <CompilerTrait(CompilerFeature.IOperation)>
        <Fact()>
        Public Sub Test_UnaryOperatorExpression_Method_Plus_System_Int32()
            Dim source = <![CDATA[
Class A
    Function Method() As System.Int32
        Dim i As System.Int32 = Nothing
        Return +Method()'BIND:"+Method()"
    End Function
End Class

    ]]>.Value

            Dim expectedOperationTree = <![CDATA[
IUnaryOperatorExpression (UnaryOperatorKind.Plus, Checked) (OperationKind.UnaryOperatorExpression, Type: System.Int32) (Syntax: '+Method()')
  Operand: IInvocationExpression ( Function A.Method() As System.Int32) (OperationKind.InvocationExpression, Type: System.Int32) (Syntax: 'Method()')
      Instance Receiver: IInstanceReferenceExpression (OperationKind.InstanceReferenceExpression, Type: A) (Syntax: 'Method')
      Arguments(0)
]]>.Value

            VerifyOperationTreeForTest(Of UnaryExpressionSyntax)(source, expectedOperationTree)
        End Sub

        <CompilerTrait(CompilerFeature.IOperation)>
        <Fact()>
        Public Sub Test_UnaryOperatorExpression_Method_Plus_System_UInt32()
            Dim source = <![CDATA[
Class A
    Function Method() As System.UInt32
        Dim i As System.UInt32 = Nothing
        Return +Method()'BIND:"+Method()"
    End Function
End Class

    ]]>.Value

            Dim expectedOperationTree = <![CDATA[
IUnaryOperatorExpression (UnaryOperatorKind.Plus, Checked) (OperationKind.UnaryOperatorExpression, Type: System.UInt32) (Syntax: '+Method()')
  Operand: IInvocationExpression ( Function A.Method() As System.UInt32) (OperationKind.InvocationExpression, Type: System.UInt32) (Syntax: 'Method()')
      Instance Receiver: IInstanceReferenceExpression (OperationKind.InstanceReferenceExpression, Type: A) (Syntax: 'Method')
      Arguments(0)
]]>.Value

            VerifyOperationTreeForTest(Of UnaryExpressionSyntax)(source, expectedOperationTree)
        End Sub

        <CompilerTrait(CompilerFeature.IOperation)>
        <Fact()>
        Public Sub Test_UnaryOperatorExpression_Method_Plus_System_Int64()
            Dim source = <![CDATA[
Class A
    Function Method() As System.Int64
        Dim i As System.Int64 = Nothing
        Return +Method()'BIND:"+Method()"
    End Function
End Class

    ]]>.Value

            Dim expectedOperationTree = <![CDATA[
IUnaryOperatorExpression (UnaryOperatorKind.Plus, Checked) (OperationKind.UnaryOperatorExpression, Type: System.Int64) (Syntax: '+Method()')
  Operand: IInvocationExpression ( Function A.Method() As System.Int64) (OperationKind.InvocationExpression, Type: System.Int64) (Syntax: 'Method()')
      Instance Receiver: IInstanceReferenceExpression (OperationKind.InstanceReferenceExpression, Type: A) (Syntax: 'Method')
      Arguments(0)
]]>.Value

            VerifyOperationTreeForTest(Of UnaryExpressionSyntax)(source, expectedOperationTree)
        End Sub

        <CompilerTrait(CompilerFeature.IOperation)>
        <Fact()>
        Public Sub Test_UnaryOperatorExpression_Method_Plus_System_UInt64()
            Dim source = <![CDATA[
Class A
    Function Method() As System.UInt64
        Dim i As System.UInt64 = Nothing
        Return +Method()'BIND:"+Method()"
    End Function
End Class

    ]]>.Value

            Dim expectedOperationTree = <![CDATA[
IUnaryOperatorExpression (UnaryOperatorKind.Plus, Checked) (OperationKind.UnaryOperatorExpression, Type: System.UInt64) (Syntax: '+Method()')
  Operand: IInvocationExpression ( Function A.Method() As System.UInt64) (OperationKind.InvocationExpression, Type: System.UInt64) (Syntax: 'Method()')
      Instance Receiver: IInstanceReferenceExpression (OperationKind.InstanceReferenceExpression, Type: A) (Syntax: 'Method')
      Arguments(0)
]]>.Value

            VerifyOperationTreeForTest(Of UnaryExpressionSyntax)(source, expectedOperationTree)
        End Sub

        <CompilerTrait(CompilerFeature.IOperation)>
        <Fact()>
        Public Sub Test_UnaryOperatorExpression_Method_Plus_System_Decimal()
            Dim source = <![CDATA[
Class A
    Function Method() As System.Decimal
        Dim i As System.Decimal = Nothing
        Return +Method()'BIND:"+Method()"
    End Function
End Class

    ]]>.Value

            Dim expectedOperationTree = <![CDATA[
IUnaryOperatorExpression (UnaryOperatorKind.Plus, Checked) (OperationKind.UnaryOperatorExpression, Type: System.Decimal) (Syntax: '+Method()')
  Operand: IInvocationExpression ( Function A.Method() As System.Decimal) (OperationKind.InvocationExpression, Type: System.Decimal) (Syntax: 'Method()')
      Instance Receiver: IInstanceReferenceExpression (OperationKind.InstanceReferenceExpression, Type: A) (Syntax: 'Method')
      Arguments(0)
]]>.Value

            VerifyOperationTreeForTest(Of UnaryExpressionSyntax)(source, expectedOperationTree)
        End Sub

        <CompilerTrait(CompilerFeature.IOperation)>
        <Fact()>
        Public Sub Test_UnaryOperatorExpression_Method_Plus_System_Single()
            Dim source = <![CDATA[
Class A
    Function Method() As System.Single
        Dim i As System.Single = Nothing
        Return +Method()'BIND:"+Method()"
    End Function
End Class

    ]]>.Value

            Dim expectedOperationTree = <![CDATA[
IUnaryOperatorExpression (UnaryOperatorKind.Plus, Checked) (OperationKind.UnaryOperatorExpression, Type: System.Single) (Syntax: '+Method()')
  Operand: IInvocationExpression ( Function A.Method() As System.Single) (OperationKind.InvocationExpression, Type: System.Single) (Syntax: 'Method()')
      Instance Receiver: IInstanceReferenceExpression (OperationKind.InstanceReferenceExpression, Type: A) (Syntax: 'Method')
      Arguments(0)
]]>.Value

            VerifyOperationTreeForTest(Of UnaryExpressionSyntax)(source, expectedOperationTree)
        End Sub

        <CompilerTrait(CompilerFeature.IOperation)>
        <Fact()>
        Public Sub Test_UnaryOperatorExpression_Method_Plus_System_Double()
            Dim source = <![CDATA[
Class A
    Function Method() As System.Double
        Dim i As System.Double = Nothing
        Return +Method()'BIND:"+Method()"
    End Function
End Class

    ]]>.Value

            Dim expectedOperationTree = <![CDATA[
IUnaryOperatorExpression (UnaryOperatorKind.Plus, Checked) (OperationKind.UnaryOperatorExpression, Type: System.Double) (Syntax: '+Method()')
  Operand: IInvocationExpression ( Function A.Method() As System.Double) (OperationKind.InvocationExpression, Type: System.Double) (Syntax: 'Method()')
      Instance Receiver: IInstanceReferenceExpression (OperationKind.InstanceReferenceExpression, Type: A) (Syntax: 'Method')
      Arguments(0)
]]>.Value

            VerifyOperationTreeForTest(Of UnaryExpressionSyntax)(source, expectedOperationTree)
        End Sub

        <CompilerTrait(CompilerFeature.IOperation)>
        <Fact()>
        Public Sub Test_UnaryOperatorExpression_Method_Plus_System_Object()
            Dim source = <![CDATA[
Class A
    Function Method() As System.Object
        Dim i As System.Object = Nothing
        Return +Method()'BIND:"+Method()"
    End Function
End Class

    ]]>.Value

            Dim expectedOperationTree = <![CDATA[
IUnaryOperatorExpression (UnaryOperatorKind.Plus, Checked) (OperationKind.UnaryOperatorExpression, Type: System.Object) (Syntax: '+Method()')
  Operand: IInvocationExpression ( Function A.Method() As System.Object) (OperationKind.InvocationExpression, Type: System.Object) (Syntax: 'Method()')
      Instance Receiver: IInstanceReferenceExpression (OperationKind.InstanceReferenceExpression, Type: A) (Syntax: 'Method')
      Arguments(0)
]]>.Value

            VerifyOperationTreeForTest(Of UnaryExpressionSyntax)(source, expectedOperationTree)
        End Sub

        <CompilerTrait(CompilerFeature.IOperation)>
        <Fact()>
        Public Sub Test_UnaryOperatorExpression_Method_Minus_System_SByte()
            Dim source = <![CDATA[
Class A
    Function Method() As System.SByte
        Dim i As System.SByte = Nothing
        Return -Method()'BIND:"-Method()"
    End Function
End Class

    ]]>.Value

            Dim expectedOperationTree = <![CDATA[
IUnaryOperatorExpression (UnaryOperatorKind.Minus, Checked) (OperationKind.UnaryOperatorExpression, Type: System.SByte) (Syntax: '-Method()')
  Operand: IInvocationExpression ( Function A.Method() As System.SByte) (OperationKind.InvocationExpression, Type: System.SByte) (Syntax: 'Method()')
      Instance Receiver: IInstanceReferenceExpression (OperationKind.InstanceReferenceExpression, Type: A) (Syntax: 'Method')
      Arguments(0)
]]>.Value

            VerifyOperationTreeForTest(Of UnaryExpressionSyntax)(source, expectedOperationTree)
        End Sub

        <CompilerTrait(CompilerFeature.IOperation)>
        <Fact()>
        Public Sub Test_UnaryOperatorExpression_Method_Minus_System_Int16()
            Dim source = <![CDATA[
Class A
    Function Method() As System.Int16
        Dim i As System.Int16 = Nothing
        Return -Method()'BIND:"-Method()"
    End Function
End Class

    ]]>.Value

            Dim expectedOperationTree = <![CDATA[
IUnaryOperatorExpression (UnaryOperatorKind.Minus, Checked) (OperationKind.UnaryOperatorExpression, Type: System.Int16) (Syntax: '-Method()')
  Operand: IInvocationExpression ( Function A.Method() As System.Int16) (OperationKind.InvocationExpression, Type: System.Int16) (Syntax: 'Method()')
      Instance Receiver: IInstanceReferenceExpression (OperationKind.InstanceReferenceExpression, Type: A) (Syntax: 'Method')
      Arguments(0)
]]>.Value

            VerifyOperationTreeForTest(Of UnaryExpressionSyntax)(source, expectedOperationTree)
        End Sub

        <CompilerTrait(CompilerFeature.IOperation)>
        <Fact()>
        Public Sub Test_UnaryOperatorExpression_Method_Minus_System_Int32()
            Dim source = <![CDATA[
Class A
    Function Method() As System.Int32
        Dim i As System.Int32 = Nothing
        Return -Method()'BIND:"-Method()"
    End Function
End Class

    ]]>.Value

            Dim expectedOperationTree = <![CDATA[
IUnaryOperatorExpression (UnaryOperatorKind.Minus, Checked) (OperationKind.UnaryOperatorExpression, Type: System.Int32) (Syntax: '-Method()')
  Operand: IInvocationExpression ( Function A.Method() As System.Int32) (OperationKind.InvocationExpression, Type: System.Int32) (Syntax: 'Method()')
      Instance Receiver: IInstanceReferenceExpression (OperationKind.InstanceReferenceExpression, Type: A) (Syntax: 'Method')
      Arguments(0)
]]>.Value

            VerifyOperationTreeForTest(Of UnaryExpressionSyntax)(source, expectedOperationTree)
        End Sub

        <CompilerTrait(CompilerFeature.IOperation)>
        <Fact()>
        Public Sub Test_UnaryOperatorExpression_Method_Minus_System_Int64()
            Dim source = <![CDATA[
Class A
    Function Method() As System.Int64
        Dim i As System.Int64 = Nothing
        Return -Method()'BIND:"-Method()"
    End Function
End Class

    ]]>.Value

            Dim expectedOperationTree = <![CDATA[
IUnaryOperatorExpression (UnaryOperatorKind.Minus, Checked) (OperationKind.UnaryOperatorExpression, Type: System.Int64) (Syntax: '-Method()')
  Operand: IInvocationExpression ( Function A.Method() As System.Int64) (OperationKind.InvocationExpression, Type: System.Int64) (Syntax: 'Method()')
      Instance Receiver: IInstanceReferenceExpression (OperationKind.InstanceReferenceExpression, Type: A) (Syntax: 'Method')
      Arguments(0)
]]>.Value

            VerifyOperationTreeForTest(Of UnaryExpressionSyntax)(source, expectedOperationTree)
        End Sub

        <CompilerTrait(CompilerFeature.IOperation)>
        <Fact()>
        Public Sub Test_UnaryOperatorExpression_Method_Minus_System_Decimal()
            Dim source = <![CDATA[
Class A
    Function Method() As System.Decimal
        Dim i As System.Decimal = Nothing
        Return -Method()'BIND:"-Method()"
    End Function
End Class

    ]]>.Value

            Dim expectedOperationTree = <![CDATA[
IUnaryOperatorExpression (UnaryOperatorKind.Minus, Checked) (OperationKind.UnaryOperatorExpression, Type: System.Decimal) (Syntax: '-Method()')
  Operand: IInvocationExpression ( Function A.Method() As System.Decimal) (OperationKind.InvocationExpression, Type: System.Decimal) (Syntax: 'Method()')
      Instance Receiver: IInstanceReferenceExpression (OperationKind.InstanceReferenceExpression, Type: A) (Syntax: 'Method')
      Arguments(0)
]]>.Value

            VerifyOperationTreeForTest(Of UnaryExpressionSyntax)(source, expectedOperationTree)
        End Sub

        <CompilerTrait(CompilerFeature.IOperation)>
        <Fact()>
        Public Sub Test_UnaryOperatorExpression_Method_Minus_System_Single()
            Dim source = <![CDATA[
Class A
    Function Method() As System.Single
        Dim i As System.Single = Nothing
        Return -Method()'BIND:"-Method()"
    End Function
End Class

    ]]>.Value

            Dim expectedOperationTree = <![CDATA[
IUnaryOperatorExpression (UnaryOperatorKind.Minus, Checked) (OperationKind.UnaryOperatorExpression, Type: System.Single) (Syntax: '-Method()')
  Operand: IInvocationExpression ( Function A.Method() As System.Single) (OperationKind.InvocationExpression, Type: System.Single) (Syntax: 'Method()')
      Instance Receiver: IInstanceReferenceExpression (OperationKind.InstanceReferenceExpression, Type: A) (Syntax: 'Method')
      Arguments(0)
]]>.Value

            VerifyOperationTreeForTest(Of UnaryExpressionSyntax)(source, expectedOperationTree)
        End Sub

        <CompilerTrait(CompilerFeature.IOperation)>
        <Fact()>
        Public Sub Test_UnaryOperatorExpression_Method_Minus_System_Double()
            Dim source = <![CDATA[
Class A
    Function Method() As System.Double
        Dim i As System.Double = Nothing
        Return -Method()'BIND:"-Method()"
    End Function
End Class

    ]]>.Value

            Dim expectedOperationTree = <![CDATA[
IUnaryOperatorExpression (UnaryOperatorKind.Minus, Checked) (OperationKind.UnaryOperatorExpression, Type: System.Double) (Syntax: '-Method()')
  Operand: IInvocationExpression ( Function A.Method() As System.Double) (OperationKind.InvocationExpression, Type: System.Double) (Syntax: 'Method()')
      Instance Receiver: IInstanceReferenceExpression (OperationKind.InstanceReferenceExpression, Type: A) (Syntax: 'Method')
      Arguments(0)
]]>.Value

            VerifyOperationTreeForTest(Of UnaryExpressionSyntax)(source, expectedOperationTree)
        End Sub

        <CompilerTrait(CompilerFeature.IOperation)>
        <Fact()>
        Public Sub Test_UnaryOperatorExpression_Method_Minus_System_Object()
            Dim source = <![CDATA[
Class A
    Function Method() As System.Object
        Dim i As System.Object = Nothing
        Return -Method()'BIND:"-Method()"
    End Function
End Class

    ]]>.Value

            Dim expectedOperationTree = <![CDATA[
IUnaryOperatorExpression (UnaryOperatorKind.Minus, Checked) (OperationKind.UnaryOperatorExpression, Type: System.Object) (Syntax: '-Method()')
  Operand: IInvocationExpression ( Function A.Method() As System.Object) (OperationKind.InvocationExpression, Type: System.Object) (Syntax: 'Method()')
      Instance Receiver: IInstanceReferenceExpression (OperationKind.InstanceReferenceExpression, Type: A) (Syntax: 'Method')
      Arguments(0)
]]>.Value

            VerifyOperationTreeForTest(Of UnaryExpressionSyntax)(source, expectedOperationTree)
        End Sub

        <CompilerTrait(CompilerFeature.IOperation)>
        <Fact()>
        Public Sub Test_UnaryOperatorExpression_Method_Not_System_SByte()
            Dim source = <![CDATA[
Class A
    Function Method() As System.SByte
        Dim i As System.SByte = Nothing
        Return Not Method()'BIND:"Not Method()"
    End Function
End Class

    ]]>.Value

            Dim expectedOperationTree = <![CDATA[
IUnaryOperatorExpression (UnaryOperatorKind.Not, Checked) (OperationKind.UnaryOperatorExpression, Type: System.SByte) (Syntax: 'Not Method()')
  Operand: IInvocationExpression ( Function A.Method() As System.SByte) (OperationKind.InvocationExpression, Type: System.SByte) (Syntax: 'Method()')
      Instance Receiver: IInstanceReferenceExpression (OperationKind.InstanceReferenceExpression, Type: A) (Syntax: 'Method')
      Arguments(0)
]]>.Value

            VerifyOperationTreeForTest(Of UnaryExpressionSyntax)(source, expectedOperationTree)
        End Sub

        <CompilerTrait(CompilerFeature.IOperation)>
        <Fact()>
        Public Sub Test_UnaryOperatorExpression_Method_Not_System_Byte()
            Dim source = <![CDATA[
Class A
    Function Method() As System.Byte
        Dim i As System.Byte = Nothing
        Return Not Method()'BIND:"Not Method()"
    End Function
End Class

    ]]>.Value

            Dim expectedOperationTree = <![CDATA[
IUnaryOperatorExpression (UnaryOperatorKind.Not, Checked) (OperationKind.UnaryOperatorExpression, Type: System.Byte) (Syntax: 'Not Method()')
  Operand: IInvocationExpression ( Function A.Method() As System.Byte) (OperationKind.InvocationExpression, Type: System.Byte) (Syntax: 'Method()')
      Instance Receiver: IInstanceReferenceExpression (OperationKind.InstanceReferenceExpression, Type: A) (Syntax: 'Method')
      Arguments(0)
]]>.Value

            VerifyOperationTreeForTest(Of UnaryExpressionSyntax)(source, expectedOperationTree)
        End Sub

        <CompilerTrait(CompilerFeature.IOperation)>
        <Fact()>
        Public Sub Test_UnaryOperatorExpression_Method_Not_System_Int16()
            Dim source = <![CDATA[
Class A
    Function Method() As System.Int16
        Dim i As System.Int16 = Nothing
        Return Not Method()'BIND:"Not Method()"
    End Function
End Class

    ]]>.Value

            Dim expectedOperationTree = <![CDATA[
IUnaryOperatorExpression (UnaryOperatorKind.Not, Checked) (OperationKind.UnaryOperatorExpression, Type: System.Int16) (Syntax: 'Not Method()')
  Operand: IInvocationExpression ( Function A.Method() As System.Int16) (OperationKind.InvocationExpression, Type: System.Int16) (Syntax: 'Method()')
      Instance Receiver: IInstanceReferenceExpression (OperationKind.InstanceReferenceExpression, Type: A) (Syntax: 'Method')
      Arguments(0)
]]>.Value

            VerifyOperationTreeForTest(Of UnaryExpressionSyntax)(source, expectedOperationTree)
        End Sub

        <CompilerTrait(CompilerFeature.IOperation)>
        <Fact()>
        Public Sub Test_UnaryOperatorExpression_Method_Not_System_UInt16()
            Dim source = <![CDATA[
Class A
    Function Method() As System.UInt16
        Dim i As System.UInt16 = Nothing
        Return Not Method()'BIND:"Not Method()"
    End Function
End Class

    ]]>.Value

            Dim expectedOperationTree = <![CDATA[
IUnaryOperatorExpression (UnaryOperatorKind.Not, Checked) (OperationKind.UnaryOperatorExpression, Type: System.UInt16) (Syntax: 'Not Method()')
  Operand: IInvocationExpression ( Function A.Method() As System.UInt16) (OperationKind.InvocationExpression, Type: System.UInt16) (Syntax: 'Method()')
      Instance Receiver: IInstanceReferenceExpression (OperationKind.InstanceReferenceExpression, Type: A) (Syntax: 'Method')
      Arguments(0)
]]>.Value

            VerifyOperationTreeForTest(Of UnaryExpressionSyntax)(source, expectedOperationTree)
        End Sub

        <CompilerTrait(CompilerFeature.IOperation)>
        <Fact()>
        Public Sub Test_UnaryOperatorExpression_Method_Not_System_Int32()
            Dim source = <![CDATA[
Class A
    Function Method() As System.Int32
        Dim i As System.Int32 = Nothing
        Return Not Method()'BIND:"Not Method()"
    End Function
End Class

    ]]>.Value

            Dim expectedOperationTree = <![CDATA[
IUnaryOperatorExpression (UnaryOperatorKind.Not, Checked) (OperationKind.UnaryOperatorExpression, Type: System.Int32) (Syntax: 'Not Method()')
  Operand: IInvocationExpression ( Function A.Method() As System.Int32) (OperationKind.InvocationExpression, Type: System.Int32) (Syntax: 'Method()')
      Instance Receiver: IInstanceReferenceExpression (OperationKind.InstanceReferenceExpression, Type: A) (Syntax: 'Method')
      Arguments(0)
]]>.Value

            VerifyOperationTreeForTest(Of UnaryExpressionSyntax)(source, expectedOperationTree)
        End Sub

        <CompilerTrait(CompilerFeature.IOperation)>
        <Fact()>
        Public Sub Test_UnaryOperatorExpression_Method_Not_System_UInt32()
            Dim source = <![CDATA[
Class A
    Function Method() As System.UInt32
        Dim i As System.UInt32 = Nothing
        Return Not Method()'BIND:"Not Method()"
    End Function
End Class

    ]]>.Value

            Dim expectedOperationTree = <![CDATA[
IUnaryOperatorExpression (UnaryOperatorKind.Not, Checked) (OperationKind.UnaryOperatorExpression, Type: System.UInt32) (Syntax: 'Not Method()')
  Operand: IInvocationExpression ( Function A.Method() As System.UInt32) (OperationKind.InvocationExpression, Type: System.UInt32) (Syntax: 'Method()')
      Instance Receiver: IInstanceReferenceExpression (OperationKind.InstanceReferenceExpression, Type: A) (Syntax: 'Method')
      Arguments(0)
]]>.Value

            VerifyOperationTreeForTest(Of UnaryExpressionSyntax)(source, expectedOperationTree)
        End Sub

        <CompilerTrait(CompilerFeature.IOperation)>
        <Fact()>
        Public Sub Test_UnaryOperatorExpression_Method_Not_System_Int64()
            Dim source = <![CDATA[
Class A
    Function Method() As System.Int64
        Dim i As System.Int64 = Nothing
        Return Not Method()'BIND:"Not Method()"
    End Function
End Class

    ]]>.Value

            Dim expectedOperationTree = <![CDATA[
IUnaryOperatorExpression (UnaryOperatorKind.Not, Checked) (OperationKind.UnaryOperatorExpression, Type: System.Int64) (Syntax: 'Not Method()')
  Operand: IInvocationExpression ( Function A.Method() As System.Int64) (OperationKind.InvocationExpression, Type: System.Int64) (Syntax: 'Method()')
      Instance Receiver: IInstanceReferenceExpression (OperationKind.InstanceReferenceExpression, Type: A) (Syntax: 'Method')
      Arguments(0)
]]>.Value

            VerifyOperationTreeForTest(Of UnaryExpressionSyntax)(source, expectedOperationTree)
        End Sub

        <CompilerTrait(CompilerFeature.IOperation)>
        <Fact()>
        Public Sub Test_UnaryOperatorExpression_Method_Not_System_UInt64()
            Dim source = <![CDATA[
Class A
    Function Method() As System.UInt64
        Dim i As System.UInt64 = Nothing
        Return Not Method()'BIND:"Not Method()"
    End Function
End Class

    ]]>.Value

            Dim expectedOperationTree = <![CDATA[
IUnaryOperatorExpression (UnaryOperatorKind.Not, Checked) (OperationKind.UnaryOperatorExpression, Type: System.UInt64) (Syntax: 'Not Method()')
  Operand: IInvocationExpression ( Function A.Method() As System.UInt64) (OperationKind.InvocationExpression, Type: System.UInt64) (Syntax: 'Method()')
      Instance Receiver: IInstanceReferenceExpression (OperationKind.InstanceReferenceExpression, Type: A) (Syntax: 'Method')
      Arguments(0)
]]>.Value

            VerifyOperationTreeForTest(Of UnaryExpressionSyntax)(source, expectedOperationTree)
        End Sub

        <CompilerTrait(CompilerFeature.IOperation)>
        <Fact()>
        Public Sub Test_UnaryOperatorExpression_Method_Not_System_Boolean()
            Dim source = <![CDATA[
Class A
    Function Method() As System.Boolean
        Dim i As System.Boolean = Nothing
        Return Not Method()'BIND:"Not Method()"
    End Function
End Class

    ]]>.Value

            Dim expectedOperationTree = <![CDATA[
IUnaryOperatorExpression (UnaryOperatorKind.Not, Checked) (OperationKind.UnaryOperatorExpression, Type: System.Boolean) (Syntax: 'Not Method()')
  Operand: IInvocationExpression ( Function A.Method() As System.Boolean) (OperationKind.InvocationExpression, Type: System.Boolean) (Syntax: 'Method()')
      Instance Receiver: IInstanceReferenceExpression (OperationKind.InstanceReferenceExpression, Type: A) (Syntax: 'Method')
      Arguments(0)
]]>.Value

            VerifyOperationTreeForTest(Of UnaryExpressionSyntax)(source, expectedOperationTree)
        End Sub

        <CompilerTrait(CompilerFeature.IOperation)>
        <Fact()>
        Public Sub Test_UnaryOperatorExpression_Method_Not_System_Object()
            Dim source = <![CDATA[
Class A
    Function Method() As System.Object
        Dim i As System.Object = Nothing
        Return Not Method()'BIND:"Not Method()"
    End Function
End Class

    ]]>.Value

            Dim expectedOperationTree = <![CDATA[
IUnaryOperatorExpression (UnaryOperatorKind.Not, Checked) (OperationKind.UnaryOperatorExpression, Type: System.Object) (Syntax: 'Not Method()')
  Operand: IInvocationExpression ( Function A.Method() As System.Object) (OperationKind.InvocationExpression, Type: System.Object) (Syntax: 'Method()')
      Instance Receiver: IInstanceReferenceExpression (OperationKind.InstanceReferenceExpression, Type: A) (Syntax: 'Method')
      Arguments(0)
]]>.Value

            VerifyOperationTreeForTest(Of UnaryExpressionSyntax)(source, expectedOperationTree)
        End Sub

        <CompilerTrait(CompilerFeature.IOperation)>
        <Fact()>
        Public Sub Test_UnaryOperatorExpression_Type_Plus_E()
            Dim source = <![CDATA[
Class A
    Function Method() As E
        Dim i As E = Nothing
        Return +i'BIND:"+i"
    End Function
End Class
Enum E
A
B
End Enum
    ]]>.Value

            Dim expectedOperationTree = <![CDATA[
IConversionExpression (Implicit, TryCast: False, Unchecked) (OperationKind.ConversionExpression, Type: E) (Syntax: '+i')
  Conversion: CommonConversion (Exists: True, IsIdentity: False, IsNumeric: True, IsReference: False, IsUserDefined: False) (MethodSymbol: null)
  Operand: IUnaryOperatorExpression (UnaryOperatorKind.Plus, Checked) (OperationKind.UnaryOperatorExpression, Type: System.Int32) (Syntax: '+i')
      Operand: IConversionExpression (Implicit, TryCast: False, Unchecked) (OperationKind.ConversionExpression, Type: System.Int32) (Syntax: 'i')
          Conversion: CommonConversion (Exists: True, IsIdentity: False, IsNumeric: True, IsReference: False, IsUserDefined: False) (MethodSymbol: null)
          Operand: ILocalReferenceExpression: i (OperationKind.LocalReferenceExpression, Type: E) (Syntax: 'i')
]]>.Value

            VerifyOperationTreeForTest(Of UnaryExpressionSyntax)(source, expectedOperationTree)
        End Sub

        <CompilerTrait(CompilerFeature.IOperation)>
        <Fact()>
        Public Sub Test_UnaryOperatorExpression_Type_Minus_E()
            Dim source = <![CDATA[
Class A
    Function Method() As E
        Dim i As E = Nothing
        Return -i'BIND:"-i"
    End Function
End Class
Enum E
A
B
End Enum
    ]]>.Value

            Dim expectedOperationTree = <![CDATA[
IConversionExpression (Implicit, TryCast: False, Unchecked) (OperationKind.ConversionExpression, Type: E) (Syntax: '-i')
  Conversion: CommonConversion (Exists: True, IsIdentity: False, IsNumeric: True, IsReference: False, IsUserDefined: False) (MethodSymbol: null)
  Operand: IUnaryOperatorExpression (UnaryOperatorKind.Minus, Checked) (OperationKind.UnaryOperatorExpression, Type: System.Int32) (Syntax: '-i')
      Operand: IConversionExpression (Implicit, TryCast: False, Unchecked) (OperationKind.ConversionExpression, Type: System.Int32) (Syntax: 'i')
          Conversion: CommonConversion (Exists: True, IsIdentity: False, IsNumeric: True, IsReference: False, IsUserDefined: False) (MethodSymbol: null)
          Operand: ILocalReferenceExpression: i (OperationKind.LocalReferenceExpression, Type: E) (Syntax: 'i')
]]>.Value

            VerifyOperationTreeForTest(Of UnaryExpressionSyntax)(source, expectedOperationTree)
        End Sub

        <CompilerTrait(CompilerFeature.IOperation)>
        <Fact()>
        Public Sub Test_UnaryOperatorExpression_Type_Not_E()
            Dim source = <![CDATA[
Class A
    Function Method() As E
        Dim i As E = Nothing
        Return Not i'BIND:"Not i"
    End Function
End Class
Enum E
A
B
End Enum
    ]]>.Value

            Dim expectedOperationTree = <![CDATA[
IUnaryOperatorExpression (UnaryOperatorKind.Not, Checked) (OperationKind.UnaryOperatorExpression, Type: E) (Syntax: 'Not i')
  Operand: ILocalReferenceExpression: i (OperationKind.LocalReferenceExpression, Type: E) (Syntax: 'i')
]]>.Value

            VerifyOperationTreeForTest(Of UnaryExpressionSyntax)(source, expectedOperationTree)
        End Sub

        <CompilerTrait(CompilerFeature.IOperation)>
        <Fact()>
        Public Sub Test_UnaryOperatorExpression_Method_Plus_E()
            Dim source = <![CDATA[
Class A
    Function Method() As E
        Dim i As E = Nothing
        Return +Method()'BIND:"+Method()"
    End Function
End Class
Enum E
A
B
End Enum
    ]]>.Value

            Dim expectedOperationTree = <![CDATA[
IConversionExpression (Implicit, TryCast: False, Unchecked) (OperationKind.ConversionExpression, Type: E) (Syntax: '+Method()')
  Conversion: CommonConversion (Exists: True, IsIdentity: False, IsNumeric: True, IsReference: False, IsUserDefined: False) (MethodSymbol: null)
  Operand: IUnaryOperatorExpression (UnaryOperatorKind.Plus, Checked) (OperationKind.UnaryOperatorExpression, Type: System.Int32) (Syntax: '+Method()')
      Operand: IConversionExpression (Implicit, TryCast: False, Unchecked) (OperationKind.ConversionExpression, Type: System.Int32) (Syntax: 'Method()')
          Conversion: CommonConversion (Exists: True, IsIdentity: False, IsNumeric: True, IsReference: False, IsUserDefined: False) (MethodSymbol: null)
          Operand: IInvocationExpression ( Function A.Method() As E) (OperationKind.InvocationExpression, Type: E) (Syntax: 'Method()')
<<<<<<< HEAD
              Instance Receiver: IInstanceReferenceExpression (OperationKind.InstanceReferenceExpression, Type: A) (Syntax: 'Method')
=======
              Instance Receiver: IInstanceReferenceExpression (InstanceReferenceKind.Implicit) (OperationKind.InstanceReferenceExpression, Type: A) (Syntax: 'Method')
>>>>>>> e2afbb28
              Arguments(0)
]]>.Value

            VerifyOperationTreeForTest(Of UnaryExpressionSyntax)(source, expectedOperationTree)
        End Sub

        <CompilerTrait(CompilerFeature.IOperation)>
        <Fact()>
        Public Sub Test_UnaryOperatorExpression_Method_Minus_E()
            Dim source = <![CDATA[
Class A
    Function Method() As E
        Dim i As E = Nothing
        Return -Method()'BIND:"-Method()"
    End Function
End Class
Enum E
A
B
End Enum
    ]]>.Value

            Dim expectedOperationTree = <![CDATA[
IConversionExpression (Implicit, TryCast: False, Unchecked) (OperationKind.ConversionExpression, Type: E) (Syntax: '-Method()')
  Conversion: CommonConversion (Exists: True, IsIdentity: False, IsNumeric: True, IsReference: False, IsUserDefined: False) (MethodSymbol: null)
  Operand: IUnaryOperatorExpression (UnaryOperatorKind.Minus, Checked) (OperationKind.UnaryOperatorExpression, Type: System.Int32) (Syntax: '-Method()')
      Operand: IConversionExpression (Implicit, TryCast: False, Unchecked) (OperationKind.ConversionExpression, Type: System.Int32) (Syntax: 'Method()')
          Conversion: CommonConversion (Exists: True, IsIdentity: False, IsNumeric: True, IsReference: False, IsUserDefined: False) (MethodSymbol: null)
          Operand: IInvocationExpression ( Function A.Method() As E) (OperationKind.InvocationExpression, Type: E) (Syntax: 'Method()')
<<<<<<< HEAD
              Instance Receiver: IInstanceReferenceExpression (OperationKind.InstanceReferenceExpression, Type: A) (Syntax: 'Method')
=======
              Instance Receiver: IInstanceReferenceExpression (InstanceReferenceKind.Implicit) (OperationKind.InstanceReferenceExpression, Type: A) (Syntax: 'Method')
>>>>>>> e2afbb28
              Arguments(0)
]]>.Value

            VerifyOperationTreeForTest(Of UnaryExpressionSyntax)(source, expectedOperationTree)
        End Sub

        <CompilerTrait(CompilerFeature.IOperation)>
        <Fact()>
        Public Sub Test_UnaryOperatorExpression_Method_Not_E()
            Dim source = <![CDATA[
Class A
    Function Method() As E
        Dim i As E = Nothing
        Return Not Method()'BIND:"Not Method()"
    End Function
End Class
Enum E
A
B
End Enum
    ]]>.Value

            Dim expectedOperationTree = <![CDATA[
IUnaryOperatorExpression (UnaryOperatorKind.Not, Checked) (OperationKind.UnaryOperatorExpression, Type: E) (Syntax: 'Not Method()')
  Operand: IInvocationExpression ( Function A.Method() As E) (OperationKind.InvocationExpression, Type: E) (Syntax: 'Method()')
      Instance Receiver: IInstanceReferenceExpression (OperationKind.InstanceReferenceExpression, Type: A) (Syntax: 'Method')
      Arguments(0)
]]>.Value

            VerifyOperationTreeForTest(Of UnaryExpressionSyntax)(source, expectedOperationTree)
        End Sub

        <CompilerTrait(CompilerFeature.IOperation)>
        <Fact()>
        Public Sub Test_UnaryOperatorExpression_Type_Plus_CustomType()
            Dim source = <![CDATA[
Class A
    Function Method() As CustomType
        Dim i As CustomType = Nothing
        Return +i'BIND:"+i"
    End Function
End Class

Public Class CustomType
    Public Shared Operator -(x As CustomType) As CustomType
        Return x
    End Operator

    Public Shared operator +(x As CustomType) As CustomType
        return x
    End Operator

    Public Shared operator Not(x As CustomType) As CustomType
        return x
    End Operator
End CLass

    ]]>.Value

            Dim expectedOperationTree = <![CDATA[
IUnaryOperatorExpression (UnaryOperatorKind.Plus) (OperatorMethod: Function CustomType.op_UnaryPlus(x As CustomType) As CustomType) (OperationKind.UnaryOperatorExpression, Type: CustomType) (Syntax: '+i')
  Operand: ILocalReferenceExpression: i (OperationKind.LocalReferenceExpression, Type: CustomType) (Syntax: 'i')
]]>.Value

            VerifyOperationTreeForTest(Of UnaryExpressionSyntax)(source, expectedOperationTree)
        End Sub

        <CompilerTrait(CompilerFeature.IOperation)>
        <Fact()>
        Public Sub Test_UnaryOperatorExpression_Type_Minus_CustomType()
            Dim source = <![CDATA[
Class A
    Function Method() As CustomType
        Dim i As CustomType = Nothing
        Return -i'BIND:"-i"
    End Function
End Class

Public Class CustomType
    Public Shared Operator -(x As CustomType) As CustomType
        Return x
    End Operator

    Public Shared operator +(x As CustomType) As CustomType
        return x
    End Operator

    Public Shared operator Not(x As CustomType) As CustomType
        return x
    End Operator
End CLass

    ]]>.Value

            Dim expectedOperationTree = <![CDATA[
IUnaryOperatorExpression (UnaryOperatorKind.Minus) (OperatorMethod: Function CustomType.op_UnaryNegation(x As CustomType) As CustomType) (OperationKind.UnaryOperatorExpression, Type: CustomType) (Syntax: '-i')
  Operand: ILocalReferenceExpression: i (OperationKind.LocalReferenceExpression, Type: CustomType) (Syntax: 'i')
]]>.Value

            VerifyOperationTreeForTest(Of UnaryExpressionSyntax)(source, expectedOperationTree)
        End Sub

        <CompilerTrait(CompilerFeature.IOperation)>
        <Fact()>
        Public Sub Test_UnaryOperatorExpression_Type_Not_CustomType()
            Dim source = <![CDATA[
Class A
    Function Method() As CustomType
        Dim i As CustomType = Nothing
        Return Not i'BIND:"Not i"
    End Function
End Class

Public Class CustomType
    Public Shared Operator -(x As CustomType) As CustomType
        Return x
    End Operator

    Public Shared operator +(x As CustomType) As CustomType
        return x
    End Operator

    Public Shared operator Not(x As CustomType) As CustomType
        return x
    End Operator
End CLass

    ]]>.Value

            Dim expectedOperationTree = <![CDATA[
IUnaryOperatorExpression (UnaryOperatorKind.Not) (OperatorMethod: Function CustomType.op_OnesComplement(x As CustomType) As CustomType) (OperationKind.UnaryOperatorExpression, Type: CustomType) (Syntax: 'Not i')
  Operand: ILocalReferenceExpression: i (OperationKind.LocalReferenceExpression, Type: CustomType) (Syntax: 'i')
]]>.Value

            VerifyOperationTreeForTest(Of UnaryExpressionSyntax)(source, expectedOperationTree)
        End Sub

        <CompilerTrait(CompilerFeature.IOperation)>
        <Fact()>
        Public Sub Test_UnaryOperatorExpression_Method_Plus_CustomType()
            Dim source = <![CDATA[
Class A
    Function Method() As CustomType
        Dim i As CustomType = Nothing
        Return +Method()'BIND:"+Method()"
    End Function
End Class

Public Class CustomType
    Public Shared Operator -(x As CustomType) As CustomType
        Return x
    End Operator

    Public Shared operator +(x As CustomType) As CustomType
        return x
    End Operator

    Public Shared operator Not(x As CustomType) As CustomType
        return x
    End Operator
End CLass

    ]]>.Value

            Dim expectedOperationTree = <![CDATA[
IUnaryOperatorExpression (UnaryOperatorKind.Plus) (OperatorMethod: Function CustomType.op_UnaryPlus(x As CustomType) As CustomType) (OperationKind.UnaryOperatorExpression, Type: CustomType) (Syntax: '+Method()')
  Operand: IInvocationExpression ( Function A.Method() As CustomType) (OperationKind.InvocationExpression, Type: CustomType) (Syntax: 'Method()')
      Instance Receiver: IInstanceReferenceExpression (OperationKind.InstanceReferenceExpression, Type: A) (Syntax: 'Method')
      Arguments(0)
]]>.Value

            VerifyOperationTreeForTest(Of UnaryExpressionSyntax)(source, expectedOperationTree)
        End Sub

        <CompilerTrait(CompilerFeature.IOperation)>
        <Fact()>
        Public Sub Test_UnaryOperatorExpression_Method_Minus_CustomType()
            Dim source = <![CDATA[
Class A
    Function Method() As CustomType
        Dim i As CustomType = Nothing
        Return -Method()'BIND:"-Method()"
    End Function
End Class

Public Class CustomType
    Public Shared Operator -(x As CustomType) As CustomType
        Return x
    End Operator

    Public Shared operator +(x As CustomType) As CustomType
        return x
    End Operator

    Public Shared operator Not(x As CustomType) As CustomType
        return x
    End Operator
End CLass

    ]]>.Value

            Dim expectedOperationTree = <![CDATA[
IUnaryOperatorExpression (UnaryOperatorKind.Minus) (OperatorMethod: Function CustomType.op_UnaryNegation(x As CustomType) As CustomType) (OperationKind.UnaryOperatorExpression, Type: CustomType) (Syntax: '-Method()')
  Operand: IInvocationExpression ( Function A.Method() As CustomType) (OperationKind.InvocationExpression, Type: CustomType) (Syntax: 'Method()')
      Instance Receiver: IInstanceReferenceExpression (OperationKind.InstanceReferenceExpression, Type: A) (Syntax: 'Method')
      Arguments(0)
]]>.Value

            VerifyOperationTreeForTest(Of UnaryExpressionSyntax)(source, expectedOperationTree)
        End Sub

        <CompilerTrait(CompilerFeature.IOperation)>
        <Fact()>
        Public Sub Test_UnaryOperatorExpression_Method_Not_CustomType()
            Dim source = <![CDATA[
Class A
    Function Method() As CustomType
        Dim i As CustomType = Nothing
        Return Not Method()'BIND:"Not Method()"
    End Function
End Class

Public Class CustomType
    Public Shared Operator -(x As CustomType) As CustomType
        Return x
    End Operator

    Public Shared operator +(x As CustomType) As CustomType
        return x
    End Operator

    Public Shared operator Not(x As CustomType) As CustomType
        return x
    End Operator
End CLass

    ]]>.Value

            Dim expectedOperationTree = <![CDATA[
IUnaryOperatorExpression (UnaryOperatorKind.Not) (OperatorMethod: Function CustomType.op_OnesComplement(x As CustomType) As CustomType) (OperationKind.UnaryOperatorExpression, Type: CustomType) (Syntax: 'Not Method()')
  Operand: IInvocationExpression ( Function A.Method() As CustomType) (OperationKind.InvocationExpression, Type: CustomType) (Syntax: 'Method()')
      Instance Receiver: IInstanceReferenceExpression (OperationKind.InstanceReferenceExpression, Type: A) (Syntax: 'Method')
      Arguments(0)
]]>.Value

            VerifyOperationTreeForTest(Of UnaryExpressionSyntax)(source, expectedOperationTree)
        End Sub

        <CompilerTrait(CompilerFeature.IOperation)>
        <Fact(), WorkItem(18135, "https://github.com/dotnet/roslyn/issues/18135")>
        Public Sub Test_UnaryOperatorExpression_Type_And_TrueFalse()
            Dim source = <![CDATA[

Public Class CustomType
    Public Shared Operator IsTrue(x As CustomType) As Boolean
        Return True
    End Operator

    Public Shared Operator IsFalse(x As CustomType) As Boolean
        Return False
    End Operator

    Public Shared Operator And(x As CustomType, y As CustomType) As CustomType
        Return x
    End Operator

    Public Shared Operator Or(x As CustomType, y As CustomType) As CustomType
        Return x
    End Operator
End Class

Class A
    Sub Method()
        Dim x As CustomType = New CustomType()
        Dim y As CustomType = New CustomType()
        If x AndAlso y Then'BIND:"If x AndAlso y Then"
        End If
    End Sub
End Class

    ]]>.Value

            Dim expectedOperationTree = <![CDATA[
IIfStatement (OperationKind.IfStatement) (Syntax: 'If x AndAls ... End If')
  Condition: IUnaryOperatorExpression (UnaryOperatorKind.True) (OperatorMethod: Function CustomType.op_True(x As CustomType) As System.Boolean) (OperationKind.UnaryOperatorExpression, Type: System.Boolean) (Syntax: 'x AndAlso y')
      Operand: IBinaryOperatorExpression (BinaryOperatorKind.ConditionalAnd) (OperatorMethod: Function CustomType.op_BitwiseAnd(x As CustomType, y As CustomType) As CustomType) (OperationKind.BinaryOperatorExpression, Type: CustomType) (Syntax: 'x AndAlso y')
          Left: ILocalReferenceExpression: x (OperationKind.LocalReferenceExpression, Type: CustomType) (Syntax: 'x')
          Right: ILocalReferenceExpression: y (OperationKind.LocalReferenceExpression, Type: CustomType) (Syntax: 'y')
  IfTrue: IBlockStatement (0 statements) (OperationKind.BlockStatement) (Syntax: 'If x AndAls ... End If')
  IfFalse: null
]]>.Value

            VerifyOperationTreeForTest(Of MultiLineIfBlockSyntax)(source, expectedOperationTree)
        End Sub

        <CompilerTrait(CompilerFeature.IOperation)>
        <Fact(), WorkItem(18135, "https://github.com/dotnet/roslyn/issues/18135")>
        Public Sub Test_UnaryOperatorExpression_Type_Or_TrueFalse()
            Dim source = <![CDATA[

Public Class CustomType
    Public Shared Operator IsTrue(x As CustomType) As Boolean
        Return True
    End Operator

    Public Shared Operator IsFalse(x As CustomType) As Boolean
        Return False
    End Operator

    Public Shared Operator And(x As CustomType, y As CustomType) As CustomType
        Return x
    End Operator

    Public Shared Operator Or(x As CustomType, y As CustomType) As CustomType
        Return x
    End Operator
End Class

Class A
    Sub Method()
        Dim x As CustomType = New CustomType()
        Dim y As CustomType = New CustomType()
        If x OrElse y Then'BIND:"If x OrElse y Then"
        End If
    End Sub
End Class

    ]]>.Value

            Dim expectedOperationTree = <![CDATA[
IIfStatement (OperationKind.IfStatement) (Syntax: 'If x OrElse ... End If')
  Condition: IUnaryOperatorExpression (UnaryOperatorKind.True) (OperatorMethod: Function CustomType.op_True(x As CustomType) As System.Boolean) (OperationKind.UnaryOperatorExpression, Type: System.Boolean) (Syntax: 'x OrElse y')
      Operand: IBinaryOperatorExpression (BinaryOperatorKind.ConditionalAnd) (OperatorMethod: Function CustomType.op_BitwiseOr(x As CustomType, y As CustomType) As CustomType) (OperationKind.BinaryOperatorExpression, Type: CustomType) (Syntax: 'x OrElse y')
          Left: ILocalReferenceExpression: x (OperationKind.LocalReferenceExpression, Type: CustomType) (Syntax: 'x')
          Right: ILocalReferenceExpression: y (OperationKind.LocalReferenceExpression, Type: CustomType) (Syntax: 'y')
  IfTrue: IBlockStatement (0 statements) (OperationKind.BlockStatement) (Syntax: 'If x OrElse ... End If')
  IfFalse: null
]]>.Value

            VerifyOperationTreeForTest(Of MultiLineIfBlockSyntax)(source, expectedOperationTree)
        End Sub

        <CompilerTrait(CompilerFeature.IOperation)>
        <Fact()>
        Public Sub Test_UnaryOperatorExpression_With_CustomType_NoRightOperator()
            Dim source = <![CDATA[
Class A
    Function Method() As CustomType
        Dim i As CustomType = Nothing
        Return +i'BIND:"+i"
    End Function
End Class

Public Class CustomType
End CLass

    ]]>.Value

            Dim expectedOperationTree = <![CDATA[
IConversionExpression (Implicit, TryCast: False, Unchecked) (OperationKind.ConversionExpression, Type: CustomType, IsInvalid) (Syntax: '+i')
  Conversion: CommonConversion (Exists: False, IsIdentity: False, IsNumeric: False, IsReference: False, IsUserDefined: False) (MethodSymbol: null)
  Operand: IUnaryOperatorExpression (UnaryOperatorKind.Plus, Checked) (OperationKind.UnaryOperatorExpression, Type: ?, IsInvalid) (Syntax: '+i')
      Operand: ILocalReferenceExpression: i (OperationKind.LocalReferenceExpression, Type: CustomType, IsInvalid) (Syntax: 'i')
]]>.Value

            VerifyOperationTreeForTest(Of UnaryExpressionSyntax)(source, expectedOperationTree)
        End Sub

        <CompilerTrait(CompilerFeature.IOperation)>
        <Fact()>
        Public Sub Test_UnaryOperatorExpression_With_CustomType_DerivedTypes()
            Dim source = <![CDATA[
Class A
    Function Method() As BaseType
        Dim i As DerivedType = Nothing
        Return +i 'BIND:"+i"
    End Function
End Class

Public Class BaseType
    Public Shared Operator +(x As BaseType) As BaseType
        Return x
    End Operator
End Class

Public Class DerivedType
    Inherits BaseType
End Class]]>.Value

            Dim expectedOperationTree = <![CDATA[
IUnaryOperatorExpression (UnaryOperatorKind.Plus) (OperatorMethod: Function BaseType.op_UnaryPlus(x As BaseType) As BaseType) (OperationKind.UnaryOperatorExpression, Type: BaseType) (Syntax: '+i')
  Operand: IConversionExpression (Implicit, TryCast: False, Unchecked) (OperationKind.ConversionExpression, Type: BaseType) (Syntax: 'i')
      Conversion: CommonConversion (Exists: True, IsIdentity: False, IsNumeric: False, IsReference: True, IsUserDefined: False) (MethodSymbol: null)
      Operand: ILocalReferenceExpression: i (OperationKind.LocalReferenceExpression, Type: DerivedType) (Syntax: 'i')
]]>.Value

            VerifyOperationTreeForTest(Of UnaryExpressionSyntax)(source, expectedOperationTree)
        End Sub

        <CompilerTrait(CompilerFeature.IOperation)>
        <Fact()>
        Public Sub Test_UnaryOperatorExpression_With_CustomType_ImplicitConversion()
            Dim source = <![CDATA[
Class A
    Function Method() As BaseType
        Dim i As DerivedType = Nothing
        Return +i 'BIND:"+i"
    End Function
End Class

Public Class BaseType
    Public Shared Operator +(x As BaseType) As BaseType
        Return x
    End Operator
End Class

Public Class DerivedType
    Public Shared Narrowing Operator CType(ByVal x As DerivedType) As BaseType
        Return New BaseType()
    End Operator
End Class]]>.Value

            Dim expectedOperationTree = <![CDATA[
IConversionExpression (Implicit, TryCast: False, Unchecked) (OperationKind.ConversionExpression, Type: BaseType, IsInvalid) (Syntax: '+i')
  Conversion: CommonConversion (Exists: False, IsIdentity: False, IsNumeric: False, IsReference: False, IsUserDefined: False) (MethodSymbol: null)
  Operand: IUnaryOperatorExpression (UnaryOperatorKind.Plus, Checked) (OperationKind.UnaryOperatorExpression, Type: ?, IsInvalid) (Syntax: '+i')
      Operand: ILocalReferenceExpression: i (OperationKind.LocalReferenceExpression, Type: DerivedType, IsInvalid) (Syntax: 'i')
]]>.Value

            VerifyOperationTreeForTest(Of UnaryExpressionSyntax)(source, expectedOperationTree)
        End Sub

        <CompilerTrait(CompilerFeature.IOperation)>
        <Fact()>
        Public Sub Test_UnaryOperatorExpression_With_CustomType_ExplicitConversion()
            Dim source = <![CDATA[
Class A
    Function Method() As BaseType
        Dim i As DerivedType = Nothing
        Return +i 'BIND:"+i"
    End Function
End Class

Public Class BaseType
    Public Shared Operator +(x As BaseType) As BaseType
        Return x
    End Operator
End Class

Public Class DerivedType
    Public Shared Widening Operator CType(ByVal x As DerivedType) As BaseType
        Return New BaseType()
    End Operator
End Class]]>.Value

            Dim expectedOperationTree = <![CDATA[
IConversionExpression (Implicit, TryCast: False, Unchecked) (OperationKind.ConversionExpression, Type: BaseType, IsInvalid) (Syntax: '+i')
  Conversion: CommonConversion (Exists: False, IsIdentity: False, IsNumeric: False, IsReference: False, IsUserDefined: False) (MethodSymbol: null)
  Operand: IUnaryOperatorExpression (UnaryOperatorKind.Plus, Checked) (OperationKind.UnaryOperatorExpression, Type: ?, IsInvalid) (Syntax: '+i')
      Operand: ILocalReferenceExpression: i (OperationKind.LocalReferenceExpression, Type: DerivedType, IsInvalid) (Syntax: 'i')
]]>.Value

            VerifyOperationTreeForTest(Of UnaryExpressionSyntax)(source, expectedOperationTree)
        End Sub

        <CompilerTrait(CompilerFeature.IOperation)>
        <Fact()>
        Public Sub Test_UnaryOperatorExpression_With_CustomType_Malformed_Operator()
            Dim source = <![CDATA[
Class A
    Function Method() As BaseType
        Dim i As BaseType = Nothing
        Return +i 'BIND:"+i"
    End Function
End Class

Public Class BaseType
    Public Shared Operator +(x As Integer) As BaseType
        Return New BaseType()
    End Operator
End Class]]>.Value

            Dim expectedOperationTree = <![CDATA[
IConversionExpression (Implicit, TryCast: False, Unchecked) (OperationKind.ConversionExpression, Type: BaseType, IsInvalid) (Syntax: '+i')
  Conversion: CommonConversion (Exists: False, IsIdentity: False, IsNumeric: False, IsReference: False, IsUserDefined: False) (MethodSymbol: null)
  Operand: IUnaryOperatorExpression (UnaryOperatorKind.Plus, Checked) (OperationKind.UnaryOperatorExpression, Type: ?, IsInvalid) (Syntax: '+i')
      Operand: ILocalReferenceExpression: i (OperationKind.LocalReferenceExpression, Type: BaseType, IsInvalid) (Syntax: 'i')
]]>.Value

            VerifyOperationTreeForTest(Of UnaryExpressionSyntax)(source, expectedOperationTree)
        End Sub

        <CompilerTrait(CompilerFeature.IOperation)>
        <Fact>
        Public Sub VerifyLiftedUnaryOperators1()
            Dim source = <![CDATA[
Class C
    Sub F(x as Integer?)
        dim y = -x 'BIND:"-x"
    End Sub
End Class
]]>.Value

            Dim expectedOperationTree = <![CDATA[
IUnaryOperatorExpression (UnaryOperatorKind.Minus, IsLifted, Checked) (OperationKind.UnaryOperatorExpression, Type: System.Nullable(Of System.Int32)) (Syntax: '-x')
  Operand: IParameterReferenceExpression: x (OperationKind.ParameterReferenceExpression, Type: System.Nullable(Of System.Int32)) (Syntax: 'x')
]]>.Value

            VerifyOperationTreeForTest(Of UnaryExpressionSyntax)(source, expectedOperationTree)
        End Sub

        <CompilerTrait(CompilerFeature.IOperation)>
        <Fact>
        Public Sub VerifyNonLiftedUnaryOperators1()
            Dim source = <![CDATA[
Class C
    Sub F(x as Integer)
        dim y = -x 'BIND:"-x"
    End Sub
End Class
]]>.Value

            Dim expectedOperationTree = <![CDATA[
IUnaryOperatorExpression (UnaryOperatorKind.Minus, Checked) (OperationKind.UnaryOperatorExpression, Type: System.Int32) (Syntax: '-x')
  Operand: IParameterReferenceExpression: x (OperationKind.ParameterReferenceExpression, Type: System.Int32) (Syntax: 'x')
]]>.Value

            VerifyOperationTreeForTest(Of UnaryExpressionSyntax)(source, expectedOperationTree)
        End Sub

        <CompilerTrait(CompilerFeature.IOperation)>
        <Fact>
        Public Sub VerifyUncheckedLiftedUnaryOperators1()
            Dim source = <![CDATA[
Class C
    Sub F(x as Integer?)
        dim y = -x 'BIND:"-x"
    End Sub
End Class
]]>.Value

            Dim expectedOperationTree = <![CDATA[
IUnaryOperatorExpression (UnaryOperatorKind.Minus, IsLifted) (OperationKind.UnaryOperatorExpression, Type: System.Nullable(Of System.Int32)) (Syntax: '-x')
  Operand: IParameterReferenceExpression: x (OperationKind.ParameterReferenceExpression, Type: System.Nullable(Of System.Int32)) (Syntax: 'x')
]]>.Value

            Dim expectedDiagnostics = String.Empty

            Dim fileName = "a.vb"
            Dim syntaxTree = Parse(source, fileName)
            Dim references = DefaultVbReferences.Concat({ValueTupleRef, SystemRuntimeFacadeRef})
            Dim compilation = CreateCompilationWithMscorlib45AndVBRuntime({syntaxTree}, references:=references, options:=TestOptions.ReleaseDll.WithOverflowChecks(False))

            VerifyOperationTreeAndDiagnosticsForTest(Of UnaryExpressionSyntax)(compilation, fileName, expectedOperationTree, expectedDiagnostics)
        End Sub

        <CompilerTrait(CompilerFeature.IOperation)>
        <Fact>
        Public Sub VerifyUncheckedNonLiftedUnaryOperators1()
            Dim source = <![CDATA[
Class C
    Sub F(x as Integer)
        dim y = -x 'BIND:"-x"
    End Sub
End Class
]]>.Value

            Dim expectedOperationTree = <![CDATA[
IUnaryOperatorExpression (UnaryOperatorKind.Minus) (OperationKind.UnaryOperatorExpression, Type: System.Int32) (Syntax: '-x')
  Operand: IParameterReferenceExpression: x (OperationKind.ParameterReferenceExpression, Type: System.Int32) (Syntax: 'x')
]]>.Value

            Dim expectedDiagnostics = String.Empty

            Dim fileName = "a.vb"
            Dim syntaxTree = Parse(source, fileName)
            Dim references = DefaultVbReferences.Concat({ValueTupleRef, SystemRuntimeFacadeRef})
            Dim compilation = CreateCompilationWithMscorlib45AndVBRuntime({syntaxTree}, references:=references, options:=TestOptions.ReleaseDll.WithOverflowChecks(False))

            VerifyOperationTreeAndDiagnosticsForTest(Of UnaryExpressionSyntax)(compilation, fileName, expectedOperationTree, expectedDiagnostics)
        End Sub

        <CompilerTrait(CompilerFeature.IOperation)>
        <Fact>
        Public Sub VerifyLiftedUserDefinedUnaryOperators1()
            Dim source = <![CDATA[
Structure C
    Public Shared Operator -(c as C) as C
    End Operator

    Sub F(x as C?)
        dim y = -x 'BIND:"-x"
    End Sub
End Structure
]]>.Value

            Dim expectedOperationTree = <![CDATA[
IUnaryOperatorExpression (UnaryOperatorKind.Minus, IsLifted) (OperatorMethod: Function C.op_UnaryNegation(c As C) As C) (OperationKind.UnaryOperatorExpression, Type: System.Nullable(Of C)) (Syntax: '-x')
  Operand: IParameterReferenceExpression: x (OperationKind.ParameterReferenceExpression, Type: System.Nullable(Of C)) (Syntax: 'x')
]]>.Value

            VerifyOperationTreeForTest(Of UnaryExpressionSyntax)(source, expectedOperationTree)
        End Sub

        <CompilerTrait(CompilerFeature.IOperation)>
        <Fact>
        Public Sub VerifyNonLiftedUserDefinedUnaryOperators1()
            Dim source = <![CDATA[
Structure C
    Public Shared Operator -(c as C) as C
    End Operator

    Sub F(x as C)
        dim y = -x 'BIND:"-x"
    End Sub
End Structure
]]>.Value

            Dim expectedOperationTree = <![CDATA[
IUnaryOperatorExpression (UnaryOperatorKind.Minus) (OperatorMethod: Function C.op_UnaryNegation(c As C) As C) (OperationKind.UnaryOperatorExpression, Type: C) (Syntax: '-x')
  Operand: IParameterReferenceExpression: x (OperationKind.ParameterReferenceExpression, Type: C) (Syntax: 'x')
]]>.Value

            VerifyOperationTreeForTest(Of UnaryExpressionSyntax)(source, expectedOperationTree)
        End Sub
    End Class
End Namespace<|MERGE_RESOLUTION|>--- conflicted
+++ resolved
@@ -1432,11 +1432,7 @@
       Operand: IConversionExpression (Implicit, TryCast: False, Unchecked) (OperationKind.ConversionExpression, Type: System.Int32) (Syntax: 'Method()')
           Conversion: CommonConversion (Exists: True, IsIdentity: False, IsNumeric: True, IsReference: False, IsUserDefined: False) (MethodSymbol: null)
           Operand: IInvocationExpression ( Function A.Method() As E) (OperationKind.InvocationExpression, Type: E) (Syntax: 'Method()')
-<<<<<<< HEAD
               Instance Receiver: IInstanceReferenceExpression (OperationKind.InstanceReferenceExpression, Type: A) (Syntax: 'Method')
-=======
-              Instance Receiver: IInstanceReferenceExpression (InstanceReferenceKind.Implicit) (OperationKind.InstanceReferenceExpression, Type: A) (Syntax: 'Method')
->>>>>>> e2afbb28
               Arguments(0)
 ]]>.Value
 
@@ -1466,11 +1462,7 @@
       Operand: IConversionExpression (Implicit, TryCast: False, Unchecked) (OperationKind.ConversionExpression, Type: System.Int32) (Syntax: 'Method()')
           Conversion: CommonConversion (Exists: True, IsIdentity: False, IsNumeric: True, IsReference: False, IsUserDefined: False) (MethodSymbol: null)
           Operand: IInvocationExpression ( Function A.Method() As E) (OperationKind.InvocationExpression, Type: E) (Syntax: 'Method()')
-<<<<<<< HEAD
               Instance Receiver: IInstanceReferenceExpression (OperationKind.InstanceReferenceExpression, Type: A) (Syntax: 'Method')
-=======
-              Instance Receiver: IInstanceReferenceExpression (InstanceReferenceKind.Implicit) (OperationKind.InstanceReferenceExpression, Type: A) (Syntax: 'Method')
->>>>>>> e2afbb28
               Arguments(0)
 ]]>.Value
 
