﻿' Copyright (c) Microsoft.  All Rights Reserved.  Licensed under the Apache License, Version 2.0.  See License.txt in the project root for license information.

Imports Microsoft.CodeAnalysis.VisualBasic.Syntax
Imports Microsoft.CodeAnalysis.Operations
Imports Microsoft.CodeAnalysis.Test.Utilities
Imports Roslyn.Test.Utilities

Namespace Microsoft.CodeAnalysis.VisualBasic.UnitTests.Semantics
    Partial Public Class IOperationTests
        Inherits SemanticModelTestBase
#Region "Dim Declarations"

        <CompilerTrait(CompilerFeature.IOperation)>
        <Fact(), WorkItem(17599, "https://github.com/dotnet/roslyn/issues/17599")>
        Public Sub SingleVariableDeclaration()
            Dim source = <![CDATA[
Module Program
    Sub Main(args As String())
        Dim i1 As Integer'BIND:"Dim i1 As Integer"
    End Sub
End Module]]>.Value

            Dim expectedOperationTree = <![CDATA[
IVariableDeclarationsOperation (1 declarations) (OperationKind.VariableDeclarations, Type: null) (Syntax: 'Dim i1 As Integer')
  IVariableDeclarationOperation (1 variables) (OperationKind.VariableDeclaration, Type: null) (Syntax: 'i1')
    Variables: Local_1: i1 As System.Int32
    Initializer: 
      null
]]>.Value

            Dim expectedDiagnostics = <![CDATA[
BC42024: Unused local variable: 'i1'.
        Dim i1 As Integer'BIND:"Dim i1 As Integer"
            ~~
]]>.Value

            VerifyOperationTreeAndDiagnosticsForTest(Of LocalDeclarationStatementSyntax)(source, expectedOperationTree, expectedDiagnostics)
        End Sub

        <CompilerTrait(CompilerFeature.IOperation)>
        <Fact(), WorkItem(17599, "https://github.com/dotnet/roslyn/issues/17599")>
        Public Sub MultipleVariableDeclarations()
            Dim source = <![CDATA[
Module Program
    Sub Main(args As String())
        Dim i1 As Integer, i2 As Integer, b1 As Boolean'BIND:"Dim i1 As Integer, i2 As Integer, b1 As Boolean"
    End Sub
End Module]]>.Value

            Dim expectedOperationTree = <![CDATA[
IVariableDeclarationsOperation (3 declarations) (OperationKind.VariableDeclarations, Type: null) (Syntax: 'Dim i1 As I ...  As Boolean')
  IVariableDeclarationOperation (1 variables) (OperationKind.VariableDeclaration, Type: null) (Syntax: 'i1')
    Variables: Local_1: i1 As System.Int32
    Initializer: 
      null
  IVariableDeclarationOperation (1 variables) (OperationKind.VariableDeclaration, Type: null) (Syntax: 'i2')
    Variables: Local_1: i2 As System.Int32
    Initializer: 
      null
  IVariableDeclarationOperation (1 variables) (OperationKind.VariableDeclaration, Type: null) (Syntax: 'b1')
    Variables: Local_1: b1 As System.Boolean
    Initializer: 
      null
]]>.Value

            Dim expectedDiagnostics = <![CDATA[
BC42024: Unused local variable: 'i1'.
        Dim i1 As Integer, i2 As Integer, b1 As Boolean'BIND:"Dim i1 As Integer, i2 As Integer, b1 As Boolean"
            ~~
BC42024: Unused local variable: 'i2'.
        Dim i1 As Integer, i2 As Integer, b1 As Boolean'BIND:"Dim i1 As Integer, i2 As Integer, b1 As Boolean"
                           ~~
BC42024: Unused local variable: 'b1'.
        Dim i1 As Integer, i2 As Integer, b1 As Boolean'BIND:"Dim i1 As Integer, i2 As Integer, b1 As Boolean"
                                          ~~
]]>.Value

            VerifyOperationTreeAndDiagnosticsForTest(Of LocalDeclarationStatementSyntax)(source, expectedOperationTree, expectedDiagnostics)
        End Sub

        <CompilerTrait(CompilerFeature.IOperation)>
        <Fact(), WorkItem(17599, "https://github.com/dotnet/roslyn/issues/17599")>
        Public Sub SingleVariableDeclarationNoType()
            Dim source = <![CDATA[
Imports System
Imports System.Collections.Generic
Imports System.Linq

Module Program
    Sub Main(args As String())
        Dim i1'BIND:"Dim i1"
    End Sub
End Module]]>.Value

            Dim expectedOperationTree = <![CDATA[
IVariableDeclarationsOperation (1 declarations) (OperationKind.VariableDeclarations, Type: null) (Syntax: 'Dim i1')
  IVariableDeclarationOperation (1 variables) (OperationKind.VariableDeclaration, Type: null) (Syntax: 'i1')
    Variables: Local_1: i1 As System.Object
    Initializer: 
      null
]]>.Value

            Dim expectedDiagnostics = <![CDATA[
BC42024: Unused local variable: 'i1'.
        Dim i1'BIND:"Dim i1"
            ~~
]]>.Value

            VerifyOperationTreeAndDiagnosticsForTest(Of LocalDeclarationStatementSyntax)(source, expectedOperationTree, expectedDiagnostics)
        End Sub


        <CompilerTrait(CompilerFeature.IOperation)>
        <Fact(), WorkItem(17599, "https://github.com/dotnet/roslyn/issues/17599")>
        Public Sub MultipleVariableDeclarationNoTypes()
            Dim source = <![CDATA[
Imports System
Imports System.Collections.Generic
Imports System.Linq

Module Program
    Sub Main(args As String())
        Dim i1, i2'BIND:"Dim i1, i2"
    End Sub
End Module]]>.Value

            Dim expectedOperationTree = <![CDATA[
IVariableDeclarationsOperation (2 declarations) (OperationKind.VariableDeclarations, Type: null) (Syntax: 'Dim i1, i2')
  IVariableDeclarationOperation (1 variables) (OperationKind.VariableDeclaration, Type: null) (Syntax: 'i1')
    Variables: Local_1: i1 As System.Object
    Initializer: 
      null
  IVariableDeclarationOperation (1 variables) (OperationKind.VariableDeclaration, Type: null) (Syntax: 'i2')
    Variables: Local_1: i2 As System.Object
    Initializer: 
      null
]]>.Value

            Dim expectedDiagnostics = <![CDATA[
BC42024: Unused local variable: 'i1'.
        Dim i1, i2'BIND:"Dim i1, i2"
            ~~
BC42024: Unused local variable: 'i2'.
        Dim i1, i2'BIND:"Dim i1, i2"
                ~~
]]>.Value

            VerifyOperationTreeAndDiagnosticsForTest(Of LocalDeclarationStatementSyntax)(source, expectedOperationTree, expectedDiagnostics)
        End Sub

        <CompilerTrait(CompilerFeature.IOperation)>
        <Fact(), WorkItem(17599, "https://github.com/dotnet/roslyn/issues/17599")>
        Public Sub InvalidMultipleVariableDeclaration()
            Dim source = <![CDATA[
Imports System
Imports System.Collections.Generic
Imports System.Linq

Module Program
    Sub Main(args As String())
        Dim i1 As Integer,'BIND:"Dim i1 As Integer,"
    End Sub
End Module]]>.Value

            Dim expectedOperationTree = <![CDATA[
IVariableDeclarationsOperation (2 declarations) (OperationKind.VariableDeclarations, Type: null, IsInvalid) (Syntax: 'Dim i1 As Integer,')
  IVariableDeclarationOperation (1 variables) (OperationKind.VariableDeclaration, Type: null) (Syntax: 'i1')
    Variables: Local_1: i1 As System.Int32
    Initializer: 
      null
  IVariableDeclarationOperation (1 variables) (OperationKind.VariableDeclaration, Type: null, IsInvalid) (Syntax: '')
    Variables: Local_1:  As System.Object
    Initializer: 
      null
]]>.Value

            Dim expectedDiagnostics = <![CDATA[
BC42024: Unused local variable: 'i1'.
        Dim i1 As Integer,'BIND:"Dim i1 As Integer,"
            ~~
BC30203: Identifier expected.
        Dim i1 As Integer,'BIND:"Dim i1 As Integer,"
                          ~
]]>.Value

            VerifyOperationTreeAndDiagnosticsForTest(Of LocalDeclarationStatementSyntax)(source, expectedOperationTree, expectedDiagnostics)
        End Sub

        <CompilerTrait(CompilerFeature.IOperation)>
        <Fact(), WorkItem(17599, "https://github.com/dotnet/roslyn/issues/17599")>
        Public Sub InvalidMultipleVariableDeclarationsNoType()
            Dim source = <![CDATA[
Imports System
Imports System.Collections.Generic
Imports System.Linq

Module Program
    Sub Main(args As String())
        Dim i1,'BIND:"Dim i1,"
    End Sub
End Module]]>.Value

            Dim expectedOperationTree = <![CDATA[
IVariableDeclarationsOperation (2 declarations) (OperationKind.VariableDeclarations, Type: null, IsInvalid) (Syntax: 'Dim i1,')
  IVariableDeclarationOperation (1 variables) (OperationKind.VariableDeclaration, Type: null) (Syntax: 'i1')
    Variables: Local_1: i1 As System.Object
    Initializer: 
      null
  IVariableDeclarationOperation (1 variables) (OperationKind.VariableDeclaration, Type: null, IsInvalid) (Syntax: '')
    Variables: Local_1:  As System.Object
    Initializer: 
      null
]]>.Value

            Dim expectedDiagnostics = <![CDATA[
BC42024: Unused local variable: 'i1'.
        Dim i1,'BIND:"Dim i1,"
            ~~
BC30203: Identifier expected.
        Dim i1,'BIND:"Dim i1,"
               ~
]]>.Value

            VerifyOperationTreeAndDiagnosticsForTest(Of LocalDeclarationStatementSyntax)(source, expectedOperationTree, expectedDiagnostics)
        End Sub

        <CompilerTrait(CompilerFeature.IOperation)>
        <Fact(), WorkItem(17599, "https://github.com/dotnet/roslyn/issues/17599")>
        Public Sub SingleVariableDeclarationLocalReferenceInitializer()
            Dim source = <![CDATA[
Module Program
    Sub Main(args As String())
        Dim i1 = 1
        Dim i2 = i1'BIND:"Dim i2 = i1"
    End Sub
End Module]]>.Value

            Dim expectedOperationTree = <![CDATA[
IVariableDeclarationsOperation (1 declarations) (OperationKind.VariableDeclarations, Type: null) (Syntax: 'Dim i2 = i1')
  IVariableDeclarationOperation (1 variables) (OperationKind.VariableDeclaration, Type: null) (Syntax: 'i2')
    Variables: Local_1: i2 As System.Int32
    Initializer: 
      IVariableInitializerOperation (OperationKind.VariableInitializer, Type: null) (Syntax: '= i1')
        ILocalReferenceOperation: i1 (OperationKind.LocalReference, Type: System.Int32) (Syntax: 'i1')
]]>.Value

            Dim expectedDiagnostics = String.Empty

            VerifyOperationTreeAndDiagnosticsForTest(Of LocalDeclarationStatementSyntax)(source, expectedOperationTree, expectedDiagnostics)
        End Sub

        <CompilerTrait(CompilerFeature.IOperation)>
        <Fact(), WorkItem(17599, "https://github.com/dotnet/roslyn/issues/17599")>
        Public Sub MultipleVariableDeclarationLocalReferenceInitializer()
            Dim source = <![CDATA[
Module Program
    Sub Main(args As String())
        Dim i1 = 1
        Dim i2 = i1, i3 = i1'BIND:"Dim i2 = i1, i3 = i1"
    End Sub
End Module]]>.Value

            Dim expectedOperationTree = <![CDATA[
IVariableDeclarationsOperation (2 declarations) (OperationKind.VariableDeclarations, Type: null) (Syntax: 'Dim i2 = i1, i3 = i1')
  IVariableDeclarationOperation (1 variables) (OperationKind.VariableDeclaration, Type: null) (Syntax: 'i2')
    Variables: Local_1: i2 As System.Int32
    Initializer: 
      IVariableInitializerOperation (OperationKind.VariableInitializer, Type: null) (Syntax: '= i1')
        ILocalReferenceOperation: i1 (OperationKind.LocalReference, Type: System.Int32) (Syntax: 'i1')
  IVariableDeclarationOperation (1 variables) (OperationKind.VariableDeclaration, Type: null) (Syntax: 'i3')
    Variables: Local_1: i3 As System.Int32
    Initializer: 
      IVariableInitializerOperation (OperationKind.VariableInitializer, Type: null) (Syntax: '= i1')
        ILocalReferenceOperation: i1 (OperationKind.LocalReference, Type: System.Int32) (Syntax: 'i1')
]]>.Value

            Dim expectedDiagnostics = String.Empty

            VerifyOperationTreeAndDiagnosticsForTest(Of LocalDeclarationStatementSyntax)(source, expectedOperationTree, expectedDiagnostics)
        End Sub

        <CompilerTrait(CompilerFeature.IOperation)>
        <Fact(), WorkItem(17599, "https://github.com/dotnet/roslyn/issues/17599")>
        Public Sub SingleVariableDeclarationExpressionInitializer()
            Dim source = <![CDATA[
Module Program
    Sub Main(args As String())
        Dim i1 = ReturnInt()'BIND:"Dim i1 = ReturnInt()"
    End Sub

    Function ReturnInt() As Integer
        Return 1
    End Function
End Module]]>.Value

            Dim expectedOperationTree = <![CDATA[
IVariableDeclarationsOperation (1 declarations) (OperationKind.VariableDeclarations, Type: null) (Syntax: 'Dim i1 = ReturnInt()')
  IVariableDeclarationOperation (1 variables) (OperationKind.VariableDeclaration, Type: null) (Syntax: 'i1')
    Variables: Local_1: i1 As System.Int32
    Initializer: 
      IVariableInitializerOperation (OperationKind.VariableInitializer, Type: null) (Syntax: '= ReturnInt()')
        IInvocationOperation (Function Program.ReturnInt() As System.Int32) (OperationKind.Invocation, Type: System.Int32) (Syntax: 'ReturnInt()')
          Instance Receiver: 
            null
          Arguments(0)
]]>.Value

            Dim expectedDiagnostics = String.Empty

            VerifyOperationTreeAndDiagnosticsForTest(Of LocalDeclarationStatementSyntax)(source, expectedOperationTree, expectedDiagnostics)
        End Sub

        <CompilerTrait(CompilerFeature.IOperation)>
        <Fact(), WorkItem(17599, "https://github.com/dotnet/roslyn/issues/17599")>
        Public Sub MultipleVariableDeclarationExpressionInitializers()
            Dim source = <![CDATA[
Module Program
    Sub Main(args As String())
        Dim i1 = ReturnInt(), i2 = ReturnInt()'BIND:"Dim i1 = ReturnInt(), i2 = ReturnInt()"
    End Sub

    Function ReturnInt() As Integer
        Return 1
    End Function
End Module]]>.Value

            Dim expectedOperationTree = <![CDATA[
IVariableDeclarationsOperation (2 declarations) (OperationKind.VariableDeclarations, Type: null) (Syntax: 'Dim i1 = Re ... ReturnInt()')
  IVariableDeclarationOperation (1 variables) (OperationKind.VariableDeclaration, Type: null) (Syntax: 'i1')
    Variables: Local_1: i1 As System.Int32
    Initializer: 
      IVariableInitializerOperation (OperationKind.VariableInitializer, Type: null) (Syntax: '= ReturnInt()')
        IInvocationOperation (Function Program.ReturnInt() As System.Int32) (OperationKind.Invocation, Type: System.Int32) (Syntax: 'ReturnInt()')
          Instance Receiver: 
            null
          Arguments(0)
  IVariableDeclarationOperation (1 variables) (OperationKind.VariableDeclaration, Type: null) (Syntax: 'i2')
    Variables: Local_1: i2 As System.Int32
    Initializer: 
      IVariableInitializerOperation (OperationKind.VariableInitializer, Type: null) (Syntax: '= ReturnInt()')
        IInvocationOperation (Function Program.ReturnInt() As System.Int32) (OperationKind.Invocation, Type: System.Int32) (Syntax: 'ReturnInt()')
          Instance Receiver: 
            null
          Arguments(0)
]]>.Value

            Dim expectedDiagnostics = String.Empty

            VerifyOperationTreeAndDiagnosticsForTest(Of LocalDeclarationStatementSyntax)(source, expectedOperationTree, expectedDiagnostics)
        End Sub

        <CompilerTrait(CompilerFeature.IOperation)>
        <Fact(), WorkItem(17599, "https://github.com/dotnet/roslyn/issues/17599")>
        Public Sub DimAsNew()
            Dim source = <![CDATA[
Module Program
    Class C
    End Class
    Sub Main(args As String())
        Dim p1 As New C'BIND:"Dim p1 As New C"
    End Sub
End Module]]>.Value

            Dim expectedOperationTree = <![CDATA[
IVariableDeclarationsOperation (1 declarations) (OperationKind.VariableDeclarations, Type: null) (Syntax: 'Dim p1 As New C')
  IVariableDeclarationOperation (1 variables) (OperationKind.VariableDeclaration, Type: null) (Syntax: 'p1')
    Variables: Local_1: p1 As Program.C
    Initializer: 
      IVariableInitializerOperation (OperationKind.VariableInitializer, Type: null) (Syntax: 'As New C')
        IObjectCreationOperation (Constructor: Sub Program.C..ctor()) (OperationKind.ObjectCreation, Type: Program.C) (Syntax: 'New C')
          Arguments(0)
          Initializer: 
            null
]]>.Value

            Dim expectedDiagnostics = String.Empty

            VerifyOperationTreeAndDiagnosticsForTest(Of LocalDeclarationStatementSyntax)(source, expectedOperationTree, expectedDiagnostics)
        End Sub

        <CompilerTrait(CompilerFeature.IOperation)>
        <Fact(), WorkItem(17599, "https://github.com/dotnet/roslyn/issues/17599")>
        Public Sub MultipleDimAsNew()
            Dim source = <![CDATA[
Module Program
    Sub Main(args As String())
        Dim i1, i2 As New Integer'BIND:"Dim i1, i2 As New Integer"
    End Sub
End Module]]>.Value

            Dim expectedOperationTree = <![CDATA[
IVariableDeclarationsOperation (1 declarations) (OperationKind.VariableDeclarations, Type: null) (Syntax: 'Dim i1, i2  ... New Integer')
  IVariableDeclarationOperation (2 variables) (OperationKind.VariableDeclaration, Type: null) (Syntax: 'i1, i2 As New Integer')
    Variables: Local_1: i1 As System.Int32
      Local_2: i2 As System.Int32
    Initializer: 
      IVariableInitializerOperation (OperationKind.VariableInitializer, Type: null) (Syntax: 'As New Integer')
        IObjectCreationOperation (Constructor: Sub System.Int32..ctor()) (OperationKind.ObjectCreation, Type: System.Int32) (Syntax: 'New Integer')
          Arguments(0)
          Initializer: 
            null
]]>.Value

            Dim expectedDiagnostics = String.Empty

            VerifyOperationTreeAndDiagnosticsForTest(Of LocalDeclarationStatementSyntax)(source, expectedOperationTree, expectedDiagnostics)
        End Sub


        <CompilerTrait(CompilerFeature.IOperation)>
        <Fact(), WorkItem(17599, "https://github.com/dotnet/roslyn/issues/17599")>
        Public Sub DimAsNewNoObject()
            Dim source = <![CDATA[
Module Program
    Sub Main(args As String())
        Dim i1 As New'BIND:"Dim i1 As New"
    End Sub
End Module]]>.Value

            Dim expectedOperationTree = <![CDATA[
IVariableDeclarationsOperation (1 declarations) (OperationKind.VariableDeclarations, Type: null, IsInvalid) (Syntax: 'Dim i1 As New')
  IVariableDeclarationOperation (1 variables) (OperationKind.VariableDeclaration, Type: null) (Syntax: 'i1')
    Variables: Local_1: i1 As ?
    Initializer: 
      IVariableInitializerOperation (OperationKind.VariableInitializer, Type: null, IsInvalid) (Syntax: 'As New')
        IInvalidOperation (OperationKind.Invalid, Type: ?, IsInvalid) (Syntax: 'New')
          Children(0)
]]>.Value

            Dim expectedDiagnostics = <![CDATA[
BC30182: Type expected.
        Dim i1 As New'BIND:"Dim i1 As New"
                     ~
]]>.Value

            VerifyOperationTreeAndDiagnosticsForTest(Of LocalDeclarationStatementSyntax)(source, expectedOperationTree, expectedDiagnostics)
        End Sub

        <CompilerTrait(CompilerFeature.IOperation)>
        <Fact(), WorkItem(17599, "https://github.com/dotnet/roslyn/issues/17599")>
        Public Sub MultipleDimAsNewNoObject()
            Dim source = <![CDATA[
Module Program
    Sub Main(args As String())
        Dim i1, i2 As New'BIND:"Dim i1, i2 As New"
    End Sub
End Module]]>.Value

            Dim expectedOperationTree = <![CDATA[
IVariableDeclarationsOperation (1 declarations) (OperationKind.VariableDeclarations, Type: null, IsInvalid) (Syntax: 'Dim i1, i2 As New')
  IVariableDeclarationOperation (2 variables) (OperationKind.VariableDeclaration, Type: null, IsInvalid) (Syntax: 'i1, i2 As New')
    Variables: Local_1: i1 As ?
      Local_2: i2 As ?
    Initializer: 
      IVariableInitializerOperation (OperationKind.VariableInitializer, Type: null, IsInvalid) (Syntax: 'As New')
        IInvalidOperation (OperationKind.Invalid, Type: ?, IsInvalid) (Syntax: 'New')
          Children(0)
]]>.Value

            Dim expectedDiagnostics = <![CDATA[
BC30182: Type expected.
        Dim i1, i2 As New'BIND:"Dim i1, i2 As New"
                         ~
]]>.Value

            VerifyOperationTreeAndDiagnosticsForTest(Of LocalDeclarationStatementSyntax)(source, expectedOperationTree, expectedDiagnostics)
        End Sub

        <CompilerTrait(CompilerFeature.IOperation)>
        <Fact(), WorkItem(17599, "https://github.com/dotnet/roslyn/issues/17599")>
        Public Sub MixedDimAsNewAndEqualsDeclarations()
            Dim source = <![CDATA[
Module Program
    Sub Main(args As String())
        Dim i1, i2 As New Integer, b1 As Boolean = False'BIND:"Dim i1, i2 As New Integer, b1 As Boolean = False"
    End Sub
End Module]]>.Value

            Dim expectedOperationTree = <![CDATA[
IVariableDeclarationsOperation (2 declarations) (OperationKind.VariableDeclarations, Type: null) (Syntax: 'Dim i1, i2  ... ean = False')
  IVariableDeclarationOperation (2 variables) (OperationKind.VariableDeclaration, Type: null) (Syntax: 'i1, i2 As New Integer')
    Variables: Local_1: i1 As System.Int32
      Local_2: i2 As System.Int32
    Initializer: 
      IVariableInitializerOperation (OperationKind.VariableInitializer, Type: null) (Syntax: 'As New Integer')
        IObjectCreationOperation (Constructor: Sub System.Int32..ctor()) (OperationKind.ObjectCreation, Type: System.Int32) (Syntax: 'New Integer')
          Arguments(0)
          Initializer: 
            null
  IVariableDeclarationOperation (1 variables) (OperationKind.VariableDeclaration, Type: null) (Syntax: 'b1')
    Variables: Local_1: b1 As System.Boolean
    Initializer: 
      IVariableInitializerOperation (OperationKind.VariableInitializer, Type: null) (Syntax: '= False')
        ILiteralOperation (OperationKind.Literal, Type: System.Boolean, Constant: False) (Syntax: 'False')
]]>.Value

            Dim expectedDiagnostics = String.Empty

            VerifyOperationTreeAndDiagnosticsForTest(Of LocalDeclarationStatementSyntax)(source, expectedOperationTree, expectedDiagnostics)
        End Sub

        <CompilerTrait(CompilerFeature.IOperation)>
        <Fact(), WorkItem(17599, "https://github.com/dotnet/roslyn/issues/17599")>
        Public Sub MixedDimAsNewAndEqualsDeclarationsReversedOrder()
            Dim source = <![CDATA[
Module Program
    Sub Main(args As String())
        Dim b1 As Boolean, i1, i2 As New Integer'BIND:"Dim b1 As Boolean, i1, i2 As New Integer"
    End Sub
End Module]]>.Value

            Dim expectedOperationTree = <![CDATA[
IVariableDeclarationsOperation (2 declarations) (OperationKind.VariableDeclarations, Type: null) (Syntax: 'Dim b1 As B ... New Integer')
  IVariableDeclarationOperation (1 variables) (OperationKind.VariableDeclaration, Type: null) (Syntax: 'b1')
    Variables: Local_1: b1 As System.Boolean
    Initializer: 
      null
  IVariableDeclarationOperation (2 variables) (OperationKind.VariableDeclaration, Type: null) (Syntax: 'i1, i2 As New Integer')
    Variables: Local_1: i1 As System.Int32
      Local_2: i2 As System.Int32
    Initializer: 
      IVariableInitializerOperation (OperationKind.VariableInitializer, Type: null) (Syntax: 'As New Integer')
        IObjectCreationOperation (Constructor: Sub System.Int32..ctor()) (OperationKind.ObjectCreation, Type: System.Int32) (Syntax: 'New Integer')
          Arguments(0)
          Initializer: 
            null
]]>.Value

            Dim expectedDiagnostics = <![CDATA[
BC42024: Unused local variable: 'b1'.
        Dim b1 As Boolean, i1, i2 As New Integer'BIND:"Dim b1 As Boolean, i1, i2 As New Integer"
            ~~
]]>.Value

            VerifyOperationTreeAndDiagnosticsForTest(Of LocalDeclarationStatementSyntax)(source, expectedOperationTree, expectedDiagnostics)
        End Sub

        <CompilerTrait(CompilerFeature.IOperation)>
        <Fact(), WorkItem(17599, "https://github.com/dotnet/roslyn/issues/17599")>
        Public Sub ArrayDeclarationWithLength()
            Dim source = <![CDATA[
Module Program
    Sub Main(args As String())
        Dim i1(2) As Integer'BIND:"Dim i1(2) As Integer"
    End Sub
End Module]]>.Value

            Dim expectedOperationTree = <![CDATA[
IVariableDeclarationsOperation (1 declarations) (OperationKind.VariableDeclarations, Type: null) (Syntax: 'Dim i1(2) As Integer')
  IVariableDeclarationOperation (1 variables) (OperationKind.VariableDeclaration, Type: null) (Syntax: 'i1(2)')
    Variables: Local_1: i1 As System.Int32()
    Initializer: 
<<<<<<< HEAD
      IVariableInitializerOperation (OperationKind.VariableInitializer, Type: null, IsImplicit) (Syntax: 'i1(2)')
        IArrayCreationOperation (OperationKind.ArrayCreation, Type: System.Int32()) (Syntax: 'i1(2)')
=======
      IVariableInitializer (OperationKind.VariableInitializer, IsImplicit) (Syntax: 'i1(2)')
        IArrayCreationExpression (OperationKind.ArrayCreationExpression, Type: System.Int32(), IsImplicit) (Syntax: 'i1(2)')
>>>>>>> 7cdd69e7
          Dimension Sizes(1):
              IBinaryOperation (BinaryOperatorKind.Add, Checked) (OperationKind.BinaryOperator, Type: System.Int32, Constant: 3, IsImplicit) (Syntax: '2')
                Left: 
                  ILiteralOperation (OperationKind.Literal, Type: System.Int32, Constant: 2) (Syntax: '2')
                Right: 
                  ILiteralOperation (OperationKind.Literal, Type: System.Int32, Constant: 1, IsImplicit) (Syntax: '2')
          Initializer: 
            null
]]>.Value

            Dim expectedDiagnostics = String.Empty

            VerifyOperationTreeAndDiagnosticsForTest(Of LocalDeclarationStatementSyntax)(source, expectedOperationTree, expectedDiagnostics)
        End Sub

        <CompilerTrait(CompilerFeature.IOperation)>
        <Fact(), WorkItem(17599, "https://github.com/dotnet/roslyn/issues/17599")>
        Public Sub ArrayDeclarationMultipleVariables()
            Dim source = <![CDATA[
Module Program
    Sub Main(args As String())
        Dim i1(), i2 As Integer'BIND:"Dim i1(), i2 As Integer"
    End Sub
End Module]]>.Value

            Dim expectedOperationTree = <![CDATA[
IVariableDeclarationsOperation (2 declarations) (OperationKind.VariableDeclarations, Type: null) (Syntax: 'Dim i1(), i2 As Integer')
  IVariableDeclarationOperation (1 variables) (OperationKind.VariableDeclaration, Type: null) (Syntax: 'i1()')
    Variables: Local_1: i1 As System.Int32()
    Initializer: 
      null
  IVariableDeclarationOperation (1 variables) (OperationKind.VariableDeclaration, Type: null) (Syntax: 'i2')
    Variables: Local_1: i2 As System.Int32
    Initializer: 
      null
]]>.Value

            Dim expectedDiagnostics = <![CDATA[
BC42024: Unused local variable: 'i1'.
        Dim i1(), i2 As Integer'BIND:"Dim i1(), i2 As Integer"
            ~~
BC42024: Unused local variable: 'i2'.
        Dim i1(), i2 As Integer'BIND:"Dim i1(), i2 As Integer"
                  ~~
]]>.Value

            VerifyOperationTreeAndDiagnosticsForTest(Of LocalDeclarationStatementSyntax)(source, expectedOperationTree, expectedDiagnostics)
        End Sub

        <CompilerTrait(CompilerFeature.IOperation)>
        <Fact(), WorkItem(17599, "https://github.com/dotnet/roslyn/issues/17599")>
        Public Sub ArrayDeclarationInvalidAsNew()
            Dim source = <![CDATA[
Module Program
    Sub Main(args As String())
        Dim i1(2) As New Integer'BIND:"Dim i1(2) As New Integer"
    End Sub
End Module]]>.Value

            Dim expectedOperationTree = <![CDATA[
IVariableDeclarationsOperation (1 declarations) (OperationKind.VariableDeclarations, Type: null, IsInvalid) (Syntax: 'Dim i1(2) As New Integer')
  IVariableDeclarationOperation (1 variables) (OperationKind.VariableDeclaration, Type: null) (Syntax: 'i1(2)')
    Variables: Local_1: i1 As System.Int32()
    Initializer: 
<<<<<<< HEAD
      IVariableInitializerOperation (OperationKind.VariableInitializer, Type: null, IsInvalid) (Syntax: 'As New Integer')
        IInvalidOperation (OperationKind.Invalid, Type: System.Int32(), IsInvalid) (Syntax: 'As New Integer')
=======
      IVariableInitializer (OperationKind.VariableInitializer, IsInvalid) (Syntax: 'As New Integer')
        IInvalidExpression (OperationKind.InvalidExpression, Type: System.Int32(), IsInvalid, IsImplicit) (Syntax: 'As New Integer')
>>>>>>> 7cdd69e7
          Children(1):
              IObjectCreationOperation (Constructor: Sub System.Int32..ctor()) (OperationKind.ObjectCreation, Type: System.Int32, IsInvalid) (Syntax: 'New Integer')
                Arguments(0)
                Initializer: 
                  null
]]>.Value

            Dim expectedDiagnostics = <![CDATA[
BC30053: Arrays cannot be declared with 'New'.
        Dim i1(2) As New Integer'BIND:"Dim i1(2) As New Integer"
                     ~~~
]]>.Value

            VerifyOperationTreeAndDiagnosticsForTest(Of LocalDeclarationStatementSyntax)(source, expectedOperationTree, expectedDiagnostics)
        End Sub

#End Region

#Region "Using Statements"

        <CompilerTrait(CompilerFeature.IOperation)>
        <Fact, WorkItem(17599, "https://github.com/dotnet/roslyn/issues/17599")>
        Public Sub UsingStatementDeclarationAsNew()
            Dim source = <![CDATA[
Imports System

Module Program
    Class C
        Implements IDisposable
        Public Sub Dispose() Implements IDisposable.Dispose
        End Sub
    End Class
    Sub Main(args As String())
        Using c1 As New C'BIND:"Using c1 As New C"
            Console.WriteLine(c1)
        End Using
    End Sub
End Module]]>.Value

            Dim expectedOperationTree = <![CDATA[
IUsingOperation (OperationKind.Using, Type: null) (Syntax: 'Using c1 As ... End Using')
  Resources: 
    IVariableDeclarationsOperation (1 declarations) (OperationKind.VariableDeclarations, Type: null) (Syntax: 'Using c1 As New C')
      IVariableDeclarationOperation (1 variables) (OperationKind.VariableDeclaration, Type: null) (Syntax: 'c1')
        Variables: Local_1: c1 As Program.C
        Initializer: 
          IVariableInitializerOperation (OperationKind.VariableInitializer, Type: null) (Syntax: 'As New C')
            IObjectCreationOperation (Constructor: Sub Program.C..ctor()) (OperationKind.ObjectCreation, Type: Program.C) (Syntax: 'New C')
              Arguments(0)
              Initializer: 
                null
  Body: 
<<<<<<< HEAD
    IBlockOperation (1 statements) (OperationKind.Block, Type: null) (Syntax: 'Using c1 As ... End Using')
      IExpressionStatementOperation (OperationKind.ExpressionStatement, Type: null) (Syntax: 'Console.WriteLine(c1)')
=======
    IBlockStatement (1 statements) (OperationKind.BlockStatement, IsImplicit) (Syntax: 'Using c1 As ... End Using')
      IExpressionStatement (OperationKind.ExpressionStatement) (Syntax: 'Console.WriteLine(c1)')
>>>>>>> 7cdd69e7
        Expression: 
          IInvocationOperation (Sub System.Console.WriteLine(value As System.Object)) (OperationKind.Invocation, Type: System.Void) (Syntax: 'Console.WriteLine(c1)')
            Instance Receiver: 
              null
            Arguments(1):
                IArgumentOperation (ArgumentKind.Explicit, Matching Parameter: value) (OperationKind.Argument, Type: null) (Syntax: 'c1')
                  IConversionOperation (Implicit, TryCast: False, Unchecked) (OperationKind.Conversion, Type: System.Object, IsImplicit) (Syntax: 'c1')
                    Conversion: CommonConversion (Exists: True, IsIdentity: False, IsNumeric: False, IsReference: True, IsUserDefined: False) (MethodSymbol: null)
                    Operand: 
                      ILocalReferenceOperation: c1 (OperationKind.LocalReference, Type: Program.C) (Syntax: 'c1')
                  InConversion: CommonConversion (Exists: True, IsIdentity: True, IsNumeric: False, IsReference: False, IsUserDefined: False) (MethodSymbol: null)
                  OutConversion: CommonConversion (Exists: True, IsIdentity: True, IsNumeric: False, IsReference: False, IsUserDefined: False) (MethodSymbol: null)
]]>.Value

            Dim expectedDiagnostics = String.Empty

            VerifyOperationTreeAndDiagnosticsForTest(Of UsingBlockSyntax)(source, expectedOperationTree, expectedDiagnostics)
        End Sub


        <CompilerTrait(CompilerFeature.IOperation)>
        <Fact(Skip:="https://github.com/dotnet/roslyn/issues/17917"), WorkItem(17599, "https://github.com/dotnet/roslyn/issues/17599")>
        Public Sub UsingStatementDeclaration()
            Dim source = <![CDATA[
Module Program
    Class C
        Implements IDisposable
        Public Sub Dispose() Implements IDisposable.Dispose
        End Sub
    End Class
    Sub Main(args As String())
        Using c1 As C = New C'BIND:"c1 As C = New C"
            Console.WriteLine(c1)
        End Using
    End Sub
End Module
]]>.Value

            Dim expectedOperationTree = <![CDATA[
IVariableDeclarationStatement (1 declarations) (OperationKind.VariableDeclarationStatement) (Syntax: 'c1 As C = New C')
  IVariableDeclaration (1 variables) (OperationKind.VariableDeclaration) (Syntax: 'c1')
    Variables: Local_1: c1 As Program.C
    Initializer: IObjectCreationExpression (Constructor: Sub Program.C..ctor()) (OperationKind.ObjectCreationExpression, Type: Program.C) (Syntax: 'New C')
]]>.Value

            Dim expectedDiagnostics = String.Empty

            VerifyOperationTreeAndDiagnosticsForTest(Of LocalDeclarationStatementSyntax)(source, expectedOperationTree, expectedDiagnostics)
        End Sub

#End Region

#Region "Const Declarations"

        <CompilerTrait(CompilerFeature.IOperation)>
        <Fact(), WorkItem(17599, "https://github.com/dotnet/roslyn/issues/17599")>
        Public Sub ConstDeclaration()
            Dim source = <![CDATA[
Module Program
    Sub Main(args As String())
        Const i1 As Integer = 1'BIND:"Const i1 As Integer = 1"
    End Sub
End Module]]>.Value

            Dim expectedOperationTree = <![CDATA[
IVariableDeclarationsOperation (1 declarations) (OperationKind.VariableDeclarations, Type: null) (Syntax: 'Const i1 As Integer = 1')
  IVariableDeclarationOperation (1 variables) (OperationKind.VariableDeclaration, Type: null) (Syntax: 'i1')
    Variables: Local_1: i1 As System.Int32
    Initializer: 
      IVariableInitializerOperation (OperationKind.VariableInitializer, Type: null) (Syntax: '= 1')
        ILiteralOperation (OperationKind.Literal, Type: System.Int32, Constant: 1) (Syntax: '1')
]]>.Value

            Dim expectedDiagnostics = <![CDATA[
BC42099: Unused local constant: 'i1'.
        Const i1 As Integer = 1'BIND:"Const i1 As Integer = 1"
              ~~
]]>.Value

            VerifyOperationTreeAndDiagnosticsForTest(Of LocalDeclarationStatementSyntax)(source, expectedOperationTree, expectedDiagnostics)
        End Sub

        <CompilerTrait(CompilerFeature.IOperation)>
        <Fact(), WorkItem(17599, "https://github.com/dotnet/roslyn/issues/17599")>
        Public Sub ConstMultipleDeclaration()
            Dim source = <![CDATA[
Imports System
Imports System.Collections.Generic
Imports System.Linq

Module Program
    Sub Main(args As String())
        Const i1 = 1, i2 = 2'BIND:"Const i1 = 1, i2 = 2"
    End Sub
End Module]]>.Value

            Dim expectedOperationTree = <![CDATA[
IVariableDeclarationsOperation (2 declarations) (OperationKind.VariableDeclarations, Type: null) (Syntax: 'Const i1 = 1, i2 = 2')
  IVariableDeclarationOperation (1 variables) (OperationKind.VariableDeclaration, Type: null) (Syntax: 'i1')
    Variables: Local_1: i1 As System.Int32
    Initializer: 
      IVariableInitializerOperation (OperationKind.VariableInitializer, Type: null) (Syntax: '= 1')
        ILiteralOperation (OperationKind.Literal, Type: System.Int32, Constant: 1) (Syntax: '1')
  IVariableDeclarationOperation (1 variables) (OperationKind.VariableDeclaration, Type: null) (Syntax: 'i2')
    Variables: Local_1: i2 As System.Int32
    Initializer: 
      IVariableInitializerOperation (OperationKind.VariableInitializer, Type: null) (Syntax: '= 2')
        ILiteralOperation (OperationKind.Literal, Type: System.Int32, Constant: 2) (Syntax: '2')
]]>.Value

            Dim expectedDiagnostics = <![CDATA[
BC42099: Unused local constant: 'i1'.
        Const i1 = 1, i2 = 2'BIND:"Const i1 = 1, i2 = 2"
              ~~
BC42099: Unused local constant: 'i2'.
        Const i1 = 1, i2 = 2'BIND:"Const i1 = 1, i2 = 2"
                      ~~
]]>.Value

            VerifyOperationTreeAndDiagnosticsForTest(Of LocalDeclarationStatementSyntax)(source, expectedOperationTree, expectedDiagnostics)
        End Sub

        <CompilerTrait(CompilerFeature.IOperation)>
        <Fact(), WorkItem(17599, "https://github.com/dotnet/roslyn/issues/17599")>
        Public Sub ConstAsNew()
            Dim source = <![CDATA[
Module Program
    Sub Main(args As String())
        Const i1 As New Integer'BIND:"Const i1 As New Integer"
    End Sub
End Module]]>.Value

            Dim expectedOperationTree = <![CDATA[
IVariableDeclarationsOperation (1 declarations) (OperationKind.VariableDeclarations, Type: null, IsInvalid) (Syntax: 'Const i1 As New Integer')
  IVariableDeclarationOperation (1 variables) (OperationKind.VariableDeclaration, Type: null, IsInvalid) (Syntax: 'i1')
    Variables: Local_1: i1 As System.Int32
    Initializer: 
<<<<<<< HEAD
      IVariableInitializerOperation (OperationKind.VariableInitializer, Type: null, IsInvalid) (Syntax: 'As New Integer')
        IInvalidOperation (OperationKind.Invalid, Type: ?, IsInvalid) (Syntax: 'i1')
=======
      IVariableInitializer (OperationKind.VariableInitializer, IsInvalid) (Syntax: 'As New Integer')
        IInvalidExpression (OperationKind.InvalidExpression, Type: ?, IsInvalid, IsImplicit) (Syntax: 'i1')
>>>>>>> 7cdd69e7
          Children(0)
]]>.Value

            Dim expectedDiagnostics = <![CDATA[
BC30438: Constants must have a value.
        Const i1 As New Integer'BIND:"Const i1 As New Integer"
              ~~
BC30246: 'New' is not valid on a local constant declaration.
        Const i1 As New Integer'BIND:"Const i1 As New Integer"
                    ~~~
]]>.Value

            VerifyOperationTreeAndDiagnosticsForTest(Of LocalDeclarationStatementSyntax)(source, expectedOperationTree, expectedDiagnostics)
        End Sub

        <CompilerTrait(CompilerFeature.IOperation)>
        <Fact(), WorkItem(17599, "https://github.com/dotnet/roslyn/issues/17599")>
        Public Sub ConstAsNewMultipleDeclarations()
            Dim source = <![CDATA[
Module Program
    Sub Main(args As String())
        Const i1, i2 As New Integer'BIND:"Const i1, i2 As New Integer"
    End Sub
End Module]]>.Value

            Dim expectedOperationTree = <![CDATA[
IVariableDeclarationsOperation (1 declarations) (OperationKind.VariableDeclarations, Type: null, IsInvalid) (Syntax: 'Const i1, i ... New Integer')
  IVariableDeclarationOperation (2 variables) (OperationKind.VariableDeclaration, Type: null, IsInvalid) (Syntax: 'i1, i2 As New Integer')
    Variables: Local_1: i1 As System.Int32
      Local_2: i2 As System.Int32
    Initializer: 
<<<<<<< HEAD
      IVariableInitializerOperation (OperationKind.VariableInitializer, Type: null, IsInvalid) (Syntax: 'As New Integer')
        IInvalidOperation (OperationKind.Invalid, Type: ?, IsInvalid) (Syntax: 'i1')
=======
      IVariableInitializer (OperationKind.VariableInitializer, IsInvalid) (Syntax: 'As New Integer')
        IInvalidExpression (OperationKind.InvalidExpression, Type: ?, IsInvalid, IsImplicit) (Syntax: 'i1')
>>>>>>> 7cdd69e7
          Children(0)
]]>.Value

            Dim expectedDiagnostics = <![CDATA[
BC30438: Constants must have a value.
        Const i1, i2 As New Integer'BIND:"Const i1, i2 As New Integer"
              ~~
BC42099: Unused local constant: 'i1'.
        Const i1, i2 As New Integer'BIND:"Const i1, i2 As New Integer"
              ~~
BC30438: Constants must have a value.
        Const i1, i2 As New Integer'BIND:"Const i1, i2 As New Integer"
                  ~~
BC30246: 'New' is not valid on a local constant declaration.
        Const i1, i2 As New Integer'BIND:"Const i1, i2 As New Integer"
                        ~~~
BC30246: 'New' is not valid on a local constant declaration.
        Const i1, i2 As New Integer'BIND:"Const i1, i2 As New Integer"
                        ~~~
]]>.Value

            VerifyOperationTreeAndDiagnosticsForTest(Of LocalDeclarationStatementSyntax)(source, expectedOperationTree, expectedDiagnostics)
        End Sub

        <CompilerTrait(CompilerFeature.IOperation)>
        <Fact(), WorkItem(17599, "https://github.com/dotnet/roslyn/issues/17599")>
        Public Sub ConstSingleDeclarationNoType()
            Dim source = <![CDATA[
Module Program
    Sub Main(args As String())
        Const i1 = 1'BIND:"Const i1 = 1"
    End Sub
End Module]]>.Value

            Dim expectedOperationTree = <![CDATA[
IVariableDeclarationsOperation (1 declarations) (OperationKind.VariableDeclarations, Type: null) (Syntax: 'Const i1 = 1')
  IVariableDeclarationOperation (1 variables) (OperationKind.VariableDeclaration, Type: null) (Syntax: 'i1')
    Variables: Local_1: i1 As System.Int32
    Initializer: 
      IVariableInitializerOperation (OperationKind.VariableInitializer, Type: null) (Syntax: '= 1')
        ILiteralOperation (OperationKind.Literal, Type: System.Int32, Constant: 1) (Syntax: '1')
]]>.Value

            Dim expectedDiagnostics = <![CDATA[
BC42099: Unused local constant: 'i1'.
        Const i1 = 1'BIND:"Const i1 = 1"
              ~~
]]>.Value

            VerifyOperationTreeAndDiagnosticsForTest(Of LocalDeclarationStatementSyntax)(source, expectedOperationTree, expectedDiagnostics)
        End Sub

        <CompilerTrait(CompilerFeature.IOperation)>
        <Fact(), WorkItem(17599, "https://github.com/dotnet/roslyn/issues/17599")>
        Public Sub ConstMultipleDeclarationsNoTypes()
            Dim source = <![CDATA[
Module Program
    Sub Main(args As String())
        Const i1 = 1, i2 = 'BIND:"Const i1 = 1, i2 = "
    End Sub
End Module]]>.Value

            Dim expectedOperationTree = <![CDATA[
IVariableDeclarationsOperation (2 declarations) (OperationKind.VariableDeclarations, Type: null, IsInvalid) (Syntax: 'Const i1 = 1, i2 = ')
  IVariableDeclarationOperation (1 variables) (OperationKind.VariableDeclaration, Type: null) (Syntax: 'i1')
    Variables: Local_1: i1 As System.Int32
    Initializer: 
      IVariableInitializerOperation (OperationKind.VariableInitializer, Type: null) (Syntax: '= 1')
        ILiteralOperation (OperationKind.Literal, Type: System.Int32, Constant: 1) (Syntax: '1')
  IVariableDeclarationOperation (1 variables) (OperationKind.VariableDeclaration, Type: null) (Syntax: 'i2')
    Variables: Local_1: i2 As System.Object
    Initializer: 
      IVariableInitializerOperation (OperationKind.VariableInitializer, Type: null, IsInvalid) (Syntax: '= ')
        IInvalidOperation (OperationKind.Invalid, Type: null, IsInvalid) (Syntax: '')
          Children(0)
]]>.Value

            Dim expectedDiagnostics = <![CDATA[
BC42099: Unused local constant: 'i1'.
        Const i1 = 1, i2 = 'BIND:"Const i1 = 1, i2 = "
              ~~
BC30201: Expression expected.
        Const i1 = 1, i2 = 'BIND:"Const i1 = 1, i2 = "
                           ~
]]>.Value

            VerifyOperationTreeAndDiagnosticsForTest(Of LocalDeclarationStatementSyntax)(source, expectedOperationTree, expectedDiagnostics)
        End Sub

        <CompilerTrait(CompilerFeature.IOperation)>
        <Fact(), WorkItem(17599, "https://github.com/dotnet/roslyn/issues/17599")>
        Public Sub ConstSingleDeclarationLocalReferenceInitializer()
            Dim source = <![CDATA[
Module Program
    Sub Main(args As String())
        Const i1 = 1
        Const i2 = i1'BIND:"Const i2 = i1"
    End Sub
End Module]]>.Value

            Dim expectedOperationTree = <![CDATA[
IVariableDeclarationsOperation (1 declarations) (OperationKind.VariableDeclarations, Type: null) (Syntax: 'Const i2 = i1')
  IVariableDeclarationOperation (1 variables) (OperationKind.VariableDeclaration, Type: null) (Syntax: 'i2')
    Variables: Local_1: i2 As System.Int32
    Initializer: 
      IVariableInitializerOperation (OperationKind.VariableInitializer, Type: null) (Syntax: '= i1')
        ILocalReferenceOperation: i1 (OperationKind.LocalReference, Type: System.Int32, Constant: 1) (Syntax: 'i1')
]]>.Value

            Dim expectedDiagnostics = <![CDATA[
BC42099: Unused local constant: 'i2'.
        Const i2 = i1'BIND:"Const i2 = i1"
              ~~
]]>.Value

            VerifyOperationTreeAndDiagnosticsForTest(Of LocalDeclarationStatementSyntax)(source, expectedOperationTree, expectedDiagnostics)
        End Sub

        <CompilerTrait(CompilerFeature.IOperation)>
        <Fact(), WorkItem(17599, "https://github.com/dotnet/roslyn/issues/17599")>
        Public Sub ConstMultipleDeclarationsLocalReferenceInitializer()
            Dim source = <![CDATA[
Module Program
    Sub Main(args As String())
        Const i1 = 1
        Const i2 = i1, i3 = i1'BIND:"Const i2 = i1, i3 = i1"
    End Sub
End Module]]>.Value

            Dim expectedOperationTree = <![CDATA[
IVariableDeclarationsOperation (2 declarations) (OperationKind.VariableDeclarations, Type: null) (Syntax: 'Const i2 = i1, i3 = i1')
  IVariableDeclarationOperation (1 variables) (OperationKind.VariableDeclaration, Type: null) (Syntax: 'i2')
    Variables: Local_1: i2 As System.Int32
    Initializer: 
      IVariableInitializerOperation (OperationKind.VariableInitializer, Type: null) (Syntax: '= i1')
        ILocalReferenceOperation: i1 (OperationKind.LocalReference, Type: System.Int32, Constant: 1) (Syntax: 'i1')
  IVariableDeclarationOperation (1 variables) (OperationKind.VariableDeclaration, Type: null) (Syntax: 'i3')
    Variables: Local_1: i3 As System.Int32
    Initializer: 
      IVariableInitializerOperation (OperationKind.VariableInitializer, Type: null) (Syntax: '= i1')
        ILocalReferenceOperation: i1 (OperationKind.LocalReference, Type: System.Int32, Constant: 1) (Syntax: 'i1')
]]>.Value

            Dim expectedDiagnostics = <![CDATA[
BC42099: Unused local constant: 'i2'.
        Const i2 = i1, i3 = i1'BIND:"Const i2 = i1, i3 = i1"
              ~~
BC42099: Unused local constant: 'i3'.
        Const i2 = i1, i3 = i1'BIND:"Const i2 = i1, i3 = i1"
                       ~~
]]>.Value

            VerifyOperationTreeAndDiagnosticsForTest(Of LocalDeclarationStatementSyntax)(source, expectedOperationTree, expectedDiagnostics)
        End Sub

        <CompilerTrait(CompilerFeature.IOperation)>
        <Fact(), WorkItem(17599, "https://github.com/dotnet/roslyn/issues/17599")>
        Public Sub ConstSingleDeclarationExpressionInitializer()
            Dim source = <![CDATA[
Module Program
    Sub Main(args As String())
        Const i1 = Int1()'BIND:"Const i1 = Int1()"
    End Sub

    Function Int1() As Integer
        Return 1
    End Function
End Module]]>.Value

            Dim expectedOperationTree = <![CDATA[
IVariableDeclarationsOperation (1 declarations) (OperationKind.VariableDeclarations, Type: null, IsInvalid) (Syntax: 'Const i1 = Int1()')
  IVariableDeclarationOperation (1 variables) (OperationKind.VariableDeclaration, Type: null) (Syntax: 'i1')
    Variables: Local_1: i1 As System.Object
    Initializer: 
      IVariableInitializerOperation (OperationKind.VariableInitializer, Type: null, IsInvalid) (Syntax: '= Int1()')
        IInvalidOperation (OperationKind.Invalid, Type: ?, IsInvalid, IsImplicit) (Syntax: 'Int1()')
          Children(1):
              IInvocationOperation (Function Program.Int1() As System.Int32) (OperationKind.Invocation, Type: System.Int32, IsInvalid) (Syntax: 'Int1()')
                Instance Receiver: 
                  null
                Arguments(0)
]]>.Value

            Dim expectedDiagnostics = <![CDATA[
BC30059: Constant expression is required.
        Const i1 = Int1()'BIND:"Const i1 = Int1()"
                   ~~~~~~
]]>.Value

            VerifyOperationTreeAndDiagnosticsForTest(Of LocalDeclarationStatementSyntax)(source, expectedOperationTree, expectedDiagnostics)
        End Sub

        <CompilerTrait(CompilerFeature.IOperation)>
        <Fact(), WorkItem(17599, "https://github.com/dotnet/roslyn/issues/17599")>
        Public Sub ConstMultipleDeclarationsExpressionInitializers()
            Dim source = <![CDATA[
Module Program
    Sub Main(args As String())
        Const i1 = Int1(), i2 = Int1()'BIND:"Const i1 = Int1(), i2 = Int1()"
    End Sub

    Function Int1() As Integer
        Return 1
    End Function
End Module]]>.Value

            Dim expectedOperationTree = <![CDATA[
IVariableDeclarationsOperation (2 declarations) (OperationKind.VariableDeclarations, Type: null, IsInvalid) (Syntax: 'Const i1 =  ... i2 = Int1()')
  IVariableDeclarationOperation (1 variables) (OperationKind.VariableDeclaration, Type: null) (Syntax: 'i1')
    Variables: Local_1: i1 As System.Object
    Initializer: 
      IVariableInitializerOperation (OperationKind.VariableInitializer, Type: null, IsInvalid) (Syntax: '= Int1()')
        IInvalidOperation (OperationKind.Invalid, Type: ?, IsInvalid, IsImplicit) (Syntax: 'Int1()')
          Children(1):
              IInvocationOperation (Function Program.Int1() As System.Int32) (OperationKind.Invocation, Type: System.Int32, IsInvalid) (Syntax: 'Int1()')
                Instance Receiver: 
                  null
                Arguments(0)
  IVariableDeclarationOperation (1 variables) (OperationKind.VariableDeclaration, Type: null) (Syntax: 'i2')
    Variables: Local_1: i2 As System.Object
    Initializer: 
      IVariableInitializerOperation (OperationKind.VariableInitializer, Type: null, IsInvalid) (Syntax: '= Int1()')
        IInvalidOperation (OperationKind.Invalid, Type: ?, IsInvalid, IsImplicit) (Syntax: 'Int1()')
          Children(1):
              IInvocationOperation (Function Program.Int1() As System.Int32) (OperationKind.Invocation, Type: System.Int32, IsInvalid) (Syntax: 'Int1()')
                Instance Receiver: 
                  null
                Arguments(0)
]]>.Value

            Dim expectedDiagnostics = <![CDATA[
BC30059: Constant expression is required.
        Const i1 = Int1(), i2 = Int1()'BIND:"Const i1 = Int1(), i2 = Int1()"
                   ~~~~~~
BC30059: Constant expression is required.
        Const i1 = Int1(), i2 = Int1()'BIND:"Const i1 = Int1(), i2 = Int1()"
                                ~~~~~~
]]>.Value

            VerifyOperationTreeAndDiagnosticsForTest(Of LocalDeclarationStatementSyntax)(source, expectedOperationTree, expectedDiagnostics)
        End Sub

        <CompilerTrait(CompilerFeature.IOperation)>
        <Fact(), WorkItem(17599, "https://github.com/dotnet/roslyn/issues/17599")>
        Public Sub ConstDimAsNewNoInitializer()
            Dim source = <![CDATA[
Module Program
    Sub Main(args As String())
        Const i1 As New'BIND:"Const i1 As New"
    End Sub
End Module]]>.Value

            Dim expectedOperationTree = <![CDATA[
IVariableDeclarationsOperation (1 declarations) (OperationKind.VariableDeclarations, Type: null, IsInvalid) (Syntax: 'Const i1 As New')
  IVariableDeclarationOperation (1 variables) (OperationKind.VariableDeclaration, Type: null) (Syntax: 'i1')
    Variables: Local_1: i1 As ?
    Initializer: 
<<<<<<< HEAD
      IVariableInitializerOperation (OperationKind.VariableInitializer, Type: null, IsInvalid) (Syntax: 'As New')
        IInvalidOperation (OperationKind.Invalid, Type: ?) (Syntax: 'i1')
=======
      IVariableInitializer (OperationKind.VariableInitializer, IsInvalid) (Syntax: 'As New')
        IInvalidExpression (OperationKind.InvalidExpression, Type: ?, IsImplicit) (Syntax: 'i1')
>>>>>>> 7cdd69e7
          Children(0)
]]>.Value

            Dim expectedDiagnostics = <![CDATA[
BC30246: 'New' is not valid on a local constant declaration.
        Const i1 As New'BIND:"Const i1 As New"
                    ~~~
BC30182: Type expected.
        Const i1 As New'BIND:"Const i1 As New"
                       ~
]]>.Value

            VerifyOperationTreeAndDiagnosticsForTest(Of LocalDeclarationStatementSyntax)(source, expectedOperationTree, expectedDiagnostics)
        End Sub

        <CompilerTrait(CompilerFeature.IOperation)>
        <Fact(), WorkItem(17599, "https://github.com/dotnet/roslyn/issues/17599")>
        Public Sub ConstDimAsNewMultipleDeclarationsNoInitializer()
            Dim source = <![CDATA[
Module Program
    Sub Main(args As String())
        Const i1, i2 As New'BIND:"Const i1, i2 As New"
    End Sub
End Module]]>.Value

            Dim expectedOperationTree = <![CDATA[
IVariableDeclarationsOperation (1 declarations) (OperationKind.VariableDeclarations, Type: null, IsInvalid) (Syntax: 'Const i1, i2 As New')
  IVariableDeclarationOperation (2 variables) (OperationKind.VariableDeclaration, Type: null, IsInvalid) (Syntax: 'i1, i2 As New')
    Variables: Local_1: i1 As ?
      Local_2: i2 As ?
    Initializer: 
<<<<<<< HEAD
      IVariableInitializerOperation (OperationKind.VariableInitializer, Type: null, IsInvalid) (Syntax: 'As New')
        IInvalidOperation (OperationKind.Invalid, Type: ?) (Syntax: 'i1')
=======
      IVariableInitializer (OperationKind.VariableInitializer, IsInvalid) (Syntax: 'As New')
        IInvalidExpression (OperationKind.InvalidExpression, Type: ?, IsImplicit) (Syntax: 'i1')
>>>>>>> 7cdd69e7
          Children(0)
]]>.Value

            Dim expectedDiagnostics = <![CDATA[
BC42099: Unused local constant: 'i1'.
        Const i1, i2 As New'BIND:"Const i1, i2 As New"
              ~~
BC30246: 'New' is not valid on a local constant declaration.
        Const i1, i2 As New'BIND:"Const i1, i2 As New"
                        ~~~
BC30246: 'New' is not valid on a local constant declaration.
        Const i1, i2 As New'BIND:"Const i1, i2 As New"
                        ~~~
BC30182: Type expected.
        Const i1, i2 As New'BIND:"Const i1, i2 As New"
                           ~
]]>.Value

            VerifyOperationTreeAndDiagnosticsForTest(Of LocalDeclarationStatementSyntax)(source, expectedOperationTree, expectedDiagnostics)
        End Sub

        <CompilerTrait(CompilerFeature.IOperation)>
        <Fact(), WorkItem(17599, "https://github.com/dotnet/roslyn/issues/17599")>
        Public Sub ConstInvalidMultipleDeclaration()
            Dim source = <![CDATA[
Module Program
    Sub Main(args As String())
        Const i1 = 1,'BIND:"Const i1 = 1,"
    End Sub
End Module]]>.Value

            Dim expectedOperationTree = <![CDATA[
IVariableDeclarationsOperation (2 declarations) (OperationKind.VariableDeclarations, Type: null, IsInvalid) (Syntax: 'Const i1 = 1,')
  IVariableDeclarationOperation (1 variables) (OperationKind.VariableDeclaration, Type: null) (Syntax: 'i1')
    Variables: Local_1: i1 As System.Int32
    Initializer: 
      IVariableInitializerOperation (OperationKind.VariableInitializer, Type: null) (Syntax: '= 1')
        ILiteralOperation (OperationKind.Literal, Type: System.Int32, Constant: 1) (Syntax: '1')
  IVariableDeclarationOperation (1 variables) (OperationKind.VariableDeclaration, Type: null, IsInvalid) (Syntax: '')
    Variables: Local_1:  As System.Object
    Initializer: 
<<<<<<< HEAD
      IVariableInitializerOperation (OperationKind.VariableInitializer, Type: null, IsInvalid, IsImplicit) (Syntax: '')
        IInvalidOperation (OperationKind.Invalid, Type: null, IsInvalid) (Syntax: '')
=======
      IVariableInitializer (OperationKind.VariableInitializer, IsInvalid, IsImplicit) (Syntax: '')
        IInvalidExpression (OperationKind.InvalidExpression, Type: null, IsInvalid, IsImplicit) (Syntax: '')
>>>>>>> 7cdd69e7
          Children(0)
]]>.Value

            Dim expectedDiagnostics = <![CDATA[
BC42099: Unused local constant: 'i1'.
        Const i1 = 1,'BIND:"Const i1 = 1,"
              ~~
BC30203: Identifier expected.
        Const i1 = 1,'BIND:"Const i1 = 1,"
                     ~
BC30438: Constants must have a value.
        Const i1 = 1,'BIND:"Const i1 = 1,"
                     ~
]]>.Value

            VerifyOperationTreeAndDiagnosticsForTest(Of LocalDeclarationStatementSyntax)(source, expectedOperationTree, expectedDiagnostics)
        End Sub

#End Region

#Region "Static Declarations"

        <CompilerTrait(CompilerFeature.IOperation)>
        <Fact(), WorkItem(17599, "https://github.com/dotnet/roslyn/issues/17599")>
        Public Sub StaticDeclaration()
            Dim source = <![CDATA[
Imports System
Imports System.Collections.Generic
Imports System.Linq

Module Program
    Sub Main(args As String())
        Static i1 As Integer'BIND:"Static i1 As Integer"
    End Sub
End Module]]>.Value

            Dim expectedOperationTree = <![CDATA[
IVariableDeclarationsOperation (1 declarations) (OperationKind.VariableDeclarations, Type: null) (Syntax: 'Static i1 As Integer')
  IVariableDeclarationOperation (1 variables) (OperationKind.VariableDeclaration, Type: null) (Syntax: 'i1')
    Variables: Local_1: i1 As System.Int32
    Initializer: 
      null
]]>.Value

            Dim expectedDiagnostics = <![CDATA[
BC42024: Unused local variable: 'i1'.
        Static i1 As Integer'BIND:"Static i1 As Integer"
               ~~
]]>.Value

            VerifyOperationTreeAndDiagnosticsForTest(Of LocalDeclarationStatementSyntax)(source, expectedOperationTree, expectedDiagnostics)
        End Sub

        <CompilerTrait(CompilerFeature.IOperation)>
        <Fact(), WorkItem(17599, "https://github.com/dotnet/roslyn/issues/17599")>
        Public Sub StaticMultipleDeclarations()
            Dim source = <![CDATA[
Imports System
Imports System.Collections.Generic
Imports System.Linq

Module Program
    Sub Main(args As String())
        Static i1, i2 As Integer'BIND:"Static i1, i2 As Integer"
    End Sub
End Module]]>.Value

            Dim expectedOperationTree = <![CDATA[
IVariableDeclarationsOperation (2 declarations) (OperationKind.VariableDeclarations, Type: null) (Syntax: 'Static i1, i2 As Integer')
  IVariableDeclarationOperation (1 variables) (OperationKind.VariableDeclaration, Type: null) (Syntax: 'i1')
    Variables: Local_1: i1 As System.Int32
    Initializer: 
      null
  IVariableDeclarationOperation (1 variables) (OperationKind.VariableDeclaration, Type: null) (Syntax: 'i2')
    Variables: Local_1: i2 As System.Int32
    Initializer: 
      null
]]>.Value

            Dim expectedDiagnostics = <![CDATA[
BC42024: Unused local variable: 'i1'.
        Static i1, i2 As Integer'BIND:"Static i1, i2 As Integer"
               ~~
BC42024: Unused local variable: 'i2'.
        Static i1, i2 As Integer'BIND:"Static i1, i2 As Integer"
                   ~~
]]>.Value

            VerifyOperationTreeAndDiagnosticsForTest(Of LocalDeclarationStatementSyntax)(source, expectedOperationTree, expectedDiagnostics)
        End Sub

        <CompilerTrait(CompilerFeature.IOperation)>
        <Fact(), WorkItem(17599, "https://github.com/dotnet/roslyn/issues/17599")>
        Public Sub StaticAsNewDeclaration()
            Dim source = <![CDATA[
Imports System
Imports System.Collections.Generic
Imports System.Linq

Module Program
    Sub Main(args As String())
        Static i1 As New Integer'BIND:"Static i1 As New Integer"
    End Sub
End Module]]>.Value

            Dim expectedOperationTree = <![CDATA[
IVariableDeclarationsOperation (1 declarations) (OperationKind.VariableDeclarations, Type: null) (Syntax: 'Static i1 As New Integer')
  IVariableDeclarationOperation (1 variables) (OperationKind.VariableDeclaration, Type: null) (Syntax: 'i1')
    Variables: Local_1: i1 As System.Int32
    Initializer: 
      IVariableInitializerOperation (OperationKind.VariableInitializer, Type: null) (Syntax: 'As New Integer')
        IObjectCreationOperation (Constructor: Sub System.Int32..ctor()) (OperationKind.ObjectCreation, Type: System.Int32) (Syntax: 'New Integer')
          Arguments(0)
          Initializer: 
            null
]]>.Value

            Dim expectedDiagnostics = String.Empty

            VerifyOperationTreeAndDiagnosticsForTest(Of LocalDeclarationStatementSyntax)(source, expectedOperationTree, expectedDiagnostics)
        End Sub

        <CompilerTrait(CompilerFeature.IOperation)>
        <Fact(), WorkItem(17599, "https://github.com/dotnet/roslyn/issues/17599")>
        Public Sub StaticMulipleDeclarationAsNew()
            Dim source = <![CDATA[
Imports System
Imports System.Collections.Generic
Imports System.Linq

Module Program
    Sub Main(args As String())
        Static i1, i2 As New Integer'BIND:"Static i1, i2 As New Integer"
    End Sub
End Module]]>.Value

            Dim expectedOperationTree = <![CDATA[
IVariableDeclarationsOperation (1 declarations) (OperationKind.VariableDeclarations, Type: null) (Syntax: 'Static i1,  ... New Integer')
  IVariableDeclarationOperation (2 variables) (OperationKind.VariableDeclaration, Type: null) (Syntax: 'i1, i2 As New Integer')
    Variables: Local_1: i1 As System.Int32
      Local_2: i2 As System.Int32
    Initializer: 
      IVariableInitializerOperation (OperationKind.VariableInitializer, Type: null) (Syntax: 'As New Integer')
        IObjectCreationOperation (Constructor: Sub System.Int32..ctor()) (OperationKind.ObjectCreation, Type: System.Int32) (Syntax: 'New Integer')
          Arguments(0)
          Initializer: 
            null
]]>.Value

            Dim expectedDiagnostics = String.Empty

            VerifyOperationTreeAndDiagnosticsForTest(Of LocalDeclarationStatementSyntax)(source, expectedOperationTree, expectedDiagnostics)
        End Sub

        <CompilerTrait(CompilerFeature.IOperation)>
        <Fact(), WorkItem(17599, "https://github.com/dotnet/roslyn/issues/17599")>
        Public Sub StaticMixedAsNewAndEqualsDeclaration()
            Dim source = <![CDATA[
Imports System
Imports System.Collections.Generic
Imports System.Linq

Module Program
    Sub Main(args As String())
        Static i1, i2 As New Integer, b1 As Boolean = False'BIND:"Static i1, i2 As New Integer, b1 As Boolean = False"
    End Sub
End Module]]>.Value

            Dim expectedOperationTree = <![CDATA[
IVariableDeclarationsOperation (2 declarations) (OperationKind.VariableDeclarations, Type: null) (Syntax: 'Static i1,  ... ean = False')
  IVariableDeclarationOperation (2 variables) (OperationKind.VariableDeclaration, Type: null) (Syntax: 'i1, i2 As New Integer')
    Variables: Local_1: i1 As System.Int32
      Local_2: i2 As System.Int32
    Initializer: 
      IVariableInitializerOperation (OperationKind.VariableInitializer, Type: null) (Syntax: 'As New Integer')
        IObjectCreationOperation (Constructor: Sub System.Int32..ctor()) (OperationKind.ObjectCreation, Type: System.Int32) (Syntax: 'New Integer')
          Arguments(0)
          Initializer: 
            null
  IVariableDeclarationOperation (1 variables) (OperationKind.VariableDeclaration, Type: null) (Syntax: 'b1')
    Variables: Local_1: b1 As System.Boolean
    Initializer: 
      IVariableInitializerOperation (OperationKind.VariableInitializer, Type: null) (Syntax: '= False')
        ILiteralOperation (OperationKind.Literal, Type: System.Boolean, Constant: False) (Syntax: 'False')
]]>.Value

            Dim expectedDiagnostics = String.Empty

            VerifyOperationTreeAndDiagnosticsForTest(Of LocalDeclarationStatementSyntax)(source, expectedOperationTree, expectedDiagnostics)
        End Sub

        <CompilerTrait(CompilerFeature.IOperation)>
        <Fact(), WorkItem(17599, "https://github.com/dotnet/roslyn/issues/17599")>
        Public Sub StaticSingleDeclarationNoType()
            Dim source = <![CDATA[
Module Program
    Sub Main(args As String())
        Static i1 = 1'BIND:"Static i1 = 1"
    End Sub
End Module]]>.Value

            Dim expectedOperationTree = <![CDATA[
IVariableDeclarationsOperation (1 declarations) (OperationKind.VariableDeclarations, Type: null) (Syntax: 'Static i1 = 1')
  IVariableDeclarationOperation (1 variables) (OperationKind.VariableDeclaration, Type: null) (Syntax: 'i1')
    Variables: Local_1: i1 As System.Object
    Initializer: 
      IVariableInitializerOperation (OperationKind.VariableInitializer, Type: null) (Syntax: '= 1')
        IConversionOperation (Implicit, TryCast: False, Unchecked) (OperationKind.Conversion, Type: System.Object, IsImplicit) (Syntax: '1')
          Conversion: CommonConversion (Exists: True, IsIdentity: False, IsNumeric: False, IsReference: False, IsUserDefined: False) (MethodSymbol: null)
          Operand: 
            ILiteralOperation (OperationKind.Literal, Type: System.Int32, Constant: 1) (Syntax: '1')
]]>.Value

            Dim expectedDiagnostics = String.Empty

            VerifyOperationTreeAndDiagnosticsForTest(Of LocalDeclarationStatementSyntax)(source, expectedOperationTree, expectedDiagnostics)
        End Sub

        <CompilerTrait(CompilerFeature.IOperation)>
        <Fact(), WorkItem(17599, "https://github.com/dotnet/roslyn/issues/17599")>
        Public Sub StaticMultipleDeclarationsNoTypes()
            Dim source = <![CDATA[
Module Program
    Sub Main(args As String())
        Static i1 = 1, i2 = 2'BIND:"Static i1 = 1, i2 = 2"
    End Sub
End Module]]>.Value

            Dim expectedOperationTree = <![CDATA[
IVariableDeclarationsOperation (2 declarations) (OperationKind.VariableDeclarations, Type: null) (Syntax: 'Static i1 = 1, i2 = 2')
  IVariableDeclarationOperation (1 variables) (OperationKind.VariableDeclaration, Type: null) (Syntax: 'i1')
    Variables: Local_1: i1 As System.Object
    Initializer: 
      IVariableInitializerOperation (OperationKind.VariableInitializer, Type: null) (Syntax: '= 1')
        IConversionOperation (Implicit, TryCast: False, Unchecked) (OperationKind.Conversion, Type: System.Object, IsImplicit) (Syntax: '1')
          Conversion: CommonConversion (Exists: True, IsIdentity: False, IsNumeric: False, IsReference: False, IsUserDefined: False) (MethodSymbol: null)
          Operand: 
            ILiteralOperation (OperationKind.Literal, Type: System.Int32, Constant: 1) (Syntax: '1')
  IVariableDeclarationOperation (1 variables) (OperationKind.VariableDeclaration, Type: null) (Syntax: 'i2')
    Variables: Local_1: i2 As System.Object
    Initializer: 
      IVariableInitializerOperation (OperationKind.VariableInitializer, Type: null) (Syntax: '= 2')
        IConversionOperation (Implicit, TryCast: False, Unchecked) (OperationKind.Conversion, Type: System.Object, IsImplicit) (Syntax: '2')
          Conversion: CommonConversion (Exists: True, IsIdentity: False, IsNumeric: False, IsReference: False, IsUserDefined: False) (MethodSymbol: null)
          Operand: 
            ILiteralOperation (OperationKind.Literal, Type: System.Int32, Constant: 2) (Syntax: '2')
]]>.Value

            Dim expectedDiagnostics = String.Empty

            VerifyOperationTreeAndDiagnosticsForTest(Of LocalDeclarationStatementSyntax)(source, expectedOperationTree, expectedDiagnostics)
        End Sub

        <CompilerTrait(CompilerFeature.IOperation)>
        <Fact(), WorkItem(17599, "https://github.com/dotnet/roslyn/issues/17599")>
        Public Sub StaticSingleDeclarationLocalReferenceInitializer()
            Dim source = <![CDATA[
Module Program
    Sub Main(args As String())
        Static i1 = 1
        Static i2 = i1'BIND:"Static i2 = i1"
    End Sub
End Module]]>.Value

            Dim expectedOperationTree = <![CDATA[
IVariableDeclarationsOperation (1 declarations) (OperationKind.VariableDeclarations, Type: null) (Syntax: 'Static i2 = i1')
  IVariableDeclarationOperation (1 variables) (OperationKind.VariableDeclaration, Type: null) (Syntax: 'i2')
    Variables: Local_1: i2 As System.Object
    Initializer: 
      IVariableInitializerOperation (OperationKind.VariableInitializer, Type: null) (Syntax: '= i1')
        ILocalReferenceOperation: i1 (OperationKind.LocalReference, Type: System.Object) (Syntax: 'i1')
]]>.Value

            Dim expectedDiagnostics = String.Empty

            VerifyOperationTreeAndDiagnosticsForTest(Of LocalDeclarationStatementSyntax)(source, expectedOperationTree, expectedDiagnostics)
        End Sub

        <CompilerTrait(CompilerFeature.IOperation)>
        <Fact(), WorkItem(17599, "https://github.com/dotnet/roslyn/issues/17599")>
        Public Sub StaticMultipleDeclarationsLocalReferenceInitializers()
            Dim source = <![CDATA[
Module Program
    Sub Main(args As String())
        Static i1 = 1
        Static i2 = i1, i3 = i1'BIND:"Static i2 = i1, i3 = i1"
    End Sub
End Module]]>.Value

            Dim expectedOperationTree = <![CDATA[
IVariableDeclarationsOperation (2 declarations) (OperationKind.VariableDeclarations, Type: null) (Syntax: 'Static i2 = i1, i3 = i1')
  IVariableDeclarationOperation (1 variables) (OperationKind.VariableDeclaration, Type: null) (Syntax: 'i2')
    Variables: Local_1: i2 As System.Object
    Initializer: 
      IVariableInitializerOperation (OperationKind.VariableInitializer, Type: null) (Syntax: '= i1')
        ILocalReferenceOperation: i1 (OperationKind.LocalReference, Type: System.Object) (Syntax: 'i1')
  IVariableDeclarationOperation (1 variables) (OperationKind.VariableDeclaration, Type: null) (Syntax: 'i3')
    Variables: Local_1: i3 As System.Object
    Initializer: 
      IVariableInitializerOperation (OperationKind.VariableInitializer, Type: null) (Syntax: '= i1')
        ILocalReferenceOperation: i1 (OperationKind.LocalReference, Type: System.Object) (Syntax: 'i1')
]]>.Value

            Dim expectedDiagnostics = String.Empty

            VerifyOperationTreeAndDiagnosticsForTest(Of LocalDeclarationStatementSyntax)(source, expectedOperationTree, expectedDiagnostics)
        End Sub

        <CompilerTrait(CompilerFeature.IOperation)>
        <Fact(), WorkItem(17599, "https://github.com/dotnet/roslyn/issues/17599")>
        Public Sub StaticSingleDeclarationExpressionInitializer()
            Dim source = <![CDATA[
Module Program
    Sub Main(args As String())
        Static i1 = Int1()'BIND:"Static i1 = Int1()"
    End Sub

    Function Int1() As Integer
        Return 1
    End Function
End Module]]>.Value

            Dim expectedOperationTree = <![CDATA[
IVariableDeclarationsOperation (1 declarations) (OperationKind.VariableDeclarations, Type: null) (Syntax: 'Static i1 = Int1()')
  IVariableDeclarationOperation (1 variables) (OperationKind.VariableDeclaration, Type: null) (Syntax: 'i1')
    Variables: Local_1: i1 As System.Object
    Initializer: 
      IVariableInitializerOperation (OperationKind.VariableInitializer, Type: null) (Syntax: '= Int1()')
        IConversionOperation (Implicit, TryCast: False, Unchecked) (OperationKind.Conversion, Type: System.Object, IsImplicit) (Syntax: 'Int1()')
          Conversion: CommonConversion (Exists: True, IsIdentity: False, IsNumeric: False, IsReference: False, IsUserDefined: False) (MethodSymbol: null)
          Operand: 
            IInvocationOperation (Function Program.Int1() As System.Int32) (OperationKind.Invocation, Type: System.Int32) (Syntax: 'Int1()')
              Instance Receiver: 
                null
              Arguments(0)
]]>.Value

            Dim expectedDiagnostics = String.Empty

            VerifyOperationTreeAndDiagnosticsForTest(Of LocalDeclarationStatementSyntax)(source, expectedOperationTree, expectedDiagnostics)
        End Sub

        <CompilerTrait(CompilerFeature.IOperation)>
        <Fact(), WorkItem(17599, "https://github.com/dotnet/roslyn/issues/17599")>
        Public Sub StaticMultipleDeclarationsExpressionInitializers()
            Dim source = <![CDATA[
Module Program
    Sub Main(args As String())
        Static i1 = Int1(), i2 = Int1()'BIND:"Static i1 = Int1(), i2 = Int1()"
    End Sub

    Function Int1() As Integer
        Return 1
    End Function
End Module]]>.Value

            Dim expectedOperationTree = <![CDATA[
IVariableDeclarationsOperation (2 declarations) (OperationKind.VariableDeclarations, Type: null) (Syntax: 'Static i1 = ... i2 = Int1()')
  IVariableDeclarationOperation (1 variables) (OperationKind.VariableDeclaration, Type: null) (Syntax: 'i1')
    Variables: Local_1: i1 As System.Object
    Initializer: 
      IVariableInitializerOperation (OperationKind.VariableInitializer, Type: null) (Syntax: '= Int1()')
        IConversionOperation (Implicit, TryCast: False, Unchecked) (OperationKind.Conversion, Type: System.Object, IsImplicit) (Syntax: 'Int1()')
          Conversion: CommonConversion (Exists: True, IsIdentity: False, IsNumeric: False, IsReference: False, IsUserDefined: False) (MethodSymbol: null)
          Operand: 
            IInvocationOperation (Function Program.Int1() As System.Int32) (OperationKind.Invocation, Type: System.Int32) (Syntax: 'Int1()')
              Instance Receiver: 
                null
              Arguments(0)
  IVariableDeclarationOperation (1 variables) (OperationKind.VariableDeclaration, Type: null) (Syntax: 'i2')
    Variables: Local_1: i2 As System.Object
    Initializer: 
      IVariableInitializerOperation (OperationKind.VariableInitializer, Type: null) (Syntax: '= Int1()')
        IConversionOperation (Implicit, TryCast: False, Unchecked) (OperationKind.Conversion, Type: System.Object, IsImplicit) (Syntax: 'Int1()')
          Conversion: CommonConversion (Exists: True, IsIdentity: False, IsNumeric: False, IsReference: False, IsUserDefined: False) (MethodSymbol: null)
          Operand: 
            IInvocationOperation (Function Program.Int1() As System.Int32) (OperationKind.Invocation, Type: System.Int32) (Syntax: 'Int1()')
              Instance Receiver: 
                null
              Arguments(0)
]]>.Value

            Dim expectedDiagnostics = String.Empty

            VerifyOperationTreeAndDiagnosticsForTest(Of LocalDeclarationStatementSyntax)(source, expectedOperationTree, expectedDiagnostics)
        End Sub

        <CompilerTrait(CompilerFeature.IOperation)>
        <Fact(), WorkItem(17599, "https://github.com/dotnet/roslyn/issues/17599")>
        Public Sub StaticAsNewSingleDeclarationInvalidInitializer()
            Dim source = <![CDATA[
Module Program
    Sub Main(args As String())
        Static i1 As'BIND:"Static i1 As"
    End Sub
End Module]]>.Value

            Dim expectedOperationTree = <![CDATA[
IVariableDeclarationsOperation (1 declarations) (OperationKind.VariableDeclarations, Type: null, IsInvalid) (Syntax: 'Static i1 As')
  IVariableDeclarationOperation (1 variables) (OperationKind.VariableDeclaration, Type: null) (Syntax: 'i1')
    Variables: Local_1: i1 As ?
    Initializer: 
      null
]]>.Value

            Dim expectedDiagnostics = <![CDATA[
BC42024: Unused local variable: 'i1'.
        Static i1 As'BIND:"Static i1 As"
               ~~
BC30182: Type expected.
        Static i1 As'BIND:"Static i1 As"
                    ~
]]>.Value

            VerifyOperationTreeAndDiagnosticsForTest(Of LocalDeclarationStatementSyntax)(source, expectedOperationTree, expectedDiagnostics)
        End Sub

        <CompilerTrait(CompilerFeature.IOperation)>
        <Fact(), WorkItem(17599, "https://github.com/dotnet/roslyn/issues/17599")>
        Public Sub StaticAsNewMultipleDeclarationInvalidInitializer()
            Dim source = <![CDATA[
Module Program
    Sub Main(args As String())
        Static i1, i2 As'BIND:"Static i1, i2 As"
    End Sub

    Function Int1() As Integer
        Return 1
    End Function
End Module]]>.Value

            Dim expectedOperationTree = <![CDATA[
IVariableDeclarationsOperation (2 declarations) (OperationKind.VariableDeclarations, Type: null, IsInvalid) (Syntax: 'Static i1, i2 As')
  IVariableDeclarationOperation (1 variables) (OperationKind.VariableDeclaration, Type: null) (Syntax: 'i1')
    Variables: Local_1: i1 As ?
    Initializer: 
      null
  IVariableDeclarationOperation (1 variables) (OperationKind.VariableDeclaration, Type: null) (Syntax: 'i2')
    Variables: Local_1: i2 As ?
    Initializer: 
      null
]]>.Value

            Dim expectedDiagnostics = <![CDATA[
BC42024: Unused local variable: 'i1'.
        Static i1, i2 As'BIND:"Static i1, i2 As"
               ~~
BC42024: Unused local variable: 'i2'.
        Static i1, i2 As'BIND:"Static i1, i2 As"
                   ~~
BC30182: Type expected.
        Static i1, i2 As'BIND:"Static i1, i2 As"
                        ~
]]>.Value

            VerifyOperationTreeAndDiagnosticsForTest(Of LocalDeclarationStatementSyntax)(source, expectedOperationTree, expectedDiagnostics)
        End Sub

        <CompilerTrait(CompilerFeature.IOperation)>
        <Fact(), WorkItem(17599, "https://github.com/dotnet/roslyn/issues/17599")>
        Public Sub StaticSingleDeclarationInvalidInitializer()
            Dim source = <![CDATA[
Module Program
    Sub Main(args As String())
        Static i1 ='BIND:"Static i1 ="
    End Sub

    Function Int1() As Integer
        Return 1
    End Function
End Module]]>.Value

            Dim expectedOperationTree = <![CDATA[
IVariableDeclarationsOperation (1 declarations) (OperationKind.VariableDeclarations, Type: null, IsInvalid) (Syntax: 'Static i1 =')
  IVariableDeclarationOperation (1 variables) (OperationKind.VariableDeclaration, Type: null) (Syntax: 'i1')
    Variables: Local_1: i1 As System.Object
    Initializer: 
      IVariableInitializerOperation (OperationKind.VariableInitializer, Type: null, IsInvalid) (Syntax: '=')
        IInvalidOperation (OperationKind.Invalid, Type: null, IsInvalid) (Syntax: '')
          Children(0)
]]>.Value

            Dim expectedDiagnostics = <![CDATA[
BC30201: Expression expected.
        Static i1 ='BIND:"Static i1 ="
                   ~
]]>.Value

            VerifyOperationTreeAndDiagnosticsForTest(Of LocalDeclarationStatementSyntax)(source, expectedOperationTree, expectedDiagnostics)
        End Sub

        <CompilerTrait(CompilerFeature.IOperation)>
        <Fact(), WorkItem(17599, "https://github.com/dotnet/roslyn/issues/17599")>
        Public Sub StaticMultipleDeclarationsInvalidInitializers()
            Dim source = <![CDATA[
Module Program
    Sub Main(args As String())
        Static i1 =, i2 ='BIND:"Static i1 =, i2 ="
    End Sub

    Function Int1() As Integer
        Return 1
    End Function
End Module]]>.Value

            Dim expectedOperationTree = <![CDATA[
IVariableDeclarationsOperation (2 declarations) (OperationKind.VariableDeclarations, Type: null, IsInvalid) (Syntax: 'Static i1 =, i2 =')
  IVariableDeclarationOperation (1 variables) (OperationKind.VariableDeclaration, Type: null) (Syntax: 'i1')
    Variables: Local_1: i1 As System.Object
    Initializer: 
      IVariableInitializerOperation (OperationKind.VariableInitializer, Type: null, IsInvalid) (Syntax: '=')
        IInvalidOperation (OperationKind.Invalid, Type: null, IsInvalid) (Syntax: '')
          Children(0)
  IVariableDeclarationOperation (1 variables) (OperationKind.VariableDeclaration, Type: null) (Syntax: 'i2')
    Variables: Local_1: i2 As System.Object
    Initializer: 
      IVariableInitializerOperation (OperationKind.VariableInitializer, Type: null, IsInvalid) (Syntax: '=')
        IInvalidOperation (OperationKind.Invalid, Type: null, IsInvalid) (Syntax: '')
          Children(0)
]]>.Value

            Dim expectedDiagnostics = <![CDATA[
BC30201: Expression expected.
        Static i1 =, i2 ='BIND:"Static i1 =, i2 ="
                   ~
BC30201: Expression expected.
        Static i1 =, i2 ='BIND:"Static i1 =, i2 ="
                         ~
]]>.Value

            VerifyOperationTreeAndDiagnosticsForTest(Of LocalDeclarationStatementSyntax)(source, expectedOperationTree, expectedDiagnostics)
        End Sub

        <CompilerTrait(CompilerFeature.IOperation)>
        <Fact(), WorkItem(17599, "https://github.com/dotnet/roslyn/issues/17599")>
        Public Sub StaticInvalidMultipleDeclaration()
            Dim source = <![CDATA[
Module Program
    Sub Main(args As String())
        Static i1,'BIND:"Static i1,"
    End Sub

    Function Int1() As Integer
        Return 1
    End Function
End Module]]>.Value

            Dim expectedOperationTree = <![CDATA[
IVariableDeclarationsOperation (2 declarations) (OperationKind.VariableDeclarations, Type: null, IsInvalid) (Syntax: 'Static i1,')
  IVariableDeclarationOperation (1 variables) (OperationKind.VariableDeclaration, Type: null) (Syntax: 'i1')
    Variables: Local_1: i1 As System.Object
    Initializer: 
      null
  IVariableDeclarationOperation (1 variables) (OperationKind.VariableDeclaration, Type: null, IsInvalid) (Syntax: '')
    Variables: Local_1:  As System.Object
    Initializer: 
      null
]]>.Value

            Dim expectedDiagnostics = <![CDATA[
BC42024: Unused local variable: 'i1'.
        Static i1,'BIND:"Static i1,"
               ~~
BC30203: Identifier expected.
        Static i1,'BIND:"Static i1,"
                  ~
]]>.Value

            VerifyOperationTreeAndDiagnosticsForTest(Of LocalDeclarationStatementSyntax)(source, expectedOperationTree, expectedDiagnostics)
        End Sub

#End Region

#Region "Initializers"
        <CompilerTrait(CompilerFeature.IOperation)>
        <Fact()>
        Public Sub TestGetOperationForEqualsValueVariableInitializer()
            Dim source = <![CDATA[
Class Test
    Sub M()
        Dim x = 1'BIND:"= 1"
    End Sub
End Class]]>.Value

            Dim expectedOperationTree = <![CDATA[
IVariableInitializerOperation (OperationKind.VariableInitializer, Type: null) (Syntax: '= 1')
  ILiteralOperation (OperationKind.Literal, Type: System.Int32, Constant: 1) (Syntax: '1')
]]>.Value

            Dim expectedDiagnostics = String.Empty

            VerifyOperationTreeAndDiagnosticsForTest(Of EqualsValueSyntax)(source, expectedOperationTree, expectedDiagnostics)
        End Sub

        <CompilerTrait(CompilerFeature.IOperation)>
        <Fact()>
        Public Sub TestGetOperationForEqualsValueVariableInitializerWithMultipleLocals()
            Dim source = <![CDATA[
Class Test
    Sub M()
        Dim x, y = 1'BIND:"= 1"
    End Sub
End Class]]>.Value

            Dim expectedOperationTree = <![CDATA[
IVariableInitializerOperation (OperationKind.VariableInitializer, Type: null, IsInvalid) (Syntax: '= 1')
  ILiteralOperation (OperationKind.Literal, Type: System.Int32, Constant: 1, IsInvalid) (Syntax: '1')
]]>.Value

            Dim expectedDiagnostics = <![CDATA[
BC42024: Unused local variable: 'x'.
        Dim x, y = 1'BIND:"= 1"
            ~
BC30671: Explicit initialization is not permitted with multiple variables declared with a single type specifier.
        Dim x, y = 1'BIND:"= 1"
            ~~~~~~~~
]]>.Value

            VerifyOperationTreeAndDiagnosticsForTest(Of EqualsValueSyntax)(source, expectedOperationTree, expectedDiagnostics)
        End Sub

        <CompilerTrait(CompilerFeature.IOperation)>
        <Fact()>
        Public Sub TestGetOperationForEqualsValueVariableDeclarationWithMultipleLocals()
            Dim source = <![CDATA[
Class Test
    Sub M()
        Dim x, y = 1'BIND:"Dim x, y = 1"
    End Sub
End Class]]>.Value

            Dim expectedOperationTree = <![CDATA[
IVariableDeclarationsOperation (2 declarations) (OperationKind.VariableDeclarations, Type: null, IsInvalid) (Syntax: 'Dim x, y = 1')
  IVariableDeclarationOperation (1 variables) (OperationKind.VariableDeclaration, Type: null, IsInvalid) (Syntax: 'x')
    Variables: Local_1: x As System.Object
    Initializer: 
      null
  IVariableDeclarationOperation (1 variables) (OperationKind.VariableDeclaration, Type: null, IsInvalid) (Syntax: 'y')
    Variables: Local_1: y As System.Int32
    Initializer: 
      IVariableInitializerOperation (OperationKind.VariableInitializer, Type: null, IsInvalid) (Syntax: '= 1')
        ILiteralOperation (OperationKind.Literal, Type: System.Int32, Constant: 1, IsInvalid) (Syntax: '1')
]]>.Value

            Dim expectedDiagnostics = <![CDATA[
BC42024: Unused local variable: 'x'.
        Dim x, y = 1'BIND:"Dim x, y = 1"
            ~
BC30671: Explicit initialization is not permitted with multiple variables declared with a single type specifier.
        Dim x, y = 1'BIND:"Dim x, y = 1"
            ~~~~~~~~
]]>.Value

            VerifyOperationTreeAndDiagnosticsForTest(Of LocalDeclarationStatementSyntax)(source, expectedOperationTree, expectedDiagnostics)
        End Sub

        <CompilerTrait(CompilerFeature.IOperation)>
        <Fact()>
        Public Sub TestGetOperationForAsNewVariableInitializer()
            Dim source = <![CDATA[
Class Test
    Sub M()
        Dim x As New Test'BIND:"As New Test"
    End Sub
End Class]]>.Value

            Dim expectedOperationTree = <![CDATA[
IVariableInitializerOperation (OperationKind.VariableInitializer, Type: null) (Syntax: 'As New Test')
  IObjectCreationOperation (Constructor: Sub Test..ctor()) (OperationKind.ObjectCreation, Type: Test) (Syntax: 'New Test')
    Arguments(0)
    Initializer: 
      null
]]>.Value

            Dim expectedDiagnostics = String.Empty

            VerifyOperationTreeAndDiagnosticsForTest(Of AsNewClauseSyntax)(source, expectedOperationTree, expectedDiagnostics)
        End Sub

        <CompilerTrait(CompilerFeature.IOperation)>
        <Fact()>
        Public Sub TestGetOperationForAsNewVariableDeclaration()
            Dim source = <![CDATA[
Class Test
    Sub M()
        Dim x As New Test'BIND:"Dim x As New Test"
    End Sub
End Class]]>.Value

            Dim expectedOperationTree = <![CDATA[
IVariableDeclarationsOperation (1 declarations) (OperationKind.VariableDeclarations, Type: null) (Syntax: 'Dim x As New Test')
  IVariableDeclarationOperation (1 variables) (OperationKind.VariableDeclaration, Type: null) (Syntax: 'x')
    Variables: Local_1: x As Test
    Initializer: 
      IVariableInitializerOperation (OperationKind.VariableInitializer, Type: null) (Syntax: 'As New Test')
        IObjectCreationOperation (Constructor: Sub Test..ctor()) (OperationKind.ObjectCreation, Type: Test) (Syntax: 'New Test')
          Arguments(0)
          Initializer: 
            null
]]>.Value

            Dim expectedDiagnostics = String.Empty

            VerifyOperationTreeAndDiagnosticsForTest(Of LocalDeclarationStatementSyntax)(source, expectedOperationTree, expectedDiagnostics)
        End Sub

        <CompilerTrait(CompilerFeature.IOperation)>
        <Fact()>
        Public Sub TestGetOperationForAsNewVariableInitializerWithMultipleLocals()
            Dim source = <![CDATA[
Class Test
    Sub M()
        Dim x, y As New Test'BIND:"As New Test"
    End Sub
End Class]]>.Value

            Dim expectedOperationTree = <![CDATA[
IVariableInitializerOperation (OperationKind.VariableInitializer, Type: null) (Syntax: 'As New Test')
  IObjectCreationOperation (Constructor: Sub Test..ctor()) (OperationKind.ObjectCreation, Type: Test) (Syntax: 'New Test')
    Arguments(0)
    Initializer: 
      null
]]>.Value

            Dim expectedDiagnostics = String.Empty

            VerifyOperationTreeAndDiagnosticsForTest(Of AsNewClauseSyntax)(source, expectedOperationTree, expectedDiagnostics)
        End Sub

        <CompilerTrait(CompilerFeature.IOperation)>
        <Fact()>
        Public Sub TestGetOperationForAsNewVariableDeclarationWithMultipleLocals()
            Dim source = <![CDATA[
Class Test
    Sub M()
        Dim x, y As New Test'BIND:"x, y As New Test"
    End Sub
End Class]]>.Value

            Dim expectedOperationTree = <![CDATA[
IVariableDeclarationOperation (2 variables) (OperationKind.VariableDeclaration, Type: null) (Syntax: 'x, y As New Test')
  Variables: Local_1: x As Test
    Local_2: y As Test
  Initializer: 
    IVariableInitializerOperation (OperationKind.VariableInitializer, Type: null) (Syntax: 'As New Test')
      IObjectCreationOperation (Constructor: Sub Test..ctor()) (OperationKind.ObjectCreation, Type: Test) (Syntax: 'New Test')
        Arguments(0)
        Initializer: 
          null
]]>.Value

            Dim expectedDiagnostics = String.Empty

            VerifyOperationTreeAndDiagnosticsForTest(Of VariableDeclaratorSyntax)(source, expectedOperationTree, expectedDiagnostics)
        End Sub
#End Region
    End Class
End Namespace<|MERGE_RESOLUTION|>--- conflicted
+++ resolved
@@ -550,13 +550,8 @@
   IVariableDeclarationOperation (1 variables) (OperationKind.VariableDeclaration, Type: null) (Syntax: 'i1(2)')
     Variables: Local_1: i1 As System.Int32()
     Initializer: 
-<<<<<<< HEAD
       IVariableInitializerOperation (OperationKind.VariableInitializer, Type: null, IsImplicit) (Syntax: 'i1(2)')
-        IArrayCreationOperation (OperationKind.ArrayCreation, Type: System.Int32()) (Syntax: 'i1(2)')
-=======
-      IVariableInitializer (OperationKind.VariableInitializer, IsImplicit) (Syntax: 'i1(2)')
-        IArrayCreationExpression (OperationKind.ArrayCreationExpression, Type: System.Int32(), IsImplicit) (Syntax: 'i1(2)')
->>>>>>> 7cdd69e7
+        IArrayCreationOperation (OperationKind.ArrayCreation, Type: System.Int32(), IsImplicit) (Syntax: 'i1(2)')
           Dimension Sizes(1):
               IBinaryOperation (BinaryOperatorKind.Add, Checked) (OperationKind.BinaryOperator, Type: System.Int32, Constant: 3, IsImplicit) (Syntax: '2')
                 Left: 
@@ -621,13 +616,8 @@
   IVariableDeclarationOperation (1 variables) (OperationKind.VariableDeclaration, Type: null) (Syntax: 'i1(2)')
     Variables: Local_1: i1 As System.Int32()
     Initializer: 
-<<<<<<< HEAD
       IVariableInitializerOperation (OperationKind.VariableInitializer, Type: null, IsInvalid) (Syntax: 'As New Integer')
-        IInvalidOperation (OperationKind.Invalid, Type: System.Int32(), IsInvalid) (Syntax: 'As New Integer')
-=======
-      IVariableInitializer (OperationKind.VariableInitializer, IsInvalid) (Syntax: 'As New Integer')
-        IInvalidExpression (OperationKind.InvalidExpression, Type: System.Int32(), IsInvalid, IsImplicit) (Syntax: 'As New Integer')
->>>>>>> 7cdd69e7
+        IInvalidOperation (OperationKind.Invalid, Type: System.Int32(), IsInvalid, IsImplicit) (Syntax: 'As New Integer')
           Children(1):
               IObjectCreationOperation (Constructor: Sub System.Int32..ctor()) (OperationKind.ObjectCreation, Type: System.Int32, IsInvalid) (Syntax: 'New Integer')
                 Arguments(0)
@@ -680,13 +670,8 @@
               Initializer: 
                 null
   Body: 
-<<<<<<< HEAD
-    IBlockOperation (1 statements) (OperationKind.Block, Type: null) (Syntax: 'Using c1 As ... End Using')
+    IBlockOperation (1 statements) (OperationKind.Block, Type: null, IsImplicit) (Syntax: 'Using c1 As ... End Using')
       IExpressionStatementOperation (OperationKind.ExpressionStatement, Type: null) (Syntax: 'Console.WriteLine(c1)')
-=======
-    IBlockStatement (1 statements) (OperationKind.BlockStatement, IsImplicit) (Syntax: 'Using c1 As ... End Using')
-      IExpressionStatement (OperationKind.ExpressionStatement) (Syntax: 'Console.WriteLine(c1)')
->>>>>>> 7cdd69e7
         Expression: 
           IInvocationOperation (Sub System.Console.WriteLine(value As System.Object)) (OperationKind.Invocation, Type: System.Void) (Syntax: 'Console.WriteLine(c1)')
             Instance Receiver: 
@@ -824,13 +809,8 @@
   IVariableDeclarationOperation (1 variables) (OperationKind.VariableDeclaration, Type: null, IsInvalid) (Syntax: 'i1')
     Variables: Local_1: i1 As System.Int32
     Initializer: 
-<<<<<<< HEAD
       IVariableInitializerOperation (OperationKind.VariableInitializer, Type: null, IsInvalid) (Syntax: 'As New Integer')
-        IInvalidOperation (OperationKind.Invalid, Type: ?, IsInvalid) (Syntax: 'i1')
-=======
-      IVariableInitializer (OperationKind.VariableInitializer, IsInvalid) (Syntax: 'As New Integer')
-        IInvalidExpression (OperationKind.InvalidExpression, Type: ?, IsInvalid, IsImplicit) (Syntax: 'i1')
->>>>>>> 7cdd69e7
+        IInvalidOperation (OperationKind.Invalid, Type: ?, IsInvalid, IsImplicit) (Syntax: 'i1')
           Children(0)
 ]]>.Value
 
@@ -862,13 +842,8 @@
     Variables: Local_1: i1 As System.Int32
       Local_2: i2 As System.Int32
     Initializer: 
-<<<<<<< HEAD
       IVariableInitializerOperation (OperationKind.VariableInitializer, Type: null, IsInvalid) (Syntax: 'As New Integer')
-        IInvalidOperation (OperationKind.Invalid, Type: ?, IsInvalid) (Syntax: 'i1')
-=======
-      IVariableInitializer (OperationKind.VariableInitializer, IsInvalid) (Syntax: 'As New Integer')
-        IInvalidExpression (OperationKind.InvalidExpression, Type: ?, IsInvalid, IsImplicit) (Syntax: 'i1')
->>>>>>> 7cdd69e7
+        IInvalidOperation (OperationKind.Invalid, Type: ?, IsInvalid, IsImplicit) (Syntax: 'i1')
           Children(0)
 ]]>.Value
 
@@ -1126,13 +1101,8 @@
   IVariableDeclarationOperation (1 variables) (OperationKind.VariableDeclaration, Type: null) (Syntax: 'i1')
     Variables: Local_1: i1 As ?
     Initializer: 
-<<<<<<< HEAD
       IVariableInitializerOperation (OperationKind.VariableInitializer, Type: null, IsInvalid) (Syntax: 'As New')
-        IInvalidOperation (OperationKind.Invalid, Type: ?) (Syntax: 'i1')
-=======
-      IVariableInitializer (OperationKind.VariableInitializer, IsInvalid) (Syntax: 'As New')
-        IInvalidExpression (OperationKind.InvalidExpression, Type: ?, IsImplicit) (Syntax: 'i1')
->>>>>>> 7cdd69e7
+        IInvalidOperation (OperationKind.Invalid, Type: ?, IsImplicit) (Syntax: 'i1')
           Children(0)
 ]]>.Value
 
@@ -1164,13 +1134,8 @@
     Variables: Local_1: i1 As ?
       Local_2: i2 As ?
     Initializer: 
-<<<<<<< HEAD
       IVariableInitializerOperation (OperationKind.VariableInitializer, Type: null, IsInvalid) (Syntax: 'As New')
-        IInvalidOperation (OperationKind.Invalid, Type: ?) (Syntax: 'i1')
-=======
-      IVariableInitializer (OperationKind.VariableInitializer, IsInvalid) (Syntax: 'As New')
-        IInvalidExpression (OperationKind.InvalidExpression, Type: ?, IsImplicit) (Syntax: 'i1')
->>>>>>> 7cdd69e7
+        IInvalidOperation (OperationKind.Invalid, Type: ?, IsImplicit) (Syntax: 'i1')
           Children(0)
 ]]>.Value
 
@@ -1212,13 +1177,8 @@
   IVariableDeclarationOperation (1 variables) (OperationKind.VariableDeclaration, Type: null, IsInvalid) (Syntax: '')
     Variables: Local_1:  As System.Object
     Initializer: 
-<<<<<<< HEAD
       IVariableInitializerOperation (OperationKind.VariableInitializer, Type: null, IsInvalid, IsImplicit) (Syntax: '')
-        IInvalidOperation (OperationKind.Invalid, Type: null, IsInvalid) (Syntax: '')
-=======
-      IVariableInitializer (OperationKind.VariableInitializer, IsInvalid, IsImplicit) (Syntax: '')
-        IInvalidExpression (OperationKind.InvalidExpression, Type: null, IsInvalid, IsImplicit) (Syntax: '')
->>>>>>> 7cdd69e7
+        IInvalidOperation (OperationKind.Invalid, Type: null, IsInvalid, IsImplicit) (Syntax: '')
           Children(0)
 ]]>.Value
 
