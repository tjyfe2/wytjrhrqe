--- conflicted
+++ resolved
@@ -1,6 +1,5 @@
 ﻿' Copyright (c) Microsoft.  All Rights Reserved.  Licensed under the Apache License, Version 2.0.  See License.txt in the project root for license information.
 
-Imports Microsoft.CodeAnalysis.Operations
 Imports Microsoft.CodeAnalysis.Test.Utilities
 Imports Microsoft.CodeAnalysis.VisualBasic.Syntax
 Imports Roslyn.Test.Utilities
@@ -22,25 +21,15 @@
 ]]>.Value
 
             Dim expectedOperationTree = <![CDATA[
-<<<<<<< HEAD
-IVariableDeclarationGroup (1 declarations) (OperationKind.VariableDeclarationStatement, IsInvalid) (Syntax: 'Dim x, 1 As Integer')
-  IMultiVariableDeclaration (2 declarations) (OperationKind.MultiVariableDeclaration, IsInvalid) (Syntax: 'x, 1 As Integer')
+IVariableDeclarationGroupOperation (1 declarations) (OperationKind.VariableDeclarationGroup, Type: null, IsInvalid) (Syntax: 'Dim x, 1 As Integer')
+  IMultiVariableDeclarationOperation (2 declarations) (OperationKind.MultiVariableDeclaration, Type: null, IsInvalid) (Syntax: 'x, 1 As Integer')
     Declarations:
-        ISingleVariableDeclaration (Symbol: x As System.Int32) (OperationKind.SingleVariableDeclaration) (Syntax: 'x')
+        ISingleVariableDeclarationOperation (Symbol: x As System.Int32) (OperationKind.SingleVariableDeclaration, Type: null) (Syntax: 'x')
           Initializer: 
             null
-        ISingleVariableDeclaration (Symbol:  As System.Int32) (OperationKind.SingleVariableDeclaration, IsInvalid) (Syntax: '')
+        ISingleVariableDeclarationOperation (Symbol:  As System.Int32) (OperationKind.SingleVariableDeclaration, Type: null, IsInvalid) (Syntax: '')
           Initializer: 
             null
-=======
-IVariableDeclarationsOperation (2 declarations) (OperationKind.VariableDeclarations, Type: null, IsInvalid) (Syntax: 'Dim x, 1 As Integer')
-  IVariableDeclarationOperation (1 variables) (OperationKind.VariableDeclaration, Type: null) (Syntax: 'x')
-    Variables: Local_1: x As System.Int32
-    Initializer: 
-      null
-  IVariableDeclarationOperation (1 variables) (OperationKind.VariableDeclaration, Type: null, IsInvalid) (Syntax: '')
-    Variables: Local_1:  As System.Int32
->>>>>>> 19f49b0f
     Initializer: 
       null
 ]]>.Value
@@ -495,7 +484,7 @@
     End Sub
 End Module]]>.Value
 
-Dim expectedOperationTree = <![CDATA[
+            Dim expectedOperationTree = <![CDATA[
 IInvalidOperation (OperationKind.Invalid, Type: null, IsInvalid) (Syntax: 'ElseIf args.Length = 0')
   Children(1):
       IBinaryOperation (BinaryOperatorKind.Equals, Checked) (OperationKind.BinaryOperator, Type: System.Boolean, IsInvalid) (Syntax: 'args.Length = 0')
