﻿' Copyright (c) Microsoft.  All Rights Reserved.  Licensed under the Apache License, Version 2.0.  See License.txt in the project root for license information.

Imports System.Xml.Linq
Imports Microsoft.CodeAnalysis.Test.Utilities
Imports Roslyn.Test.Utilities

Namespace Microsoft.CodeAnalysis.VisualBasic.UnitTests

    Public Class WellKnownTypeValidationTests
        Inherits BasicTestBase

        <Fact>
        <WorkItem(530436, "http://vstfdevdiv:8080/DevDiv2/DevDiv/_workitems/edit/530436")>
        Public Sub NonPublicSpecialType()
            Dim source = <![CDATA[
Namespace System
    Public Class [Object]
        Public Sub New()
        End Sub
    End Class

    Friend Class [String]
    End Class

    Public Class ValueType
    End Class

    Public Structure Void
    End Structure
End Namespace
]]>.Value.Replace(vbLf, vbCrLf).Trim

            Dim validate As Action(Of VisualBasicCompilation) =
                Sub(comp)
                    Dim special = comp.GetSpecialType(SpecialType.System_String)
                    Assert.Equal(TypeKind.Error, special.TypeKind)
                    Assert.Equal(SpecialType.System_String, special.SpecialType)
                    Assert.Equal(Accessibility.Public, special.DeclaredAccessibility)

                    Dim lookup = comp.GetTypeByMetadataName("System.String")
                    Assert.Equal(TypeKind.Class, lookup.TypeKind)
                    Assert.Equal(SpecialType.None, lookup.SpecialType)
                    Assert.Equal(Accessibility.Internal, lookup.DeclaredAccessibility)
                End Sub

            ValidateSourceAndMetadata(source, validate)
        End Sub

        <Fact>
        <WorkItem(530436, "http://vstfdevdiv:8080/DevDiv2/DevDiv/_workitems/edit/530436")>
        Public Sub NonPublicSpecialTypeMember()
            Dim sourceTemplate = <![CDATA[
Namespace System
    Public Class [Object]
        Public Sub New()
        End Sub

        {0} Overridable Function ToString() As [String]
            Return Nothing
        End Function
    End Class

    {0} Class [String]
        Public Shared Function Concat(s1 As [String], s2 As [String]) As [String]
            Return Nothing
        End Function
    End Class

    Public Class ValueType
    End Class

    Public Structure Void
    End Structure
End Namespace
]]>.Value.Replace(vbLf, vbCrLf).Trim

            Dim validatePresent As Action(Of VisualBasicCompilation) =
                Sub(comp)
                    Assert.NotNull(comp.GetSpecialTypeMember(SpecialMember.System_Object__ToString))
                    Assert.NotNull(comp.GetSpecialTypeMember(SpecialMember.System_String__ConcatStringString))
                    comp.GetDiagnostics()
                End Sub

            Dim validateMissing As Action(Of VisualBasicCompilation) =
                Sub(comp)
                    Assert.Null(comp.GetSpecialTypeMember(SpecialMember.System_Object__ToString))
                    Assert.Null(comp.GetSpecialTypeMember(SpecialMember.System_String__ConcatStringString))
                    comp.GetDiagnostics()
                End Sub

            ValidateSourceAndMetadata(String.Format(sourceTemplate, "Public"), validatePresent)
            ValidateSourceAndMetadata(String.Format(sourceTemplate, "Friend"), validateMissing)
        End Sub

        ' Document the fact that we don't reject type parameters with constraints (yet?).
        <Fact>
        <WorkItem(530436, "http://vstfdevdiv:8080/DevDiv2/DevDiv/_workitems/edit/530436")>
        Public Sub GenericConstraintsOnSpecialType()
            Dim source = <![CDATA[
Namespace System
    Public Class [Object]
        Public Sub New()
        End Sub
    End Class

    Public Structure Nullable(Of T As New)
    End Structure

    Public Class ValueType
    End Class

    Public Structure Void
    End Structure
End Namespace
]]>.Value.Replace(vbLf, vbCrLf).Trim

            Dim validate As Action(Of VisualBasicCompilation) =
                Sub(comp)
                    Dim special = comp.GetSpecialType(SpecialType.System_Nullable_T)
                    Assert.Equal(TypeKind.Structure, special.TypeKind)
                    Assert.Equal(SpecialType.System_Nullable_T, special.SpecialType)

                    Dim lookup = comp.GetTypeByMetadataName("System.Nullable`1")
                    Assert.Equal(TypeKind.Structure, lookup.TypeKind)
                    Assert.Equal(SpecialType.System_Nullable_T, lookup.SpecialType)
                End Sub

            ValidateSourceAndMetadata(source, validate)
        End Sub

        ' No special type members have type parameters that could (incorrectly) be constrained.

        <Fact>
        <WorkItem(530436, "http://vstfdevdiv:8080/DevDiv2/DevDiv/_workitems/edit/530436")>
        Public Sub NonPublicWellKnownType()
            Dim source = <![CDATA[
Namespace System
    Public Class [Object]
        Public Sub New()
        End Sub
    End Class

    Friend Class Type
    End Class

    Public Class ValueType
    End Class

    Public Structure Void
    End Structure
End Namespace
]]>.Value.Replace(vbLf, vbCrLf).Trim

            Dim validate As Action(Of VisualBasicCompilation) =
                Sub(comp)
                    Dim wellKnown = comp.GetWellKnownType(WellKnownType.System_Type)
                    If wellKnown.DeclaringCompilation Is comp Then
                        Assert.Equal(TypeKind.Class, wellKnown.TypeKind)
                        Assert.Equal(Accessibility.Internal, wellKnown.DeclaredAccessibility)
                    Else
                        Assert.Equal(TypeKind.Error, wellKnown.TypeKind)
                        Assert.Equal(Accessibility.Public, wellKnown.DeclaredAccessibility)
                    End If

                    Dim lookup = comp.GetTypeByMetadataName("System.Type")
                    Assert.Equal(TypeKind.Class, lookup.TypeKind)
                    Assert.Equal(Accessibility.Internal, lookup.DeclaredAccessibility)
                End Sub

            ValidateSourceAndMetadata(source, validate)
        End Sub

        <Fact>
        <WorkItem(530436, "http://vstfdevdiv:8080/DevDiv2/DevDiv/_workitems/edit/530436")>
        Public Sub NonPublicWellKnownType_Nested()
            Dim sourceTemplate = <![CDATA[
Namespace System.Diagnostics
    {0} Class DebuggableAttribute
        {1} Enum DebuggingModes
            Mode
        End Enum
    End Class
End Namespace

Namespace System
    Public Class [Object]
        Public Sub New()
        End Sub
    End Class

    Public Class ValueType
    End Class

    Public Class [Enum]
    End Class

    Public Structure Void
    End Structure

    Public Structure [Int32]
    End Structure
End Namespace
]]>.Value.Replace(vbLf, vbCrLf).Trim

            Dim validate As Action(Of VisualBasicCompilation) =
                Sub(comp)
                    Dim wellKnown = comp.GetWellKnownType(WellKnownType.System_Diagnostics_DebuggableAttribute__DebuggingModes)
                    Assert.Equal(If(wellKnown.DeclaringCompilation Is comp, TypeKind.Enum, TypeKind.Error), wellKnown.TypeKind)

                    Dim lookup = comp.GetTypeByMetadataName("System.Diagnostics.DebuggableAttribute+DebuggingModes")
                    Assert.Equal(TypeKind.Enum, lookup.TypeKind)
                End Sub

            ValidateSourceAndMetadata(String.Format(sourceTemplate, "Public", "Friend"), validate)
            ValidateSourceAndMetadata(String.Format(sourceTemplate, "Friend", "Public"), validate)
        End Sub

        <Fact>
        <WorkItem(530436, "http://vstfdevdiv:8080/DevDiv2/DevDiv/_workitems/edit/530436")>
        Public Sub NonPublicWellKnownTypeMember()
            Dim sourceTemplate = <![CDATA[
Namespace System
    Public Class [Object]
        Public Sub New()
        End Sub
    End Class

    Public Class [String]
    End Class

    {0} Class Type
        Public Shared ReadOnly Missing As [Object]
    End Class

    Public Class FlagsAttribute
        {0} Sub New()
        End Sub
    End Class 

    Public Class ValueType
    End Class

    Public Structure Void
    End Structure
End Namespace
]]>.Value.Replace(vbLf, vbCrLf).Trim

            Dim validatePresent As Action(Of VisualBasicCompilation) =
                Sub(comp)
                    Assert.NotNull(comp.GetWellKnownTypeMember(WellKnownMember.System_Type__Missing))
                    Assert.NotNull(comp.GetWellKnownTypeMember(WellKnownMember.System_FlagsAttribute__ctor))
                    comp.GetDiagnostics()
                End Sub

            Dim validateMissing As Action(Of VisualBasicCompilation) =
                Sub(comp)
                    If comp.Assembly.CorLibrary Is comp.Assembly Then
                        Assert.NotNull(comp.GetWellKnownTypeMember(WellKnownMember.System_Type__Missing))
                        Assert.NotNull(comp.GetWellKnownTypeMember(WellKnownMember.System_FlagsAttribute__ctor))
                    Else
                        Assert.Null(comp.GetWellKnownTypeMember(WellKnownMember.System_Type__Missing))
                        Assert.Null(comp.GetWellKnownTypeMember(WellKnownMember.System_FlagsAttribute__ctor))
                    End If
                    comp.GetDiagnostics()
                End Sub

            ValidateSourceAndMetadata(String.Format(sourceTemplate, "Public"), validatePresent)
            ValidateSourceAndMetadata(String.Format(sourceTemplate, "Friend"), validateMissing)
        End Sub

        ' Document the fact that we don't reject type parameters with constraints (yet?).
        <Fact>
        <WorkItem(530436, "http://vstfdevdiv:8080/DevDiv2/DevDiv/_workitems/edit/530436")>
        Public Sub GenericConstraintsOnWellKnownType()
            Dim source = <![CDATA[
Namespace System
    Public Class [Object]
        Public Sub New()
        End Sub
    End Class

    Public Class ValueType
    End Class

    Public Structure Void
    End Structure
End Namespace

Namespace System.Threading.Tasks
    Public Class Task(Of T As New)
    End Class
End Namespace
]]>.Value.Replace(vbLf, vbCrLf).Trim

            Dim validate As Action(Of VisualBasicCompilation) =
                Sub(comp)
                    Dim wellKnown = comp.GetWellKnownType(WellKnownType.System_Threading_Tasks_Task_T)
                    Assert.Equal(TypeKind.Class, wellKnown.TypeKind)

                    Dim lookup = comp.GetTypeByMetadataName("System.Threading.Tasks.Task`1")
                    Assert.Equal(TypeKind.Class, lookup.TypeKind)
                End Sub

            ValidateSourceAndMetadata(source, validate)
        End Sub

        ' Document the fact that we don't reject type parameters with constraints (yet?).
        <Fact>
        <WorkItem(530436, "http://vstfdevdiv:8080/DevDiv2/DevDiv/_workitems/edit/530436")>
        Public Sub GenericConstraintsOnWellKnownTypeMember()
            Dim sourceTemplate = <![CDATA[
Namespace System
    Public Class [Object]
        Public Sub New()
        End Sub
    End Class

    Public Class Activator
        Public Shared Function CreateInstance(Of T{0})() As T
            Throw New Exception()
        End Function
    End Class

    Public Class Exception
        Public Sub New()
        End Sub
    End Class

    Public Class ValueType
    End Class

    Public Structure Void
    End Structure
End Namespace
]]>.Value.Replace(vbLf, vbCrLf).Trim

            Dim validate As Action(Of VisualBasicCompilation) =
                Sub(comp)
                    Assert.NotNull(comp.GetWellKnownTypeMember(WellKnownMember.System_Activator__CreateInstance_T))
                    comp.GetDiagnostics()
                End Sub

            ValidateSourceAndMetadata(String.Format(sourceTemplate, ""), validate)
            ValidateSourceAndMetadata(String.Format(sourceTemplate, " As New"), validate)
        End Sub

        Private Shared Sub ValidateSourceAndMetadata(source As String, validate As Action(Of VisualBasicCompilation))
            Dim comp1 = CreateEmptyCompilation(WrapInCompilationXml(source))
            validate(comp1)

            Dim reference = comp1.EmitToImageReference()
            Dim comp2 = CreateEmptyCompilationWithReferences(<compilation/>, {reference})
            validate(comp2)
        End Sub

        Private Shared Function WrapInCompilationXml(source As String) As XElement
            Return <compilation>
                       <file name="a.vb">
                           <%= source %>
                       </file>
                   </compilation>
        End Function

        <Fact>
        <WorkItem(530436, "http://vstfdevdiv:8080/DevDiv2/DevDiv/_workitems/edit/530436")>
        Public Sub PublicVersusInternalWellKnownType()
            Dim corlibSource =
                <compilation>
                    <file name="a.vb">
Namespace System
    Public Class [Object]
        Public Sub New()
        End Sub
    End Class

    Public Class [String]
    End Class

    Public Class Attribute
    End Class

    Public Class ValueType
    End Class

    Public Structure Void
    End Structure
End Namespace

Namespace System.Runtime.CompilerServices
    Public Class InternalsVisibleToAttribute : Inherits System.Attribute
        Public Sub New(s As [String])
        End Sub
    End Class
End Namespace
                    </file>
                </compilation>

            If True Then
                Dim libSourceTemplate = <![CDATA[
Namespace System
    {0} Class Type
    End Class
End Namespace
]]>.Value.Replace(vbLf, vbCrLf).Trim

                Dim corlibRef = CreateEmptyCompilation(corlibSource).EmitToImageReference()
                Dim publicLibRef = CreateEmptyCompilationWithReferences(WrapInCompilationXml(String.Format(libSourceTemplate, "Public")), {corlibRef}).EmitToImageReference()
                Dim internalLibRef = CreateEmptyCompilationWithReferences(WrapInCompilationXml(String.Format(libSourceTemplate, "Friend")), {corlibRef}).EmitToImageReference()

                Dim comp = CreateEmptyCompilationWithReferences({}, {corlibRef, publicLibRef, internalLibRef}, assemblyName:="Test")

                Dim wellKnown = comp.GetWellKnownType(WellKnownType.System_Type)
                Assert.NotNull(wellKnown)
                Assert.Equal(TypeKind.Class, wellKnown.TypeKind)
                Assert.Equal(Accessibility.Public, wellKnown.DeclaredAccessibility)

                Dim Lookup = comp.GetTypeByMetadataName("System.Type")
                Assert.Null(Lookup) ' Ambiguous
            End If

            If True Then
                Dim libSourceTemplate = <![CDATA[
<Assembly: System.Runtime.CompilerServices.InternalsVisibleTo("Test")>

Namespace System
    {0} Class Type
    End Class
End Namespace
]]>.Value.Replace(vbLf, vbCrLf).Trim

                Dim corlibRef = CreateEmptyCompilation(corlibSource).EmitToImageReference()
                Dim publicLibRef = CreateEmptyCompilationWithReferences(WrapInCompilationXml(String.Format(libSourceTemplate, "Public")), {corlibRef}).EmitToImageReference()
                Dim internalLibRef = CreateEmptyCompilationWithReferences(WrapInCompilationXml(String.Format(libSourceTemplate, "Friend")), {corlibRef}).EmitToImageReference()

                Dim comp = CreateEmptyCompilationWithReferences({}, {corlibRef, publicLibRef, internalLibRef}, assemblyName:="Test")

                Dim wellKnown = comp.GetWellKnownType(WellKnownType.System_Type)
                Assert.NotNull(wellKnown)
                Assert.Equal(TypeKind.Error, wellKnown.TypeKind)

                Dim Lookup = comp.GetTypeByMetadataName("System.Type")
                Assert.Null(Lookup) ' Ambiguous
            End If
        End Sub

        <Fact>
        <WorkItem(530436, "http://vstfdevdiv:8080/DevDiv2/DevDiv/_workitems/edit/530436")>
        Public Sub AllSpecialTypes()
            Dim comp = CreateEmptyCompilationWithReferences((<compilation/>), {MscorlibRef_v4_0_30316_17626})

            For special As SpecialType = CType(SpecialType.None + 1, SpecialType) To SpecialType.Count
                Dim symbol = comp.GetSpecialType(special)
                Assert.NotNull(symbol)
                Assert.NotEqual(SymbolKind.ErrorType, symbol.Kind)
            Next
        End Sub

        <Fact>
        <WorkItem(530436, "http://vstfdevdiv:8080/DevDiv2/DevDiv/_workitems/edit/530436")>
        Public Sub AllSpecialTypeMembers()
            Dim comp = CreateEmptyCompilationWithReferences((<compilation/>), {MscorlibRef_v4_0_30316_17626})

            For Each special As SpecialMember In [Enum].GetValues(GetType(SpecialMember))
                Select Case special
                    Case SpecialMember.System_IntPtr__op_Explicit_ToPointer,
                         SpecialMember.System_IntPtr__op_Explicit_FromPointer,
                         SpecialMember.System_UIntPtr__op_Explicit_ToPointer,
                         SpecialMember.System_UIntPtr__op_Explicit_FromPointer
                        ' VB doesn't have pointer types.
                        Continue For
                    Case SpecialMember.Count
                        ' Not a real value.
                        Continue For
                End Select

                Dim symbol = comp.GetSpecialTypeMember(special)
                Assert.NotNull(symbol)
            Next
        End Sub

        <Fact>
        <WorkItem(530436, "http://vstfdevdiv:8080/DevDiv2/DevDiv/_workitems/edit/530436")>
        Public Sub AllWellKnownTypes()
            Dim refs As MetadataReference() =
            {
                MscorlibRef_v4_0_30316_17626,
                SystemRef_v4_0_30319_17929,
                SystemCoreRef_v4_0_30319_17929,
                CSharpRef,
                SystemXmlRef,
                SystemXmlLinqRef,
                SystemWindowsFormsRef,
                ValueTupleRef
            }.Concat(WinRtRefs).ToArray()

            Dim lastType = CType(WellKnownType.NextAvailable - 1, WellKnownType)
            Dim comp = CreateEmptyCompilationWithReferences((<compilation/>), refs.Concat(MsvbRef_v4_0_30319_17929).ToArray())
            For wkt = WellKnownType.First To lastType
                Select Case wkt
                    Case WellKnownType.Microsoft_VisualBasic_CompilerServices_EmbeddedOperators
                        ' Only present when embedding VB Core.
                        Continue For
                    Case WellKnownType.System_FormattableString,
                         WellKnownType.System_Runtime_CompilerServices_FormattableStringFactory,
                         WellKnownType.System_Runtime_CompilerServices_NullableAttribute,
                         WellKnownType.System_Span_T,
                         WellKnownType.System_ReadOnlySpan_T,
                         WellKnownType.System_Index,
                         WellKnownType.System_Range,
                         WellKnownType.System_IAsyncDisposable,
                         WellKnownType.System_Collections_Generic_IAsyncEnumerable_T,
                         WellKnownType.System_Collections_Generic_IAsyncEnumerator_T,
                         WellKnownType.System_Threading_Tasks_ManualResetValueTaskSourceLogic_T,
                         WellKnownType.System_Runtime_CompilerServices_IStrongBox_T,
                         WellKnownType.System_Threading_Tasks_Sources_ValueTaskSourceStatus,
                         WellKnownType.System_Threading_Tasks_Sources_ValueTaskSourceOnCompletedFlags,
                         WellKnownType.System_Threading_Tasks_Sources_IValueTaskSource_T,
                         WellKnownType.System_Threading_Tasks_ValueTask_T,
                         WellKnownType.System_Threading_Tasks_ValueTask
                        ' Not available on all platforms.
                        Continue For
                    Case WellKnownType.ExtSentinel
                        ' Not a real type
                        Continue For
                    Case WellKnownType.Microsoft_CodeAnalysis_Runtime_Instrumentation,
                         WellKnownType.System_Runtime_CompilerServices_IsReadOnlyAttribute,
                         WellKnownType.System_Runtime_CompilerServices_IsByRefLikeAttribute,
                         WellKnownType.System_Runtime_CompilerServices_IsUnmanagedAttribute,
                         WellKnownType.System_Runtime_CompilerServices_ITuple
                        ' Not always available.
                        Continue For
                    Case WellKnownType.System_Runtime_CompilerServices_NonNullTypesAttribute,
                         WellKnownType.Microsoft_CodeAnalysis_EmbeddedAttribute
                        ' Injected type
                        Continue For
                End Select

                Dim symbol = comp.GetWellKnownType(wkt)
                Assert.NotNull(symbol)
                Assert.NotEqual(SymbolKind.ErrorType, symbol.Kind)
            Next

            comp = CreateEmptyCompilationWithReferences(<compilation/>, refs, TestOptions.ReleaseDll.WithEmbedVbCoreRuntime(True))
            For wkt = WellKnownType.First To lastType
                Select Case wkt
                    Case WellKnownType.Microsoft_VisualBasic_CallType,
                         WellKnownType.Microsoft_VisualBasic_CompilerServices_Operators,
                         WellKnownType.Microsoft_VisualBasic_CompilerServices_NewLateBinding,
                         WellKnownType.Microsoft_VisualBasic_CompilerServices_LikeOperator,
                         WellKnownType.Microsoft_VisualBasic_CompilerServices_StringType,
                         WellKnownType.Microsoft_VisualBasic_CompilerServices_Versioned,
                         WellKnownType.Microsoft_VisualBasic_CompareMethod,
                         WellKnownType.Microsoft_VisualBasic_ErrObject,
                         WellKnownType.Microsoft_VisualBasic_FileSystem,
                         WellKnownType.Microsoft_VisualBasic_ApplicationServices_ApplicationBase,
                         WellKnownType.Microsoft_VisualBasic_ApplicationServices_WindowsFormsApplicationBase,
                         WellKnownType.Microsoft_VisualBasic_Information,
                         WellKnownType.Microsoft_VisualBasic_Interaction,
                         WellKnownType.Microsoft_VisualBasic_Conversion
                        ' Not embedded, so not available.
                        Continue For
                    Case WellKnownType.System_FormattableString,
                         WellKnownType.System_Runtime_CompilerServices_FormattableStringFactory,
                         WellKnownType.System_Runtime_CompilerServices_NullableAttribute,
                         WellKnownType.System_Span_T,
                         WellKnownType.System_ReadOnlySpan_T,
                         WellKnownType.System_Index,
                         WellKnownType.System_Range,
                         WellKnownType.System_IAsyncDisposable,
                         WellKnownType.System_Collections_Generic_IAsyncEnumerable_T,
                         WellKnownType.System_Collections_Generic_IAsyncEnumerator_T,
                         WellKnownType.System_Threading_Tasks_ManualResetValueTaskSourceLogic_T,
                         WellKnownType.System_Runtime_CompilerServices_IStrongBox_T,
                         WellKnownType.System_Threading_Tasks_Sources_ValueTaskSourceStatus,
                         WellKnownType.System_Threading_Tasks_Sources_ValueTaskSourceOnCompletedFlags,
                         WellKnownType.System_Threading_Tasks_Sources_IValueTaskSource_T,
                         WellKnownType.System_Threading_Tasks_ValueTask_T,
                         WellKnownType.System_Threading_Tasks_ValueTask
                        ' Not available on all platforms.
                        Continue For
                    Case WellKnownType.ExtSentinel
                        ' Not a real type
                        Continue For
                    Case WellKnownType.Microsoft_CodeAnalysis_Runtime_Instrumentation,
                         WellKnownType.System_Runtime_CompilerServices_IsReadOnlyAttribute,
                         WellKnownType.System_Runtime_CompilerServices_IsByRefLikeAttribute,
                         WellKnownType.System_Runtime_CompilerServices_IsUnmanagedAttribute,
                         WellKnownType.System_Runtime_CompilerServices_ITuple
                        ' Not always available.
                        Continue For
                    Case WellKnownType.System_Runtime_CompilerServices_NonNullTypesAttribute,
                         WellKnownType.Microsoft_CodeAnalysis_EmbeddedAttribute
                        ' Injected type
                        Continue For
                End Select

                Dim symbol = comp.GetWellKnownType(wkt)
                Assert.NotNull(symbol)
                Assert.True(SymbolKind.ErrorType <> symbol.Kind, $"{symbol} should not be an error type")
            Next
        End Sub

        <Fact>
               <WorkItem(530436, "http://vstfdevdiv:8080/DevDiv2/DevDiv/_workitems/edit/530436")>
        Public Sub AllWellKnownTypeMembers()
            Dim refs As MetadataReference() =
            {
                MscorlibRef_v4_0_30316_17626,
                SystemRef_v4_0_30319_17929,
                SystemCoreRef_v4_0_30319_17929,
                CSharpRef,
                SystemXmlRef,
                SystemXmlLinqRef,
                SystemWindowsFormsRef,
                ValueTupleRef
            }.Concat(WinRtRefs).ToArray()

            Dim comp = CreateEmptyCompilationWithReferences((<compilation/>), refs.Concat(MsvbRef_v4_0_30319_17929).ToArray())
            For Each wkm As WellKnownMember In [Enum].GetValues(GetType(WellKnownMember))
                Select Case wkm
                    Case WellKnownMember.Microsoft_VisualBasic_CompilerServices_EmbeddedOperators__CompareStringStringStringBoolean
                        ' Only present when embedding VB Core.
                        Continue For
                    Case WellKnownMember.Count
                        ' Not a real value.
                        Continue For
                    Case WellKnownMember.System_Array__Empty,
                         WellKnownMember.System_Runtime_CompilerServices_NullableAttribute__ctor,
                         WellKnownMember.System_Runtime_CompilerServices_NullableAttribute__ctorTransformFlags,
                         WellKnownMember.System_Runtime_CompilerServices_NonNullTypesAttribute__ctor,
                         WellKnownMember.System_Span_T__ctor,
                         WellKnownMember.System_Span_T__get_Item,
                         WellKnownMember.System_Span_T__get_Length,
                         WellKnownMember.System_ReadOnlySpan_T__ctor,
                         WellKnownMember.System_ReadOnlySpan_T__get_Item,
                         WellKnownMember.System_ReadOnlySpan_T__get_Length,
                         WellKnownMember.System_IAsyncDisposable__DisposeAsync,
                         WellKnownMember.System_Collections_Generic_IAsyncEnumerable_T__GetAsyncEnumerator,
                         WellKnownMember.System_Collections_Generic_IAsyncEnumerator_T__MoveNextAsync,
                         WellKnownMember.System_Collections_Generic_IAsyncEnumerator_T__get_Current,
                         WellKnownMember.System_Threading_Tasks_ManualResetValueTaskSourceLogic_T__ctor,
                         WellKnownMember.System_Threading_Tasks_ManualResetValueTaskSourceLogic_T__get_Version,
                         WellKnownMember.System_Threading_Tasks_ManualResetValueTaskSourceLogic_T__GetResult,
                         WellKnownMember.System_Threading_Tasks_ManualResetValueTaskSourceLogic_T__GetStatus,
                         WellKnownMember.System_Threading_Tasks_ManualResetValueTaskSourceLogic_T__OnCompleted,
                         WellKnownMember.System_Threading_Tasks_ManualResetValueTaskSourceLogic_T__Reset,
                         WellKnownMember.System_Threading_Tasks_ManualResetValueTaskSourceLogic_T__SetException,
                         WellKnownMember.System_Threading_Tasks_ManualResetValueTaskSourceLogic_T__SetResult,
                         WellKnownMember.System_Runtime_CompilerServices_IStrongBox_T__Value,
                         WellKnownMember.System_Runtime_CompilerServices_IStrongBox_T__get_Value,
                         WellKnownMember.System_Threading_Tasks_Sources_IValueTaskSource_T__GetResult,
                         WellKnownMember.System_Threading_Tasks_Sources_IValueTaskSource_T__GetStatus,
                         WellKnownMember.System_Threading_Tasks_Sources_IValueTaskSource_T__OnCompleted,
                         WellKnownMember.System_Threading_Tasks_ValueTask_T__ctor
                        ' Not available yet, but will be in upcoming release.
                        Continue For
                    Case WellKnownMember.Microsoft_CodeAnalysis_Runtime_Instrumentation__CreatePayloadForMethodsSpanningSingleFile,
                         WellKnownMember.Microsoft_CodeAnalysis_Runtime_Instrumentation__CreatePayloadForMethodsSpanningMultipleFiles,
                         WellKnownMember.System_Runtime_CompilerServices_IsReadOnlyAttribute__ctor,
                         WellKnownMember.System_Runtime_CompilerServices_IsByRefLikeAttribute__ctor,
                         WellKnownMember.System_Runtime_CompilerServices_IsUnmanagedAttribute__ctor,
<<<<<<< HEAD
                         WellKnownMember.System_Runtime_CompilerServices_ITuple__get_Item,
                         WellKnownMember.System_Runtime_CompilerServices_ITuple__get_Length
=======
                         WellKnownMember.System_Index__ctor,
                         WellKnownMember.System_Index__FromEnd,
                         WellKnownMember.System_Index__Value,
                         WellKnownMember.System_Range__Start,
                         WellKnownMember.System_Range__End,
                         WellKnownMember.System_Range__All,
                         WellKnownMember.System_Range__Create,
                         WellKnownMember.System_Range__FromStart,
                         WellKnownMember.System_Range__ToEnd
>>>>>>> 156b1511
                        ' Not always available.
                        Continue For
                    Case WellKnownMember.Microsoft_CodeAnalysis_EmbeddedAttribute__ctor
                        ' Injected type available in VB.
                        Continue For
                End Select

                Dim symbol = comp.GetWellKnownTypeMember(wkm)
                Assert.True(symbol IsNot Nothing, $"Unexpected null for {wkm}")
            Next

            comp = CreateEmptyCompilationWithReferences(<compilation/>, refs, TestOptions.ReleaseDll.WithEmbedVbCoreRuntime(True))
            For Each wkm As WellKnownMember In [Enum].GetValues(GetType(WellKnownMember))
                Select Case wkm
                    Case WellKnownMember.Count
                        ' Not a real value.
                        Continue For
                    Case WellKnownMember.Microsoft_VisualBasic_CompilerServices_Conversions__ChangeType,
                         WellKnownMember.Microsoft_VisualBasic_CompilerServices_ObjectFlowControl_ForLoopControl__ForLoopInitObj,
                         WellKnownMember.Microsoft_VisualBasic_CompilerServices_ObjectFlowControl_ForLoopControl__ForNextCheckObj,
                         WellKnownMember.Microsoft_VisualBasic_CompilerServices_ObjectFlowControl__CheckForSyncLockOnValueType,
                         WellKnownMember.Microsoft_VisualBasic_CompilerServices_ProjectData__CreateProjectError,
                         WellKnownMember.Microsoft_VisualBasic_CompilerServices_ProjectData__EndApp,
                         WellKnownMember.Microsoft_VisualBasic_Strings__AscCharInt32,
                         WellKnownMember.Microsoft_VisualBasic_Strings__AscStringInt32,
                         WellKnownMember.Microsoft_VisualBasic_Strings__ChrInt32Char
                        ' Even though the containing type is embedded, the specific member is not.
                        Continue For
                    Case WellKnownMember.Microsoft_VisualBasic_CompilerServices_Operators__PlusObjectObject,
                         WellKnownMember.Microsoft_VisualBasic_CompilerServices_Operators__NegateObjectObject,
                         WellKnownMember.Microsoft_VisualBasic_CompilerServices_Operators__NotObjectObject,
                         WellKnownMember.Microsoft_VisualBasic_CompilerServices_Operators__AndObjectObjectObject,
                         WellKnownMember.Microsoft_VisualBasic_CompilerServices_Operators__OrObjectObjectObject,
                         WellKnownMember.Microsoft_VisualBasic_CompilerServices_Operators__XorObjectObjectObject,
                         WellKnownMember.Microsoft_VisualBasic_CompilerServices_Operators__AddObjectObjectObject,
                         WellKnownMember.Microsoft_VisualBasic_CompilerServices_Operators__SubtractObjectObjectObject,
                         WellKnownMember.Microsoft_VisualBasic_CompilerServices_Operators__MultiplyObjectObjectObject,
                         WellKnownMember.Microsoft_VisualBasic_CompilerServices_Operators__DivideObjectObjectObject,
                         WellKnownMember.Microsoft_VisualBasic_CompilerServices_Operators__ExponentObjectObjectObject,
                         WellKnownMember.Microsoft_VisualBasic_CompilerServices_Operators__ModObjectObjectObject,
                         WellKnownMember.Microsoft_VisualBasic_CompilerServices_Operators__IntDivideObjectObjectObject,
                         WellKnownMember.Microsoft_VisualBasic_CompilerServices_Operators__LeftShiftObjectObjectObject,
                         WellKnownMember.Microsoft_VisualBasic_CompilerServices_Operators__RightShiftObjectObjectObject,
                         WellKnownMember.Microsoft_VisualBasic_CompilerServices_Operators__ConcatenateObjectObjectObject,
                         WellKnownMember.Microsoft_VisualBasic_CompilerServices_Operators__CompareObjectEqualObjectObjectBoolean,
                         WellKnownMember.Microsoft_VisualBasic_CompilerServices_Operators__CompareObjectNotEqualObjectObjectBoolean,
                         WellKnownMember.Microsoft_VisualBasic_CompilerServices_Operators__CompareObjectLessObjectObjectBoolean,
                         WellKnownMember.Microsoft_VisualBasic_CompilerServices_Operators__CompareObjectLessEqualObjectObjectBoolean,
                         WellKnownMember.Microsoft_VisualBasic_CompilerServices_Operators__CompareObjectGreaterEqualObjectObjectBoolean,
                         WellKnownMember.Microsoft_VisualBasic_CompilerServices_Operators__CompareObjectGreaterObjectObjectBoolean,
                         WellKnownMember.Microsoft_VisualBasic_CompilerServices_Operators__ConditionalCompareObjectEqualObjectObjectBoolean,
                         WellKnownMember.Microsoft_VisualBasic_CompilerServices_Operators__ConditionalCompareObjectNotEqualObjectObjectBoolean,
                         WellKnownMember.Microsoft_VisualBasic_CompilerServices_Operators__ConditionalCompareObjectLessObjectObjectBoolean,
                         WellKnownMember.Microsoft_VisualBasic_CompilerServices_Operators__ConditionalCompareObjectLessEqualObjectObjectBoolean,
                         WellKnownMember.Microsoft_VisualBasic_CompilerServices_Operators__ConditionalCompareObjectGreaterEqualObjectObjectBoolean,
                         WellKnownMember.Microsoft_VisualBasic_CompilerServices_Operators__ConditionalCompareObjectGreaterObjectObjectBoolean,
                         WellKnownMember.Microsoft_VisualBasic_CompilerServices_Operators__CompareStringStringStringBoolean,
                         WellKnownMember.Microsoft_VisualBasic_CompilerServices_NewLateBinding__LateCall,
                         WellKnownMember.Microsoft_VisualBasic_CompilerServices_NewLateBinding__LateGet,
                         WellKnownMember.Microsoft_VisualBasic_CompilerServices_NewLateBinding__LateSet,
                         WellKnownMember.Microsoft_VisualBasic_CompilerServices_NewLateBinding__LateSetComplex,
                         WellKnownMember.Microsoft_VisualBasic_CompilerServices_NewLateBinding__LateIndexGet,
                         WellKnownMember.Microsoft_VisualBasic_CompilerServices_NewLateBinding__LateIndexSet,
                         WellKnownMember.Microsoft_VisualBasic_CompilerServices_NewLateBinding__LateIndexSetComplex,
                         WellKnownMember.Microsoft_VisualBasic_CompilerServices_StringType__MidStmtStr,
                         WellKnownMember.Microsoft_VisualBasic_CompilerServices_LikeOperator__LikeStringStringStringCompareMethod,
                         WellKnownMember.Microsoft_VisualBasic_CompilerServices_LikeOperator__LikeObjectObjectObjectCompareMethod,
                         WellKnownMember.Microsoft_VisualBasic_CompilerServices_Versioned__CallByName,
                         WellKnownMember.Microsoft_VisualBasic_CompilerServices_Versioned__IsNumeric,
                         WellKnownMember.Microsoft_VisualBasic_CompilerServices_Versioned__SystemTypeName,
                         WellKnownMember.Microsoft_VisualBasic_CompilerServices_Versioned__TypeName,
                         WellKnownMember.Microsoft_VisualBasic_CompilerServices_Versioned__VbTypeName,
                         WellKnownMember.Microsoft_VisualBasic_Information__IsNumeric,
                         WellKnownMember.Microsoft_VisualBasic_Information__SystemTypeName,
                         WellKnownMember.Microsoft_VisualBasic_Information__TypeName,
                         WellKnownMember.Microsoft_VisualBasic_Information__VbTypeName,
                         WellKnownMember.Microsoft_VisualBasic_Interaction__CallByName,
                         WellKnownMember.Microsoft_VisualBasic_Conversion__FixSingle,
                         WellKnownMember.Microsoft_VisualBasic_Conversion__FixDouble,
                         WellKnownMember.Microsoft_VisualBasic_Conversion__IntSingle,
                         WellKnownMember.Microsoft_VisualBasic_Conversion__IntDouble
                        ' The type is not embedded, so the member is not available.
                        Continue For
                    Case WellKnownMember.System_Array__Empty,
                         WellKnownMember.System_Runtime_CompilerServices_NullableAttribute__ctor,
                         WellKnownMember.System_Runtime_CompilerServices_NullableAttribute__ctorTransformFlags,
                         WellKnownMember.System_Runtime_CompilerServices_NonNullTypesAttribute__ctor,
                         WellKnownMember.System_Span_T__ctor,
                         WellKnownMember.System_Span_T__get_Item,
                         WellKnownMember.System_Span_T__get_Length,
                         WellKnownMember.System_ReadOnlySpan_T__ctor,
                         WellKnownMember.System_ReadOnlySpan_T__get_Item,
                         WellKnownMember.System_ReadOnlySpan_T__get_Length,
                         WellKnownMember.System_IAsyncDisposable__DisposeAsync,
                         WellKnownMember.System_Collections_Generic_IAsyncEnumerable_T__GetAsyncEnumerator,
                         WellKnownMember.System_Collections_Generic_IAsyncEnumerator_T__MoveNextAsync,
                         WellKnownMember.System_Collections_Generic_IAsyncEnumerator_T__get_Current,
                         WellKnownMember.System_Threading_Tasks_ManualResetValueTaskSourceLogic_T__ctor,
                         WellKnownMember.System_Threading_Tasks_ManualResetValueTaskSourceLogic_T__get_Version,
                         WellKnownMember.System_Threading_Tasks_ManualResetValueTaskSourceLogic_T__GetResult,
                         WellKnownMember.System_Threading_Tasks_ManualResetValueTaskSourceLogic_T__GetStatus,
                         WellKnownMember.System_Threading_Tasks_ManualResetValueTaskSourceLogic_T__OnCompleted,
                         WellKnownMember.System_Threading_Tasks_ManualResetValueTaskSourceLogic_T__Reset,
                         WellKnownMember.System_Threading_Tasks_ManualResetValueTaskSourceLogic_T__SetException,
                         WellKnownMember.System_Threading_Tasks_ManualResetValueTaskSourceLogic_T__SetResult,
                         WellKnownMember.System_Runtime_CompilerServices_IStrongBox_T__Value,
                         WellKnownMember.System_Runtime_CompilerServices_IStrongBox_T__get_Value,
                         WellKnownMember.System_Threading_Tasks_Sources_IValueTaskSource_T__GetResult,
                         WellKnownMember.System_Threading_Tasks_Sources_IValueTaskSource_T__GetStatus,
                         WellKnownMember.System_Threading_Tasks_Sources_IValueTaskSource_T__OnCompleted,
                         WellKnownMember.System_Threading_Tasks_ValueTask_T__ctor
                        ' Not available yet, but will be in upcoming release.
                        Continue For
                    Case WellKnownMember.Microsoft_CodeAnalysis_Runtime_Instrumentation__CreatePayloadForMethodsSpanningSingleFile,
                         WellKnownMember.Microsoft_CodeAnalysis_Runtime_Instrumentation__CreatePayloadForMethodsSpanningMultipleFiles,
                         WellKnownMember.System_Runtime_CompilerServices_IsReadOnlyAttribute__ctor,
                         WellKnownMember.System_Runtime_CompilerServices_IsByRefLikeAttribute__ctor,
                         WellKnownMember.System_Runtime_CompilerServices_IsUnmanagedAttribute__ctor,
<<<<<<< HEAD
                         WellKnownMember.System_Runtime_CompilerServices_ITuple__get_Item,
                         WellKnownMember.System_Runtime_CompilerServices_ITuple__get_Length
=======
                         WellKnownMember.System_Index__ctor,
                         WellKnownMember.System_Index__FromEnd,
                         WellKnownMember.System_Index__Value,
                         WellKnownMember.System_Range__Start,
                         WellKnownMember.System_Range__End,
                         WellKnownMember.System_Range__All,
                         WellKnownMember.System_Range__Create,
                         WellKnownMember.System_Range__FromStart,
                         WellKnownMember.System_Range__ToEnd
>>>>>>> 156b1511
                        ' Not always available.
                        Continue For
                    Case WellKnownMember.Microsoft_CodeAnalysis_EmbeddedAttribute__ctor
                        ' Injected type available in VB.
                        Continue For
                End Select

                Dim symbol = comp.GetWellKnownTypeMember(wkm)
                Assert.True(symbol IsNot Nothing, $"Unexpected null for {wkm}")
            Next
        End Sub
    End Class
End Namespace<|MERGE_RESOLUTION|>--- conflicted
+++ resolved
@@ -601,7 +601,7 @@
         End Sub
 
         <Fact>
-               <WorkItem(530436, "http://vstfdevdiv:8080/DevDiv2/DevDiv/_workitems/edit/530436")>
+        <WorkItem(530436, "http://vstfdevdiv:8080/DevDiv2/DevDiv/_workitems/edit/530436")>
         Public Sub AllWellKnownTypeMembers()
             Dim refs As MetadataReference() =
             {
@@ -659,10 +659,6 @@
                          WellKnownMember.System_Runtime_CompilerServices_IsReadOnlyAttribute__ctor,
                          WellKnownMember.System_Runtime_CompilerServices_IsByRefLikeAttribute__ctor,
                          WellKnownMember.System_Runtime_CompilerServices_IsUnmanagedAttribute__ctor,
-<<<<<<< HEAD
-                         WellKnownMember.System_Runtime_CompilerServices_ITuple__get_Item,
-                         WellKnownMember.System_Runtime_CompilerServices_ITuple__get_Length
-=======
                          WellKnownMember.System_Index__ctor,
                          WellKnownMember.System_Index__FromEnd,
                          WellKnownMember.System_Index__Value,
@@ -671,8 +667,10 @@
                          WellKnownMember.System_Range__All,
                          WellKnownMember.System_Range__Create,
                          WellKnownMember.System_Range__FromStart,
-                         WellKnownMember.System_Range__ToEnd
->>>>>>> 156b1511
+                         WellKnownMember.System_Range__ToEnd,
+                         WellKnownMember.System_Runtime_CompilerServices_IsUnmanagedAttribute__ctor,
+                         WellKnownMember.System_Runtime_CompilerServices_ITuple__get_Item,
+                         WellKnownMember.System_Runtime_CompilerServices_ITuple__get_Length
                         ' Not always available.
                         Continue For
                     Case WellKnownMember.Microsoft_CodeAnalysis_EmbeddedAttribute__ctor
@@ -791,10 +789,6 @@
                          WellKnownMember.System_Runtime_CompilerServices_IsReadOnlyAttribute__ctor,
                          WellKnownMember.System_Runtime_CompilerServices_IsByRefLikeAttribute__ctor,
                          WellKnownMember.System_Runtime_CompilerServices_IsUnmanagedAttribute__ctor,
-<<<<<<< HEAD
-                         WellKnownMember.System_Runtime_CompilerServices_ITuple__get_Item,
-                         WellKnownMember.System_Runtime_CompilerServices_ITuple__get_Length
-=======
                          WellKnownMember.System_Index__ctor,
                          WellKnownMember.System_Index__FromEnd,
                          WellKnownMember.System_Index__Value,
@@ -803,8 +797,10 @@
                          WellKnownMember.System_Range__All,
                          WellKnownMember.System_Range__Create,
                          WellKnownMember.System_Range__FromStart,
-                         WellKnownMember.System_Range__ToEnd
->>>>>>> 156b1511
+                         WellKnownMember.System_Range__ToEnd,
+                         WellKnownMember.System_Runtime_CompilerServices_IsUnmanagedAttribute__ctor,
+                         WellKnownMember.System_Runtime_CompilerServices_ITuple__get_Item,
+                         WellKnownMember.System_Runtime_CompilerServices_ITuple__get_Length
                         ' Not always available.
                         Continue For
                     Case WellKnownMember.Microsoft_CodeAnalysis_EmbeddedAttribute__ctor
