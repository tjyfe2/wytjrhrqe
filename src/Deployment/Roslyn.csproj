﻿<?xml version="1.0" encoding="utf-8"?>
<!-- Copyright (c)  Microsoft.  All Rights Reserved.  Licensed under the Apache License, Version 2.0.  See License.txt in the project root for license information. -->
<Project DefaultTargets="Build" xmlns="http://schemas.microsoft.com/developer/msbuild/2003">
  <Import Project="..\..\build\Targets\SettingsSdk.props" />
  <PropertyGroup>
    <Platform Condition="'$(Platform)' == ''">AnyCPU</Platform>
    <PlatformTarget>AnyCPU</PlatformTarget>
<<<<<<< HEAD
=======
    <ProjectGuid>{600AF682-E097-407B-AD85-EE3CED37E680}</ProjectGuid>
>>>>>>> 6baa2b77
    <OutputType>Library</OutputType>
    <AssemblyName>RoslynDeployment</AssemblyName>
    <TargetFramework>net46</TargetFramework>
    <RuntimeIdentifiers>win7</RuntimeIdentifiers>
    <GeneratePkgDefFile>false</GeneratePkgDefFile>
    <IncludeAssemblyInVSIXContainer>false</IncludeAssemblyInVSIXContainer>
    <IncludeDebugSymbolsInVSIXContainer>false</IncludeDebugSymbolsInVSIXContainer>
    <IncludeDebugSymbolsInLocalVSIXDeployment>false</IncludeDebugSymbolsInLocalVSIXDeployment>
    <ImportVSSDKTargets>true</ImportVSSDKTargets>
    <CreateVsixContainer>True</CreateVsixContainer>
    <DeployExtension>False</DeployExtension>
    <RoslynProjectType>Vsix</RoslynProjectType>
  </PropertyGroup>
  <PropertyGroup Condition="'$(Configuration)|$(Platform)' == 'Debug|AnyCPU'" />
  <PropertyGroup Condition="'$(Configuration)|$(Platform)' == 'Release|AnyCPU'" />
  <ItemGroup>
    <None Include="source.extension.vsixmanifest">
      <SubType>Designer</SubType>
    </None>
  </ItemGroup>
  <ItemGroup>
    <ProjectReference Include="..\Compilers\Extension\CompilerExtension.csproj">
      <Project>{43026D51-3083-4850-928D-07E1883D5B1A}</Project>
      <Name>CompilerExtension</Name>
      <VSIXSubPath>Vsixes</VSIXSubPath>
      <ReferenceOutputAssembly>false</ReferenceOutputAssembly>
      <IncludeOutputGroupsInVSIX>VSIXContainerProjectOutputGroup%3b</IncludeOutputGroupsInVSIX>
    </ProjectReference>
    <ProjectReference Include="..\ExpressionEvaluator\Package\ExpressionEvaluatorPackage.csproj">
      <Project>{B617717C-7881-4F01-AB6D-B1B6CC0483A0}</Project>
      <Name>ExpressionEvaluatorPackage</Name>
      <VSIXSubPath>Vsixes</VSIXSubPath>
      <ReferenceOutputAssembly>false</ReferenceOutputAssembly>
      <IncludeOutputGroupsInVSIX>VSIXContainerProjectOutputGroup%3b</IncludeOutputGroupsInVSIX>
    </ProjectReference>
    <ProjectReference Include="..\VisualStudio\Setup\VisualStudioSetup.csproj">
      <Project>{201EC5B7-F91E-45E5-B9F2-67A266CCE6FC}</Project>
      <Name>VisualStudioSetup</Name>
      <VSIXSubPath>Vsixes</VSIXSubPath>
      <ReferenceOutputAssembly>false</ReferenceOutputAssembly>
      <IncludeOutputGroupsInVSIX>VSIXContainerProjectOutputGroup%3b</IncludeOutputGroupsInVSIX>
    </ProjectReference>
    <ProjectReference Include="..\VisualStudio\VisualStudioInteractiveComponents\VisualStudioInteractiveComponents.csproj">
      <Project>{2169F526-8A88-435D-8732-486ACA095A6A}</Project>
      <Name>VisualStudioInteractiveComponents</Name>
      <VSIXSubPath>Vsixes</VSIXSubPath>
      <ReferenceOutputAssembly>false</ReferenceOutputAssembly>
      <IncludeOutputGroupsInVSIX>VSIXContainerProjectOutputGroup%3b</IncludeOutputGroupsInVSIX>
    </ProjectReference>
  </ItemGroup>
  <Import Project="..\..\build\Targets\Imports.targets" />
</Project><|MERGE_RESOLUTION|>--- conflicted
+++ resolved
@@ -5,10 +5,6 @@
   <PropertyGroup>
     <Platform Condition="'$(Platform)' == ''">AnyCPU</Platform>
     <PlatformTarget>AnyCPU</PlatformTarget>
-<<<<<<< HEAD
-=======
-    <ProjectGuid>{600AF682-E097-407B-AD85-EE3CED37E680}</ProjectGuid>
->>>>>>> 6baa2b77
     <OutputType>Library</OutputType>
     <AssemblyName>RoslynDeployment</AssemblyName>
     <TargetFramework>net46</TargetFramework>
