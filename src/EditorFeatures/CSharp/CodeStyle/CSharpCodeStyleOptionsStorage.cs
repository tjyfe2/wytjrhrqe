--- conflicted
+++ resolved
@@ -35,10 +35,7 @@
             AllowBlankLinesBetweenConsecutiveBraces = globalOptions.GetOption(CSharpCodeStyleOptions.AllowBlankLinesBetweenConsecutiveBraces),
             AllowBlankLineAfterColonInConstructorInitializer = globalOptions.GetOption(CSharpCodeStyleOptions.AllowBlankLineAfterColonInConstructorInitializer),
             AllowBlankLineAfterTokenInConditionalExpression = globalOptions.GetOption(CSharpCodeStyleOptions.AllowBlankLineAfterTokenInConditionalExpression),
-<<<<<<< HEAD
-=======
             AllowBlankLineAfterTokenInArrowExpressionClause = globalOptions.GetOption(CSharpCodeStyleOptions.AllowBlankLineAfterTokenInArrowExpressionClause),
->>>>>>> dde846ec
             PreferConditionalDelegateCall = globalOptions.GetOption(CSharpCodeStyleOptions.PreferConditionalDelegateCall),
             PreferSwitchExpression = globalOptions.GetOption(CSharpCodeStyleOptions.PreferSwitchExpression),
             PreferPatternMatching = globalOptions.GetOption(CSharpCodeStyleOptions.PreferPatternMatching),
