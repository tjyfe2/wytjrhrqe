﻿<?xml version="1.0" encoding="utf-8"?>
<xliff xmlns="urn:oasis:names:tc:xliff:document:1.2" xmlns:xsi="http://www.w3.org/2001/XMLSchema-instance" version="1.2" xsi:schemaLocation="urn:oasis:names:tc:xliff:document:1.2 xliff-core-1.2-transitional.xsd">
  <file datatype="xml" source-language="en" target-language="ko" original="../CSharpEditorResources.resx">
    <body>
      <trans-unit id="Add_Missing_Usings_on_Paste">
        <source>Add Missing Usings on Paste</source>
        <target state="translated">붙여넣을 때 누락된 using 추가</target>
        <note>"usings" is a language specific term and should not be localized</note>
      </trans-unit>
      <trans-unit id="Adding_missing_usings">
        <source>Adding missing usings...</source>
        <target state="translated">누락된 using 추가 중...</target>
        <note>Shown in a thread await dialog. "usings" is a language specific term and should not be localized</note>
      </trans-unit>
      <trans-unit id="Chosen_version_0">
        <source>Chosen version: '{0}'</source>
        <target state="translated">선택한 버전: '{0}'</target>
        <note />
      </trans-unit>
      <trans-unit id="Complete_statement_on_semicolon">
        <source>Complete statement on ;</source>
        <target state="translated">;에서 문 완성</target>
        <note />
      </trans-unit>
      <trans-unit id="Could_not_find_by_name_0">
        <source>Could not find by name: '{0}'</source>
        <target state="translated">'{0}' 이름으로 찾을 수 없습니다.</target>
        <note />
      </trans-unit>
      <trans-unit id="Decompilation_log">
        <source>Decompilation log</source>
        <target state="translated">디컴파일 로그</target>
        <note />
      </trans-unit>
      <trans-unit id="Fix_interpolated_verbatim_string">
        <source>Fix interpolated verbatim string</source>
        <target state="translated">보간된 축자 문자열 수정</target>
        <note />
      </trans-unit>
      <trans-unit id="Found_0_assemblies_for_1">
        <source>Found '{0}' assemblies for '{1}':</source>
        <target state="translated">'{1}'의 어셈블리를 '{0}'개 찾았습니다.</target>
        <note />
      </trans-unit>
      <trans-unit id="Found_exact_match_0">
        <source>Found exact match: '{0}'</source>
        <target state="translated">정확하게 일치하는 항목을 찾았습니다. '{0}'</target>
        <note />
      </trans-unit>
      <trans-unit id="Found_higher_version_match_0">
        <source>Found higher version match: '{0}'</source>
        <target state="translated">일치하는 상위 버전을 찾았습니다. '{0}'</target>
        <note />
      </trans-unit>
      <trans-unit id="Found_single_assembly_0">
        <source>Found single assembly: '{0}'</source>
        <target state="translated">단일 어셈블리를 찾았습니다. '{0}'</target>
        <note />
      </trans-unit>
      <trans-unit id="Generate_Event_Subscription">
        <source>Generate Event Subscription</source>
        <target state="translated">이벤트 구독 생성</target>
        <note />
      </trans-unit>
      <trans-unit id="Load_from_0">
        <source>Load from: '{0}'</source>
        <target state="translated">로드 위치: '{0}'</target>
        <note />
      </trans-unit>
      <trans-unit id="Module_not_found">
        <source>Module not found!</source>
        <target state="translated">모듈을 찾을 수 없습니다.</target>
        <note />
      </trans-unit>
      <trans-unit id="Outside_namespace">
        <source>Outside namespace</source>
        <target state="translated">외부 namespace</target>
        <note />
      </trans-unit>
<<<<<<< HEAD
      <trans-unit id="Place_catch_on_new_line">
        <source>Place "catch" on new line</source>
        <target state="translated">"catch"를 새 줄에 배치</target>
        <note />
      </trans-unit>
      <trans-unit id="Place_else_on_new_line">
        <source>Place "else" on new line</source>
        <target state="translated">"else"를 새 줄에 배치</target>
        <note />
      </trans-unit>
      <trans-unit id="Place_finally_on_new_line">
        <source>Place "finally" on new line</source>
        <target state="translated">"finally"를 새 줄에 배치</target>
        <note />
      </trans-unit>
      <trans-unit id="Place_members_in_anonymous_types_on_new_line">
        <source>Place members in anonymous types on new line</source>
        <target state="translated">익명 형식의 멤버를 새 줄에 배치</target>
        <note />
      </trans-unit>
      <trans-unit id="Place_members_in_object_initializers_on_new_line">
        <source>Place members in object initializers on new line</source>
        <target state="translated">개체 이니셜라이저의 멤버를 새 줄에 배치</target>
        <note />
      </trans-unit>
      <trans-unit id="Place_open_brace_on_new_line_for_anonymous_methods">
        <source>Place open brace on new line for anonymous methods</source>
        <target state="translated">무명 메서드의 여는 중괄호를 새 줄에 배치</target>
        <note />
      </trans-unit>
      <trans-unit id="Place_open_brace_on_new_line_for_anonymous_types">
        <source>Place open brace on new line for anonymous types</source>
        <target state="translated">익명 형식의 여는 중괄호를 새 줄에 배치</target>
        <note />
      </trans-unit>
      <trans-unit id="Place_open_brace_on_new_line_for_control_blocks">
        <source>Place open brace on new line for control blocks</source>
        <target state="translated">제어 블록의 여는 중괄호를 새 줄에 배치</target>
        <note />
      </trans-unit>
      <trans-unit id="Place_open_brace_on_new_line_for_lambda_expression">
        <source>Place open brace on new line for lambda expression</source>
        <target state="translated">람다 식의 여는 중괄호를 새 줄에 배치</target>
        <note />
      </trans-unit>
      <trans-unit id="Place_open_brace_on_new_line_for_methods_local_functions">
        <source>Place open brace on new line for methods and local functions</source>
        <target state="translated">메서드 및 로컬 함수의 여는 중괄호를 새 줄에 배치합니다.</target>
        <note />
      </trans-unit>
      <trans-unit id="Place_open_brace_on_new_line_for_object_collection_array_and_with_initializers">
        <source>Place open brace on new line for object, collection, array, and with initializers</source>
        <target state="translated">개체, 컬렉션, 배열 및 with 이니셜라이저의 여는 중괄호를 새 줄에 배치</target>
        <note />
      </trans-unit>
      <trans-unit id="Place_open_brace_on_new_line_for_properties_indexers_and_events">
        <source>Place open brace on new line for properties, indexers, and events</source>
        <target state="translated">속성, 인덱서 및 이벤트의 여는 중괄호를 새 줄에 배치합니다.</target>
        <note />
      </trans-unit>
      <trans-unit id="Place_open_brace_on_new_line_for_property_indexer_and_event_accessors">
        <source>Place open brace on new line for property, indexer, and event accessors</source>
        <target state="translated">속성, 인덱서 및 이벤트 접근자의 여는 중괄호를 새 줄에 배치합니다.</target>
        <note />
      </trans-unit>
      <trans-unit id="Place_open_brace_on_new_line_for_types">
        <source>Place open brace on new line for types</source>
        <target state="translated">형식의 여는 중괄호를 새 줄에 배치</target>
        <note />
      </trans-unit>
      <trans-unit id="Place_query_expression_clauses_on_new_line">
        <source>Place query expression clauses on new line</source>
        <target state="translated">쿼리 식의 절을 새 줄에 배치</target>
        <note />
      </trans-unit>
      <trans-unit id="Prefer_conditional_delegate_call">
        <source>Prefer conditional delegate call</source>
        <target state="translated">조건부 대리자 호출 기본 사용</target>
        <note />
      </trans-unit>
      <trans-unit id="Prefer_deconstructed_variable_declaration">
        <source>Prefer deconstructed variable declaration</source>
        <target state="translated">분해된 변수 선언 사용</target>
        <note />
      </trans-unit>
      <trans-unit id="Prefer_explicit_type">
        <source>Prefer explicit type</source>
        <target state="translated">명시적 형식 기본 사용</target>
        <note />
      </trans-unit>
      <trans-unit id="Prefer_index_operator">
        <source>Prefer index operator</source>
        <target state="translated">인덱스 연산자 선호</target>
        <note />
      </trans-unit>
      <trans-unit id="Prefer_inlined_variable_declaration">
        <source>Prefer inlined variable declaration</source>
        <target state="translated">인라인 변수 선언 사용</target>
        <note />
      </trans-unit>
      <trans-unit id="Prefer_local_function_over_anonymous_function">
        <source>Prefer local function over anonymous function</source>
        <target state="translated">익명 함수보다 로컬 함수 선호</target>
        <note />
      </trans-unit>
      <trans-unit id="Prefer_null_check_over_type_check">
        <source>Prefer 'null' check over type check</source>
        <target state="translated">형식 검사보다 'null' 검사 선호</target>
        <note />
      </trans-unit>
      <trans-unit id="Prefer_pattern_matching">
        <source>Prefer pattern matching</source>
        <target state="translated">패턴 일치 선호</target>
        <note />
      </trans-unit>
      <trans-unit id="Prefer_pattern_matching_over_as_with_null_check">
        <source>Prefer pattern matching over 'as' with 'null' check</source>
        <target state="translated">null' 검사에서 'as'보다 패턴 일치 기본 사용</target>
        <note />
      </trans-unit>
      <trans-unit id="Prefer_pattern_matching_over_is_with_cast_check">
        <source>Prefer pattern matching over 'is' with 'cast' check</source>
        <target state="translated">캐스트' 검사에서 'is'보다 패턴 일치 기본 사용</target>
        <note />
      </trans-unit>
      <trans-unit id="Prefer_pattern_matching_over_mixed_type_check">
        <source>Prefer pattern matching over mixed type check</source>
        <target state="translated">혼합 형식 검사 대신 패턴 일치 사용</target>
        <note />
      </trans-unit>
      <trans-unit id="Prefer_range_operator">
        <source>Prefer range operator</source>
        <target state="translated">범위 연산자 선호</target>
        <note />
      </trans-unit>
      <trans-unit id="Prefer_simple_default_expression">
        <source>Prefer simple 'default' expression</source>
        <target state="translated">간단한 'default' 식을 기본으로 사용</target>
        <note />
      </trans-unit>
      <trans-unit id="Prefer_simple_using_statement">
        <source>Prefer simple 'using' statement</source>
        <target state="translated">간단한 'using' 문 선호</target>
        <note />
      </trans-unit>
      <trans-unit id="Prefer_static_local_functions">
        <source>Prefer static local functions</source>
        <target state="translated">정적 로컬 함수 선호</target>
        <note />
      </trans-unit>
      <trans-unit id="Prefer_switch_expression">
        <source>Prefer switch expression</source>
        <target state="translated">switch 식 선호</target>
        <note />
      </trans-unit>
      <trans-unit id="Prefer_throw_expression">
        <source>Prefer throw-expression</source>
        <target state="translated">throw 식 기본 사용</target>
        <note />
      </trans-unit>
      <trans-unit id="Prefer_var">
        <source>Prefer 'var'</source>
        <target state="translated">var'을 기본으로 사용합니다.</target>
        <note />
      </trans-unit>
      <trans-unit id="Preferred_using_directive_placement">
        <source>Preferred 'using' directive placement</source>
        <target state="translated">선호하는 'using' 지시문 배치</target>
        <note />
      </trans-unit>
=======
>>>>>>> 765551f4
      <trans-unit id="Press_TAB_to_insert">
        <source>     (Press TAB to insert)</source>
        <target state="translated">     (삽입하려면 &lt;Tab&gt; 키 누름)</target>
        <note />
      </trans-unit>
      <trans-unit id="Resolve_0">
        <source>Resolve: '{0}'</source>
        <target state="translated">확인: '{0}'</target>
        <note />
      </trans-unit>
      <trans-unit id="Resolve_module_0_of_1">
        <source>Resolve module: '{0}' of '{1}'</source>
        <target state="translated">모듈 확인: '{0}'/'{1}'</target>
        <note />
      </trans-unit>
      <trans-unit id="Smart_Indenting">
        <source>Smart Indenting</source>
        <target state="translated">스마트 들여쓰기</target>
        <note />
      </trans-unit>
      <trans-unit id="Split_string">
        <source>Split string</source>
        <target state="translated">문자열 분할</target>
        <note />
      </trans-unit>
      <trans-unit id="WARN_Version_mismatch_Expected_0_Got_1">
        <source>WARN: Version mismatch. Expected: '{0}', Got: '{1}'</source>
        <target state="translated">WARN: 버전이 일치하지 않습니다. 예상: '{0}', 실제: '{1}'</target>
        <note />
      </trans-unit>
      <trans-unit id="_0_items_in_cache">
        <source>'{0}' items in cache</source>
        <target state="translated">캐시의 '{0}'개 항목</target>
        <note />
      </trans-unit>
    </body>
  </file>
</xliff><|MERGE_RESOLUTION|>--- conflicted
+++ resolved
@@ -77,179 +77,6 @@
         <target state="translated">외부 namespace</target>
         <note />
       </trans-unit>
-<<<<<<< HEAD
-      <trans-unit id="Place_catch_on_new_line">
-        <source>Place "catch" on new line</source>
-        <target state="translated">"catch"를 새 줄에 배치</target>
-        <note />
-      </trans-unit>
-      <trans-unit id="Place_else_on_new_line">
-        <source>Place "else" on new line</source>
-        <target state="translated">"else"를 새 줄에 배치</target>
-        <note />
-      </trans-unit>
-      <trans-unit id="Place_finally_on_new_line">
-        <source>Place "finally" on new line</source>
-        <target state="translated">"finally"를 새 줄에 배치</target>
-        <note />
-      </trans-unit>
-      <trans-unit id="Place_members_in_anonymous_types_on_new_line">
-        <source>Place members in anonymous types on new line</source>
-        <target state="translated">익명 형식의 멤버를 새 줄에 배치</target>
-        <note />
-      </trans-unit>
-      <trans-unit id="Place_members_in_object_initializers_on_new_line">
-        <source>Place members in object initializers on new line</source>
-        <target state="translated">개체 이니셜라이저의 멤버를 새 줄에 배치</target>
-        <note />
-      </trans-unit>
-      <trans-unit id="Place_open_brace_on_new_line_for_anonymous_methods">
-        <source>Place open brace on new line for anonymous methods</source>
-        <target state="translated">무명 메서드의 여는 중괄호를 새 줄에 배치</target>
-        <note />
-      </trans-unit>
-      <trans-unit id="Place_open_brace_on_new_line_for_anonymous_types">
-        <source>Place open brace on new line for anonymous types</source>
-        <target state="translated">익명 형식의 여는 중괄호를 새 줄에 배치</target>
-        <note />
-      </trans-unit>
-      <trans-unit id="Place_open_brace_on_new_line_for_control_blocks">
-        <source>Place open brace on new line for control blocks</source>
-        <target state="translated">제어 블록의 여는 중괄호를 새 줄에 배치</target>
-        <note />
-      </trans-unit>
-      <trans-unit id="Place_open_brace_on_new_line_for_lambda_expression">
-        <source>Place open brace on new line for lambda expression</source>
-        <target state="translated">람다 식의 여는 중괄호를 새 줄에 배치</target>
-        <note />
-      </trans-unit>
-      <trans-unit id="Place_open_brace_on_new_line_for_methods_local_functions">
-        <source>Place open brace on new line for methods and local functions</source>
-        <target state="translated">메서드 및 로컬 함수의 여는 중괄호를 새 줄에 배치합니다.</target>
-        <note />
-      </trans-unit>
-      <trans-unit id="Place_open_brace_on_new_line_for_object_collection_array_and_with_initializers">
-        <source>Place open brace on new line for object, collection, array, and with initializers</source>
-        <target state="translated">개체, 컬렉션, 배열 및 with 이니셜라이저의 여는 중괄호를 새 줄에 배치</target>
-        <note />
-      </trans-unit>
-      <trans-unit id="Place_open_brace_on_new_line_for_properties_indexers_and_events">
-        <source>Place open brace on new line for properties, indexers, and events</source>
-        <target state="translated">속성, 인덱서 및 이벤트의 여는 중괄호를 새 줄에 배치합니다.</target>
-        <note />
-      </trans-unit>
-      <trans-unit id="Place_open_brace_on_new_line_for_property_indexer_and_event_accessors">
-        <source>Place open brace on new line for property, indexer, and event accessors</source>
-        <target state="translated">속성, 인덱서 및 이벤트 접근자의 여는 중괄호를 새 줄에 배치합니다.</target>
-        <note />
-      </trans-unit>
-      <trans-unit id="Place_open_brace_on_new_line_for_types">
-        <source>Place open brace on new line for types</source>
-        <target state="translated">형식의 여는 중괄호를 새 줄에 배치</target>
-        <note />
-      </trans-unit>
-      <trans-unit id="Place_query_expression_clauses_on_new_line">
-        <source>Place query expression clauses on new line</source>
-        <target state="translated">쿼리 식의 절을 새 줄에 배치</target>
-        <note />
-      </trans-unit>
-      <trans-unit id="Prefer_conditional_delegate_call">
-        <source>Prefer conditional delegate call</source>
-        <target state="translated">조건부 대리자 호출 기본 사용</target>
-        <note />
-      </trans-unit>
-      <trans-unit id="Prefer_deconstructed_variable_declaration">
-        <source>Prefer deconstructed variable declaration</source>
-        <target state="translated">분해된 변수 선언 사용</target>
-        <note />
-      </trans-unit>
-      <trans-unit id="Prefer_explicit_type">
-        <source>Prefer explicit type</source>
-        <target state="translated">명시적 형식 기본 사용</target>
-        <note />
-      </trans-unit>
-      <trans-unit id="Prefer_index_operator">
-        <source>Prefer index operator</source>
-        <target state="translated">인덱스 연산자 선호</target>
-        <note />
-      </trans-unit>
-      <trans-unit id="Prefer_inlined_variable_declaration">
-        <source>Prefer inlined variable declaration</source>
-        <target state="translated">인라인 변수 선언 사용</target>
-        <note />
-      </trans-unit>
-      <trans-unit id="Prefer_local_function_over_anonymous_function">
-        <source>Prefer local function over anonymous function</source>
-        <target state="translated">익명 함수보다 로컬 함수 선호</target>
-        <note />
-      </trans-unit>
-      <trans-unit id="Prefer_null_check_over_type_check">
-        <source>Prefer 'null' check over type check</source>
-        <target state="translated">형식 검사보다 'null' 검사 선호</target>
-        <note />
-      </trans-unit>
-      <trans-unit id="Prefer_pattern_matching">
-        <source>Prefer pattern matching</source>
-        <target state="translated">패턴 일치 선호</target>
-        <note />
-      </trans-unit>
-      <trans-unit id="Prefer_pattern_matching_over_as_with_null_check">
-        <source>Prefer pattern matching over 'as' with 'null' check</source>
-        <target state="translated">null' 검사에서 'as'보다 패턴 일치 기본 사용</target>
-        <note />
-      </trans-unit>
-      <trans-unit id="Prefer_pattern_matching_over_is_with_cast_check">
-        <source>Prefer pattern matching over 'is' with 'cast' check</source>
-        <target state="translated">캐스트' 검사에서 'is'보다 패턴 일치 기본 사용</target>
-        <note />
-      </trans-unit>
-      <trans-unit id="Prefer_pattern_matching_over_mixed_type_check">
-        <source>Prefer pattern matching over mixed type check</source>
-        <target state="translated">혼합 형식 검사 대신 패턴 일치 사용</target>
-        <note />
-      </trans-unit>
-      <trans-unit id="Prefer_range_operator">
-        <source>Prefer range operator</source>
-        <target state="translated">범위 연산자 선호</target>
-        <note />
-      </trans-unit>
-      <trans-unit id="Prefer_simple_default_expression">
-        <source>Prefer simple 'default' expression</source>
-        <target state="translated">간단한 'default' 식을 기본으로 사용</target>
-        <note />
-      </trans-unit>
-      <trans-unit id="Prefer_simple_using_statement">
-        <source>Prefer simple 'using' statement</source>
-        <target state="translated">간단한 'using' 문 선호</target>
-        <note />
-      </trans-unit>
-      <trans-unit id="Prefer_static_local_functions">
-        <source>Prefer static local functions</source>
-        <target state="translated">정적 로컬 함수 선호</target>
-        <note />
-      </trans-unit>
-      <trans-unit id="Prefer_switch_expression">
-        <source>Prefer switch expression</source>
-        <target state="translated">switch 식 선호</target>
-        <note />
-      </trans-unit>
-      <trans-unit id="Prefer_throw_expression">
-        <source>Prefer throw-expression</source>
-        <target state="translated">throw 식 기본 사용</target>
-        <note />
-      </trans-unit>
-      <trans-unit id="Prefer_var">
-        <source>Prefer 'var'</source>
-        <target state="translated">var'을 기본으로 사용합니다.</target>
-        <note />
-      </trans-unit>
-      <trans-unit id="Preferred_using_directive_placement">
-        <source>Preferred 'using' directive placement</source>
-        <target state="translated">선호하는 'using' 지시문 배치</target>
-        <note />
-      </trans-unit>
-=======
->>>>>>> 765551f4
       <trans-unit id="Press_TAB_to_insert">
         <source>     (Press TAB to insert)</source>
         <target state="translated">     (삽입하려면 &lt;Tab&gt; 키 누름)</target>
