--- conflicted
+++ resolved
@@ -7914,7 +7914,6 @@
         }
 
         [Fact, Trait(Traits.Feature, Traits.Features.CodeActionsIntroduceVariable)]
-<<<<<<< HEAD
         [WorkItem(52833, "https://github.com/dotnet/roslyn/issues/52833")]
         public async Task UniqueParameterName()
         {
@@ -7949,7 +7948,8 @@
     {
     }
 }", 2);
-=======
+        }
+        
         [WorkItem(47772, "https://github.com/dotnet/roslyn/issues/47772")]
         public async Task DoNotIntroduceConstantForConstant_Local()
         {
@@ -8016,7 +8016,6 @@
 }
 ",
             index: 2);
->>>>>>> 2802e9a6
         }
     }
 }