﻿// Copyright (c) Microsoft.  All Rights Reserved.  Licensed under the Apache License, Version 2.0.  See License.txt in the project root for license information.

using System.Collections.Generic;
using System.Collections.Immutable;
using System.Linq;
using System.Threading.Tasks;
using Microsoft.CodeAnalysis.Completion;
using Microsoft.CodeAnalysis.CSharp.Completion.Providers;
using Microsoft.CodeAnalysis.Editor.UnitTests;
using Microsoft.CodeAnalysis.Editor.UnitTests.Workspaces;
using Microsoft.CodeAnalysis.Experiments;
using Microsoft.CodeAnalysis.Test.Utilities;
using Microsoft.VisualStudio.Composition;
using Roslyn.Test.Utilities;
using Xunit;

namespace Microsoft.CodeAnalysis.Editor.CSharp.UnitTests.Completion.CompletionProviders
{
    [UseExportProvider]
    public class TypeImportCompletionProviderTests : AbstractCSharpCompletionProviderTests
    {
        public TypeImportCompletionProviderTests(CSharpTestWorkspaceFixture workspaceFixture) : base(workspaceFixture)
        {
        }

        internal override CompletionProvider CreateCompletionProvider()
        {
            return new TypeImportCompletionProvider();
        }

        private bool? ShowImportCompletionItemsOptionValue { get; set; } = true;

        // -1 would disable timebox, whereas 0 means always timeout.
        private int TimeoutInMilliseconds { get; set; } = -1;

        protected override void SetWorkspaceOptions(TestWorkspace workspace)
        {
            workspace.Options = workspace.Options
                .WithChangedOption(CompletionOptions.ShowItemsFromUnimportedNamespaces, LanguageNames.CSharp, ShowImportCompletionItemsOptionValue)
                .WithChangedOption(CompletionServiceOptions.TimeoutInMillisecondsForImportCompletion, TimeoutInMilliseconds);
        }

        protected override ExportProvider GetExportProvider()
        {
            return ExportProviderCache
                .GetOrCreateExportProviderFactory(TestExportProvider.EntireAssemblyCatalogWithCSharpAndVisualBasic.WithPart(typeof(TestExperimentationService)))
                .CreateExportProvider();
        }

        #region "Option tests"

        [Fact, Trait(Traits.Feature, Traits.Features.Completion)]
        public async Task OptionSetToNull_ExpEnabled()
        {
            SetExperimentOption(WellKnownExperimentNames.TypeImportCompletion, true);

            ShowImportCompletionItemsOptionValue = null;

            var markup = @"
class Bar
{
     $$
}";

            await VerifyAnyItemExistsAsync(markup);
        }

        [Fact, Trait(Traits.Feature, Traits.Features.Completion)]
        public async Task OptionSetToNull_ExpDisabled()
        {
            ShowImportCompletionItemsOptionValue = null;
            var markup = @"
class Bar
{
     $$
}";

            await VerifyNoItemsExistAsync(markup);
        }

        [InlineData(true)]
        [InlineData(false)]
        [Theory, Trait(Traits.Feature, Traits.Features.Completion)]
        public async Task OptionSetToFalse(bool isExperimentEnabled)
        {
            SetExperimentOption(WellKnownExperimentNames.TypeImportCompletion, isExperimentEnabled);

            ShowImportCompletionItemsOptionValue = false;

            var markup = @"
class Bar
{
     $$
}";

            await VerifyNoItemsExistAsync(markup);
        }

        [InlineData(true)]
        [InlineData(false)]
        [Theory, Trait(Traits.Feature, Traits.Features.Completion)]
        public async Task OptionSetToTrue(bool isExperimentEnabled)
        {
            SetExperimentOption(WellKnownExperimentNames.TypeImportCompletion, isExperimentEnabled);

            ShowImportCompletionItemsOptionValue = true;

            var markup = @"
class Bar
{
     $$
}";

            await VerifyAnyItemExistsAsync(markup);
        }

        #endregion

        #region "CompletionItem tests"

        [InlineData("class", (int)Glyph.ClassPublic)]
        [InlineData("struct", (int)Glyph.StructurePublic)]
        [InlineData("enum", (int)Glyph.EnumPublic)]
        [InlineData("interface", (int)Glyph.InterfacePublic)]
        [Theory, Trait(Traits.Feature, Traits.Features.Completion)]
        public async Task Show_TopLevel_NoImport_InProject(string typeKind, int glyph)
        {
            var file1 = $@"
namespace Foo
{{
    public {typeKind} Bar
    {{}}
}}";
            var file2 = @"
namespace Baz
{
    class Bat
    {
         $$
    }
}";
            await VerifyTypeImportItemExistsAsync(
                CreateMarkupForSingleProject(file2, file1, LanguageNames.CSharp),
                "Bar",
                glyph: glyph,
                inlineDescription: "Foo");
        }

        [InlineData("class")]
        [InlineData("struct")]
        [InlineData("enum")]
        [InlineData("interface")]
        [Theory, Trait(Traits.Feature, Traits.Features.Completion)]
        public async Task DoNotShow_TopLevel_SmaeNamespace_InProject(string typeKind)
        {
            var file1 = $@"
namespace Foo
{{
    public {typeKind} Bar
    {{}}
}}";
            var file2 = @"
namespace Foo
{
    class Bat
    {
         $$
    }
}";
            await VerifyTypeImportItemIsAbsentAsync(
                CreateMarkupForSingleProject(file2, file1, LanguageNames.CSharp),
                "Bar",
                inlineDescription: "Foo");
        }

        [InlineData("class", (int)Glyph.ClassPublic)]
        [InlineData("struct", (int)Glyph.StructurePublic)]
        [InlineData("interface", (int)Glyph.InterfacePublic)]
        [Theory, Trait(Traits.Feature, Traits.Features.Completion)]
        public async Task Show_TopLevel_MutipleOverrides_NoImport_InProject(string typeKind, int glyph)
        {
            var file1 = $@"
namespace Foo
{{
    public {typeKind} Bar
    {{}} 

    public {typeKind} Bar<T>
    {{}}                   

    public {typeKind} Bar<T1, T2>
    {{}}
}}";

            var file2 = @"
namespace Baz
{
    class Bat
    {
         $$
    }
}";
            var markup = CreateMarkupForSingleProject(file2, file1, LanguageNames.CSharp);
            await VerifyTypeImportItemExistsAsync(markup, "Bar", glyph: glyph, inlineDescription: "Foo");
            await VerifyTypeImportItemExistsAsync(markup, "Bar", displayTextSuffix: "<>", glyph: glyph, inlineDescription: "Foo");
        }

        [InlineData("class")]
        [InlineData("struct")]
        [InlineData("enum")]
        [InlineData("interface")]
        [Theory, Trait(Traits.Feature, Traits.Features.Completion)]
        public async Task DoNotShow_NestedType_NoImport_InProject(string typeKind)
        {
            var file1 = $@"
namespace Foo
{{
    public class Bar
    {{
        public {typeKind} Faz {{}}
    }}
}}";

            var file2 = @"
namespace Baz
{
    class Bat
    {
         $$
    }
}";
            var markup = CreateMarkupForSingleProject(file2, file1, LanguageNames.CSharp);
            await VerifyTypeImportItemIsAbsentAsync(markup, "Faz", inlineDescription: "Foo");
            await VerifyTypeImportItemIsAbsentAsync(markup, "Faz", inlineDescription: "Foo.Bar");
        }

        [InlineData("class")]
        [InlineData("struct")]
        [InlineData("enum")]
        [InlineData("interface")]
        [Theory, Trait(Traits.Feature, Traits.Features.Completion)]
        public async Task DoNotShow_TopLevel_WithImport_InProject(string typeKind)
        {
            var file1 = $@"
namespace Foo
{{
    public {typeKind} Bar
    {{}}
}}";

            var file2 = @"
namespace Baz
{
    using Foo;

    class Bat
    {
         $$
    }
}";
            var markup = CreateMarkupForSingleProject(file2, file1, LanguageNames.CSharp);
            await VerifyTypeImportItemIsAbsentAsync(markup, "Bar", inlineDescription: "Foo");
        }

        private static string GetMarkupWithReference(string currentFile, string referencedFile, bool isProjectReference, string alias = null)
        {
            return isProjectReference
                ? CreateMarkupForProjecWithProjectReference(currentFile, referencedFile, LanguageNames.CSharp, LanguageNames.CSharp)
                : CreateMarkupForProjectWithMetadataReference(currentFile, referencedFile, LanguageNames.CSharp, LanguageNames.CSharp);
        }

        [InlineData(true)]
        [InlineData(false)]
        [Theory, Trait(Traits.Feature, Traits.Features.Completion)]
        public async Task Show_TopLevel_Public_NoImport_InReference(bool isProjectReference)
        {
            var file1 = $@"
namespace Foo
{{
    public class Bar
    {{}}
}}";
            var file2 = @"
namespace Baz
{
    class Bat
    {
         $$
    }
}";
            var markup = GetMarkupWithReference(file2, file1, isProjectReference);
            await VerifyTypeImportItemExistsAsync(markup, "Bar", glyph: (int)Glyph.ClassPublic, inlineDescription: "Foo");
        }

        [InlineData(true)]
        [InlineData(false)]
        [Theory, Trait(Traits.Feature, Traits.Features.Completion)]
        public async Task DoNotShow_TopLevel_Public_WithImport_InReference(bool isProjectReference)
        {
            var file1 = $@"
namespace Foo
{{
    public class Bar
    {{}}
}}";
            var file2 = @"
using Foo;
namespace Baz
{
    class Bat
    {
         $$
    }
}";
            var markup = GetMarkupWithReference(file2, file1, isProjectReference);
            await VerifyTypeImportItemIsAbsentAsync(markup, "Bar", inlineDescription: "Foo");
        }

        [InlineData(true)]
        [InlineData(false)]
        [Theory, Trait(Traits.Feature, Traits.Features.Completion)]
        public async Task DoNotShow_TopLevel_Internal_NoImport_InReference(bool isProjectReference)
        {
            var file1 = $@"
namespace Foo
{{
    internal class Bar
    {{}}
}}";
            var file2 = @"
namespace Baz
{
    class Bat
    {
         $$
    }
}";
            var markup = GetMarkupWithReference(file2, file1, isProjectReference);
            await VerifyTypeImportItemIsAbsentAsync(markup, "Bar", inlineDescription: "Foo");
        }

        [InlineData(true)]
        [InlineData(false)]
        [Theory, Trait(Traits.Feature, Traits.Features.Completion)]
        public async Task TopLevel_OverloadsWithMixedAccessibility_Internal_NoImport_InReference1(bool isProjectReference)
        {
            var file1 = $@"
namespace Foo
{{
    internal class Bar
    {{}}

    public class Bar<T>
    {{}}
}}";
            var file2 = @"
namespace Baz
{
    class Bat
    {
         $$
    }
}";
            var markup = GetMarkupWithReference(file2, file1, isProjectReference);
            await VerifyTypeImportItemIsAbsentAsync(markup, "Bar", displayTextSuffix: "", inlineDescription: "Foo");
            await VerifyTypeImportItemExistsAsync(markup, "Bar", displayTextSuffix: "<>", glyph: (int)Glyph.ClassPublic, inlineDescription: "Foo");
        }

        [InlineData(true)]
        [InlineData(false)]
        [Theory, Trait(Traits.Feature, Traits.Features.Completion)]
        public async Task DoNotShow_TopLevel_OverloadsWithMixedAccessibility_Internal_WithImport_InReference1(bool isProjectReference)
        {
            var file1 = $@"
namespace Foo
{{
    internal class Bar
    {{}}

    public class Bar<T>
    {{}}
}}";
            var file2 = @"
using Foo;
namespace Baz
{
    class Bat
    {
         $$
    }
}";
            var markup = GetMarkupWithReference(file2, file1, isProjectReference);
            await VerifyTypeImportItemIsAbsentAsync(markup, "Bar", displayTextSuffix: "", inlineDescription: "Foo");
            await VerifyTypeImportItemIsAbsentAsync(markup, "Bar", displayTextSuffix: "<>", inlineDescription: "Foo");
        }

        [InlineData(true)]
        [InlineData(false)]
        [Theory, Trait(Traits.Feature, Traits.Features.Completion)]
        public async Task TopLevel_OverloadsWithMixedAccessibility_InternalWithIVT_NoImport_InReference1(bool isProjectReference)
        {
            var file1 = $@"     
[assembly: System.Runtime.CompilerServices.InternalsVisibleTo(""Project1"")]

namespace Foo
{{
    internal class Bar
    {{}}

    public class Bar<T>
    {{}}
}}";
            var file2 = @"
namespace Baz
{
    class Bat
    {
         $$
    }
}";
            var markup = GetMarkupWithReference(file2, file1, isProjectReference);
            await VerifyTypeImportItemExistsAsync(markup, "Bar", glyph: (int)Glyph.ClassInternal, inlineDescription: "Foo");
            await VerifyTypeImportItemExistsAsync(markup, "Bar", displayTextSuffix: "<>", glyph: (int)Glyph.ClassPublic, inlineDescription: "Foo");
        }

        [InlineData(true)]
        [InlineData(false)]
        [Theory, Trait(Traits.Feature, Traits.Features.Completion)]
        public async Task DoNotShow_TopLevel_OverloadsWithMixedAccessibility_InternalWithIVT_WithImport_InReference1(bool isProjectReference)
        {
            var file1 = $@"     
[assembly: System.Runtime.CompilerServices.InternalsVisibleTo(""Project1"")]

namespace Foo
{{
    internal class Bar
    {{}}

    public class Bar<T>
    {{}}
}}";
            var file2 = @"
using Foo;
namespace Baz
{
    class Bat
    {
         $$
    }
}";
            var markup = GetMarkupWithReference(file2, file1, isProjectReference);
            await VerifyTypeImportItemIsAbsentAsync(markup, "Bar", inlineDescription: "Foo");
            await VerifyTypeImportItemIsAbsentAsync(markup, "Bar", displayTextSuffix: "<>", inlineDescription: "Foo");
        }

        [InlineData(true)]
        [InlineData(false)]
        [Theory, Trait(Traits.Feature, Traits.Features.Completion)]
        public async Task TopLevel_OverloadsWithMixedAccessibility_Internal_NoImport_InReference2(bool isProjectReference)
        {
            var file1 = $@"
namespace Foo
{{
    public class Bar
    {{}}

    public class Bar<T>
    {{}}    

    internal class Bar<T1, T2>
    {{}}
}}";
            var file2 = @"
namespace Baz
{
    class Bat
    {
         $$
    }
}";
            var markup = GetMarkupWithReference(file2, file1, isProjectReference);
            await VerifyTypeImportItemExistsAsync(markup, "Bar", glyph: (int)Glyph.ClassPublic, inlineDescription: "Foo");
            await VerifyTypeImportItemExistsAsync(markup, "Bar", displayTextSuffix: "<>", glyph: (int)Glyph.ClassPublic, inlineDescription: "Foo");
        }

        [InlineData(true)]
        [InlineData(false)]
        [Theory, Trait(Traits.Feature, Traits.Features.Completion)]
        public async Task DoNotShow_TopLevel_OverloadsWithMixedAccessibility_Internal_SameNamespace_InReference2(bool isProjectReference)
        {
            var file1 = $@"
namespace Foo
{{
    public class Bar
    {{}}

    public class Bar<T>
    {{}}    

    internal class Bar<T1, T2>
    {{}}
}}";
            var file2 = @"
namespace Foo.Baz
{
    class Bat
    {
         $$
    }
}";
            var markup = GetMarkupWithReference(file2, file1, isProjectReference);
            await VerifyTypeImportItemIsAbsentAsync(markup, "Bar", inlineDescription: "Foo");
            await VerifyTypeImportItemIsAbsentAsync(markup, "Bar", displayTextSuffix: "<>", inlineDescription: "Foo");
        }

        [InlineData(true)]
        [InlineData(false)]
        [Theory, Trait(Traits.Feature, Traits.Features.Completion)]
        public async Task TopLevel_OverloadsWithMixedAccessibility_InternalWithIVT_NoImport_InReference2(bool isProjectReference)
        {
            var file1 = $@"   
[assembly: System.Runtime.CompilerServices.InternalsVisibleTo(""Project1"")]

namespace Foo
{{
    internal class Bar
    {{}}

    internal class Bar<T>
    {{}}    

    internal class Bar<T1, T2>
    {{}}
}}";
            var file2 = @"
namespace Baz
{
    class Bat
    {
         $$
    }
}";
            var markup = GetMarkupWithReference(file2, file1, isProjectReference);
            await VerifyTypeImportItemExistsAsync(markup, "Bar", glyph: (int)Glyph.ClassInternal, inlineDescription: "Foo");
            await VerifyTypeImportItemExistsAsync(markup, "Bar", displayTextSuffix: "<>", glyph: (int)Glyph.ClassInternal, inlineDescription: "Foo");
        }

        [InlineData(true)]
        [InlineData(false)]
        [Theory, Trait(Traits.Feature, Traits.Features.Completion)]
        public async Task Show_TopLevel_Internal_WithIVT_NoImport_InReference(bool isProjectReference)
        {
            var file1 = $@"
[assembly: System.Runtime.CompilerServices.InternalsVisibleTo(""Project1"")]

namespace Foo
{{
    internal class Bar
    {{}}
}}";
            var file2 = @"
namespace Baz
{
    class Bat
    {
         $$
    }
}";
            var markup = GetMarkupWithReference(file2, file1, isProjectReference);
            await VerifyTypeImportItemExistsAsync(markup, "Bar", glyph: (int)Glyph.ClassInternal, inlineDescription: "Foo");
        }

        [Fact, Trait(Traits.Feature, Traits.Features.Completion)]
        public async Task Show_TopLevel_NoImport_InVBReference()
        {
            var file1 = $@"
Namespace Bar
    Public Class Barr
    End CLass
End Namespace";
            var file2 = @"
namespace Baz
{
    class Bat
    {
         $$
    }
}";
            var markup = CreateMarkupForProjecWithVBProjectReference(file2, file1, sourceLanguage: LanguageNames.CSharp, rootnamespace: "Foo");
            await VerifyTypeImportItemExistsAsync(markup, "Barr", glyph: (int)Glyph.ClassPublic, inlineDescription: "Foo.Bar");
        }

        [Fact, Trait(Traits.Feature, Traits.Features.Completion)]
        public async Task VB_MixedCapitalization_Test()
        {
            var file1 = $@"
Namespace Na
    Public Class Foo
    End Class
End Namespace

Namespace na
    Public Class Bar
    End Class
End Namespace
";
            var file2 = @"
namespace Baz
{
    class Bat
    {
         $$
    }
}";
            var markup = CreateMarkupForProjecWithVBProjectReference(file2, file1, sourceLanguage: LanguageNames.CSharp, rootnamespace: "");
            await VerifyTypeImportItemExistsAsync(markup, "Bar", glyph: (int)Glyph.ClassPublic, inlineDescription: "Na");
            await VerifyTypeImportItemExistsAsync(markup, "Foo", glyph: (int)Glyph.ClassPublic, inlineDescription: "Na");
            await VerifyTypeImportItemIsAbsentAsync(markup, "Bar", inlineDescription: "na");
            await VerifyTypeImportItemIsAbsentAsync(markup, "Foo", inlineDescription: "na");
        }

        [Fact, Trait(Traits.Feature, Traits.Features.Completion)]
        public async Task VB_MixedCapitalization_WithImport_Test()
        {
            var file1 = $@"
Namespace Na
    Public Class Foo
    End Class
End Namespace

Namespace na
    Public Class Bar
    End Class
End Namespace
";
            var file2 = @"
using Na;
namespace Baz
{
    class Bat
    {
         $$
    }
}";
            var markup = CreateMarkupForProjecWithVBProjectReference(file2, file1, sourceLanguage: LanguageNames.CSharp, rootnamespace: "");
            await VerifyTypeImportItemIsAbsentAsync(markup, "Bar", inlineDescription: "Na");
            await VerifyTypeImportItemIsAbsentAsync(markup, "Foo", inlineDescription: "Na");
            await VerifyTypeImportItemIsAbsentAsync(markup, "Bar", inlineDescription: "na");
            await VerifyTypeImportItemIsAbsentAsync(markup, "Foo", inlineDescription: "na");
        }

        [Fact, Trait(Traits.Feature, Traits.Features.Completion)]
        public async Task DoNotShow_TopLevel_Internal_NoImport_InVBReference()
        {
            var file1 = $@"
Namespace Bar
    Friend Class Barr
    End CLass
End Namespace";
            var file2 = @"
namespace Baz
{
    class Bat
    {
         $$
    }
}";
            var markup = CreateMarkupForProjecWithVBProjectReference(file2, file1, sourceLanguage: LanguageNames.CSharp, rootnamespace: "Foo");
            await VerifyTypeImportItemIsAbsentAsync(markup, "Barr", inlineDescription: "Foo.Bar");
        }

        [Fact, Trait(Traits.Feature, Traits.Features.Completion)]
        public async Task DoNotShow_TopLevel_WithImport_InVBReference()
        {
            var file1 = $@"
Namespace Bar
    Public Class Barr
    End CLass
End Namespace";
            var file2 = @"
using Foo.Bar;
namespace Baz
{
    class Bat
    {
         $$
    }
}";
            var markup = CreateMarkupForProjecWithVBProjectReference(file2, file1, sourceLanguage: LanguageNames.CSharp, rootnamespace: "Foo");
            await VerifyTypeImportItemIsAbsentAsync(markup, "Barr", inlineDescription: "Foo.Bar");
        }

        [InlineData(true)]
        [InlineData(false)]
        [Theory, Trait(Traits.Feature, Traits.Features.Completion)]
        public async Task TypesWithIdenticalNameButDifferentNamespaces(bool isProjectReference)
        {
            var file1 = $@"
namespace Foo
{{
    public class Bar
    {{}}

    public class Bar<T>
    {{}}
}}
namespace Baz
{{
    public class Bar<T>
    {{}} 

    public class Bar
    {{}}
}}";
            var file2 = @"
namespace NS
{
    class C
    {
         $$
    }
}";
            var markup = GetMarkupWithReference(file2, file1, isProjectReference);
            await VerifyTypeImportItemExistsAsync(markup, "Bar", glyph: (int)Glyph.ClassPublic, inlineDescription: "Foo");
            await VerifyTypeImportItemExistsAsync(markup, "Bar", displayTextSuffix: "<>", glyph: (int)Glyph.ClassPublic, inlineDescription: "Foo");
            await VerifyTypeImportItemExistsAsync(markup, "Bar", glyph: (int)Glyph.ClassPublic, inlineDescription: "Baz");
            await VerifyTypeImportItemExistsAsync(markup, "Bar", displayTextSuffix: "<>", glyph: (int)Glyph.ClassPublic, inlineDescription: "Baz");
        }

        #endregion

        #region "Commit Change Tests"
        [InlineData(SourceCodeKind.Regular)]
        [InlineData(SourceCodeKind.Script)]
        [WpfTheory, Trait(Traits.Feature, Traits.Features.Completion)]
        public async Task Commit_NoImport_InProject(SourceCodeKind kind)
        {
            var file1 = $@"
namespace Foo
{{
    public class Bar
    {{
    }}
}}";

            var file2 = @"
namespace Baz
{
    class Bat
    {
        $$
    }
}";
            var expectedCodeAfterCommit = @"
using Foo;

namespace Baz
{
    class Bat
    {
        Bar$$
    }
}";
            var markup = CreateMarkupForSingleProject(file2, file1, LanguageNames.CSharp);
            await VerifyCustomCommitProviderAsync(markup, "Bar", expectedCodeAfterCommit, sourceCodeKind: kind);
        }


        [InlineData(SourceCodeKind.Regular)]
        [InlineData(SourceCodeKind.Script)]
        [WpfTheory, Trait(Traits.Feature, Traits.Features.Completion)]
        public async Task Commit_NoImport_InVBReference(SourceCodeKind kind)
        {
            var file1 = $@"
Namespace Bar
    Public Class Barr
    End CLass
End Namespace";
            var file2 = @"
namespace Baz
{
    class Bat
    {
        $$
    }
}"; var expectedCodeAfterCommit = @"
using Foo.Bar;

namespace Baz
{
    class Bat
    {
        Barr$$
    }
}";
            var markup = CreateMarkupForProjecWithVBProjectReference(file2, file1, sourceLanguage: LanguageNames.CSharp, rootnamespace: "Foo");
            await VerifyCustomCommitProviderAsync(markup, "Barr", expectedCodeAfterCommit, sourceCodeKind: kind);
        }

        [InlineData(SourceCodeKind.Regular)]
        [InlineData(SourceCodeKind.Script)]
        [WpfTheory, Trait(Traits.Feature, Traits.Features.Completion)]
        public async Task Commit_NoImport_InPEReference(SourceCodeKind kind)
        {
            var markup = $@"<Workspace>
    <Project Language=""{LanguageNames.CSharp}"" CommonReferences=""true"">
        <Document FilePath=""CSharpDocument"">
class Bar
{{
     $$
}}</Document>
    </Project>    
</Workspace>";
            var expectedCodeAfterCommit = @"
using System;

class Bar
{
     Console$$
}";

            await VerifyCustomCommitProviderAsync(markup, "Console", expectedCodeAfterCommit, sourceCodeKind: kind);
        }

        #endregion

        [Fact, Trait(Traits.Feature, Traits.Features.Completion)]
        public async Task DoNotShow_TopLevel_Public_NoImport_InNonGLobalAliasedMetadataReference()
        {
            var file1 = $@"
namespace Foo
{{
    public class Bar
    {{}}
}}";
            var file2 = @"
namespace Baz
{
    class Bat
    {
         $$
    }
}";
            var markup = CreateMarkupForProjectWithAliasedMetadataReference(file2, "alias1", file1, LanguageNames.CSharp, LanguageNames.CSharp, hasGlobalAlias: false);
            await VerifyTypeImportItemIsAbsentAsync(markup, "Bar", inlineDescription: "Foo");
        }

        [Fact, Trait(Traits.Feature, Traits.Features.Completion)]
        public async Task Show_TopLevel_Public_NoImport_InGlobalAliasedMetadataReference()
        {
            var file1 = $@"
namespace Foo
{{
    public class Bar
    {{}}
}}";
            var file2 = @"
namespace Baz
{
    class Bat
    {
         $$
    }
}";
            var markup = CreateMarkupForProjectWithAliasedMetadataReference(file2, "alias1", file1, LanguageNames.CSharp, LanguageNames.CSharp, hasGlobalAlias: true);
            await VerifyTypeImportItemExistsAsync(markup, "Bar", glyph: (int)Glyph.ClassPublic, inlineDescription: "Foo");
        }

        [Fact, Trait(Traits.Feature, Traits.Features.Completion)]
        public async Task DoNotShow_TopLevel_Public_NoImport_InNonGlobalAliasedProjectReference()
        {
            var file1 = $@"
namespace Foo
{{
    public class Bar
    {{}}
}}";
            var file2 = @"
namespace Baz
{
    class Bat
    {
         $$
    }
}";
            var markup = CreateMarkupForProjecWithAliasedProjectReference(file2, "alias1", file1, LanguageNames.CSharp, LanguageNames.CSharp);
            await VerifyTypeImportItemIsAbsentAsync(markup, "Bar", inlineDescription: "Foo");
        }

        [Fact, Trait(Traits.Feature, Traits.Features.Completion)]
        public async Task ShorterTypeNameShouldShowBeforeLongerTypeName()
        {
            var file1 = $@"
namespace Foo
{{
    public class SomeType
    {{}} 
    public class SomeTypeWithLongerName
    {{}}
}}";
            var file2 = @"
namespace Baz
{
    class Bat
    {
         $$
    }
}";
            var markup = CreateMarkupForSingleProject(file2, file1, LanguageNames.CSharp);
            var completionList = await GetCompletionListAsync(markup).ConfigureAwait(false);
            AssertRelativeOrder(new List<string>() { "SomeType", "SomeTypeWithLongerName" }, completionList.Items);
        }

        [Fact, Trait(Traits.Feature, Traits.Features.Completion)]
        [WorkItem(35540, "https://github.com/dotnet/roslyn/issues/35540")]
        public async Task AttributeTypeInAttributeNameContext()
        {
            var file1 = @"
namespace Foo
{
    public class MyAttribute : System.Attribute { }
    public class MyAttributeWithoutSuffix : System.Attribute { }
    public class MyClass { }
}";

            var file2 = @"
namespace Test
{
    [$$
    class Program { }
}";
            var markup = CreateMarkupForSingleProject(file2, file1, LanguageNames.CSharp);

            await VerifyTypeImportItemExistsAsync(markup, "My", glyph: (int)Glyph.ClassPublic, inlineDescription: "Foo", expectedDescriptionOrNull: "class Foo.MyAttribute");
            await VerifyTypeImportItemIsAbsentAsync(markup, "MyAttributeWithoutSuffix", inlineDescription: "Foo");  // We intentionally ignore attribute types without proper suffix for perf reason
            await VerifyTypeImportItemIsAbsentAsync(markup, "MyAttribute", inlineDescription: "Foo");
            await VerifyTypeImportItemIsAbsentAsync(markup, "MyClass", inlineDescription: "Foo");
        }

        [InlineData(SourceCodeKind.Regular)]
        [InlineData(SourceCodeKind.Script)]
        [WpfTheory, Trait(Traits.Feature, Traits.Features.Completion)]
        [WorkItem(35540, "https://github.com/dotnet/roslyn/issues/35540")]
        public async Task CommitAttributeTypeInAttributeNameContext(SourceCodeKind kind)
        {
            var file1 = @"
namespace Foo
{
    public class MyAttribute : System.Attribute { }
}";

            var file2 = @"
namespace Test
{
    [$$
    class Program { }
}";

            string expectedCodeAfterCommit = @"
using Foo;

namespace Test
{
    [My$$
    class Program { }
}";

            var markup = CreateMarkupForSingleProject(file2, file1, LanguageNames.CSharp);
            await VerifyCustomCommitProviderAsync(markup, "My", expectedCodeAfterCommit, sourceCodeKind: kind);
        }

        [Fact, Trait(Traits.Feature, Traits.Features.Completion)]
        [WorkItem(35540, "https://github.com/dotnet/roslyn/issues/35540")]
        public async Task AttributeTypeInNonAttributeNameContext()
        {
            var file1 = @"
namespace Foo
{
    public class MyAttribute : System.Attribute { }
    public class MyAttributeWithoutSuffix : System.Attribute { }
    public class MyClass { }
}";

            var file2 = @"
namespace Test
{
    class Program 
    {
        $$
    }
}";
            var markup = CreateMarkupForSingleProject(file2, file1, LanguageNames.CSharp);

            await VerifyTypeImportItemExistsAsync(markup, "MyAttribute", glyph: (int)Glyph.ClassPublic, inlineDescription: "Foo", expectedDescriptionOrNull: "class Foo.MyAttribute");
            await VerifyTypeImportItemExistsAsync(markup, "MyAttributeWithoutSuffix", glyph: (int)Glyph.ClassPublic, inlineDescription: "Foo", expectedDescriptionOrNull: "class Foo.MyAttributeWithoutSuffix");
            await VerifyTypeImportItemIsAbsentAsync(markup, "My", inlineDescription: "Foo");
            await VerifyTypeImportItemExistsAsync(markup, "MyClass", glyph: (int)Glyph.ClassPublic, inlineDescription: "Foo", expectedDescriptionOrNull: "class Foo.MyClass");
        }

        [InlineData(SourceCodeKind.Regular)]
        [InlineData(SourceCodeKind.Script)]
        [WpfTheory, Trait(Traits.Feature, Traits.Features.Completion)]
        [WorkItem(35540, "https://github.com/dotnet/roslyn/issues/35540")]
        public async Task CommitAttributeTypeInNonAttributeNameContext(SourceCodeKind kind)
        {
            var file1 = @"
namespace Foo
{
    public class MyAttribute : System.Attribute { }
}";

            var file2 = @"
namespace Test
{
    class Program 
    {
        $$
    }
}";

            string expectedCodeAfterCommit = @"
using Foo;

namespace Test
{
    class Program 
    {
        MyAttribute$$
    }
}";
            var markup = CreateMarkupForSingleProject(file2, file1, LanguageNames.CSharp);
            await VerifyCustomCommitProviderAsync(markup, "MyAttribute", expectedCodeAfterCommit, sourceCodeKind: kind);
        }

        [Fact, Trait(Traits.Feature, Traits.Features.Completion)]
        [WorkItem(35540, "https://github.com/dotnet/roslyn/issues/35540")]
        public async Task AttributeTypeWithoutSuffixInAttributeNameContext()
        {
            // attribute suffix isn't capitalized
            var file1 = @"
namespace Foo
{
    public class Myattribute : System.Attribute { }
    public class MyClass { }
}";

            var file2 = @"
namespace Test
{
    [$$
    class Program { }
}";
            var markup = CreateMarkupForSingleProject(file2, file1, LanguageNames.CSharp);

            await VerifyTypeImportItemExistsAsync(markup, "Myattribute", glyph: (int)Glyph.ClassPublic, inlineDescription: "Foo", expectedDescriptionOrNull: "class Foo.Myattribute");
            await VerifyTypeImportItemIsAbsentAsync(markup, "My", inlineDescription: "Foo");
            await VerifyTypeImportItemIsAbsentAsync(markup, "MyClass", inlineDescription: "Foo");
        }

        [InlineData(SourceCodeKind.Regular)]
        [InlineData(SourceCodeKind.Script)]
        [WpfTheory, Trait(Traits.Feature, Traits.Features.Completion)]
        [WorkItem(35540, "https://github.com/dotnet/roslyn/issues/35540")]
        public async Task CommitAttributeTypeWithoutSuffixInAttributeNameContext(SourceCodeKind kind)
        {
            // attribute suffix isn't capitalized
            var file1 = @"
namespace Foo
{
    public class Myattribute : System.Attribute { }
}";

            var file2 = @"
namespace Test
{
    [$$
    class Program { }
}";

            string expectedCodeAfterCommit = @"
using Foo;

namespace Test
{
    [Myattribute$$
    class Program { }
}";

            var markup = CreateMarkupForSingleProject(file2, file1, LanguageNames.CSharp);
            await VerifyCustomCommitProviderAsync(markup, "Myattribute", expectedCodeAfterCommit, sourceCodeKind: kind);
        }

        [Fact, Trait(Traits.Feature, Traits.Features.Completion)]
        [WorkItem(35540, "https://github.com/dotnet/roslyn/issues/35540")]
        public async Task AttributeTypeWithoutSuffixInNonAttributeNameContext()
        {
            // attribute suffix isn't capitalized
            var file1 = @"
namespace Foo
{
    public class Myattribute : System.Attribute { }
    public class MyClass { }
}";

            var file2 = @"
namespace Test
{
    class Program 
    {
        $$
    }
}";
            var markup = CreateMarkupForSingleProject(file2, file1, LanguageNames.CSharp);

            await VerifyTypeImportItemExistsAsync(markup, "Myattribute", glyph: (int)Glyph.ClassPublic, inlineDescription: "Foo", expectedDescriptionOrNull: "class Foo.Myattribute");
            await VerifyTypeImportItemIsAbsentAsync(markup, "My", inlineDescription: "Foo");
            await VerifyTypeImportItemExistsAsync(markup, "MyClass", glyph: (int)Glyph.ClassPublic, inlineDescription: "Foo", expectedDescriptionOrNull: "class Foo.MyClass");
        }

        [InlineData(SourceCodeKind.Regular)]
        [InlineData(SourceCodeKind.Script)]
        [WpfTheory, Trait(Traits.Feature, Traits.Features.Completion)]
        [WorkItem(35540, "https://github.com/dotnet/roslyn/issues/35540")]
        public async Task CommitAttributeTypeWithoutSuffixInNonAttributeNameContext(SourceCodeKind kind)
        {
            // attribute suffix isn't capitalized
            var file1 = @"
namespace Foo
{
    public class Myattribute : System.Attribute { }
}";

            var file2 = @"
namespace Test
{
    class Program 
    {
        $$
    }
}";

            string expectedCodeAfterCommit = @"
using Foo;

namespace Test
{
    class Program 
    {
        Myattribute$$
    }
}";
            var markup = CreateMarkupForSingleProject(file2, file1, LanguageNames.CSharp);
            await VerifyCustomCommitProviderAsync(markup, "Myattribute", expectedCodeAfterCommit, sourceCodeKind: kind);
        }

        [Fact, Trait(Traits.Feature, Traits.Features.Completion)]
        [WorkItem(35540, "https://github.com/dotnet/roslyn/issues/35540")]
        public async Task VBAttributeTypeWithoutSuffixInAttributeNameContext()
        {
            var file1 = @"
Namespace Foo
    Public Class Myattribute
        Inherits System.Attribute
    End Class
    Public Class MyVBClass
    End Class
End Namespace";

            var file2 = @"
namespace Test
{
    [$$
    class Program 
    {
    }
}";

            var markup = CreateMarkupForProjecWithProjectReference(file2, file1, LanguageNames.CSharp, LanguageNames.VisualBasic);

            await VerifyTypeImportItemExistsAsync(markup, "Myattribute", glyph: (int)Glyph.ClassPublic, inlineDescription: "Foo", expectedDescriptionOrNull: "class Foo.Myattribute");
            await VerifyTypeImportItemIsAbsentAsync(markup, "My", inlineDescription: "Foo");
            await VerifyTypeImportItemIsAbsentAsync(markup, "MyVBClass", inlineDescription: "Foo");
        }

<<<<<<< HEAD
=======
        [InlineData(SourceCodeKind.Regular)]
        [InlineData(SourceCodeKind.Script)]
        [WpfTheory, Trait(Traits.Feature, Traits.Features.Completion)]
        [WorkItem(37038, "https://github.com/dotnet/roslyn/issues/37038")]
        public async Task CommitTypeInUsingStaticContextShouldUseFullyQualifiedName(SourceCodeKind kind)
        {
            var file1 = @"
namespace Foo
{
    public class MyClass { }
}";

            var file2 = @"
using static $$";

            var expectedCodeAfterCommit = @"
using static Foo.MyClass$$";

            var markup = CreateMarkupForSingleProject(file2, file1, LanguageNames.CSharp);
            await VerifyCustomCommitProviderAsync(markup, "MyClass", expectedCodeAfterCommit, sourceCodeKind: kind);
        }

        [InlineData(SourceCodeKind.Regular)]
        [InlineData(SourceCodeKind.Script)]
        [WpfTheory, Trait(Traits.Feature, Traits.Features.Completion)]
        [WorkItem(37038, "https://github.com/dotnet/roslyn/issues/37038")]
        public async Task CommitGenericTypeParameterInUsingAliasContextShouldUseFullyQualifiedName(SourceCodeKind kind)
        {
            var file1 = @"
namespace Foo
{
    public class MyClass { }
}";

            var file2 = @"
using CollectionOfStringBuilders = System.Collections.Generic.List<$$>";

            var expectedCodeAfterCommit = @"
using CollectionOfStringBuilders = System.Collections.Generic.List<Foo.MyClass$$>";

            var markup = CreateMarkupForSingleProject(file2, file1, LanguageNames.CSharp);
            await VerifyCustomCommitProviderAsync(markup, "MyClass", expectedCodeAfterCommit, sourceCodeKind: kind);
        }

        [InlineData(SourceCodeKind.Regular)]
        [InlineData(SourceCodeKind.Script)]
        [WpfTheory, Trait(Traits.Feature, Traits.Features.Completion)]
        [WorkItem(37038, "https://github.com/dotnet/roslyn/issues/37038")]
        public async Task CommitGenericTypeParameterInUsingAliasContextShouldUseFullyQualifiedName2(SourceCodeKind kind)
        {
            var file1 = @"
namespace Foo.Bar
{
    public class MyClass { }
}";

            var file2 = @"
namespace Foo
{
    using CollectionOfStringBuilders = System.Collections.Generic.List<$$>
}";

            // Completion is not fully qualified
            var expectedCodeAfterCommit = @"
namespace Foo
{
    using CollectionOfStringBuilders = System.Collections.Generic.List<Foo.Bar.MyClass$$>
}";

            var markup = CreateMarkupForSingleProject(file2, file1, LanguageNames.CSharp);
            await VerifyCustomCommitProviderAsync(markup, "MyClass", expectedCodeAfterCommit, sourceCodeKind: kind);
        }

>>>>>>> f4ee11b3
        [Fact, Trait(Traits.Feature, Traits.Features.Completion)]
        [WorkItem(36624, "https://github.com/dotnet/roslyn/issues/36624")]
        public async Task DoNotShowImportItemsIfTimeout()
        {
            // Set timeout to 0 so it always timeout
            TimeoutInMilliseconds = 0;

            var file1 = $@"
namespace NS1
{{
    public class Bar
    {{}}
}}";
            var file2 = @"
namespace NS2
{
    class C
    {
         $$
    }
}";
<<<<<<< HEAD
=======

            var markup = CreateMarkupForSingleProject(file2, file1, LanguageNames.CSharp);
            await VerifyTypeImportItemIsAbsentAsync(markup, "Bar", inlineDescription: "NS1");
        }
>>>>>>> f4ee11b3

            var markup = CreateMarkupForSingleProject(file2, file1, LanguageNames.CSharp);
            await VerifyTypeImportItemIsAbsentAsync(markup, "Bar", inlineDescription: "NS1");
        }
        
        private static void AssertRelativeOrder(List<string> expectedTypesInRelativeOrder, ImmutableArray<CompletionItem> allCompletionItems)
        {
            var hashset = new HashSet<string>(expectedTypesInRelativeOrder);
            var actualTypesInRelativeOrder = allCompletionItems.Where(item => hashset.Contains(item.DisplayText)).Select(item => item.DisplayText).ToImmutableArray();

            Assert.Equal(expectedTypesInRelativeOrder.Count, actualTypesInRelativeOrder.Length);
            for (var i = 0; i < expectedTypesInRelativeOrder.Count; ++i)
            {
                Assert.Equal(expectedTypesInRelativeOrder[i], actualTypesInRelativeOrder[i]);
            }
        }

        private Task VerifyTypeImportItemExistsAsync(string markup, string expectedItem, int glyph, string inlineDescription, string displayTextSuffix = null, string expectedDescriptionOrNull = null)
        {
            return VerifyItemExistsAsync(markup, expectedItem, displayTextSuffix: displayTextSuffix, glyph: glyph, inlineDescription: inlineDescription, expectedDescriptionOrNull: expectedDescriptionOrNull);
        }


        private Task VerifyTypeImportItemIsAbsentAsync(string markup, string expectedItem, string inlineDescription, string displayTextSuffix = null)
        {
            return VerifyItemIsAbsentAsync(markup, expectedItem, displayTextSuffix: displayTextSuffix, inlineDescription: inlineDescription);
        }
    }
}<|MERGE_RESOLUTION|>--- conflicted
+++ resolved
@@ -1182,8 +1182,6 @@
             await VerifyTypeImportItemIsAbsentAsync(markup, "MyVBClass", inlineDescription: "Foo");
         }
 
-<<<<<<< HEAD
-=======
         [InlineData(SourceCodeKind.Regular)]
         [InlineData(SourceCodeKind.Script)]
         [WpfTheory, Trait(Traits.Feature, Traits.Features.Completion)]
@@ -1257,7 +1255,6 @@
             await VerifyCustomCommitProviderAsync(markup, "MyClass", expectedCodeAfterCommit, sourceCodeKind: kind);
         }
 
->>>>>>> f4ee11b3
         [Fact, Trait(Traits.Feature, Traits.Features.Completion)]
         [WorkItem(36624, "https://github.com/dotnet/roslyn/issues/36624")]
         public async Task DoNotShowImportItemsIfTimeout()
@@ -1279,13 +1276,6 @@
          $$
     }
 }";
-<<<<<<< HEAD
-=======
-
-            var markup = CreateMarkupForSingleProject(file2, file1, LanguageNames.CSharp);
-            await VerifyTypeImportItemIsAbsentAsync(markup, "Bar", inlineDescription: "NS1");
-        }
->>>>>>> f4ee11b3
 
             var markup = CreateMarkupForSingleProject(file2, file1, LanguageNames.CSharp);
             await VerifyTypeImportItemIsAbsentAsync(markup, "Bar", inlineDescription: "NS1");
