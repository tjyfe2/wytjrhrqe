--- conflicted
+++ resolved
@@ -1,4 +1,4 @@
-﻿// Copyright (c) Microsoft.  All Rights Reserved.  Licensed under the Apache License, Version 2.0.  See License.txt in the project root for license information.
+// Copyright (c) Microsoft.  All Rights Reserved.  Licensed under the Apache License, Version 2.0.  See License.txt in the project root for license information.
 
 using System;
 using System.Collections.Immutable;
@@ -63,13 +63,8 @@
         }
 
         [WorkItem(906919)]
-<<<<<<< HEAD
         [WpfFact]
         public async Task Bug906919()
-=======
-        [Fact]
-        public void Bug906919()
->>>>>>> 70cc7bbe
         {
             string source = "[|class C { }|]";
             await VerifyDiagnosticsAsync(source);
