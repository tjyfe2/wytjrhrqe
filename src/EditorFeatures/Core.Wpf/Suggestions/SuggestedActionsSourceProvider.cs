--- conflicted
+++ resolved
@@ -14,14 +14,8 @@
 using Microsoft.CodeAnalysis.Editor.Shared.Utilities;
 using Microsoft.CodeAnalysis.Editor.Tags;
 using Microsoft.CodeAnalysis.Host.Mef;
-<<<<<<< HEAD
-using Microsoft.CodeAnalysis.Options;
-using Microsoft.CodeAnalysis.Shared.Extensions;
-=======
->>>>>>> 5f7ddf6f
 using Microsoft.CodeAnalysis.Shared.TestHooks;
 using Microsoft.CodeAnalysis.Shared.Utilities;
-using Microsoft.CodeAnalysis.Text;
 using Microsoft.VisualStudio.Language.Intellisense;
 using Microsoft.VisualStudio.Text;
 using Microsoft.VisualStudio.Text.Editor;
@@ -96,17 +90,7 @@
                 return null;
             }
 
-<<<<<<< HEAD
-            var document = textBuffer.CurrentSnapshot.GetOpenDocumentInCurrentContextWithChanges();
-            var experimentService = document?.Project.Solution.Workspace.Services.GetService<IExperimentationService>();
-            var asyncIsForceDisabled = experimentService?.IsExperimentEnabled(WellKnownExperimentNames.DisableAsynchronousQuickActions) == true;
-
-            return !asyncIsForceDisabled && _optionService.GetOption(SuggestionsOptions.Asynchronous)
-                ? new AsyncSuggestedActionsSource(_threadingContext, this, textView, textBuffer, _suggestedActionCategoryRegistry)
-                : new SyncSuggestedActionsSource(_threadingContext, this, textView, textBuffer, _suggestedActionCategoryRegistry);
-=======
             return new SuggestedActionsSource(_threadingContext, this, textView, textBuffer, _suggestedActionCategoryRegistry);
->>>>>>> 5f7ddf6f
         }
     }
 }