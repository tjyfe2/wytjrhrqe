﻿// Licensed to the .NET Foundation under one or more agreements.
// The .NET Foundation licenses this file to you under the MIT license.
// See the LICENSE file in the project root for more information.

using System;
using System.Collections.Generic;
using System.Collections.Immutable;
using System.ComponentModel.Composition;
using Microsoft.CodeAnalysis.CodeFixes;
using Microsoft.CodeAnalysis.CodeRefactorings;
using Microsoft.CodeAnalysis.Diagnostics;
using Microsoft.CodeAnalysis.Editor.Shared.Extensions;
using Microsoft.CodeAnalysis.Editor.Shared.Utilities;
using Microsoft.CodeAnalysis.Editor.Tags;
using Microsoft.CodeAnalysis.ErrorReporting;
using Microsoft.CodeAnalysis.Host.Mef;
using Microsoft.CodeAnalysis.Options;
using Microsoft.CodeAnalysis.Shared.TestHooks;
using Microsoft.CodeAnalysis.Shared.Utilities;
using Microsoft.CodeAnalysis.Text;
using Microsoft.VisualStudio.Language.Intellisense;
using Microsoft.VisualStudio.Text;
using Microsoft.VisualStudio.Text.Editor;
using Microsoft.VisualStudio.Utilities;
using Roslyn.Utilities;

namespace Microsoft.CodeAnalysis.Editor.Implementation.Suggestions
{
    [Export(typeof(ISuggestedActionsSourceProvider))]
    [Export(typeof(SuggestedActionsSourceProvider))]
    [ContentType(ContentTypeNames.RoslynContentType)]
    [ContentType(ContentTypeNames.XamlContentType)]
    [Name("Roslyn Code Fix")]
    [Order]
    [SuggestedActionPriority(DefaultOrderings.Highest)]
    [SuggestedActionPriority(DefaultOrderings.Default)]
    internal partial class SuggestedActionsSourceProvider : ISuggestedActionsSourceProvider
    {
        private static readonly Guid s_CSharpSourceGuid = new Guid("b967fea8-e2c3-4984-87d4-71a38f49e16a");
        private static readonly Guid s_visualBasicSourceGuid = new Guid("4de30e93-3e0c-40c2-a4ba-1124da4539f6");
        private static readonly Guid s_xamlSourceGuid = new Guid("a0572245-2eab-4c39-9f61-06a6d8c5ddda");

        private const int InvalidSolutionVersion = -1;

        private readonly IThreadingContext _threadingContext;
        private readonly ICodeRefactoringService _codeRefactoringService;
        private readonly IDiagnosticAnalyzerService _diagnosticService;
        private readonly ICodeFixService _codeFixService;
        private readonly ISuggestedActionCategoryRegistryService _suggestedActionCategoryRegistry;
        private readonly IGlobalOptionService _globalOptions;
        public readonly ICodeActionEditHandlerService EditHandler;
        public readonly IAsynchronousOperationListener OperationListener;
        public readonly IUIThreadOperationExecutor UIThreadOperationExecutor;

        public readonly ImmutableArray<Lazy<IImageIdService, OrderableMetadata>> ImageIdServices;

        [ImportingConstructor]
        [Obsolete(MefConstruction.ImportingConstructorMessage, error: true)]
        public SuggestedActionsSourceProvider(
            IThreadingContext threadingContext,
            ICodeRefactoringService codeRefactoringService,
            IDiagnosticAnalyzerService diagnosticService,
            ICodeFixService codeFixService,
            ICodeActionEditHandlerService editHandler,
            IUIThreadOperationExecutor uiThreadOperationExecutor,
            ISuggestedActionCategoryRegistryService suggestedActionCategoryRegistry,
            IAsynchronousOperationListenerProvider listenerProvider,
            IGlobalOptionService globalOptions,
            [ImportMany] IEnumerable<Lazy<IImageIdService, OrderableMetadata>> imageIdServices)
        {
            _threadingContext = threadingContext;
            _codeRefactoringService = codeRefactoringService;
            _diagnosticService = diagnosticService;
            _codeFixService = codeFixService;
            _suggestedActionCategoryRegistry = suggestedActionCategoryRegistry;
            _globalOptions = globalOptions;
            EditHandler = editHandler;
            UIThreadOperationExecutor = uiThreadOperationExecutor;
            OperationListener = listenerProvider.GetListener(FeatureAttribute.LightBulb);

            ImageIdServices = ExtensionOrderer.Order(imageIdServices).ToImmutableArray();
        }

        public ISuggestedActionsSource? CreateSuggestedActionsSource(ITextView textView, ITextBuffer textBuffer)
        {
            Contract.ThrowIfNull(textView);
            Contract.ThrowIfNull(textBuffer);

            // Disable lightbulb points when running under the LSP editor.
            // The LSP client will interface with the editor to display our code actions.
            if (textBuffer.IsInLspEditorContext())
                return null;

<<<<<<< HEAD
            var asyncEnabled = _globalOptions.GetOption(SuggestionsOptions.Asynchronous) &&
                               !_globalOptions.GetOption(SuggestionsOptions.AsynchronousQuickActionsDisableFeatureFlag);

            return asyncEnabled
                ? new AsyncSuggestedActionsSource(_threadingContext, _globalOptions, this, textView, textBuffer, _suggestedActionCategoryRegistry)
                : new SyncSuggestedActionsSource(_threadingContext, _globalOptions, this, textView, textBuffer, _suggestedActionCategoryRegistry);
=======
            return _globalOptions.GetOption(SuggestionsOptions.AsynchronousQuickActionsDisableFeatureFlag)
                ? new SyncSuggestedActionsSource(_threadingContext, _globalOptions, this, textView, textBuffer, _suggestedActionCategoryRegistry)
                : new AsyncSuggestedActionsSource(_threadingContext, _globalOptions, this, textView, textBuffer, _suggestedActionCategoryRegistry);
>>>>>>> 25202409
        }
    }
}<|MERGE_RESOLUTION|>--- conflicted
+++ resolved
@@ -91,18 +91,9 @@
             if (textBuffer.IsInLspEditorContext())
                 return null;
 
-<<<<<<< HEAD
-            var asyncEnabled = _globalOptions.GetOption(SuggestionsOptions.Asynchronous) &&
-                               !_globalOptions.GetOption(SuggestionsOptions.AsynchronousQuickActionsDisableFeatureFlag);
-
-            return asyncEnabled
-                ? new AsyncSuggestedActionsSource(_threadingContext, _globalOptions, this, textView, textBuffer, _suggestedActionCategoryRegistry)
-                : new SyncSuggestedActionsSource(_threadingContext, _globalOptions, this, textView, textBuffer, _suggestedActionCategoryRegistry);
-=======
             return _globalOptions.GetOption(SuggestionsOptions.AsynchronousQuickActionsDisableFeatureFlag)
                 ? new SyncSuggestedActionsSource(_threadingContext, _globalOptions, this, textView, textBuffer, _suggestedActionCategoryRegistry)
                 : new AsyncSuggestedActionsSource(_threadingContext, _globalOptions, this, textView, textBuffer, _suggestedActionCategoryRegistry);
->>>>>>> 25202409
         }
     }
 }