--- conflicted
+++ resolved
@@ -17,70 +17,9 @@
         <target state="translated">名前変更の実行でエラーが発生しました: '{0}'</target>
         <note />
       </trans-unit>
-<<<<<<< HEAD
-      <trans-unit id="JSON_Array">
-        <source>JSON Array</source>
-        <target state="new">JSON Array</target>
-        <note />
-      </trans-unit>
-      <trans-unit id="JSON_Comment">
-        <source>JSON Comment</source>
-        <target state="new">JSON Comment</target>
-        <note />
-      </trans-unit>
-      <trans-unit id="JSON_Constructor_Name">
-        <source>JSON Constructor Name</source>
-        <target state="new">JSON Constructor Name</target>
-        <note />
-      </trans-unit>
-      <trans-unit id="JSON_Keyword">
-        <source>JSON Keyword</source>
-        <target state="new">JSON Keyword</target>
-        <note />
-      </trans-unit>
-      <trans-unit id="JSON_Number">
-        <source>JSON Number</source>
-        <target state="new">JSON Number</target>
-        <note />
-      </trans-unit>
-      <trans-unit id="JSON_Object">
-        <source>JSON Object</source>
-        <target state="new">JSON Object</target>
-        <note />
-      </trans-unit>
-      <trans-unit id="JSON_Operator">
-        <source>JSON Operator</source>
-        <target state="new">JSON Operator</target>
-        <note />
-      </trans-unit>
-      <trans-unit id="JSON_Property_Name">
-        <source>JSON Property Name</source>
-        <target state="new">JSON Property Name</target>
-        <note />
-      </trans-unit>
-      <trans-unit id="JSON_Punctuation">
-        <source>JSON Punctuation</source>
-        <target state="new">JSON Punctuation</target>
-        <note />
-      </trans-unit>
-      <trans-unit id="JSON_String">
-        <source>JSON String</source>
-        <target state="new">JSON String</target>
-        <note />
-      </trans-unit>
-      <trans-unit id="JSON_Text">
-        <source>JSON Text</source>
-        <target state="new">JSON Text</target>
-        <note />
-      </trans-unit>
-      <trans-unit id="Regex_Comment">
-        <source>Regex - Comment</source>
-        <target state="translated">正規表現 - コメント</target>
-=======
       <trans-unit id="Executing_selection_in_Interactive_Window">
         <source>Executing selection in Interactive Window.</source>
         <target state="translated">インタラクティブ ウィンドウで選択を実行します。</target>
->>>>>>> d369ae99
         <note />
       </trans-unit>
       <trans-unit id="Interactive_host_process_platform">
