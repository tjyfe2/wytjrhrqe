--- conflicted
+++ resolved
@@ -43,11 +43,7 @@
         {
         }
 
-<<<<<<< HEAD
-        protected internal override bool SupportsDiagnosticMode(DiagnosticMode mode)
-=======
         protected sealed override bool SupportsDiagnosticMode(DiagnosticMode mode)
->>>>>>> 4b579bbe
         {
             // We only support push diagnostics.  When pull diagnostics are on, squiggles are handled by the lsp client.
             return mode == DiagnosticMode.Push;
