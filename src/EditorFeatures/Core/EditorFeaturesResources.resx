﻿<?xml version="1.0" encoding="utf-8"?>
<root>
  <!-- 
    Microsoft ResX Schema 
    
    Version 2.0
    
    The primary goals of this format is to allow a simple XML format 
    that is mostly human readable. The generation and parsing of the 
    various data types are done through the TypeConverter classes 
    associated with the data types.
    
    Example:
    
    ... ado.net/XML headers & schema ...
    <resheader name="resmimetype">text/microsoft-resx</resheader>
    <resheader name="version">2.0</resheader>
    <resheader name="reader">System.Resources.ResXResourceReader, System.Windows.Forms, ...</resheader>
    <resheader name="writer">System.Resources.ResXResourceWriter, System.Windows.Forms, ...</resheader>
    <data name="Name1"><value>this is my long string</value><comment>this is a comment</comment></data>
    <data name="Color1" type="System.Drawing.Color, System.Drawing">Blue</data>
    <data name="Bitmap1" mimetype="application/x-microsoft.net.object.binary.base64">
        <value>[base64 mime encoded serialized .NET Framework object]</value>
    </data>
    <data name="Icon1" type="System.Drawing.Icon, System.Drawing" mimetype="application/x-microsoft.net.object.bytearray.base64">
        <value>[base64 mime encoded string representing a byte array form of the .NET Framework object]</value>
        <comment>This is a comment</comment>
    </data>
                
    There are any number of "resheader" rows that contain simple 
    name/value pairs.
    
    Each data row contains a name, and value. The row also contains a 
    type or mimetype. Type corresponds to a .NET class that support 
    text/value conversion through the TypeConverter architecture. 
    Classes that don't support this are serialized and stored with the 
    mimetype set.
    
    The mimetype is used for serialized objects, and tells the 
    ResXResourceReader how to depersist the object. This is currently not 
    extensible. For a given mimetype the value must be set accordingly:
    
    Note - application/x-microsoft.net.object.binary.base64 is the format 
    that the ResXResourceWriter will generate, however the reader can 
    read any of the formats listed below.
    
    mimetype: application/x-microsoft.net.object.binary.base64
    value   : The object must be serialized with 
            : System.Runtime.Serialization.Formatters.Binary.BinaryFormatter
            : and then encoded with base64 encoding.
    
    mimetype: application/x-microsoft.net.object.soap.base64
    value   : The object must be serialized with 
            : System.Runtime.Serialization.Formatters.Soap.SoapFormatter
            : and then encoded with base64 encoding.

    mimetype: application/x-microsoft.net.object.bytearray.base64
    value   : The object must be serialized into a byte array 
            : using a System.ComponentModel.TypeConverter
            : and then encoded with base64 encoding.
    -->
  <xsd:schema id="root" xmlns="" xmlns:xsd="http://www.w3.org/2001/XMLSchema" xmlns:msdata="urn:schemas-microsoft-com:xml-msdata">
    <xsd:import namespace="http://www.w3.org/XML/1998/namespace" />
    <xsd:element name="root" msdata:IsDataSet="true">
      <xsd:complexType>
        <xsd:choice maxOccurs="unbounded">
          <xsd:element name="metadata">
            <xsd:complexType>
              <xsd:sequence>
                <xsd:element name="value" type="xsd:string" minOccurs="0" />
              </xsd:sequence>
              <xsd:attribute name="name" use="required" type="xsd:string" />
              <xsd:attribute name="type" type="xsd:string" />
              <xsd:attribute name="mimetype" type="xsd:string" />
              <xsd:attribute ref="xml:space" />
            </xsd:complexType>
          </xsd:element>
          <xsd:element name="assembly">
            <xsd:complexType>
              <xsd:attribute name="alias" type="xsd:string" />
              <xsd:attribute name="name" type="xsd:string" />
            </xsd:complexType>
          </xsd:element>
          <xsd:element name="data">
            <xsd:complexType>
              <xsd:sequence>
                <xsd:element name="value" type="xsd:string" minOccurs="0" msdata:Ordinal="1" />
                <xsd:element name="comment" type="xsd:string" minOccurs="0" msdata:Ordinal="2" />
              </xsd:sequence>
              <xsd:attribute name="name" type="xsd:string" use="required" msdata:Ordinal="1" />
              <xsd:attribute name="type" type="xsd:string" msdata:Ordinal="3" />
              <xsd:attribute name="mimetype" type="xsd:string" msdata:Ordinal="4" />
              <xsd:attribute ref="xml:space" />
            </xsd:complexType>
          </xsd:element>
          <xsd:element name="resheader">
            <xsd:complexType>
              <xsd:sequence>
                <xsd:element name="value" type="xsd:string" minOccurs="0" msdata:Ordinal="1" />
              </xsd:sequence>
              <xsd:attribute name="name" type="xsd:string" use="required" />
            </xsd:complexType>
          </xsd:element>
        </xsd:choice>
      </xsd:complexType>
    </xsd:element>
  </xsd:schema>
  <resheader name="resmimetype">
    <value>text/microsoft-resx</value>
  </resheader>
  <resheader name="version">
    <value>2.0</value>
  </resheader>
  <resheader name="reader">
    <value>System.Resources.ResXResourceReader, System.Windows.Forms, Version=4.0.0.0, Culture=neutral, PublicKeyToken=b77a5c561934e089</value>
  </resheader>
  <resheader name="writer">
    <value>System.Resources.ResXResourceWriter, System.Windows.Forms, Version=4.0.0.0, Culture=neutral, PublicKeyToken=b77a5c561934e089</value>
  </resheader>
  <data name="Preprocessor_Text" xml:space="preserve">
    <value>Preprocessor Text</value>
  </data>
  <data name="Punctuation" xml:space="preserve">
    <value>Punctuation</value>
  </data>
  <data name="User_Types_Classes" xml:space="preserve">
    <value>User Types - Classes</value>
  </data>
  <data name="User_Types_Delegates" xml:space="preserve">
    <value>User Types - Delegates</value>
  </data>
  <data name="User_Types_Enums" xml:space="preserve">
    <value>User Types - Enums</value>
  </data>
  <data name="User_Types_Interfaces" xml:space="preserve">
    <value>User Types - Interfaces</value>
  </data>
  <data name="User_Types_Structures" xml:space="preserve">
    <value>User Types - Structures</value>
  </data>
  <data name="User_Types_Type_Parameters" xml:space="preserve">
    <value>User Types - Type Parameters</value>
  </data>
  <data name="String_Verbatim" xml:space="preserve">
    <value>String - Verbatim</value>
  </data>
  <data name="XML_Doc_Comments_Attribute_Name" xml:space="preserve">
    <value>XML Doc Comments - Attribute Name</value>
  </data>
  <data name="XML_Doc_Comments_CData_Section" xml:space="preserve">
    <value>XML Doc Comments - CData Section</value>
  </data>
  <data name="XML_Doc_Comments_Text" xml:space="preserve">
    <value>XML Doc Comments - Text</value>
  </data>
  <data name="XML_Doc_Comments_Delimiter" xml:space="preserve">
    <value>XML Doc Comments - Delimiter</value>
  </data>
  <data name="XML_Doc_Comments_Comment" xml:space="preserve">
    <value>XML Doc Comments - Comment</value>
  </data>
  <data name="User_Types_Modules" xml:space="preserve">
    <value>User Types - Modules</value>
  </data>
  <data name="VB_XML_Literals_Attribute_Name" xml:space="preserve">
    <value>VB XML Literals - Attribute Name</value>
  </data>
  <data name="VB_XML_Literals_Attribute_Quotes" xml:space="preserve">
    <value>VB XML Literals - Attribute Quotes</value>
  </data>
  <data name="VB_XML_Literals_Attribute_Value" xml:space="preserve">
    <value>VB XML Literals - Attribute Value</value>
  </data>
  <data name="VB_XML_Literals_CData_Section" xml:space="preserve">
    <value>VB XML Literals - CData Section</value>
  </data>
  <data name="VB_XML_Literals_Comment" xml:space="preserve">
    <value>VB XML Literals - Comment</value>
  </data>
  <data name="VB_XML_Literals_Delimiter" xml:space="preserve">
    <value>VB XML Literals - Delimiter</value>
  </data>
  <data name="VB_XML_Literals_Embedded_Expression" xml:space="preserve">
    <value>VB XML Literals - Embedded Expression</value>
  </data>
  <data name="VB_XML_Literals_Entity_Reference" xml:space="preserve">
    <value>VB XML Literals - Entity Reference</value>
  </data>
  <data name="VB_XML_Literals_Name" xml:space="preserve">
    <value>VB XML Literals - Name</value>
  </data>
  <data name="VB_XML_Literals_Processing_Instruction" xml:space="preserve">
    <value>VB XML Literals - Processing Instruction</value>
  </data>
  <data name="VB_XML_Literals_Text" xml:space="preserve">
    <value>VB XML Literals - Text</value>
  </data>
  <data name="XML_Doc_Comments_Attribute_Quotes" xml:space="preserve">
    <value>XML Doc Comments - Attribute Quotes</value>
  </data>
  <data name="XML_Doc_Comments_Attribute_Value" xml:space="preserve">
    <value>XML Doc Comments - Attribute Value</value>
  </data>
  <data name="Unnecessary_Code" xml:space="preserve">
    <value>Unnecessary Code</value>
  </data>
  <data name="Rude_Edit" xml:space="preserve">
    <value>Rude Edit</value>
  </data>
  <data name="Rename_will_update_1_reference_in_1_file" xml:space="preserve">
    <value>Rename will update 1 reference in 1 file.</value>
  </data>
  <data name="Rename_will_update_0_references_in_1_file" xml:space="preserve">
    <value>Rename will update {0} references in 1 file.</value>
  </data>
  <data name="Rename_will_update_0_references_in_1_files" xml:space="preserve">
    <value>Rename will update {0} references in {1} files.</value>
  </data>
  <data name="_0_conflict_s_will_be_resolved" xml:space="preserve">
    <value>{0} conflict(s) will be resolved</value>
  </data>
  <data name="_0_unresolvable_conflict_s" xml:space="preserve">
    <value>{0} unresolvable conflict(s)</value>
  </data>
  <data name="Applying_0" xml:space="preserve">
    <value>Applying "{0}"...</value>
  </data>
  <data name="Adding_0_to_1_with_content_colon" xml:space="preserve">
    <value>Adding '{0}' to '{1}' with content:</value>
  </data>
  <data name="Adding_project_0" xml:space="preserve">
    <value>Adding project '{0}'</value>
  </data>
  <data name="Removing_project_0" xml:space="preserve">
    <value>Removing project '{0}'</value>
  </data>
  <data name="Changing_project_references_for_0" xml:space="preserve">
    <value>Changing project references for '{0}'</value>
  </data>
  <data name="Adding_reference_0_to_1" xml:space="preserve">
    <value>Adding reference '{0}' to '{1}'</value>
  </data>
  <data name="Removing_reference_0_from_1" xml:space="preserve">
    <value>Removing reference '{0}' from '{1}'</value>
  </data>
  <data name="Adding_analyzer_reference_0_to_1" xml:space="preserve">
    <value>Adding analyzer reference '{0}' to '{1}'</value>
  </data>
  <data name="Removing_analyzer_reference_0_from_1" xml:space="preserve">
    <value>Removing analyzer reference '{0}' from '{1}'</value>
  </data>
  <data name="XML_End_Tag_Completion" xml:space="preserve">
    <value>XML End Tag Completion</value>
  </data>
  <data name="Completing_Tag" xml:space="preserve">
    <value>Completing Tag</value>
  </data>
  <data name="Encapsulate_Field" xml:space="preserve">
    <value>Encapsulate Field</value>
  </data>
  <data name="Applying_Encapsulate_Field_refactoring" xml:space="preserve">
    <value>Applying "Encapsulate Field" refactoring...</value>
  </data>
  <data name="Please_select_the_definition_of_the_field_to_encapsulate" xml:space="preserve">
    <value>Please select the definition of the field to encapsulate.</value>
  </data>
  <data name="Given_Workspace_doesn_t_support_Undo" xml:space="preserve">
    <value>Given Workspace doesn't support Undo</value>
  </data>
  <data name="Searching" xml:space="preserve">
    <value>Searching...</value>
  </data>
  <data name="Canceled" xml:space="preserve">
    <value>Canceled.</value>
  </data>
  <data name="No_information_found" xml:space="preserve">
    <value>No information found.</value>
  </data>
  <data name="No_usages_found" xml:space="preserve">
    <value>No usages found.</value>
  </data>
  <data name="Implements_" xml:space="preserve">
    <value>Implements</value>
  </data>
  <data name="Implemented_By" xml:space="preserve">
    <value>Implemented By</value>
  </data>
  <data name="Overrides_" xml:space="preserve">
    <value>Overrides</value>
  </data>
  <data name="Overridden_By" xml:space="preserve">
    <value>Overridden By</value>
  </data>
  <data name="Directly_Called_In" xml:space="preserve">
    <value>Directly Called In</value>
  </data>
  <data name="Indirectly_Called_In" xml:space="preserve">
    <value>Indirectly Called In</value>
  </data>
  <data name="Called_In" xml:space="preserve">
    <value>Called In</value>
  </data>
  <data name="Referenced_In" xml:space="preserve">
    <value>Referenced In</value>
  </data>
  <data name="No_references_found" xml:space="preserve">
    <value>No references found.</value>
  </data>
  <data name="No_derived_types_found" xml:space="preserve">
    <value>No derived types found.</value>
  </data>
  <data name="No_implementations_found" xml:space="preserve">
    <value>No implementations found.</value>
  </data>
  <data name="_0_Line_1" xml:space="preserve">
    <value>{0} - (Line {1})</value>
  </data>
  <data name="Class_Parts" xml:space="preserve">
    <value>Class Parts</value>
  </data>
  <data name="Struct_Parts" xml:space="preserve">
    <value>Struct Parts</value>
  </data>
  <data name="Interface_Parts" xml:space="preserve">
    <value>Interface Parts</value>
  </data>
  <data name="Type_Parts" xml:space="preserve">
    <value>Type Parts</value>
  </data>
  <data name="Inherits_" xml:space="preserve">
    <value>Inherits</value>
  </data>
  <data name="Inherited_By" xml:space="preserve">
    <value>Inherited By</value>
  </data>
  <data name="Already_tracking_document_with_identical_key" xml:space="preserve">
    <value>Already tracking document with identical key</value>
  </data>
  <data name="document_is_not_currently_being_tracked" xml:space="preserve">
    <value>document is not currently being tracked</value>
  </data>
  <data name="Computing_Rename_information" xml:space="preserve">
    <value>Computing Rename information...</value>
  </data>
  <data name="Updating_files" xml:space="preserve">
    <value>Updating files...</value>
  </data>
  <data name="Rename_operation_was_cancelled_or_is_not_valid" xml:space="preserve">
    <value>Rename operation was cancelled or is not valid</value>
  </data>
  <data name="Rename_Symbol" xml:space="preserve">
    <value>Rename Symbol</value>
  </data>
  <data name="Text_Buffer_Change" xml:space="preserve">
    <value>Text Buffer Change</value>
  </data>
  <data name="Rename_operation_was_not_properly_completed_Some_file_might_not_have_been_updated" xml:space="preserve">
    <value>Rename operation was not properly completed. Some file might not have been updated.</value>
  </data>
  <data name="Rename_0_to_1" xml:space="preserve">
    <value>Rename '{0}' to '{1}'</value>
  </data>
  <data name="Preview_Warning" xml:space="preserve">
    <value>Preview Warning</value>
  </data>
  <data name="Automatic_Line_Ender" xml:space="preserve">
    <value>Automatic Line Ender</value>
  </data>
  <data name="Automatically_completing" xml:space="preserve">
    <value>Automatically completing...</value>
  </data>
  <data name="Automatic_Pair_Completion" xml:space="preserve">
    <value>Automatic Pair Completion</value>
  </data>
  <data name="An_active_inline_rename_session_is_still_active_Complete_it_before_starting_a_new_one" xml:space="preserve">
    <value>An active inline rename session is still active. Complete it before starting a new one.</value>
  </data>
  <data name="The_buffer_is_not_part_of_a_workspace" xml:space="preserve">
    <value>The buffer is not part of a workspace.</value>
  </data>
  <data name="The_token_is_not_contained_in_the_workspace" xml:space="preserve">
    <value>The token is not contained in the workspace.</value>
  </data>
  <data name="You_must_rename_an_identifier" xml:space="preserve">
    <value>You must rename an identifier.</value>
  </data>
  <data name="You_cannot_rename_this_element" xml:space="preserve">
    <value>You cannot rename this element.</value>
  </data>
  <data name="You_cannot_rename_this_element_because_it_is_contained_in_a_read_only_file" xml:space="preserve">
    <value>You cannot rename this element because it is contained in a read-only file.</value>
  </data>
  <data name="You_cannot_rename_this_element_because_it_is_in_a_location_that_cannot_be_navigated_to" xml:space="preserve">
    <value>You cannot rename this element because it is in a location that cannot be navigated to.</value>
  </data>
  <data name="Please_resolve_errors_in_your_code_before_renaming_this_element" xml:space="preserve">
    <value>Please resolve errors in your code before renaming this element.</value>
  </data>
  <data name="You_cannot_rename_operators" xml:space="preserve">
    <value>You cannot rename operators.</value>
  </data>
  <data name="You_cannot_rename_elements_that_are_defined_in_metadata" xml:space="preserve">
    <value>You cannot rename elements that are defined in metadata.</value>
  </data>
  <data name="You_cannot_rename_elements_from_previous_submissions" xml:space="preserve">
    <value>You cannot rename elements from previous submissions.</value>
  </data>
  <data name="Navigation_Bars" xml:space="preserve">
    <value>Navigation Bars</value>
  </data>
  <data name="Refreshing_navigation_bars" xml:space="preserve">
    <value>Refreshing navigation bars...</value>
  </data>
  <data name="Format_Token" xml:space="preserve">
    <value>Format Token</value>
  </data>
  <data name="Find_References" xml:space="preserve">
    <value>Find References</value>
  </data>
  <data name="Finding_references" xml:space="preserve">
    <value>Finding references...</value>
  </data>
  <data name="Finding_references_of_0" xml:space="preserve">
    <value>Finding references of "{0}"...</value>
  </data>
  <data name="Comment_Selection" xml:space="preserve">
    <value>Comment Selection</value>
  </data>
  <data name="Uncomment_Selection" xml:space="preserve">
    <value>Uncomment Selection</value>
  </data>
  <data name="Commenting_currently_selected_text" xml:space="preserve">
    <value>Commenting currently selected text...</value>
  </data>
  <data name="Uncommenting_currently_selected_text" xml:space="preserve">
    <value>Uncommenting currently selected text...</value>
  </data>
  <data name="Insert_new_line" xml:space="preserve">
    <value>Insert new line</value>
  </data>
  <data name="Documentation_Comment" xml:space="preserve">
    <value>Documentation Comment</value>
  </data>
  <data name="Inserting_documentation_comment" xml:space="preserve">
    <value>Inserting documentation comment...</value>
  </data>
  <data name="Extract_Method" xml:space="preserve">
    <value>Extract Method</value>
  </data>
  <data name="Applying_Extract_Method_refactoring" xml:space="preserve">
    <value>Applying "Extract Method" refactoring...</value>
  </data>
  <data name="Format_Document" xml:space="preserve">
    <value>Format Document</value>
  </data>
  <data name="Formatting_document" xml:space="preserve">
    <value>Formatting document...</value>
  </data>
  <data name="Formatting" xml:space="preserve">
    <value>Formatting</value>
  </data>
  <data name="Format_Selection" xml:space="preserve">
    <value>Format Selection</value>
  </data>
  <data name="Formatting_currently_selected_text" xml:space="preserve">
    <value>Formatting currently selected text...</value>
  </data>
  <data name="Cannot_navigate_to_the_symbol_under_the_caret" xml:space="preserve">
    <value>Cannot navigate to the symbol under the caret.</value>
  </data>
  <data name="Go_to_Definition" xml:space="preserve">
    <value>Go to Definition</value>
  </data>
  <data name="Navigating_to_definition" xml:space="preserve">
    <value>Navigating to definition...</value>
  </data>
  <data name="Organize_Document" xml:space="preserve">
    <value>Organize Document</value>
  </data>
  <data name="Organizing_document" xml:space="preserve">
    <value>Organizing document...</value>
  </data>
  <data name="Highlighted_Definition" xml:space="preserve">
    <value>Highlighted Definition</value>
  </data>
  <data name="The_new_name_is_not_a_valid_identifier" xml:space="preserve">
    <value>The new name is not a valid identifier.</value>
  </data>
  <data name="Inline_Rename_Fixup" xml:space="preserve">
    <value>Inline Rename Fixup</value>
  </data>
  <data name="Inline_Rename_Resolved_Conflict" xml:space="preserve">
    <value>Inline Rename Resolved Conflict</value>
  </data>
  <data name="Inline_Rename" xml:space="preserve">
    <value>Inline Rename</value>
  </data>
  <data name="Rename" xml:space="preserve">
    <value>Rename</value>
  </data>
  <data name="Start_Rename" xml:space="preserve">
    <value>Start Rename</value>
  </data>
  <data name="Display_conflict_resolutions" xml:space="preserve">
    <value>Display conflict resolutions</value>
  </data>
  <data name="Finding_token_to_rename" xml:space="preserve">
    <value>Finding token to rename...</value>
  </data>
  <data name="Conflict" xml:space="preserve">
    <value>Conflict</value>
  </data>
  <data name="Text_Navigation" xml:space="preserve">
    <value>Text Navigation</value>
  </data>
  <data name="Finding_word_extent" xml:space="preserve">
    <value>Finding word extent...</value>
  </data>
  <data name="Finding_enclosing_span" xml:space="preserve">
    <value>Finding enclosing span...</value>
  </data>
  <data name="Finding_span_of_next_sibling" xml:space="preserve">
    <value>Finding span of next sibling...</value>
  </data>
  <data name="Finding_span_of_previous_sibling" xml:space="preserve">
    <value>Finding span of previous sibling...</value>
  </data>
  <data name="Rename_colon_0" xml:space="preserve">
    <value>Rename: {0}</value>
  </data>
  <data name="Light_bulb_session_is_already_dismissed" xml:space="preserve">
    <value>Light bulb session is already dismissed.</value>
  </data>
  <data name="Automatic_Pair_Completion_End_Point_Marker_Color" xml:space="preserve">
    <value>Automatic Pair Completion End Point Marker Color</value>
  </data>
  <data name="Renaming_anonymous_type_members_is_not_yet_supported" xml:space="preserve">
    <value>Renaming anonymous type members is not yet supported.</value>
  </data>
  <data name="Engine_must_be_attached_to_an_Interactive_Window" xml:space="preserve">
    <value>Engine must be attached to an Interactive Window.</value>
  </data>
  <data name="Changes_the_current_prompt_settings" xml:space="preserve">
    <value>Changes the current prompt settings.</value>
  </data>
  <data name="Unexpected_text_colon_0" xml:space="preserve">
    <value>Unexpected text: '{0}'</value>
  </data>
  <data name="The_triggerSpan_is_not_included_in_the_given_workspace" xml:space="preserve">
    <value>The triggerSpan is not included in the given workspace.</value>
  </data>
  <data name="This_session_has_already_been_dismissed" xml:space="preserve">
    <value>This session has already been dismissed.</value>
  </data>
  <data name="The_transaction_is_already_complete" xml:space="preserve">
    <value>The transaction is already complete.</value>
  </data>
  <data name="Not_a_source_error_line_column_unavailable" xml:space="preserve">
    <value>Not a source error, line/column unavailable</value>
  </data>
  <data name="Can_t_compare_positions_from_different_text_snapshots" xml:space="preserve">
    <value>Can't compare positions from different text snapshots</value>
  </data>
  <data name="XML_Doc_Comments_Entity_Reference" xml:space="preserve">
    <value>XML Doc Comments - Entity Reference</value>
  </data>
  <data name="XML_Doc_Comments_Name" xml:space="preserve">
    <value>XML Doc Comments - Name</value>
  </data>
  <data name="XML_Doc_Comments_Processing_Instruction" xml:space="preserve">
    <value>XML Doc Comments - Processing Instruction</value>
  </data>
  <data name="Active_Statement" xml:space="preserve">
    <value>Active Statement</value>
  </data>
  <data name="Loading_Peek_information" xml:space="preserve">
    <value>Loading Peek information...</value>
  </data>
  <data name="Peek" xml:space="preserve">
    <value>Peek</value>
  </data>
  <data name="Apply1" xml:space="preserve">
    <value>_Apply</value>
  </data>
  <data name="Include_overload_s" xml:space="preserve">
    <value>Include _overload(s)</value>
  </data>
  <data name="Include_comments" xml:space="preserve">
    <value>Include _comments</value>
  </data>
  <data name="Include_strings" xml:space="preserve">
    <value>Include _strings</value>
  </data>
  <data name="Apply2" xml:space="preserve">
    <value>Apply</value>
  </data>
  <data name="Change_Signature" xml:space="preserve">
    <value>Change Signature</value>
  </data>
  <data name="Preview_Changes_0" xml:space="preserve">
    <value>Preview Changes - {0}</value>
  </data>
  <data name="Preview_Code_Changes_colon" xml:space="preserve">
    <value>Preview Code Changes:</value>
  </data>
  <data name="Preview_Changes" xml:space="preserve">
    <value>Preview Changes</value>
  </data>
  <data name="Format_Paste" xml:space="preserve">
    <value>Format Paste</value>
  </data>
  <data name="Formatting_pasted_text" xml:space="preserve">
    <value>Formatting pasted text...</value>
  </data>
  <data name="The_definition_of_the_object_is_hidden" xml:space="preserve">
    <value>The definition of the object is hidden.</value>
  </data>
  <data name="Automatic_Formatting" xml:space="preserve">
    <value>Automatic Formatting</value>
  </data>
  <data name="Extract_method_encountered_the_following_issues" xml:space="preserve">
    <value>Extract method encountered the following issues:</value>
  </data>
  <data name="Do_you_still_want_to_proceed_This_may_produce_broken_code" xml:space="preserve">
    <value>Do you still want to proceed? This may produce broken code.</value>
  </data>
  <data name="We_can_fix_the_error_by_not_making_struct_out_ref_parameter_s_Do_you_want_to_proceed" xml:space="preserve">
    <value>We can fix the error by not making struct "out/ref" parameter(s).
Do you want to proceed?</value>
  </data>
  <data name="Change_Signature_colon" xml:space="preserve">
    <value>Change Signature:</value>
  </data>
  <data name="Rename_0_to_1_colon" xml:space="preserve">
    <value>Rename '{0}' to '{1}':</value>
  </data>
  <data name="Encapsulate_Field_colon" xml:space="preserve">
    <value>Encapsulate Field:</value>
  </data>
  <data name="Call_Hierarchy" xml:space="preserve">
    <value>Call Hierarchy</value>
  </data>
  <data name="Calls_To_0" xml:space="preserve">
    <value>Calls To '{0}'</value>
  </data>
  <data name="Calls_To_Base_Member_0" xml:space="preserve">
    <value>Calls To Base Member '{0}'</value>
  </data>
  <data name="Calls_To_Interface_Implementation_0" xml:space="preserve">
    <value>Calls To Interface Implementation '{0}'</value>
  </data>
  <data name="Computing_Call_Hierarchy_Information" xml:space="preserve">
    <value>Computing Call Hierarchy Information</value>
  </data>
  <data name="Implements_0" xml:space="preserve">
    <value>Implements '{0}'</value>
  </data>
  <data name="Initializers" xml:space="preserve">
    <value>Initializers</value>
  </data>
  <data name="References_To_Field_0" xml:space="preserve">
    <value>References To Field '{0}'</value>
  </data>
  <data name="Calls_To_Overrides" xml:space="preserve">
    <value>Calls To Overrides</value>
  </data>
  <data name="Preview_changes1" xml:space="preserve">
    <value>_Preview changes</value>
  </data>
  <data name="Apply3" xml:space="preserve">
    <value>Apply</value>
  </data>
  <data name="Cancel" xml:space="preserve">
    <value>Cancel</value>
  </data>
  <data name="Changes" xml:space="preserve">
    <value>Changes</value>
  </data>
  <data name="Preview_changes2" xml:space="preserve">
    <value>Preview changes</value>
  </data>
  <data name="IntelliSense" xml:space="preserve">
    <value>IntelliSense</value>
  </data>
  <data name="IntelliSense_Commit_Formatting" xml:space="preserve">
    <value>IntelliSense Commit Formatting</value>
  </data>
  <data name="Rename_Tracking" xml:space="preserve">
    <value>Rename Tracking</value>
  </data>
  <data name="Removing_0_from_1_with_content_colon" xml:space="preserve">
    <value>Removing '{0}' from '{1}' with content:</value>
  </data>
  <data name="_0_does_not_support_the_1_operation_However_it_may_contain_nested_2_s_see_2_3_that_support_this_operation" xml:space="preserve">
    <value>'{0}' does not support the '{1}' operation. However, it may contain nested '{2}'s (see '{2}.{3}') that support this operation.</value>
  </data>
  <data name="Brace_Completion" xml:space="preserve">
    <value>Brace Completion</value>
  </data>
  <data name="Cannot_apply_operation_while_a_rename_session_is_active" xml:space="preserve">
    <value>Cannot apply operation while a rename session is active.</value>
  </data>
  <data name="The_rename_tracking_session_was_cancelled_and_is_no_longer_available" xml:space="preserve">
    <value>The rename tracking session was cancelled and is no longer available.</value>
  </data>
  <data name="Highlighted_Written_Reference" xml:space="preserve">
    <value>Highlighted Written Reference</value>
  </data>
  <data name="Cursor_must_be_on_a_member_name" xml:space="preserve">
    <value>Cursor must be on a member name.</value>
  </data>
  <data name="Brace_Matching" xml:space="preserve">
    <value>Brace Matching</value>
  </data>
  <data name="Locating_implementations" xml:space="preserve">
    <value>Locating implementations...</value>
  </data>
  <data name="Locating_bases" xml:space="preserve">
    <value>Locating bases...</value>
  </data>
  <data name="Go_To_Implementation" xml:space="preserve">
    <value>Go To Implementation</value>
  </data>
  <data name="Go_To_Base" xml:space="preserve">
    <value>Go To Base</value>
  </data>
  <data name="The_symbol_has_no_implementations" xml:space="preserve">
    <value>The symbol has no implementations.</value>
  </data>
  <data name="New_name_colon_0" xml:space="preserve">
    <value>New name: {0}</value>
  </data>
  <data name="Modify_any_highlighted_location_to_begin_renaming" xml:space="preserve">
    <value>Modify any highlighted location to begin renaming.</value>
  </data>
  <data name="Paste" xml:space="preserve">
    <value>Paste</value>
  </data>
  <data name="Navigating" xml:space="preserve">
    <value>Navigating...</value>
  </data>
  <data name="Suggestion_ellipses" xml:space="preserve">
    <value>Suggestion ellipses (…)</value>
  </data>
  <data name="_0_references" xml:space="preserve">
    <value>'{0}' references</value>
  </data>
  <data name="_0_implementations" xml:space="preserve">
    <value>'{0}' implementations</value>
  </data>
  <data name="_0_declarations" xml:space="preserve">
    <value>'{0}' declarations</value>
  </data>
  <data name="An_inline_rename_session_is_active_for_identifier_0" xml:space="preserve">
    <value>An inline rename session is active for identifier '{0}'. Invoke inline rename again to access additional options. You may continue to edit the identifier being renamed at any time.</value>
    <comment>For screenreaders. {0} is the identifier being renamed.</comment>
  </data>
  <data name="Inline_Rename_Conflict" xml:space="preserve">
    <value>Inline Rename Conflict</value>
  </data>
  <data name="Inline_Rename_Field_Background_and_Border" xml:space="preserve">
    <value>Inline Rename Field Background and Border</value>
  </data>
  <data name="Inline_Rename_Field_Text" xml:space="preserve">
    <value>Inline Rename Field Text</value>
  </data>
  <data name="Block_Comment_Editing" xml:space="preserve">
    <value>Block Comment Editing</value>
  </data>
  <data name="Comment_Uncomment_Selection" xml:space="preserve">
    <value>Comment/Uncomment Selection</value>
  </data>
  <data name="Code_Completion" xml:space="preserve">
    <value>Code Completion</value>
  </data>
  <data name="Execute_In_Interactive" xml:space="preserve">
    <value>Execute In Interactive</value>
  </data>
  <data name="Extract_Interface" xml:space="preserve">
    <value>Extract Interface</value>
  </data>
  <data name="Go_To_Adjacent_Member" xml:space="preserve">
    <value>Go To Adjacent Member</value>
  </data>
  <data name="Interactive" xml:space="preserve">
    <value>Interactive</value>
  </data>
  <data name="Paste_in_Interactive" xml:space="preserve">
    <value>Paste in Interactive</value>
  </data>
  <data name="Navigate_To_Highlight_Reference" xml:space="preserve">
    <value>Navigate To Highlighted Reference</value>
  </data>
  <data name="Outlining" xml:space="preserve">
    <value>Outlining</value>
  </data>
  <data name="Rename_Tracking_Cancellation" xml:space="preserve">
    <value>Rename Tracking Cancellation</value>
  </data>
  <data name="Signature_Help" xml:space="preserve">
    <value>Signature Help</value>
  </data>
  <data name="Smart_Token_Formatter" xml:space="preserve">
    <value>Smart Token Formatter</value>
  </data>
  <data name="Code_cleanup_is_not_configured" xml:space="preserve">
    <value>Code cleanup is not configured</value>
  </data>
  <data name="Format_document_performed_additional_cleanup" xml:space="preserve">
    <value>Format Document performed additional cleanup</value>
  </data>
  <data name="Configure_it_now" xml:space="preserve">
    <value>Configure it now</value>
  </data>
  <data name="Do_not_show_this_message_again" xml:space="preserve">
    <value>Do not show this message again</value>
  </data>
  <data name="Applying_changes" xml:space="preserve">
    <value>Applying changes</value>
  </data>
  <data name="String_Escape_Character" xml:space="preserve">
    <value>String - Escape Character</value>
  </data>
  <data name="Change_configuration" xml:space="preserve">
    <value>Change configuration</value>
  </data>
  <data name="Paste_Tracking" xml:space="preserve">
    <value>Paste Tracking</value>
  </data>
  <data name="Filter_image_element" xml:space="preserve">
    <value>Filter</value>
    <comment>Caption/tooltip for "Filter" image element displayed in completion popup.</comment>
  </data>
  <data name="Warning_image_element" xml:space="preserve">
    <value>Warning</value>
    <comment>Caption/tooltip for "Warning" image element displayed in completion popup.</comment>
  </data>
  <data name="Invalid_assembly_name" xml:space="preserve">
    <value>Invalid assembly name</value>
  </data>
  <data name="Invalid_characters_in_assembly_name" xml:space="preserve">
    <value>Invalid characters in assembly name</value>
  </data>
  <data name="User_Members_Constants" xml:space="preserve">
    <value>User Members - Constants</value>
  </data>
  <data name="User_Members_Enum_Members" xml:space="preserve">
    <value>User Members - Enum Members</value>
  </data>
  <data name="User_Members_Events" xml:space="preserve">
    <value>User Members - Events</value>
  </data>
  <data name="User_Members_Extension_Methods" xml:space="preserve">
    <value>User Members - Extension Methods</value>
  </data>
  <data name="User_Members_Fields" xml:space="preserve">
    <value>User Members - Fields</value>
  </data>
  <data name="User_Members_Locals" xml:space="preserve">
    <value>User Members - Locals</value>
  </data>
  <data name="User_Members_Methods" xml:space="preserve">
    <value>User Members - Methods</value>
  </data>
  <data name="User_Members_Namespaces" xml:space="preserve">
    <value>User Members - Namespaces</value>
  </data>
  <data name="User_Members_Parameters" xml:space="preserve">
    <value>User Members - Parameters</value>
  </data>
  <data name="User_Members_Properties" xml:space="preserve">
    <value>User Members - Properties</value>
  </data>
  <data name="User_Members_Labels" xml:space="preserve">
    <value>User Members - Labels</value>
  </data>
  <data name="Keyword_Control" xml:space="preserve">
    <value>Keyword - Control</value>
  </data>
  <data name="Symbol_Static" xml:space="preserve">
    <value>Symbol - Static</value>
  </data>
  <data name="Operator_Overloaded" xml:space="preserve">
    <value>Operator - Overloaded</value>
  </data>
  <data name="Waiting_for_background_work_to_finish" xml:space="preserve">
    <value>Waiting for background work to finish...</value>
  </data>
  <data name="The_symbol_has_no_base" xml:space="preserve">
    <value>The symbol has no base.</value>
  </data>
  <data name="_0_bases" xml:space="preserve">
    <value>'{0}' bases</value>
  </data>
  <data name="Rename_symbols_file" xml:space="preserve">
    <value>Rename symbol's _file</value>
    <comment>Indicates that the file a symbol is defined in will also be renamed</comment>
  </data>
  <data name="Rename_file_partial_type" xml:space="preserve">
    <value>Rename _file (not allowed on partial types)</value>
    <comment>Disabled text status for file rename</comment>
  </data>
  <data name="Rename_file_name_doesnt_match" xml:space="preserve">
    <value>Rename _file (type does not match file name)</value>
  </data>
  <data name="Toggle_Block_Comment" xml:space="preserve">
    <value>Toggle Block Comment</value>
  </data>
  <data name="Toggling_block_comment" xml:space="preserve">
    <value>Toggling block comment...</value>
  </data>
  <data name="Toggle_Line_Comment" xml:space="preserve">
    <value>Toggle Line Comment</value>
  </data>
  <data name="Toggling_line_comment" xml:space="preserve">
    <value>Toggling line comment...</value>
  </data>
  <data name="Expander_display_text" xml:space="preserve">
    <value>items from unimported namespaces</value>
  </data>
  <data name="Expander_image_element" xml:space="preserve">
    <value>Expander</value>
  </data>
  <data name="Split_comment" xml:space="preserve">
    <value>Split comment</value>
  </data>
  <data name="_0_implemented_members" xml:space="preserve">
    <value>'{0}' implemented members</value>
  </data>
  <data name="external" xml:space="preserve">
    <value>(external)</value>
  </data>
  <data name="Inline_Hints" xml:space="preserve">
    <value>Inline Hints</value>
  </data>
  <data name="User_Types_Records" xml:space="preserve">
    <value>User Types - Records</value>
  </data>
  <data name="User_Types_Record_Structs" xml:space="preserve">
    <value>User Types - Record Structs</value>
  </data>
  <data name="Get_help_for_0" xml:space="preserve">
    <value>Get help for '{0}'</value>
  </data>
  <data name="Get_help_for_0_from_Bing" xml:space="preserve">
    <value>Get help for '{0}' from Bing</value>
  </data>
  <data name="Gathering_Suggestions_0" xml:space="preserve">
    <value>Gathering Suggestions - '{0}'</value>
  </data>
  <data name="Gathering_Suggestions_Waiting_for_the_solution_to_fully_load" xml:space="preserve">
    <value>Gathering Suggestions - Waiting for the solution to fully load</value>
  </data>
  <data name="Reassigned_variable" xml:space="preserve">
    <value>Reassigned variable</value>
  </data>
  <data name="No" xml:space="preserve">
    <value>No</value>
  </data>
  <data name="Yes" xml:space="preserve">
    <value>Yes</value>
  </data>
  <data name="Do_not_prefer_this_or_Me" xml:space="preserve">
    <value>Do not prefer 'this.' or 'Me.'</value>
  </data>
  <data name="In_arithmetic_binary_operators" xml:space="preserve">
    <value>In arithmetic operators</value>
  </data>
  <data name="In_other_binary_operators" xml:space="preserve">
    <value>In other binary operators</value>
  </data>
  <data name="In_relational_binary_operators" xml:space="preserve">
    <value>In relational operators</value>
  </data>
  <data name="Prefer_is_null_for_reference_equality_checks" xml:space="preserve">
    <value>Prefer 'is null' for reference equality checks</value>
  </data>
  <data name="Prefer_this_or_Me" xml:space="preserve">
    <value>Prefer 'this.' or 'Me.'</value>
  </data>
  <data name="Qualify_event_access_with_this_or_Me" xml:space="preserve">
    <value>Qualify event access with 'this' or 'Me'</value>
  </data>
  <data name="Qualify_field_access_with_this_or_Me" xml:space="preserve">
    <value>Qualify field access with 'this' or 'Me'</value>
  </data>
  <data name="Qualify_method_access_with_this_or_Me" xml:space="preserve">
    <value>Qualify method access with 'this' or 'Me'</value>
  </data>
  <data name="Qualify_property_access_with_this_or_Me" xml:space="preserve">
    <value>Qualify property access with 'this' or 'Me'</value>
  </data>
  <data name="Indentation_Size" xml:space="preserve">
    <value>Indentation Size</value>
  </data>
  <data name="Insert_Final_Newline" xml:space="preserve">
    <value>Insert Final Newline</value>
  </data>
  <data name="New_Line" xml:space="preserve">
    <value>New Line</value>
  </data>
  <data name="Tab_Size" xml:space="preserve">
    <value>Tab Size</value>
  </data>
  <data name="Use_Tabs" xml:space="preserve">
    <value>Use Tabs</value>
  </data>
<<<<<<< HEAD
  <data name="All_methods" xml:space="preserve">
    <value>All methods</value>
  </data>
  <data name="Regex_Comment" xml:space="preserve">
    <value>Regex - Comment</value>
  </data>
  <data name="Regex_Character_Class" xml:space="preserve">
    <value>Regex - Character Class</value>
  </data>
  <data name="Regex_Alternation" xml:space="preserve">
    <value>Regex - Alternation</value>
  </data>
  <data name="Regex_Anchor" xml:space="preserve">
    <value>Regex - Anchor</value>
  </data>
  <data name="Regex_Quantifier" xml:space="preserve">
    <value>Regex - Quantifier</value>
  </data>
  <data name="Regex_SelfEscapedCharacter" xml:space="preserve">
    <value>Regex - Self Escaped Character</value>
  </data>
  <data name="Regex_Grouping" xml:space="preserve">
    <value>Regex - Grouping</value>
  </data>
  <data name="Regex_Text" xml:space="preserve">
    <value>Regex - Text</value>
  </data>
  <data name="Regex_OtherEscape" xml:space="preserve">
    <value>Regex - Other Escape</value>
  </data>
=======
>>>>>>> 3ac0b6a3
</root><|MERGE_RESOLUTION|>--- conflicted
+++ resolved
@@ -1005,10 +1005,6 @@
   <data name="Use_Tabs" xml:space="preserve">
     <value>Use Tabs</value>
   </data>
-<<<<<<< HEAD
-  <data name="All_methods" xml:space="preserve">
-    <value>All methods</value>
-  </data>
   <data name="Regex_Comment" xml:space="preserve">
     <value>Regex - Comment</value>
   </data>
@@ -1036,6 +1032,4 @@
   <data name="Regex_OtherEscape" xml:space="preserve">
     <value>Regex - Other Escape</value>
   </data>
-=======
->>>>>>> 3ac0b6a3
 </root>