﻿// Licensed to the .NET Foundation under one or more agreements.
// The .NET Foundation licenses this file to you under the MIT license.
// See the LICENSE file in the project root for more information.

using System;
using System.Collections.Immutable;
using Microsoft.CodeAnalysis.Text;

namespace Microsoft.CodeAnalysis.Editor
{
    internal sealed class NavigationBarProjectItem : NavigationBarItem, IEquatable<NavigationBarProjectItem>
    {
        public Workspace Workspace { get; }
        public DocumentId DocumentId { get; }
        public string Language { get; }

        public NavigationBarProjectItem(
            string text,
            Glyph glyph,
            Workspace workspace,
            DocumentId documentId,
            string language)
                : base(textVersion: null, text, glyph,
                       spans: ImmutableArray<TextSpan>.Empty,
<<<<<<< HEAD
                       navigationSpan: null,
=======
>>>>>>> 67d940c4
                       childItems: ImmutableArray<NavigationBarItem>.Empty,
                       indent: 0, bolded: false, grayed: false)
        {
            this.Workspace = workspace;
            this.DocumentId = documentId;
            this.Language = language;
        }

        internal void SwitchToContext()
        {
            if (this.Workspace.CanChangeActiveContextDocument)
            {
                // TODO: Can we pass something better?
                this.Workspace.SetDocumentContext(DocumentId);
            }
        }

        public override bool Equals(object? obj)
            => Equals(obj as NavigationBarProjectItem);

        public bool Equals(NavigationBarProjectItem? item)
            => base.Equals(item) &&
               Workspace == item.Workspace &&
               DocumentId == item.DocumentId &&
               Language == item.Language;

        public override int GetHashCode()
            => throw new NotImplementedException();
    }
}<|MERGE_RESOLUTION|>--- conflicted
+++ resolved
@@ -22,10 +22,6 @@
             string language)
                 : base(textVersion: null, text, glyph,
                        spans: ImmutableArray<TextSpan>.Empty,
-<<<<<<< HEAD
-                       navigationSpan: null,
-=======
->>>>>>> 67d940c4
                        childItems: ImmutableArray<NavigationBarItem>.Empty,
                        indent: 0, bolded: false, grayed: false)
         {
