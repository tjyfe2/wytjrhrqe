﻿// Licensed to the .NET Foundation under one or more agreements.
// The .NET Foundation licenses this file to you under the MIT license.
// See the LICENSE file in the project root for more information.

#nullable enable

using System.Collections.Immutable;
using System.Threading;
using System.Threading.Tasks;
using Microsoft.CodeAnalysis.Editor.LanguageServiceIndexFormat;
using Microsoft.CodeAnalysis.FindUsages;
using Microsoft.CodeAnalysis.Shared.Extensions;
using Microsoft.CodeAnalysis.Shared.Utilities;

namespace Microsoft.CodeAnalysis.Editor.FindUsages
{
    using static FindUsagesHelpers;

    internal abstract partial class AbstractFindUsagesService
    {
        private static async Task FindSymbolMonikerReferencesAsync(
            IFindSymbolMonikerUsagesService monikerUsagesService,
            ISymbol definition,
            IFindUsagesContext context,
            CancellationToken cancellationToken)
        {
            var moniker = SymbolMoniker.TryCreate(definition);
            if (moniker == null)
                return;

            var displayParts = GetDisplayParts(definition).AddRange(new[]
            {
                new TaggedText(TextTags.Space, " "),
                new TaggedText(TextTags.Text, EditorFeaturesResources.external),
            });

            var definitionItem = DefinitionItem.CreateNonNavigableItem(
                tags: GlyphTags.GetTags(definition.GetGlyph()),
                displayParts,
                originationParts: DefinitionItem.GetOriginationParts(definition));

            var monikers = ImmutableArray.Create(moniker);

            var first = true;
<<<<<<< HEAD
            await foreach (var referenceItem in monikerUsagesService.FindReferencesByMonikerAsync(
                definitionItem, monikers, context.ProgressTracker, cancellationToken))
=======
            await foreach (var referenceItem in monikerUsagesService.FindReferencesByMoniker(definitionItem, monikers, cancellationToken))
>>>>>>> fe2522cf
            {
                if (first)
                {
                    // found some results.  Add the definition item to the context.
                    first = false;
                    await context.OnDefinitionFoundAsync(definitionItem).ConfigureAwait(false);
                }

                await context.OnExternalReferenceFoundAsync(referenceItem).ConfigureAwait(false);
            }
        }
    }
}<|MERGE_RESOLUTION|>--- conflicted
+++ resolved
@@ -42,12 +42,7 @@
             var monikers = ImmutableArray.Create(moniker);
 
             var first = true;
-<<<<<<< HEAD
-            await foreach (var referenceItem in monikerUsagesService.FindReferencesByMonikerAsync(
-                definitionItem, monikers, context.ProgressTracker, cancellationToken))
-=======
-            await foreach (var referenceItem in monikerUsagesService.FindReferencesByMoniker(definitionItem, monikers, cancellationToken))
->>>>>>> fe2522cf
+            await foreach (var referenceItem in monikerUsagesService.FindReferencesByMonikerAsync(definitionItem, monikers, cancellationToken))
             {
                 if (first)
                 {
