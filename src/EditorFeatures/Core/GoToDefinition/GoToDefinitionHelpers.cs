--- conflicted
+++ resolved
@@ -103,43 +103,9 @@
             return definitions.ToImmutable();
         }
 
-<<<<<<< HEAD
-<<<<<<< HEAD
-        public static bool TryGoToDefinition(
-            ISymbol symbol,
-            Solution solution,
-            IThreadingContext threadingContext,
-            IStreamingFindUsagesPresenter streamingPresenter,
-            CancellationToken cancellationToken,
-            bool thirdPartyNavigationAllowed = true)
-        {
-            return threadingContext.JoinableTaskFactory.Run(
-                () => TryGoToDefinitionAsync(symbol, solution, threadingContext, streamingPresenter, cancellationToken, thirdPartyNavigationAllowed));
-        }
-
 #nullable enable
 
-        public static async Task<bool> TryGoToDefinitionAsync(
-=======
-        public static async Task<INavigableDocumentLocation> GetDefinitionLocationAsync(
->>>>>>> asyncNavigation3
-            ISymbol symbol,
-            Solution solution,
-            IThreadingContext threadingContext,
-            IStreamingFindUsagesPresenter streamingPresenter,
-            CancellationToken cancellationToken,
-            bool thirdPartyNavigationAllowed = true)
-        {
-            var location = await TryGetNavigationLocationAsync(
-                symbol, solution, threadingContext, streamingPresenter, cancellationToken, thirdPartyNavigationAllowed).ConfigureAwait(false);
-            return location != null &&
-                await location.TryNavigateToAsync(cancellationToken).ConfigureAwait(false);
-        }
-
-        public static async Task<INavigationLocation?> TryGetNavigationLocationAsync(
-=======
-        public static async Task<INavigableLocation> GetDefinitionLocationAsync(
->>>>>>> asyncNavigation4
+        public static async Task<INavigableLocation?> GetDefinitionLocationAsync(
             ISymbol symbol,
             Solution solution,
             IThreadingContext threadingContext,
@@ -152,19 +118,8 @@
 
             var definitions = await GetDefinitionsAsync(symbol, solution, thirdPartyNavigationAllowed, cancellationToken).ConfigureAwait(false);
 
-<<<<<<< HEAD
-<<<<<<< HEAD
-            return await streamingPresenter.TryGetNavigationLocationAsync(
-                threadingContext, solution.Workspace, title, definitions, cancellationToken).ConfigureAwait(false);
-=======
-            return new NavigableDocumentLocation(cancellationToken =>
-                streamingPresenter.TryNavigateToOrPresentItemsAsync(
-                    threadingContext, solution.Workspace, title, definitions, cancellationToken));
->>>>>>> asyncNavigation3
-=======
             return await streamingPresenter.GetNavigableLocationAsync(
                 threadingContext, solution.Workspace, title, definitions, cancellationToken).ConfigureAwait(false);
->>>>>>> asyncNavigation4
         }
 
         public static async Task<IEnumerable<INavigableItem>?> GetDefinitionsAsync(Document document, int position, CancellationToken cancellationToken)
