--- conflicted
+++ resolved
@@ -40,11 +40,8 @@
         internal const string PotentialCommitCharacters = nameof(PotentialCommitCharacters);
         internal const string ExcludedCommitCharacters = nameof(ExcludedCommitCharacters);
         internal const string NonBlockingCompletion = nameof(NonBlockingCompletion);
-<<<<<<< HEAD
         internal const string TypeImportCompletionEnabled = nameof(TypeImportCompletionEnabled);
-=======
         internal const string TargetTypeFilterExperimentEnabled = nameof(TargetTypeFilterExperimentEnabled);
->>>>>>> a1fa2f6c
 
         private static readonly ImmutableArray<ImageElement> s_WarningImageAttributeImagesArray =
             ImmutableArray.Create(new ImageElement(Glyph.CompletionWarning.GetImageId(), EditorFeaturesResources.Warning_image_element));
@@ -107,18 +104,7 @@
             // Therefore, in each completion session we use a list of commit character for a specific completion service and a specific content type.
             _textView.Properties[PotentialCommitCharacters] = service.GetRules().DefaultCommitCharacters;
 
-            // For telemetry reporting during the completion session
-<<<<<<< HEAD
-            var isTypeImportEnababled = IsTypeImportCompletionEnabled(document);
-            _textView.Properties[TypeImportCompletionEnabled] = isTypeImportEnababled;
-            if (isTypeImportEnababled)
-            {
-                AsyncCompletionLogger.LogSessionWithTypeImportCompletionEnabled();
-            }
-=======
-            var experimentationService = document.Project.Solution.Workspace.Services.GetService<IExperimentationService>();
-            _textView.Properties[TargetTypeFilterExperimentEnabled] = experimentationService.IsExperimentEnabled(WellKnownExperimentNames.TargetTypedCompletionFilter);
->>>>>>> a1fa2f6c
+            CheckForExperimentStatus(_textView, document);
 
             var sourceText = document.GetTextSynchronously(cancellationToken);
 
@@ -130,14 +116,18 @@
                         service.GetDefaultCompletionListSpan(sourceText, triggerLocation.Position).ToSpan()))
                 : AsyncCompletionData.CompletionStartData.DoesNotParticipateInCompletion;
 
-            static bool IsTypeImportCompletionEnabled(Document document)
+            // For telemetry reporting purpose
+            static void CheckForExperimentStatus(ITextView textView, Document document)
             {
                 var workspace = document.Project.Solution.Workspace;
+
+                var experimentationService = workspace.Services.GetService<IExperimentationService>();
+                textView.Properties[TargetTypeFilterExperimentEnabled] = experimentationService.IsExperimentEnabled(WellKnownExperimentNames.TargetTypedCompletionFilter);
+
                 var importCompletionOptionValue = workspace.Options.GetOption(CompletionOptions.ShowItemsFromUnimportedNamespaces, document.Project.Language);
-                var experimentationService = workspace.Services.GetService<IExperimentationService>();
                 var importCompletionExperimentValue = experimentationService.IsExperimentEnabled(WellKnownExperimentNames.TypeImportCompletion);
-
-                return importCompletionOptionValue == true || (importCompletionOptionValue == null && importCompletionExperimentValue);
+                var isTypeImportEnababled = importCompletionOptionValue == true || (importCompletionOptionValue == null && importCompletionExperimentValue);
+                textView.Properties[TypeImportCompletionEnabled] = isTypeImportEnababled;
             }
         }
 
