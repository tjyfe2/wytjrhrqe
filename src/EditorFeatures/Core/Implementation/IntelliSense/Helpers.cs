﻿// Licensed to the .NET Foundation under one or more agreements.
// The .NET Foundation licenses this file to you under the MIT license.
// See the LICENSE file in the project root for more information.

using System;
using System.Collections.Generic;
using System.Collections.Immutable;
using System.Linq;
using System.Threading;
using System.Threading.Tasks;
using Microsoft.CodeAnalysis.Classification;
using Microsoft.CodeAnalysis.Editor.GoToDefinition;
using Microsoft.CodeAnalysis.Editor.Host;
using Microsoft.CodeAnalysis.Editor.Implementation.IntelliSense.QuickInfo;
using Microsoft.CodeAnalysis.Editor.Shared.Utilities;
using Microsoft.CodeAnalysis.ErrorReporting;
using Microsoft.CodeAnalysis.Navigation;
using Microsoft.CodeAnalysis.Shared.Extensions;
using Microsoft.CodeAnalysis.Shared.TestHooks;
using Microsoft.VisualStudio.Text.Adornments;
using Microsoft.VisualStudio.Utilities;
using Roslyn.Utilities;

namespace Microsoft.CodeAnalysis.Editor.Implementation.IntelliSense
{
    internal static class Helpers
    {
        internal static IReadOnlyCollection<object> BuildInteractiveTextElements(
            ImmutableArray<TaggedText> taggedTexts,
            IntellisenseQuickInfoBuilderContext? context)
        {
            var index = 0;
            return BuildInteractiveTextElements(taggedTexts, ref index, context);
        }

        private static IReadOnlyCollection<object> BuildInteractiveTextElements(
            ImmutableArray<TaggedText> taggedTexts,
            ref int index,
            IntellisenseQuickInfoBuilderContext? context)
        {
            // This method produces a sequence of zero or more paragraphs
            var paragraphs = new List<object>();

            // Each paragraph is constructed from one or more lines
            var currentParagraph = new List<object>();

            // Each line is constructed from one or more inline elements
            var currentRuns = new List<ClassifiedTextRun>();

            while (index < taggedTexts.Length)
            {
                var part = taggedTexts[index];

                // These tags can be ignored - they are for markdown formatting only.
                if (part.Tag is TextTags.CodeBlockStart or TextTags.CodeBlockEnd)
                {
                    index++;
                    continue;
                }

                if (part.Tag == TextTags.ContainerStart)
                {
                    if (currentRuns.Count > 0)
                    {
                        // This line break means the end of a line within a paragraph.
                        currentParagraph.Add(new ClassifiedTextElement(currentRuns));
                        currentRuns.Clear();
                    }

                    index++;
                    var nestedElements = BuildInteractiveTextElements(taggedTexts, ref index, context);
                    if (nestedElements.Count <= 1)
                    {
                        currentParagraph.Add(new ContainerElement(
                            ContainerElementStyle.Wrapped,
                            new ClassifiedTextElement(new ClassifiedTextRun(ClassificationTypeNames.Text, part.Text)),
                            new ContainerElement(ContainerElementStyle.Stacked, nestedElements)));
                    }
                    else
                    {
                        currentParagraph.Add(new ContainerElement(
                            ContainerElementStyle.Wrapped,
                            new ClassifiedTextElement(new ClassifiedTextRun(ClassificationTypeNames.Text, part.Text)),
                            new ContainerElement(
                                ContainerElementStyle.Stacked,
                                nestedElements.First(),
                                new ContainerElement(
                                    ContainerElementStyle.Stacked | ContainerElementStyle.VerticalPadding,
                                    nestedElements.Skip(1)))));
                    }

                    index++;
                    continue;
                }
                else if (part.Tag == TextTags.ContainerEnd)
                {
                    // Return the current result and let the caller continue
                    break;
                }

                if (part.Tag is TextTags.ContainerStart
                    or TextTags.ContainerEnd)
                {
                    index++;
                    continue;
                }

                if (part.Tag == TextTags.LineBreak)
                {
                    if (currentRuns.Count > 0)
                    {
                        // This line break means the end of a line within a paragraph.
                        currentParagraph.Add(new ClassifiedTextElement(currentRuns));
                        currentRuns.Clear();
                    }
                    else
                    {
                        // This line break means the end of a paragraph. Empty paragraphs are ignored, but could appear
                        // in the input to this method:
                        //
                        // * Empty <para> elements
                        // * Explicit line breaks at the start of a comment
                        // * Multiple line breaks between paragraphs
                        if (currentParagraph.Count > 0)
                        {
                            // The current paragraph is not empty, so add it to the result collection
                            paragraphs.Add(CreateParagraphFromLines(currentParagraph));
                            currentParagraph.Clear();
                        }
                        else
                        {
                            // The current paragraph is empty, so we simply ignore it.
                        }
                    }
                }
                else
                {
                    // This is tagged text getting added to the current line we are building.
                    var style = GetClassifiedTextRunStyle(part.Style);
                    if (part.NavigationTarget is not null &&
                        context?.ThreadingContext is { } threadingContext &&
                        context?.OperationExecutor is { } operationExecutor &&
                        context?.AsynchronousOperationListener is { } asyncListener &&
                        context?.StreamingPresenter is { } streamingPresenter)
                    {
                        var document = context.Document;
                        if (Uri.TryCreate(part.NavigationTarget, UriKind.Absolute, out var absoluteUri))
                        {
                            var target = new QuickInfoHyperLink(document.Project.Solution.Workspace, absoluteUri);
                            var tooltip = part.NavigationHint;
                            currentRuns.Add(new ClassifiedTextRun(part.Tag.ToClassificationTypeName(), part.Text, target.NavigationAction, tooltip, style));
                        }
                        else
                        {
                            // ⚠ PERF: avoid capturing Solution (including indirectly through Project or Document
                            // instances) as part of the navigationAction delegate.
                            var target = part.NavigationTarget;
                            var tooltip = part.NavigationHint;
                            var documentId = document.Id;
                            var workspace = document.Project.Solution.Workspace;
                            currentRuns.Add(new ClassifiedTextRun(
                                part.Tag.ToClassificationTypeName(), part.Text,
                                () => _ = NavigateToQuickInfoTargetAsync(target, workspace, documentId, threadingContext, operationExecutor, asyncListener, streamingPresenter.Value),
                                tooltip, style));
                        }
                    }
                    else
                    {
                        currentRuns.Add(new ClassifiedTextRun(part.Tag.ToClassificationTypeName(), part.Text, style));
                    }
                }

                index++;
            }

            if (currentRuns.Count > 0)
            {
                // Add the final line to the final paragraph.
                currentParagraph.Add(new ClassifiedTextElement(currentRuns));
            }

            if (currentParagraph.Count > 0)
            {
                // Add the final paragraph to the result.
                paragraphs.Add(CreateParagraphFromLines(currentParagraph));
            }

            return paragraphs;
        }

        private static async Task NavigateToQuickInfoTargetAsync(
            string navigationTarget,
            Workspace workspace,
            DocumentId documentId,
            IThreadingContext threadingContext,
            IUIThreadOperationExecutor operationExecutor,
            IAsynchronousOperationListener asyncListener,
            IStreamingFindUsagesPresenter streamingPresenter)
        {
            try
            {
                using var token = asyncListener.BeginAsyncOperation(nameof(NavigateToQuickInfoTargetAsync));
                using var context = operationExecutor.BeginExecute(EditorFeaturesResources.IntelliSense, EditorFeaturesResources.Navigating, allowCancellation: true, showProgress: false);

                var cancellationToken = context.UserCancellationToken;
                var solution = workspace.CurrentSolution;
                SymbolKeyResolution resolvedSymbolKey;
                try
                {
                    var project = solution.GetRequiredProject(documentId.ProjectId);
                    var compilation = await project.GetRequiredCompilationAsync(cancellationToken).ConfigureAwait(false);
                    resolvedSymbolKey = SymbolKey.ResolveString(navigationTarget, compilation, cancellationToken: cancellationToken);
                }
                catch
                {
                    // Ignore symbol resolution failures. It likely is just a badly formed URI.
                    return;
                }

                if (resolvedSymbolKey.GetAnySymbol() is { } symbol)
                {
                    var location = await GoToDefinitionHelpers.GetDefinitionLocationAsync(
                        symbol, solution, threadingContext, streamingPresenter, cancellationToken).ConfigureAwait(false);
<<<<<<< HEAD
                    await location.NavigateToAsync(threadingContext, cancellationToken).ConfigureAwait(false);
=======
                    if (location != null)
                        await location.NavigateToAsync(new NavigationOptions(PreferProvisionalTab: true, ActivateTab: true), cancellationToken).ConfigureAwait(false);
>>>>>>> f67d2e53
                }
            }
            catch (OperationCanceledException)
            {
            }
            catch (Exception ex) when (FatalError.ReportAndCatch(ex, ErrorSeverity.Critical))
            {
            }
        }

        private static ClassifiedTextRunStyle GetClassifiedTextRunStyle(TaggedTextStyle style)
        {
            var result = ClassifiedTextRunStyle.Plain;
            if ((style & TaggedTextStyle.Emphasis) == TaggedTextStyle.Emphasis)
            {
                result |= ClassifiedTextRunStyle.Italic;
            }

            if ((style & TaggedTextStyle.Strong) == TaggedTextStyle.Strong)
            {
                result |= ClassifiedTextRunStyle.Bold;
            }

            if ((style & TaggedTextStyle.Underline) == TaggedTextStyle.Underline)
            {
                result |= ClassifiedTextRunStyle.Underline;
            }

            if ((style & TaggedTextStyle.Code) == TaggedTextStyle.Code)
            {
                result |= ClassifiedTextRunStyle.UseClassificationFont;
            }

            return result;
        }

        internal static object CreateParagraphFromLines(IReadOnlyList<object> lines)
        {
            Contract.ThrowIfFalse(lines.Count > 0);

            if (lines.Count == 1)
            {
                // The paragraph contains only one line, so it doesn't need to be added to a container. Avoiding the
                // wrapping container here also avoids a wrapping element in the WPF elements used for rendering,
                // improving efficiency.
                return lines[0];
            }
            else
            {
                // The lines of a multi-line paragraph are stacked to produce the full paragraph.
                return new ContainerElement(ContainerElementStyle.Stacked, lines);
            }
        }
    }
}<|MERGE_RESOLUTION|>--- conflicted
+++ resolved
@@ -221,12 +221,7 @@
                 {
                     var location = await GoToDefinitionHelpers.GetDefinitionLocationAsync(
                         symbol, solution, threadingContext, streamingPresenter, cancellationToken).ConfigureAwait(false);
-<<<<<<< HEAD
-                    await location.NavigateToAsync(threadingContext, cancellationToken).ConfigureAwait(false);
-=======
-                    if (location != null)
-                        await location.NavigateToAsync(new NavigationOptions(PreferProvisionalTab: true, ActivateTab: true), cancellationToken).ConfigureAwait(false);
->>>>>>> f67d2e53
+                    await location.NavigateToAsync(threadingContext, new NavigationOptions(PreferProvisionalTab: true, ActivateTab: true), cancellationToken).ConfigureAwait(false);
                 }
             }
             catch (OperationCanceledException)
