--- conflicted
+++ resolved
@@ -9,10 +9,6 @@
     internal sealed class NavigationBarModel
     {
         public ImmutableArray<NavigationBarItem> Types { get; }
-<<<<<<< HEAD
-=======
-
->>>>>>> e3ea8d99
         public INavigationBarItemService ItemService { get; }
 
         public NavigationBarModel(ImmutableArray<NavigationBarItem> types, INavigationBarItemService itemService)
