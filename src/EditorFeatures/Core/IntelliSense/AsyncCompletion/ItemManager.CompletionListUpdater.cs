﻿// Licensed to the .NET Foundation under one or more agreements.
// The .NET Foundation licenses this file to you under the MIT license.
// See the LICENSE file in the project root for more information.

using System;
using System.Collections.Concurrent;
using System.Collections.Generic;
using System.Collections.Immutable;
using System.Diagnostics;
using System.Globalization;
using System.Linq;
using System.Threading;
using System.Threading.Tasks;
using Microsoft.CodeAnalysis.Completion;
using Microsoft.CodeAnalysis.Options;
using Microsoft.CodeAnalysis.PooledObjects;
using Microsoft.CodeAnalysis.Shared.Extensions;
using Microsoft.CodeAnalysis.Text;
using Microsoft.CodeAnalysis.Text.Shared.Extensions;
using Microsoft.VisualStudio.Language.Intellisense.AsyncCompletion;
using Microsoft.VisualStudio.Language.Intellisense.AsyncCompletion.Data;
using Microsoft.VisualStudio.Text;
using Roslyn.Utilities;
using RoslynCompletionItem = Microsoft.CodeAnalysis.Completion.CompletionItem;
using VSCompletionItem = Microsoft.VisualStudio.Language.Intellisense.AsyncCompletion.Data.CompletionItem;

namespace Microsoft.CodeAnalysis.Editor.Implementation.IntelliSense.AsyncCompletion
{
    internal partial class ItemManager
    {
        /// <summary>
        /// Handles the filtering, sorting and selection of the completion items based on user inputs 
        /// (e.g. typed characters, selected filters, etc.)
        /// </summary>
        private sealed class CompletionListUpdater
        {
            // Index used for selecting suggestion item when in suggestion mode.
            private const int SuggestionItemIndex = -1;

            private readonly CompletionSessionData _sessionData;
            private readonly AsyncCompletionSessionDataSnapshot _snapshotData;
            private readonly RecentItemsManager _recentItemsManager;

            private readonly ITrackingSpan _applicableToSpan;
            private readonly bool _hasSuggestedItemOptions;
            private readonly string _filterText;
            private readonly Document? _document;
            private readonly CompletionService? _completionService;
            private readonly CompletionRules _completionRules;
            private readonly CompletionHelper _completionHelper;
            private readonly bool _highlightMatchingPortions;
            private readonly bool _showCompletionItemFilters;

            // Used for  building MatchResult list in parallel
            private readonly object _gate = new();

            private readonly Action<IReadOnlyList<MatchResult>, string, IList<MatchResult>> _filterMethod;

            private bool ShouldSelectSuggestionItemWhenNoItemMatchesFilterText
                => _snapshotData.DisplaySuggestionItem && _filterText.Length > 0;

            private CompletionTriggerReason InitialTriggerReason => _snapshotData.InitialTrigger.Reason;
            private CompletionTriggerReason UpdateTriggerReason => _snapshotData.Trigger.Reason;

            // We might need to handle large amount of items with import completion enabled, so use a dedicated pool to minimize/avoid array allocations
            // (especially in LOH). In practice, the size of pool should be 1 because we don't expect UpdateCompletionListAsync to be called concurrently,
            // which essentially makes the pooled list a singleton, but we still use ObjectPool for concurrency handling just to be robust.
            private static readonly ObjectPool<List<MatchResult>> s_listOfMatchResultPool = new(factory: () => new());

            public CompletionListUpdater(
                ITrackingSpan applicableToSpan,
                CompletionSessionData sessionData,
                AsyncCompletionSessionDataSnapshot snapshotData,
                RecentItemsManager recentItemsManager,
                IGlobalOptionService globalOptions)
            {
                _sessionData = sessionData;
                _snapshotData = snapshotData;
                _recentItemsManager = recentItemsManager;

                _applicableToSpan = applicableToSpan;
                _filterText = applicableToSpan.GetText(_snapshotData.Snapshot);

                _hasSuggestedItemOptions = _sessionData.HasSuggestionItemOptions || _snapshotData.DisplaySuggestionItem;

                // We prefer using the original snapshot, which should always be available from items provided by Roslyn's CompletionSource.
                // Only use data.Snapshot in the theoretically possible but rare case when all items we are handling are from some non-Roslyn CompletionSource.
                var snapshotForDocument = TryGetInitialTriggerLocation(_snapshotData, out var initialTriggerLocation)
                    ? initialTriggerLocation.Snapshot
                    : _snapshotData.Snapshot;

                _document = snapshotForDocument?.TextBuffer.AsTextContainer().GetOpenDocumentInCurrentContext();
                if (_document != null)
                {
                    _completionService = _document.GetLanguageService<CompletionService>();
                    _completionRules = _completionService?.GetRules(globalOptions.GetCompletionOptions(_document.Project.Language)) ?? CompletionRules.Default;

                    // Let us make the completion Helper used for non-Roslyn items case-sensitive.
                    // We can change this if get requests from partner teams.
                    _completionHelper = CompletionHelper.GetHelper(_document);
                    _filterMethod = _completionService == null
                        ? ((matchResults, text, filteredItemsBuilder) => CompletionService.FilterItems(_completionHelper, matchResults, text, filteredItemsBuilder))
                        : ((matchResults, text, filteredItemsBuilder) => _completionService.FilterItems(_document, matchResults, text, filteredItemsBuilder));

                    // Nothing to highlight if user hasn't typed anything yet.
                    _highlightMatchingPortions = _filterText.Length > 0
                        && globalOptions.GetOption(CompletionViewOptionsStorage.HighlightMatchingPortionsOfCompletionListItems, _document.Project.Language);

                    _showCompletionItemFilters = globalOptions.GetOption(CompletionViewOptionsStorage.ShowCompletionItemFilters, _document.Project.Language);
                }
                else
                {
                    _completionService = null;
                    _completionRules = CompletionRules.Default;

                    // Let us make the completion Helper used for non-Roslyn items case-sensitive.
                    // We can change this if get requests from partner teams.
                    _completionHelper = new CompletionHelper(isCaseSensitive: true);
                    _filterMethod = (matchResults, text, filteredMatchResultsBuilder) => CompletionService.FilterItems(_completionHelper, matchResults, text, filteredMatchResultsBuilder);

                    _highlightMatchingPortions = false;
                    _showCompletionItemFilters = true;
                }
            }

            public async Task<FilteredCompletionModel?> UpdateCompletionListAsync(IAsyncCompletionSession session, CancellationToken cancellationToken)
            {
                if (ShouldDismissCompletionListImmediately())
                    return null;

                // Use a dedicated pool to minimize potentially repeated large allocations,
                // since the completion list could be long with import completion enabled.
                var itemsToBeIncluded = s_listOfMatchResultPool.Allocate();
                var cancellationTokenSource = CancellationTokenSource.CreateLinkedTokenSource(cancellationToken);
                var threadLocalPatternMatchHelper = new ThreadLocal<PatternMatchHelper>(() => new PatternMatchHelper(_filterText), trackAllValues: true);

                try
                {
                    // Determine the list of items to be included in the completion list.
                    // This is computed based on the filter text as well as the current
                    // selection of filters and expander.
                    AddCompletionItems(itemsToBeIncluded, threadLocalPatternMatchHelper, cancellationToken);

                    // Decide if we want to dismiss an empty completion list based on CompletionRules and filter usage.
                    if (itemsToBeIncluded.Count == 0)
                        return HandleAllItemsFilteredOut();

                    // Sort items based on pattern matching result
                    itemsToBeIncluded.Sort(MatchResult.SortingComparer);

                    var highlightAndFilterTask = Task.Run(
                        () => GetHighlightedListAndUpdatedFilters(session, itemsToBeIncluded, threadLocalPatternMatchHelper, cancellationTokenSource.Token),
                        cancellationTokenSource.Token);

                    // Decide the item to be selected for this completion session.
                    // The selection is mostly based on how well the item matches with the filter text, but we also need to
                    // take into consideration for things like CompletionTrigger, MatchPriority, MRU, etc. 
                    var initialSelection = InitialTriggerReason == CompletionTriggerReason.Backspace || InitialTriggerReason == CompletionTriggerReason.Deletion
                        ? HandleDeletionTrigger(itemsToBeIncluded, cancellationToken)
                        : HandleNormalFiltering(itemsToBeIncluded, cancellationToken);

                    if (!initialSelection.HasValue)
                        return null;

                    // Editor might provide a list of items to us as a suggestion to what to select for this session
                    // (via IAsyncCompletionDefaultsSource), where the "default" means the "default selection".
                    // The main scenario for this is to keep the selected item in completion list in sync with the
                    // suggestion of "Whole-Line Completion" feature, where the default is usually set to the first token
                    // of the WLC suggestion.
                    var finalSelection = UpdateSelectionBasedOnSuggestedDefaults(itemsToBeIncluded, initialSelection.Value, cancellationToken);
                    var (highlightedList, updatedFilters) = await highlightAndFilterTask.ConfigureAwait(false);

                    return new FilteredCompletionModel(
                        items: highlightedList,
                        finalSelection.SelectedItemIndex,
                        filters: updatedFilters,
                        finalSelection.SelectionHint,
                        centerSelection: true,
                        finalSelection.UniqueItem);
                }
                finally
                {
                    cancellationTokenSource.Cancel();
                    cancellationTokenSource.Dispose();

                    // Don't call ClearAndFree, which resets the capacity to a default value.
                    itemsToBeIncluded.Clear();
                    s_listOfMatchResultPool.Free(itemsToBeIncluded);

                    // Dispose PatternMatchers
                    foreach (var helper in threadLocalPatternMatchHelper.Values)
                        helper.Dispose();

                    threadLocalPatternMatchHelper.Dispose();
                }

                (CompletionList<CompletionItemWithHighlight>, ImmutableArray<CompletionFilterWithState>) GetHighlightedListAndUpdatedFilters(
                    IAsyncCompletionSession session, IReadOnlyList<MatchResult> itemsToBeIncluded, ThreadLocal<PatternMatchHelper> patternMatcherHelper, CancellationToken cancellationToken)
                {
                    var highLightedList = GetHighlightedList(session, patternMatcherHelper.Value!, itemsToBeIncluded, cancellationToken);
                    var updatedFilters = GetUpdatedFilters(itemsToBeIncluded, cancellationToken);
                    return (highLightedList, updatedFilters);
                }
            }

            private bool ShouldDismissCompletionListImmediately()
            {
                // Check if the user is typing a number. If so, only proceed if it's a number
                // directly after a <dot>. That's because it is actually reasonable for completion
                // to be brought up after a <dot> and for the user to want to filter completion
                // items based on a number that exists in the name of the item. However, when
                // we are not after a dot (i.e. we're being brought up after <space> is typed)
                // then we don't want to filter things. Consider the user writing:
                //
                //      dim i =<space>
                //
                // We'll bring up the completion list here (as VB has completion on <space>).
                // If the user then types '3', we don't want to match against Int32.
                if (_filterText.Length > 0 && char.IsNumber(_filterText[0]) && !IsAfterDot(_snapshotData.Snapshot, _applicableToSpan))
                {
                    // Dismiss the session.
                    return true;
                }

                // DismissIfLastCharacterDeleted should be applied only when started with Insertion, and then Deleted all characters typed.
                // This conforms with the original VS 2010 behavior.
                if (InitialTriggerReason == CompletionTriggerReason.Insertion &&
                    UpdateTriggerReason == CompletionTriggerReason.Backspace &&
                    _completionRules.DismissIfLastCharacterDeleted &&
                    _filterText.Length == 0)
                {
                    // Dismiss the session
                    return true;
                }

                return false;
            }

            private void AddCompletionItems(List<MatchResult> list, ThreadLocal<PatternMatchHelper> threadLocalPatternMatchHelper, CancellationToken cancellationToken)
            {
                // Convert initial and update trigger reasons to corresponding Roslyn type so 
                // we can interact with Roslyn's completion system
                var roslynInitialTriggerKind = Helpers.GetRoslynTriggerKind(InitialTriggerReason);
                var roslynFilterReason = Helpers.GetFilterReason(UpdateTriggerReason);

                // FilterStateHelper is used to decide whether a given item should be included in the list based on the state of filter/expander buttons.
                var filterHelper = new FilterStateHelper(_snapshotData.SelectedFilters);

                var includedPreferredItems = new ConcurrentSet<string>();
                var includedDefaults = new ConcurrentDictionary<string, MatchResult>();
<<<<<<< HEAD

                Enumerable.Range(0, _snapshotData.InitialSortedItemList.Count)
                    .AsParallel()
                    .WithCancellation(cancellationToken)
                    .ForAll(CreateMatchResultAndProcessMatchingDefaults);

=======

                Enumerable.Range(0, _snapshotData.InitialSortedItemList.Count)
                    .AsParallel()
                    .WithCancellation(cancellationToken)
                    .ForAll(CreateMatchResultAndProcessMatchingDefaults);

>>>>>>> d7465fdb
                PromoteDefaultItemsToPreferredState();

                void CreateMatchResultAndProcessMatchingDefaults(int index)
                {
                    var item = _snapshotData.InitialSortedItemList[index];

                    // All items passed in should contain a CompletionItemData object in the property bag,
                    // which is guaranteed in `ItemManager.SortCompletionListAsync`.
                    if (!CompletionItemData.TryGetData(item, out var itemData))
                        throw ExceptionUtilities.Unreachable();

                    if (filterHelper.ShouldBeFilteredOut(item))
                        return;

                    // currentIndex is used to track the index of the VS CompletionItem in the initial sorted list to maintain a map from Roslyn item to VS item.
                    // It's also used to sort the items by pattern matching results while preserving the original alphabetical order for items with
                    // same pattern match score since `List<T>.Sort` isn't stable.
                    if (threadLocalPatternMatchHelper.Value!.TryCreateMatchResult(itemData.RoslynItem, roslynInitialTriggerKind, roslynFilterReason,
                        _recentItemsManager.GetRecentItemIndex(itemData.RoslynItem), _highlightMatchingPortions, index, out var matchResult))
                    {
                        lock (_gate)
                            list.Add(matchResult);

                        if (!_snapshotData.Defaults.IsEmpty)
                        {
                            // Collect all the preferred items from Pythia and regular items matched defaults provided by WLC.
                            // We will use this info next to "promote" regular default items to "preferred" state on behalf of
                            // WLC to provide a coherent IntelliCode completion experience.
                            if (matchResult.CompletionItem.IsPreferredItem())
                            {
                                includedPreferredItems.Add(matchResult.CompletionItem.FilterText);
                            }
                            else
                            {
                                if (_snapshotData.Defaults.IndexOf(matchResult.CompletionItem.FilterText) >= 0)
                                {
                                    includedDefaults.TryAdd(matchResult.CompletionItem.FilterText, matchResult);
                                }
                            }
                        }
                    }
                }

                // Go through items matched with defaults. If it doesn't have
                // a corresponding preferred items, we will add one that mimic
                // the "starred" item from Pythia.
                void PromoteDefaultItemsToPreferredState()
                {
                    foreach (var includedDefault in includedDefaults.Values)
                    {
                        var completionItem = includedDefault.CompletionItem;

                        // There a preferred item matches the same default, so no need to promote this.
                        if (includedPreferredItems.Contains(completionItem.FilterText))
                            continue;

                        var defaultIndex = _snapshotData.Defaults.IndexOf(completionItem.FilterText);
                        var fabricatedIndex = DefaultIndexToFabricatedOriginalSortedIndex(defaultIndex);

                        var promotedDefaultItemMatchResult = new MatchResult(
                            Helpers.PromoteItem(completionItem, includedDefault.IndexInOriginalSortedOrder),
                            includedDefault.ShouldBeConsideredMatchingFilterText,
                            includedDefault.PatternMatch,
                            fabricatedIndex,
                            matchedAdditionalFilterText: includedDefault.MatchedAdditionalFilterText,
                            includedDefault.RecentItemIndex);

                        list.Add(promotedDefaultItemMatchResult);
                    }
                }

                // This ensures promoted items are sorted in the same relative order as in defaults list, as well as before all
                // items from initial sorted list (by giving them negative value as index). 
                // e.g. if Defaults.Length = 3, we set index of Defaults[0] to -3, Defaults[1] to -2, etc. where the last one is -1.
                // All other items have original index >= 0.
                int DefaultIndexToFabricatedOriginalSortedIndex(int i)
                    => i - _snapshotData.Defaults.Length;
            }

            private ItemSelection? HandleNormalFiltering(IReadOnlyList<MatchResult> matchResults, CancellationToken cancellationToken)
            {
                Debug.Assert(matchResults.Count > 0);
                var filteredMatchResultsBuilder = s_listOfMatchResultPool.Allocate();

                try
                {
                    // Not deletion.  Defer to the language to decide which item it thinks best
                    // matches the text typed so far.
                    _filterMethod(matchResults, _filterText, filteredMatchResultsBuilder);

                    // Ask the language to determine which of the *matched* items it wants to select.
                    int selectedItemIndex;
                    VSCompletionItem? uniqueItem = null;
                    MatchResult bestOrFirstMatchResult;
                    if (filteredMatchResultsBuilder.Count == 0)
                    {
                        // When we are in suggestion mode and there's nothing in the list matches what user has typed in any ways,
                        // we should select the SuggestionItem instead.
                        if (ShouldSelectSuggestionItemWhenNoItemMatchesFilterText)
                            return new ItemSelection(SelectedItemIndex: SuggestionItemIndex, SelectionHint: UpdateSelectionHint.SoftSelected, UniqueItem: null);

                        // We do not have matches: pick the one with longest common prefix.
                        // If we can't find such an item, just return the first item from the list.
                        selectedItemIndex = 0;
                        bestOrFirstMatchResult = matchResults[0];

                        var longestCommonPrefixLength = bestOrFirstMatchResult.FilterTextUsed.GetCaseInsensitivePrefixLength(_filterText);

                        for (var i = 1; i < matchResults.Count; ++i)
                        {
                            var matchResult = matchResults[i];
                            var commonPrefixLength = matchResult.FilterTextUsed.GetCaseInsensitivePrefixLength(_filterText);

                            if (commonPrefixLength > longestCommonPrefixLength)
                            {
                                selectedItemIndex = i;
                                bestOrFirstMatchResult = matchResult;
                                longestCommonPrefixLength = commonPrefixLength;
                            }
                        }
                    }
                    else
                    {
                        // Of the items the service returned, pick the one most recently committed
                        var bestResult = GetBestCompletionItemSelectionFromFilteredResults(filteredMatchResultsBuilder);

                        // Determine if we should consider this item 'unique' or not.  A unique item
                        // will be automatically committed if the user hits the 'invoke completion' 
                        // without bringing up the completion list.  An item is unique if it was the
                        // only item to match the text typed so far, and there was at least some text
                        // typed.  i.e.  if we have "Console.$$" we don't want to commit something
                        // like "WriteLine" since no filter text has actually been provided.  However,
                        // if "Console.WriteL$$" is typed, then we do want "WriteLine" to be committed.
                        for (selectedItemIndex = 0; selectedItemIndex < matchResults.Count; ++selectedItemIndex)
                        {
                            if (Equals(matchResults[selectedItemIndex].CompletionItem, bestResult.CompletionItem))
                                break;
                        }

                        Debug.Assert(selectedItemIndex < matchResults.Count);

                        bestOrFirstMatchResult = matchResults[selectedItemIndex];

                        if (_filterText.Length > 0)
                        {
                            // PreferredItems from IntelliCode are duplicate of normal items, so we ignore them
                            // when deciding if we have an unique item.
                            if (matchResults.Count(matchResult => matchResult.ShouldBeConsideredMatchingFilterText && !matchResult.CompletionItem.IsPreferredItem()) == 1)
                                uniqueItem = GetCorrespondingVsCompletionItem(matchResults[selectedItemIndex], cancellationToken);
                        }
                    }

                    var typedChar = _snapshotData.Trigger.Character;

                    // Check that it is a filter symbol. We can be called for a non-filter symbol.
                    // If inserting a non-filter character (neither IsPotentialFilterCharacter, nor Helpers.IsFilterCharacter),
                    // we should dismiss completion except cases where this is the first symbol typed for the completion session
                    // (string.IsNullOrEmpty(filterText) or string.Equals(filterText, typeChar.ToString(), StringComparison.OrdinalIgnoreCase)).
                    // In the latter case, we should keep the completion because it was confirmed just before in InitializeCompletion.
                    if (UpdateTriggerReason == CompletionTriggerReason.Insertion &&
                        !string.IsNullOrEmpty(_filterText) &&
                        !string.Equals(_filterText, typedChar.ToString(), StringComparison.OrdinalIgnoreCase) &&
                        !IsPotentialFilterCharacter(typedChar) &&
                        !Helpers.IsFilterCharacter(bestOrFirstMatchResult.CompletionItem, typedChar, _filterText))
                    {
                        return null;
                    }

                    var isHardSelection = IsHardSelection(bestOrFirstMatchResult.CompletionItem, bestOrFirstMatchResult.ShouldBeConsideredMatchingFilterText);
                    var updateSelectionHint = isHardSelection ? UpdateSelectionHint.Selected : UpdateSelectionHint.SoftSelected;

                    return new(selectedItemIndex, updateSelectionHint, uniqueItem);
                }
                finally
                {
                    // Don't call ClearAndFree, which resets the capacity to a default value.
                    filteredMatchResultsBuilder.Clear();
                    s_listOfMatchResultPool.Free(filteredMatchResultsBuilder);
                }
            }

            private VSCompletionItem GetCorrespondingVsCompletionItem(MatchResult matchResult, CancellationToken cancellationToken)
            {
                cancellationToken.ThrowIfCancellationRequested();

                if (matchResult.IndexInOriginalSortedOrder >= 0)
                    return _snapshotData.InitialSortedItemList[matchResult.IndexInOriginalSortedOrder];

                // This is a "promoted" item added by us, so there's no corresponding VS item from initial sorted list.
                // We need to craft one based on the data of the original item.
                var item = matchResult.CompletionItem;
                if (Helpers.TryGetOriginalIndexOfPromotedItem(item, out var unpromotedIndex))
                {
                    var unpromotedVsItem = _snapshotData.InitialSortedItemList[unpromotedIndex];
                    var promotedVsItem = new VSCompletionItem(
                        displayText: item.GetEntireDisplayText(),
                        unpromotedVsItem.Source,
                        unpromotedVsItem.Icon,
                        unpromotedVsItem.Filters,
                        unpromotedVsItem.Suffix,
                        unpromotedVsItem.InsertText,
                        unpromotedVsItem.SortText,
                        unpromotedVsItem.FilterText,
                        unpromotedVsItem.AutomationText,
                        unpromotedVsItem.AttributeIcons);

                    // This is guaranteed to return true here
                    CompletionItemData.TryGetData(unpromotedVsItem, out var data);
                    CompletionItemData.AddData(promotedVsItem, item, data.TriggerLocation);

                    return promotedVsItem;
                }

                throw ExceptionUtilities.Unreachable();
            }

            private ItemSelection? HandleDeletionTrigger(IReadOnlyList<MatchResult> items, CancellationToken cancellationToken)
            {
                // Go through the entire item list to find the best match(es).
                // If we had matching items, then pick the best of the matching items and
                // choose that one to be hard selected.  If we had no actual matching items
                // (which can happen if the user deletes down to a single character and we
                // include everything), then we just soft select the first item.
                var indexToSelect = 0;
                var hardSelect = false;
                MatchResult? bestMatchResult = null;
                var moreThanOneMatch = false;

                for (var i = 0; i < items.Count; ++i)
                {
                    var currentMatchResult = items[i];

                    if (!currentMatchResult.ShouldBeConsideredMatchingFilterText)
                        continue;

                    if (bestMatchResult == null)
                    {
                        // We had no best result yet, so this is now our best result.
                        bestMatchResult = currentMatchResult;
                        indexToSelect = i;
                    }
                    else
                    {
                        var match = CompareForDeletion(currentMatchResult, bestMatchResult.Value, _filterText);
                        if (match > 0)
                        {
                            moreThanOneMatch = false;
                            bestMatchResult = currentMatchResult;
                            indexToSelect = i;
                        }
                        else if (match == 0)
                        {
                            moreThanOneMatch = true;
                        }
                    }
                }

                if (bestMatchResult is null)
                {
                    // The user has typed something, but nothing in the actual list matched what
                    // they were typing.  In this case, we want to dismiss completion entirely.
                    // The thought process is as follows: we aggressively brought up completion
                    // to help them when they typed delete (in case they wanted to pick another
                    // item).  However, they're typing something that doesn't seem to match at all
                    // The completion list is just distracting at this point.
                    if (UpdateTriggerReason == CompletionTriggerReason.Insertion)
                        return null;

                    // If we are in suggestion mode and nothing matches filter text, we should soft select SuggestionItem.
                    if (ShouldSelectSuggestionItemWhenNoItemMatchesFilterText)
                        indexToSelect = SuggestionItemIndex;
                }
                else
                {
                    // Only hard select this result if it's a prefix match
                    // We need to do this so that
                    // * deleting and retyping a dot in a member access does not change the
                    //   text that originally appeared before the dot
                    // * deleting through a word from the end keeps that word selected
                    // This also preserves the behavior the VB had through Dev12.
                    hardSelect = !_hasSuggestedItemOptions && bestMatchResult.Value.FilterTextUsed.StartsWith(_filterText, StringComparison.CurrentCultureIgnoreCase);
                }

                // The best match we have selected is unique if `moreThanOneMatch` is false.
                return new(SelectedItemIndex: indexToSelect,
                    SelectionHint: hardSelect ? UpdateSelectionHint.Selected : UpdateSelectionHint.SoftSelected,
                    UniqueItem: moreThanOneMatch || !bestMatchResult.HasValue ? null : GetCorrespondingVsCompletionItem(bestMatchResult.Value, cancellationToken));

                static int CompareForDeletion(MatchResult x, MatchResult y, string pattern)
                {
                    // Prefer the item that matches a longer prefix of the filter text.
                    var comparison = x.FilterTextUsed.GetCaseInsensitivePrefixLength(pattern).CompareTo(y.FilterTextUsed.GetCaseInsensitivePrefixLength(pattern));
                    if (comparison != 0)
                        return comparison;

                    // If there are "Abc" vs "abc", we should prefer the case typed by user.
                    comparison = x.FilterTextUsed.GetCaseSensitivePrefixLength(pattern).CompareTo(y.FilterTextUsed.GetCaseSensitivePrefixLength(pattern));
                    if (comparison != 0)
                        return comparison;

                    var xItem = x.CompletionItem;
                    var yItem = y.CompletionItem;

                    // If the lengths are the same, prefer the one with the higher match priority.
                    // But only if it's an item that would have been hard selected.  We don't want
                    // to aggressively select an item that was only going to be softly offered.
                    comparison = GetPriority(xItem).CompareTo(GetPriority(yItem));
                    if (comparison != 0)
                        return comparison;

                    // Prefer Intellicode items.
                    return xItem.IsPreferredItem().CompareTo(yItem.IsPreferredItem());

                    static int GetPriority(RoslynCompletionItem item)
                        => item.Rules.SelectionBehavior == CompletionItemSelectionBehavior.HardSelection ? item.Rules.MatchPriority : MatchPriority.Default;
                }
            }

            private CompletionList<CompletionItemWithHighlight> GetHighlightedList(
                IAsyncCompletionSession session,
                PatternMatchHelper patternMatchers,
                IReadOnlyList<MatchResult> matchResults,
                CancellationToken cancellationToken)
            {
                return session.CreateCompletionList(matchResults.Select(matchResult =>
                {
                    var vsItem = GetCorrespondingVsCompletionItem(matchResult, cancellationToken);
                    var highlightedSpans = _highlightMatchingPortions
                        ? GetHighlightedSpans(matchResult, patternMatchers)
                        : ImmutableArray<Span>.Empty;

                    return new CompletionItemWithHighlight(vsItem, highlightedSpans);
                }));

                static ImmutableArray<Span> GetHighlightedSpans(MatchResult matchResult, PatternMatchHelper patternMatchers)
                {
                    if (matchResult.CompletionItem.HasDifferentFilterText || matchResult.CompletionItem.HasAdditionalFilterTexts)
                    {
                        // The PatternMatch in MatchResult is calculated based on Roslyn item's FilterText, which can be used to calculate
                        // highlighted span for VSCompletion item's DisplayText w/o doing the matching again.
                        // However, if the Roslyn item's FilterText is different from its DisplayText, we need to do the match against the
                        // display text of the VS item directly to get the highlighted spans. This is done in a best effort fashion and there
                        // is no guarantee a proper match would be found for highlighting.
                        return patternMatchers.GetHighlightedSpans(matchResult.CompletionItem.GetEntireDisplayText(), CultureInfo.CurrentCulture)
                            .SelectAsArray(s => s.ToSpan());
                    }

                    var patternMatch = matchResult.PatternMatch;
                    if (patternMatch.HasValue)
                    {
                        // Since VS item's display text is created as Prefix + DisplayText + Suffix, 
                        // we can calculate the highlighted span by adding an offset that is the length of the Prefix.
                        return patternMatch.Value.MatchedSpans.SelectAsArray(GetOffsetSpan, matchResult.CompletionItem);
                    }

                    // If there's no match for Roslyn item's filter text which is identical to its display text,
                    // then we can safely assume there'd be no matching to VS item's display text.
                    return ImmutableArray<Span>.Empty;
                }

                // PERF: static local function to avoid lambda allocation on hot path
                static Span GetOffsetSpan(TextSpan span, RoslynCompletionItem item)
                    => span.MoveTo(item.DisplayTextPrefix?.Length ?? 0).ToSpan();
            }

            private FilteredCompletionModel? HandleAllItemsFilteredOut()
            {
                if (UpdateTriggerReason == CompletionTriggerReason.Insertion)
                {
                    // If the user was just typing, and the list went to empty *and* this is a 
                    // language that wants to dismiss on empty, then just return a null model
                    // to stop the completion session.
                    if (_completionRules.DismissIfEmpty)
                    {
                        return null;
                    }
                }

                // If we are in suggestion mode then we should select the SuggestionItem instead.
                var selectedItemIndex = ShouldSelectSuggestionItemWhenNoItemMatchesFilterText ? SuggestionItemIndex : 0;

                // If the user has turned on some filtering states, and we filtered down to
                // nothing, then we do want the UI to show that to them.  That way the user
                // can turn off filters they don't want and get the right set of items.

                // If we are going to filter everything out, then just preserve the existing
                // model (and all the previously filtered items), but switch over to soft
                // selection.
                return new FilteredCompletionModel(
                    items: ImmutableArray<CompletionItemWithHighlight>.Empty, selectedItemIndex,
                    filters: _snapshotData.SelectedFilters, selectionHint: UpdateSelectionHint.SoftSelected, centerSelection: true, uniqueItem: null);
            }

            private ImmutableArray<CompletionFilterWithState> GetUpdatedFilters(IReadOnlyList<MatchResult> matchResults, CancellationToken cancellationToken)
            {
                if (!_showCompletionItemFilters)
                    return ImmutableArray<CompletionFilterWithState>.Empty;

                // See which filters might be enabled based on the typed code
                using var _ = PooledHashSet<CompletionFilter>.GetInstance(out var filters);
                foreach (var item in matchResults)
                {
                    cancellationToken.ThrowIfCancellationRequested();
                    filters.AddRange(GetCorrespondingVsCompletionItem(item, cancellationToken).Filters);
                }

                // When no items are available for a given filter, it becomes unavailable.
                // Expanders always appear available as long as it's presented.
                return _snapshotData.SelectedFilters.SelectAsArray(n => n.WithAvailability(n.Filter is CompletionExpander || filters.Contains(n.Filter)));
            }

            /// <summary>
            /// Given multiple possible chosen completion items, pick the one using the following preferences (in order):
            ///     1. Most recently used item is our top preference
            ///     2. IntelliCode item over non-IntelliCode item
            ///     3. Higher MatchPriority
            ///     4. Match to FilterText over AdditionalFilterTexts
            /// </summary>
            private static MatchResult GetBestCompletionItemSelectionFromFilteredResults(IReadOnlyList<MatchResult> filteredMatchResults)
            {
                Debug.Assert(filteredMatchResults.Count > 0);

                var bestResult = filteredMatchResults[0];
                var bestResultMruIndex = bestResult.RecentItemIndex;

                for (int i = 1, n = filteredMatchResults.Count; i < n; i++)
                {
                    var currentResult = filteredMatchResults[i];
                    var currentResultMruIndex = currentResult.RecentItemIndex;

                    // Most recently used item is our top preference.
                    if (currentResultMruIndex != bestResultMruIndex)
                    {
                        if (currentResultMruIndex > bestResultMruIndex)
                        {
                            bestResult = currentResult;
                            bestResultMruIndex = currentResultMruIndex;
                        }

                        continue;
                    }

                    // 2nd preference is IntelliCode item
                    var currentIsPreferred = currentResult.CompletionItem.IsPreferredItem();
                    var bestIsPreferred = bestResult.CompletionItem.IsPreferredItem();

                    if (currentIsPreferred != bestIsPreferred)
                    {
                        if (currentIsPreferred && !bestIsPreferred)
                        {
                            bestResult = currentResult;
                        }

                        continue;
                    }

                    // 3rd preference is higher MatchPriority
                    var currentMatchPriority = currentResult.CompletionItem.Rules.MatchPriority;
                    var bestMatchPriority = bestResult.CompletionItem.Rules.MatchPriority;

                    if (currentMatchPriority != bestMatchPriority)
                    {
                        if (currentMatchPriority > bestMatchPriority)
                        {
                            bestResult = currentResult;
                        }

                        continue;
                    }

                    // final preference is match to FilterText over AdditionalFilterTexts
                    if (bestResult.MatchedWithAdditionalFilterTexts && !currentResult.MatchedWithAdditionalFilterTexts)
                    {
                        bestResult = currentResult;
                    }
                }

                return bestResult;
            }

            private static bool TryGetInitialTriggerLocation(AsyncCompletionSessionDataSnapshot data, out SnapshotPoint initialTriggerLocation)
            {
                foreach (var item in data.InitialSortedItemList)
                {
                    if (CompletionItemData.TryGetData(item, out var itemData) && itemData.TriggerLocation.HasValue)
                    {
                        initialTriggerLocation = itemData.TriggerLocation.Value;
                        return true;
                    }
                }

                initialTriggerLocation = default;
                return false;
            }

            private bool IsHardSelection(
                RoslynCompletionItem item,
                bool matchedFilterText)
            {
                if (_hasSuggestedItemOptions)
                {
                    return false;
                }

                // We don't have a builder and we have a best match.  Normally this will be hard
                // selected, except for a few cases.  Specifically, if no filter text has been
                // provided, and this is not a preselect match then we will soft select it.  This
                // happens when the completion list comes up implicitly and there is something in
                // the MRU list.  In this case we do want to select it, but not with a hard
                // selection.  Otherwise you can end up with the following problem:
                //
                //  dim i as integer =<space>
                //
                // Completion will comes up after = with 'integer' selected (Because of MRU).  We do
                // not want 'space' to commit this.

                // If all that has been typed is punctuation, then don't hard select anything.
                // It's possible the user is just typing language punctuation and selecting
                // anything in the list will interfere.  We only allow this if the filter text
                // exactly matches something in the list already. 
                if (_filterText.Length > 0 && IsAllPunctuation(_filterText) && _filterText != item.DisplayText)
                {
                    return false;
                }

                // If the user hasn't actually typed anything, then don't hard select any item.
                // The only exception to this is if the completion provider has requested the
                // item be preselected.
                if (_filterText.Length == 0)
                {
                    // Item didn't want to be hard selected with no filter text.
                    // So definitely soft select it.
                    if (item.Rules.SelectionBehavior != CompletionItemSelectionBehavior.HardSelection)
                    {
                        return false;
                    }

                    // Item did not ask to be preselected.  So definitely soft select it.
                    if (item.Rules.MatchPriority == MatchPriority.Default)
                    {
                        return false;
                    }
                }

                // The user typed something, or the item asked to be preselected.  In 
                // either case, don't soft select this.
                Debug.Assert(_filterText.Length > 0 || item.Rules.MatchPriority != MatchPriority.Default);

                // If the user moved the caret left after they started typing, the 'best' match may not match at all
                // against the full text span that this item would be replacing.
                if (!matchedFilterText)
                {
                    return false;
                }

                // There was either filter text, or this was a preselect match.  In either case, we
                // can hard select this.
                return true;
            }

            private static bool IsAllPunctuation(string filterText)
            {
                foreach (var ch in filterText)
                {
                    if (!char.IsPunctuation(ch))
                    {
                        return false;
                    }
                }

                return true;
            }

            /// <summary>
            /// A potential filter character is something that can filter a completion lists and is
            /// *guaranteed* to not be a commit character.
            /// </summary>
            private static bool IsPotentialFilterCharacter(char c)
            {
                // TODO(cyrusn): Actually use the right Unicode categories here.
                return char.IsLetter(c)
                    || char.IsNumber(c)
                    || c == '_';
            }

            private ItemSelection UpdateSelectionBasedOnSuggestedDefaults(IReadOnlyList<MatchResult> items, ItemSelection itemSelection, CancellationToken cancellationToken)
            {
                // Editor doesn't provide us a list of "default" items, or we select SuggestionItem (because we are in suggestion mode and have no match in the list)
                if (_snapshotData.Defaults.IsDefaultOrEmpty || itemSelection.SelectedItemIndex == SuggestionItemIndex)
                    return itemSelection;

                // "Preselect" is only used when we have high confidence with the selection, so don't override it;
                // unless it's a real Pythia item (i.e. not fake one from us,) in which case the default item wins.
                var selectedItem = items[itemSelection.SelectedItemIndex].CompletionItem;
                if (selectedItem.Rules.MatchPriority >= MatchPriority.Preselect)
                {
                    // This is a high priority item provided by Roslyn, either a regular or preferred one promoted by us
                    // (because it matches one of the defaults even though it might not be the best default) so we want to stick with this selection. 
                    if (!selectedItem.IsPreferredItem() || Helpers.TryGetOriginalIndexOfPromotedItem(selectedItem, out _))
                        return itemSelection;
                }

                return GetDefaultsMatch(items, itemSelection, cancellationToken);
            }

            /// <summary>
            /// Compare the pattern matching result of the current selection with the pattern matching result of the suggested defaults (both w.r.t. the filter text.)
            /// If the suggested default is no worse than current selected item (in a case-sensitive manner,) use the suggested default. Otherwise use the original selection.
            /// For example, if user typed "C", roslyn might select "CancellationToken", but with suggested default "Console" we will end up selecting "Console" instead.
            /// </summary>
            private ItemSelection GetDefaultsMatch(IReadOnlyList<MatchResult> matches, ItemSelection initialSelection, CancellationToken cancellationToken)
            {
                // Because the items are already sorted based on pattern-matching score, try to limit the range for the items we search
                // by stopping as soon as we encountered the top item from original default list, or at the first match that is inferior than current selection.
                int inferiorItemIndex;
                if (_filterText.Length == 0)
                {
                    // Without filterText, all items are equally good match (w.r.t to the empty filterText), so we have to consider all of them.
                    inferiorItemIndex = matches.Count;
                }
                else
                {
                    var selectedItemMatch = matches[initialSelection.SelectedItemIndex].PatternMatch;

                    // It's possible that an item doesn't match filter text but still ended up being selected, this is because we just always keep all the
                    // items in the list in some cases. For example, user brought up completion with ctrl-j or through deletion.
                    // Don't bother changing the selection in such cases (since there's no match to the filter text in the list)
                    if (!selectedItemMatch.HasValue)
                        return initialSelection;

                    // Because the items are sorted based on pattern-matching score, the selectedIndex is in the middle of a range of
                    // -- as far as the pattern matcher is concerned -- equivalent items (items with identical PatternMatch.Kind and IsCaseSensitive).
                    // Find the last items in the range and use that to limit the items searched for from the defaults list.     
                    inferiorItemIndex = initialSelection.SelectedItemIndex;
                    while (++inferiorItemIndex < matches.Count)
                    {
                        var itemMatch = matches[inferiorItemIndex].PatternMatch;
                        if (!itemMatch.HasValue
                            || itemMatch.Value.Kind != selectedItemMatch.Value.Kind
                            || itemMatch.Value.IsCaseSensitive != selectedItemMatch.Value.IsCaseSensitive)
                        {
                            break;
                        }
                    }
                }

                cancellationToken.ThrowIfCancellationRequested();

                // The range includes all items that are as good of a match as what we initially selected (and in descending order of matching score)
                // so we just need to search for a preferred item with best default match.
                var bestPromotedItemSoFar = -1;
                var bestDefaultIndex = -1;
                for (var i = 0; i < inferiorItemIndex; ++i)
                {
                    var item = matches[i].CompletionItem;
                    if (item.IsPreferredItem())
                    {
                        var defaultIndex = _snapshotData.Defaults.IndexOf(matches[i].CompletionItem.FilterText);

                        // This is not a starred item that matches default
                        if (defaultIndex < 0)
                            continue;

                        if (bestPromotedItemSoFar < 0 || defaultIndex <= bestDefaultIndex)
                        {
                            bestPromotedItemSoFar = i;
                            bestDefaultIndex = defaultIndex;
                        }

                        // We have found the top default item, no need to proceed.
                        if (bestDefaultIndex == 0)
                            break;
                    }
                }

                // Don't change the original selection since there's no match to the defaults provided.
                if (bestPromotedItemSoFar < 0)
                    return initialSelection;

                // If user hasn't typed anything, we'd like to hard select the default item.
                // This way, they can easily commit the default item which matches what WLC shows.
                var selectionHint = _filterText.Length == 0 ? UpdateSelectionHint.Selected : initialSelection.SelectionHint;
                return initialSelection with { SelectedItemIndex = bestPromotedItemSoFar, SelectionHint = selectionHint };
            }

            private sealed class FilterStateHelper
            {
                private readonly ImmutableArray<CompletionFilterWithState> _nonExpanderFilterStates;
                private readonly ImmutableArray<CompletionFilter> _selectedNonExpanderFilters;
                private readonly ImmutableArray<CompletionFilter> _unselectedExpanders;
                private readonly bool _needToFilter;
                private readonly bool _needToFilterExpanded;

                public FilterStateHelper(ImmutableArray<CompletionFilterWithState> filtersWithState)
                {
                    // The filter state list contains two kinds of "filters": regular filter and expander.
                    // The difference between them is they have different semantics.
                    // - When all filters or no filter is selected, everything should be included.
                    //   But when a strict subset of filters is selected, only items corresponding to the selected filters should be included.
                    // - When expander is selected, all expanded items should be included, otherwise, expanded items should be excluded.
                    //   expander state has no affect on non-expanded items.
                    //   For example, right now we only have one expander for items from unimported namespaces, selecting/unselecting expander would
                    //   include/exclude those items from completion list, but in-scope items would be shown regardless.
                    // 
                    // Therefore, we need to filter if 
                    // 1. a non-empty strict subset of filters are selected
                    // 2. a non-empty set of expanders are unselected
                    _nonExpanderFilterStates = filtersWithState.WhereAsArray(f => f.Filter is not CompletionExpander);

                    _selectedNonExpanderFilters = _nonExpanderFilterStates.SelectAsArray(f => f.IsSelected, f => f.Filter);
                    _needToFilter = _selectedNonExpanderFilters.Length > 0 && _selectedNonExpanderFilters.Length < _nonExpanderFilterStates.Length;

                    _unselectedExpanders = filtersWithState.SelectAsArray(f => !f.IsSelected && f.Filter is CompletionExpander, f => f.Filter);
                    _needToFilterExpanded = _unselectedExpanders.Length > 0;
                }

                public bool ShouldBeFilteredOut(VSCompletionItem item)
                    => ShouldBeFilteredOutOfCompletionList(item) || ShouldBeFilteredOutOfExpandedCompletionList(item);

                private bool ShouldBeFilteredOutOfCompletionList(VSCompletionItem item)
                    => _needToFilter && !item.Filters.Any(static (filter, self) => self._selectedNonExpanderFilters.Contains(filter), this);

                private bool ShouldBeFilteredOutOfExpandedCompletionList(VSCompletionItem item)
                {
                    if (!_needToFilterExpanded)
                        return false;

                    var associatedWithUnselectedExpander = false;
                    foreach (var itemFilter in item.Filters)
                    {
                        if (itemFilter is CompletionExpander)
                        {
                            if (!_unselectedExpanders.Contains(itemFilter))
                            {
                                // If any of the associated expander is selected, the item should be included in the expanded list.
                                return false;
                            }

                            associatedWithUnselectedExpander = true;
                        }
                    }

                    // at this point, the item either:
                    // 1. has no expander filter, therefore should be included
                    // 2. or, all associated expanders are unselected, therefore should be excluded
                    return associatedWithUnselectedExpander;
                }
            }

            private readonly record struct ItemSelection(int SelectedItemIndex, UpdateSelectionHint SelectionHint, VSCompletionItem? UniqueItem);
        }
    }
}<|MERGE_RESOLUTION|>--- conflicted
+++ resolved
@@ -248,21 +248,12 @@
 
                 var includedPreferredItems = new ConcurrentSet<string>();
                 var includedDefaults = new ConcurrentDictionary<string, MatchResult>();
-<<<<<<< HEAD
 
                 Enumerable.Range(0, _snapshotData.InitialSortedItemList.Count)
                     .AsParallel()
                     .WithCancellation(cancellationToken)
                     .ForAll(CreateMatchResultAndProcessMatchingDefaults);
 
-=======
-
-                Enumerable.Range(0, _snapshotData.InitialSortedItemList.Count)
-                    .AsParallel()
-                    .WithCancellation(cancellationToken)
-                    .ForAll(CreateMatchResultAndProcessMatchingDefaults);
-
->>>>>>> d7465fdb
                 PromoteDefaultItemsToPreferredState();
 
                 void CreateMatchResultAndProcessMatchingDefaults(int index)
