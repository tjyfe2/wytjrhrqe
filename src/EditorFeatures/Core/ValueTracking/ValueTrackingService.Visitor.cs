﻿// Licensed to the .NET Foundation under one or more agreements.
// The .NET Foundation licenses this file to you under the MIT license.
// See the LICENSE file in the project root for more information.

using System.Collections.Immutable;
using System.Diagnostics;
using System.Diagnostics.CodeAnalysis;
using System.Linq;
using System.Threading;
using System.Threading.Tasks;
using Microsoft.CodeAnalysis.Operations;
using Microsoft.CodeAnalysis.Shared.Extensions;

namespace Microsoft.CodeAnalysis.ValueTracking
{
    internal partial class ValueTrackingService
    {
        private class OperationCollector
        {
            public ValueTrackingProgressCollector ProgressCollector { get; }
            public Solution Solution { get; }

            public OperationCollector(ValueTrackingProgressCollector progressCollector, Solution solution)
            {
                ProgressCollector = progressCollector;
                Solution = solution;
            }

            public Task VisitAsync(IOperation operation, CancellationToken cancellationToken)
                => operation switch
                {
                    IObjectCreationOperation objectCreationOperation => VisitObjectCreationAsync(objectCreationOperation, cancellationToken),
                    IInvocationOperation invocationOperation => VisitInvocationAsync(invocationOperation, cancellationToken),
                    ILiteralOperation literalOperation => VisitLiteralAsync(literalOperation, cancellationToken),
                    IReturnOperation returnOperation => VisitReturnAsync(returnOperation, cancellationToken),
                    IArgumentOperation argumentOperation => ShouldTrackArgument(argumentOperation) ? VisitAsync(argumentOperation.Value, cancellationToken) : Task.CompletedTask,
                    ILocalReferenceOperation or
                        IParameterReferenceOperation or
                        IFieldReferenceOperation or
                        IPropertyReferenceOperation => VisitReferenceAsync(operation, cancellationToken),

                    IAssignmentOperation assignmentOperation => VisitAssignmentOperationAsync(assignmentOperation, cancellationToken),

                    // Default to reporting if there is symbol information available
                    _ => VisitDefaultAsync(operation, cancellationToken)
                };

            private async Task VisitDefaultAsync(IOperation operation, CancellationToken cancellationToken)
            {
                // If an operation has children, desend in them by default. 
                // For cases that should not be descendend into, they should be explicitly handled
                // in VisitAsync. 
                // Ex: Binary operation of [| x + y |]
                // both x and y should be evaluated separately
                var childrenVisited = await TryVisitChildrenAsync(operation, cancellationToken).ConfigureAwait(false);

                // In cases where the child operations were visited, they would be added instead of the parent
                // currently being evaluated. Do not add the parent as well since it would be redundent. 
                // Ex: Binary operation of [| x + y |]
                // both x and y should be evaluated separately, but the whole operation should not be reported
                if (childrenVisited)
                {
                    return;
                }

                var semanticModel = operation.SemanticModel;
                if (semanticModel is null)
                {
                    return;
                }

                var symbolInfo = semanticModel.GetSymbolInfo(operation.Syntax, cancellationToken);
                if (symbolInfo.Symbol is null)
                {
                    return;
                }

                await AddOperationAsync(operation, symbolInfo.Symbol, cancellationToken).ConfigureAwait(false);
            }

            private async Task<bool> TryVisitChildrenAsync(IOperation operation, CancellationToken cancellationToken)
            {
                foreach (var child in operation.Children)
                {
                    await VisitAsync(child, cancellationToken).ConfigureAwait(false);
                }

                return operation.Children.Any();
            }

            private Task VisitAssignmentOperationAsync(IAssignmentOperation assignmentOperation, CancellationToken cancellationToken)
                => VisitAsync(assignmentOperation.Value, cancellationToken);

            private Task VisitObjectCreationAsync(IObjectCreationOperation objectCreationOperation, CancellationToken cancellationToken)
                => TrackArgumentsAsync(objectCreationOperation.Arguments, cancellationToken);

            private async Task VisitInvocationAsync(IInvocationOperation invocationOperation, CancellationToken cancellationToken)
            {
                await AddOperationAsync(invocationOperation, invocationOperation.TargetMethod, cancellationToken).ConfigureAwait(false);
                await TrackArgumentsAsync(invocationOperation.Arguments, cancellationToken).ConfigureAwait(false);
            }

            private Task VisitReferenceAsync(IOperation operation, CancellationToken cancellationToken)
            {
                Debug.Assert(operation is
                    ILocalReferenceOperation or
                    IParameterReferenceOperation or
                    IFieldReferenceOperation or
                    IPropertyReferenceOperation);

                if (IsContainedIn<IArgumentOperation>(operation, out var argumentOperation) && argumentOperation.Parameter is not null)
                {
                    if (argumentOperation.Parameter.IsRefOrOut())
                    {
                        // Always add ref or out parameters to track as assignments since the values count as 
                        // assignments across method calls for the purposes of value tracking.
                        return AddOperationAsync(operation, argumentOperation.Parameter, cancellationToken);
                    }

                    // If the parameter is not a ref or out param, track the reference assignments that count
                    // as input to the argument being passed to the method.
                    return AddReference(operation, cancellationToken);
                }

                if (IsContainedIn<IReturnOperation>(operation) || IsContainedIn<IAssignmentOperation>(operation))
                {
                    // If the reference is part of a return operation or assignment operation we want to track where the values come from
                    // since they contribute to the "output" of the method/assignment and are relavent for value tracking.
                    return AddReference(operation, cancellationToken);
                }

                return Task.CompletedTask;

                Task AddReference(IOperation operation, CancellationToken cancellationToken)
                    => operation switch
                    {
                        IParameterReferenceOperation parameterReference => AddOperationAsync(operation, parameterReference.Parameter, cancellationToken),
                        IFieldReferenceOperation fieldReferenceOperation => AddOperationAsync(operation, fieldReferenceOperation.Member, cancellationToken),
                        IPropertyReferenceOperation propertyReferenceOperation => AddOperationAsync(operation, propertyReferenceOperation.Member, cancellationToken),
                        ILocalReferenceOperation localReferenceOperation => AddOperationAsync(operation, localReferenceOperation.Local, cancellationToken),
                        _ => Task.CompletedTask
                    };
            }

            private Task VisitLiteralAsync(ILiteralOperation literalOperation, CancellationToken cancellationToken)
            {
                if (literalOperation.Type is null)
                {
                    return Task.CompletedTask;
                }

                return AddOperationAsync(literalOperation, literalOperation.Type, cancellationToken);
            }

            private Task VisitReturnAsync(IReturnOperation returnOperation, CancellationToken cancellationToken)
            {
                if (returnOperation.ReturnedValue is null)
                {
                    return Task.CompletedTask;
                }

                return VisitAsync(returnOperation.ReturnedValue, cancellationToken);
            }

            private async Task AddOperationAsync(IOperation operation, ISymbol symbol, CancellationToken cancellationToken)
            {
                _ = await ProgressCollector.TryReportAsync(
                        Solution,
                        operation.Syntax.GetLocation(),
                        symbol,
                        cancellationToken: cancellationToken).ConfigureAwait(false);
            }

            private async Task TrackArgumentsAsync(ImmutableArray<IArgumentOperation> argumentOperations, CancellationToken cancellationToken)
            {
                var collectorsAndArgumentMap = argumentOperations
                    .Where(ShouldTrackArgument)
                    // Clone the collector here to allow each argument to report multiple items.
                    // See Clone() docs for more details
                    .Select(argument => (collector: Clone(), argument))
                    .ToImmutableArray();

                var tasks = collectorsAndArgumentMap
                    .Select(pair => Task.Run(() => pair.collector.VisitAsync(pair.argument, cancellationToken)));

                await Task.WhenAll(tasks).ConfigureAwait(false);

                var items = collectorsAndArgumentMap
                    .Select(pair => pair.collector.ProgressCollector)
                    .SelectMany(collector => collector.GetItems())
                    .Reverse(); // ProgressCollector uses a Stack, and we want to maintain the order by arguments, so reverse

                foreach (var item in items)
                {
                    ProgressCollector.Report(item);
                }
            }

            /// <summary>
            /// Clone the current collector into a new one with
            /// the same parent but a separate progress collector.
            /// This allows collection of items given the same state
            /// as this collector while also keeping them "grouped" separately.
            /// </summary>
            /// <remarks>
            /// This is useful for cases such as tracking arguments, where each
            /// argument may be an expression or something else. We want to track each
            /// argument expression in the correct order, but a single argument may produce
            /// multiple items. By cloning we can track the items for each argument and then
            /// gather them all at the end to report in the correct order.
            /// </remarks>
            private OperationCollector Clone()
            {
                var collector = new ValueTrackingProgressCollector
                {
                    Parent = ProgressCollector.Parent
                };
                return new OperationCollector(collector, Solution);
            }

            private static bool ShouldTrackArgument(IArgumentOperation argumentOperation)
            {
                // Ref or Out arguments always contribute data as "assignments"
                // across method calls
                if (argumentOperation.Parameter?.IsRefOrOut() == true)
                {
                    return true;
                }

                // If the argument value is an expression, binary operation, or
                // invocation then parts of the operation need to be evaluated
                // to see if they contribute data for value tracking
                if (argumentOperation.Value is IExpressionStatementOperation
                        or IBinaryOperation
                        or IInvocationOperation)
                {
                    return true;
                }

                // If the argument value is a parameter reference, then the method calls
                // leading to that parameter value should be tracked as well.
                // Ex:
                // string Prepend(string s1) => "pre" + s1;
                // string CallPrepend(string [|s2|]) => Prepend(s2);
                // Tracking [|s2|] into calls as an argument means that we 
                // need to know where [|s2|] comes from and how it contributes
                // to the value s1
                if (argumentOperation.Value is IParameterReferenceOperation)
                {
                    return true;
                }

<<<<<<< HEAD

=======
>>>>>>> a118e090
                // A literal value as an argument is a dead end for data, but still contributes
                // to a value and should be shown in value tracking. It should never expand
                // further though. 
                // Ex:
                // string Prepend(string [|s|]) => "pre" + s;
                // string DefaultPrepend() => Prepend("default");
                // [|s|] is the parameter we need to track values for, which 
                // is assigned to "default" in DefaultPrepend
                if (argumentOperation.Value is ILiteralOperation)
                {
                    return true;
                }

                return false;
            }

            private static bool IsContainedIn<TContainingOperation>(IOperation? operation) where TContainingOperation : IOperation
                => IsContainedIn<TContainingOperation>(operation, out var _);

            private static bool IsContainedIn<TContainingOperation>(IOperation? operation, [NotNullWhen(returnValue: true)] out TContainingOperation? containingOperation) where TContainingOperation : IOperation
            {
                while (operation is not null)
                {
                    if (operation is TContainingOperation tmpOperation)
                    {
                        containingOperation = tmpOperation;
                        return true;
                    }

                    operation = operation.Parent;
                }

                containingOperation = default;
                return false;
            }
        }
    }
}<|MERGE_RESOLUTION|>--- conflicted
+++ resolved
@@ -249,11 +249,7 @@
                 {
                     return true;
                 }
-
-<<<<<<< HEAD
-
-=======
->>>>>>> a118e090
+                
                 // A literal value as an argument is a dead end for data, but still contributes
                 // to a value and should be shown in value tracking. It should never expand
                 // further though. 
