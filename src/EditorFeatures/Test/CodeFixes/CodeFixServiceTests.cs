﻿// Licensed to the .NET Foundation under one or more agreements.
// The .NET Foundation licenses this file to you under the MIT license.
// See the LICENSE file in the project root for more information.

#nullable enable

using System;
using System.Collections.Generic;
using System.Collections.Immutable;
using System.Linq;
using System.Threading;
using System.Threading.Tasks;
using Microsoft.CodeAnalysis.CodeActions;
using Microsoft.CodeAnalysis.CodeFixes;
using Microsoft.CodeAnalysis.Diagnostics;
using Microsoft.CodeAnalysis.Editor.Shared.Utilities;
using Microsoft.CodeAnalysis.Editor.UnitTests.Workspaces;
using Microsoft.CodeAnalysis.ErrorLogger;
using Microsoft.CodeAnalysis.Extensions;
using Microsoft.CodeAnalysis.Host.Mef;
using Microsoft.CodeAnalysis.PooledObjects;
using Microsoft.CodeAnalysis.SolutionCrawler;
using Microsoft.CodeAnalysis.Test.Utilities;
using Microsoft.CodeAnalysis.Text;
using Roslyn.Test.Utilities;
using Roslyn.Utilities;
using Xunit;

namespace Microsoft.CodeAnalysis.Editor.UnitTests.CodeFixes
{
    [UseExportProvider]
    public class CodeFixServiceTests
    {
        [Fact]
        public async Task TestGetFirstDiagnosticWithFixAsync()
        {
            var diagnosticService = new TestDiagnosticAnalyzerService();

            var fixers = CreateFixers();
            var code = @"
    a
";
            using var workspace = TestWorkspace.CreateCSharp(code, openDocuments: true);

            var analyzerReference = new TestAnalyzerReferenceByLanguage(DiagnosticExtensions.GetCompilerDiagnosticAnalyzersMap());
            workspace.TryApplyChanges(workspace.CurrentSolution.WithAnalyzerReferences(new[] { analyzerReference }));

            var logger = SpecializedCollections.SingletonEnumerable(new Lazy<IErrorLoggerService>(() => workspace.Services.GetRequiredService<IErrorLoggerService>()));
            var fixService = new CodeFixService(
                workspace.ExportProvider.GetExportedValue<IThreadingContext>(),
                diagnosticService, logger, fixers, SpecializedCollections.EmptyEnumerable<Lazy<IConfigurationFixProvider, CodeChangeProviderMetadata>>());

            var incrementalAnalyzer = (IIncrementalAnalyzerProvider)diagnosticService;

            // register diagnostic engine to solution crawler
            var analyzer = incrementalAnalyzer.CreateIncrementalAnalyzer(workspace);

            var reference = new MockAnalyzerReference();
            var project = workspace.CurrentSolution.Projects.Single().AddAnalyzerReference(reference);
            var document = project.Documents.Single();
            var unused = await fixService.GetMostSevereFixableDiagnosticAsync(document, TextSpan.FromBounds(0, 0), cancellationToken: CancellationToken.None);

            var fixer1 = (MockFixer)fixers.Single().Value;
            var fixer2 = (MockFixer)reference.Fixer!;

            // check to make sure both of them are called.
            Assert.True(fixer1.Called);
            Assert.True(fixer2.Called);
        }

        [Fact, WorkItem(41116, "https://github.com/dotnet/roslyn/issues/41116")]
        public async Task TestGetFixesAsyncWithDuplicateDiagnostics()
        {
            var codeFix = new MockFixer();

            // Add duplicate analyzers to get duplicate diagnostics.
            var analyzerReference = new MockAnalyzerReference(
                    codeFix,
                    ImmutableArray.Create<DiagnosticAnalyzer>(
                        new MockAnalyzerReference.MockDiagnosticAnalyzer(),
                        new MockAnalyzerReference.MockDiagnosticAnalyzer()));

            var tuple = ServiceSetup(codeFix);
            using var workspace = tuple.workspace;
            GetDocumentAndExtensionManager(tuple.analyzerService, workspace, out var document, out var extensionManager, analyzerReference);

            // Verify that we do not crash when computing fixes.
            _ = await tuple.codeFixService.GetFixesAsync(document, TextSpan.FromBounds(0, 0), includeConfigurationFixes: false, cancellationToken: CancellationToken.None);

            // Verify that code fix is invoked with both the diagnostics in the context,
            // i.e. duplicate diagnostics are not silently discarded by the CodeFixService.
            Assert.Equal(2, codeFix.ContextDiagnosticsCount);
        }

        [Fact, WorkItem(45779, "https://github.com/dotnet/roslyn/issues/45779")]
        public async Task TestGetFixesAsyncHasNoDuplicateConfigurationActions()
        {
            var codeFix = new MockFixer();

            // Add analyzers with duplicate ID and/or category to get duplicate diagnostics.
            var analyzerReference = new MockAnalyzerReference(
                    codeFix,
                    ImmutableArray.Create<DiagnosticAnalyzer>(
                        new MockAnalyzerReference.MockDiagnosticAnalyzer("ID1", "Category1"),
                        new MockAnalyzerReference.MockDiagnosticAnalyzer("ID1", "Category1"),
                        new MockAnalyzerReference.MockDiagnosticAnalyzer("ID1", "Category2"),
                        new MockAnalyzerReference.MockDiagnosticAnalyzer("ID2", "Category2")));

            var tuple = ServiceSetup(codeFix, includeConfigurationFixProviders: true);
            using var workspace = tuple.workspace;
            GetDocumentAndExtensionManager(tuple.analyzerService, workspace, out var document, out var extensionManager, analyzerReference);

            // Verify registered configuration code actions do not have duplicates.
            var fixCollections = await tuple.codeFixService.GetFixesAsync(document, TextSpan.FromBounds(0, 0), includeConfigurationFixes: true, cancellationToken: CancellationToken.None);
            var codeActions = fixCollections.SelectMany(c => c.Fixes.Select(f => f.Action)).ToImmutableArray();
            Assert.Equal(7, codeActions.Length);
            var uniqueTitles = new HashSet<string>();
            foreach (var codeAction in codeActions)
            {
                Assert.True(codeAction is AbstractConfigurationActionWithNestedActions);
                Assert.True(uniqueTitles.Add(codeAction.Title));
            }
        }

        [Fact]
        public async Task TestGetCodeFixWithExceptionInRegisterMethod()
        {
            await GetFirstDiagnosticWithFixAsync(new ErrorCases.ExceptionInRegisterMethod());
            await GetAddedFixesWithExceptionValidationAsync(new ErrorCases.ExceptionInRegisterMethod());
        }

        [Fact]
        public async Task TestGetCodeFixWithExceptionInRegisterMethodAsync()
        {
            await GetFirstDiagnosticWithFixAsync(new ErrorCases.ExceptionInRegisterMethodAsync());
            await GetAddedFixesWithExceptionValidationAsync(new ErrorCases.ExceptionInRegisterMethodAsync());
        }

        [Fact]
        public async Task TestGetCodeFixWithExceptionInFixableDiagnosticIds()
        {
            await GetDefaultFixesAsync(new ErrorCases.ExceptionInFixableDiagnosticIds());
            await GetAddedFixesWithExceptionValidationAsync(new ErrorCases.ExceptionInFixableDiagnosticIds());
        }

        [Fact(Skip = "https://github.com/dotnet/roslyn/issues/21533")]
        public async Task TestGetCodeFixWithExceptionInFixableDiagnosticIds2()
        {
            await GetDefaultFixesAsync(new ErrorCases.ExceptionInFixableDiagnosticIds2());
            await GetAddedFixesWithExceptionValidationAsync(new ErrorCases.ExceptionInFixableDiagnosticIds2());
        }

        [Fact]
        public async Task TestGetCodeFixWithExceptionInGetFixAllProvider()
            => await GetAddedFixesWithExceptionValidationAsync(new ErrorCases.ExceptionInGetFixAllProvider());

<<<<<<< HEAD
        [Fact, WorkItem(45851, "https://github.com/dotnet/roslyn/issues/45851")]
        public async Task TestGetCodeFixWithExceptionOnCodeFixProviderCreation()
            => await GetAddedFixesAsync(
                new MockFixer(),
                new MockAnalyzerReference.MockDiagnosticAnalyzer(),
                throwExceptionInFixerCreation: true);

        private async Task GetDefaultFixesAsync(CodeFixProvider codefix)
=======
        private static async Task GetDefaultFixesAsync(CodeFixProvider codefix)
>>>>>>> 4cd6a019
        {
            var tuple = ServiceSetup(codefix);
            using var workspace = tuple.workspace;

            GetDocumentAndExtensionManager(tuple.analyzerService, workspace, out var document, out var extensionManager);
            var fixes = await tuple.codeFixService.GetFixesAsync(document, TextSpan.FromBounds(0, 0), includeConfigurationFixes: true, cancellationToken: CancellationToken.None);
            Assert.True(((TestErrorLogger)tuple.errorLogger).Messages.Count == 1);
            Assert.True(((TestErrorLogger)tuple.errorLogger).Messages.TryGetValue(codefix.GetType().Name, out var message));
        }

        private static Task<ImmutableArray<CodeFixCollection>> GetAddedFixesWithExceptionValidationAsync(CodeFixProvider codefix)
            => GetAddedFixesAsync(codefix, diagnosticAnalyzer: new MockAnalyzerReference.MockDiagnosticAnalyzer(), exception: true);

<<<<<<< HEAD
        private async Task<ImmutableArray<CodeFixCollection>> GetAddedFixesAsync(CodeFixProvider codefix, DiagnosticAnalyzer diagnosticAnalyzer, bool exception = false, bool throwExceptionInFixerCreation = false)
=======
        private static async Task<ImmutableArray<CodeFixCollection>> GetAddedFixesAsync(CodeFixProvider codefix, DiagnosticAnalyzer diagnosticAnalyzer, bool exception = false)
>>>>>>> 4cd6a019
        {
            var tuple = ServiceSetup(codefix, throwExceptionInFixerCreation: throwExceptionInFixerCreation);

            using var workspace = tuple.workspace;

            GetDocumentAndExtensionManager(tuple.analyzerService, workspace, out var document, out var extensionManager);
            var incrementalAnalyzer = (IIncrementalAnalyzerProvider)tuple.analyzerService;
            var analyzer = incrementalAnalyzer.CreateIncrementalAnalyzer(workspace);
            var reference = new MockAnalyzerReference(codefix, ImmutableArray.Create(diagnosticAnalyzer));
            var project = workspace.CurrentSolution.Projects.Single().AddAnalyzerReference(reference);
            document = project.Documents.Single();
            var fixes = await tuple.codeFixService.GetFixesAsync(document, TextSpan.FromBounds(0, 0), includeConfigurationFixes: true, cancellationToken: CancellationToken.None);

            if (exception)
            {
                Assert.True(extensionManager.IsDisabled(codefix));
                Assert.False(extensionManager.IsIgnored(codefix));
            }

            return fixes;
        }

        private static async Task GetFirstDiagnosticWithFixAsync(CodeFixProvider codefix)
        {
            var tuple = ServiceSetup(codefix);
            using var workspace = tuple.workspace;
            GetDocumentAndExtensionManager(tuple.analyzerService, workspace, out var document, out var extensionManager);
            var unused = await tuple.codeFixService.GetMostSevereFixableDiagnosticAsync(document, TextSpan.FromBounds(0, 0), cancellationToken: CancellationToken.None);
            Assert.True(extensionManager.IsDisabled(codefix));
            Assert.False(extensionManager.IsIgnored(codefix));
        }

        private static (TestWorkspace workspace, TestDiagnosticAnalyzerService analyzerService, CodeFixService codeFixService, IErrorLoggerService errorLogger) ServiceSetup(
            CodeFixProvider codefix,
            bool includeConfigurationFixProviders = false,
            bool throwExceptionInFixerCreation = false)
        {
            var fixers = SpecializedCollections.SingletonEnumerable(
                new Lazy<CodeFixProvider, CodeChangeProviderMetadata>(
                () => throwExceptionInFixerCreation ? throw new Exception() : codefix,
                new CodeChangeProviderMetadata("Test", languages: LanguageNames.CSharp)));

            var code = @"class Program { }";

            var workspace = TestWorkspace.CreateCSharp(code, openDocuments: true);
            var analyzerReference = new TestAnalyzerReferenceByLanguage(DiagnosticExtensions.GetCompilerDiagnosticAnalyzersMap());
            workspace.TryApplyChanges(workspace.CurrentSolution.WithAnalyzerReferences(new[] { analyzerReference }));

            var diagnosticService = new TestDiagnosticAnalyzerService();
            var logger = SpecializedCollections.SingletonEnumerable(new Lazy<IErrorLoggerService>(() => new TestErrorLogger()));
            var errorLogger = logger.First().Value;
            var configurationFixProviders = includeConfigurationFixProviders
                ? TestExportProvider.ExportProviderWithCSharpAndVisualBasic.GetExports<IConfigurationFixProvider, CodeChangeProviderMetadata>()
                : SpecializedCollections.EmptyEnumerable<Lazy<IConfigurationFixProvider, CodeChangeProviderMetadata>>();
            var fixService = new CodeFixService(
                workspace.ExportProvider.GetExportedValue<IThreadingContext>(),
                diagnosticService, logger, fixers, configurationFixProviders);
            return (workspace, diagnosticService, fixService, errorLogger);
        }

        private static void GetDocumentAndExtensionManager(
            TestDiagnosticAnalyzerService diagnosticService,
            TestWorkspace workspace,
            out Document document,
            out EditorLayerExtensionManager.ExtensionManager extensionManager,
            MockAnalyzerReference? analyzerReference = null)
        {
            var incrementalAnalyzer = (IIncrementalAnalyzerProvider)diagnosticService;

            // register diagnostic engine to solution crawler
            _ = incrementalAnalyzer.CreateIncrementalAnalyzer(workspace);

            var reference = analyzerReference ?? new MockAnalyzerReference();
            var project = workspace.CurrentSolution.Projects.Single().AddAnalyzerReference(reference);
            document = project.Documents.Single();
            extensionManager = (EditorLayerExtensionManager.ExtensionManager)document.Project.Solution.Workspace.Services.GetRequiredService<IExtensionManager>();
        }

        private static IEnumerable<Lazy<CodeFixProvider, CodeChangeProviderMetadata>> CreateFixers()
        {
            return SpecializedCollections.SingletonEnumerable(
                new Lazy<CodeFixProvider, CodeChangeProviderMetadata>(() => new MockFixer(), new CodeChangeProviderMetadata("Test", languages: LanguageNames.CSharp)));
        }

        internal class MockFixer : CodeFixProvider
        {
            public const string Id = "MyDiagnostic";
            public bool Called;
            public int ContextDiagnosticsCount;

            public sealed override ImmutableArray<string> FixableDiagnosticIds
            {
                get { return ImmutableArray.Create(Id); }
            }

            public sealed override Task RegisterCodeFixesAsync(CodeFixContext context)
            {
                Called = true;
                ContextDiagnosticsCount = context.Diagnostics.Length;
                return Task.CompletedTask;
            }
        }

        private class MockAnalyzerReference : AnalyzerReference, ICodeFixProviderFactory
        {
            public readonly CodeFixProvider? Fixer;
            public readonly ImmutableArray<DiagnosticAnalyzer> Analyzers;

            private static readonly CodeFixProvider s_defaultFixer = new MockFixer();
            private static readonly ImmutableArray<DiagnosticAnalyzer> s_defaultAnalyzers = ImmutableArray.Create<DiagnosticAnalyzer>(new MockDiagnosticAnalyzer());

            public MockAnalyzerReference(CodeFixProvider? fixer, ImmutableArray<DiagnosticAnalyzer> analyzers)
            {
                Fixer = fixer;
                Analyzers = analyzers;
            }

            public MockAnalyzerReference()
                : this(s_defaultFixer, s_defaultAnalyzers)
            {
            }

            public MockAnalyzerReference(CodeFixProvider? fixer)
                : this(fixer, s_defaultAnalyzers)
            {
            }

            public override string Display
            {
                get
                {
                    return "MockAnalyzerReference";
                }
            }

            public override string FullPath
            {
                get
                {
                    return string.Empty;
                }
            }

            public override object Id
            {
                get
                {
                    return "MockAnalyzerReference";
                }
            }

            public override ImmutableArray<DiagnosticAnalyzer> GetAnalyzers(string language)
                => Analyzers;

            public override ImmutableArray<DiagnosticAnalyzer> GetAnalyzersForAllLanguages()
                => ImmutableArray<DiagnosticAnalyzer>.Empty;

            public ImmutableArray<CodeFixProvider> GetFixers()
                => Fixer != null ? ImmutableArray.Create(Fixer) : ImmutableArray<CodeFixProvider>.Empty;

            public class MockDiagnosticAnalyzer : DiagnosticAnalyzer
            {
                public MockDiagnosticAnalyzer(ImmutableArray<(string id, string category)> reportedDiagnosticIdsWithCategories)
                    => SupportedDiagnostics = CreateSupportedDiagnostics(reportedDiagnosticIdsWithCategories);

                public MockDiagnosticAnalyzer(string diagnosticId, string category)
                    : this(ImmutableArray.Create((diagnosticId, category)))
                {
                }

                public MockDiagnosticAnalyzer(ImmutableArray<string> reportedDiagnosticIds)
                    : this(reportedDiagnosticIds.SelectAsArray(id => (id, "InternalCategory")))
                {
                }

                public MockDiagnosticAnalyzer()
                    : this(ImmutableArray.Create(MockFixer.Id))
                {
                }

                private static ImmutableArray<DiagnosticDescriptor> CreateSupportedDiagnostics(ImmutableArray<(string id, string category)> reportedDiagnosticIdsWithCategories)
                {
                    var builder = ArrayBuilder<DiagnosticDescriptor>.GetInstance();
                    foreach (var (diagnosticId, category) in reportedDiagnosticIdsWithCategories)
                    {
                        var descriptor = new DiagnosticDescriptor(diagnosticId, "MockDiagnostic", "MockDiagnostic", category, DiagnosticSeverity.Warning, isEnabledByDefault: true);
                        builder.Add(descriptor);
                    }

                    return builder.ToImmutableAndFree();
                }

                public override ImmutableArray<DiagnosticDescriptor> SupportedDiagnostics { get; }

                public override void Initialize(AnalysisContext context)
                {
                    context.RegisterSyntaxTreeAction(c =>
                    {
                        foreach (var descriptor in SupportedDiagnostics)
                        {
                            c.ReportDiagnostic(Diagnostic.Create(descriptor, c.Tree.GetLocation(TextSpan.FromBounds(0, 0))));
                        }
                    });
                }
            }
        }

        internal class TestErrorLogger : IErrorLoggerService
        {
            public Dictionary<string, string> Messages = new Dictionary<string, string>();

            public void LogException(object source, Exception exception)
                => Messages.Add(source.GetType().Name, ToLogFormat(exception));

            private static string ToLogFormat(Exception exception)
                => exception.Message + Environment.NewLine + exception.StackTrace;
        }

        [Fact, WorkItem(18818, "https://github.com/dotnet/roslyn/issues/18818")]
        public async Task TestNuGetAndVsixCodeFixersAsync()
        {
            // No NuGet or VSIX code fix provider
            // Verify no code action registered
            await TestNuGetAndVsixCodeFixersCoreAsync(
                nugetFixer: null,
                expectedNuGetFixerCodeActionWasRegistered: false,
                vsixFixer: null,
                expectedVsixFixerCodeActionWasRegistered: false);

            // Only NuGet code fix provider
            // Verify only NuGet fixer's code action registered
            var fixableDiagnosticIds = ImmutableArray.Create(MockFixer.Id);
            await TestNuGetAndVsixCodeFixersCoreAsync(
                nugetFixer: new NuGetCodeFixProvider(fixableDiagnosticIds),
                expectedNuGetFixerCodeActionWasRegistered: true,
                vsixFixer: null,
                expectedVsixFixerCodeActionWasRegistered: false);

            // Only Vsix code fix provider
            // Verify only Vsix fixer's code action registered
            await TestNuGetAndVsixCodeFixersCoreAsync(
                nugetFixer: null,
                expectedNuGetFixerCodeActionWasRegistered: false,
                vsixFixer: new VsixCodeFixProvider(fixableDiagnosticIds),
                expectedVsixFixerCodeActionWasRegistered: true);

            // Both NuGet and Vsix code fix provider
            // Verify only NuGet fixer's code action registered
            await TestNuGetAndVsixCodeFixersCoreAsync(
                nugetFixer: new NuGetCodeFixProvider(fixableDiagnosticIds),
                expectedNuGetFixerCodeActionWasRegistered: true,
                vsixFixer: new VsixCodeFixProvider(fixableDiagnosticIds),
                expectedVsixFixerCodeActionWasRegistered: false);
        }

        private static async Task TestNuGetAndVsixCodeFixersCoreAsync(
            NuGetCodeFixProvider? nugetFixer,
            bool expectedNuGetFixerCodeActionWasRegistered,
            VsixCodeFixProvider? vsixFixer,
            bool expectedVsixFixerCodeActionWasRegistered,
            MockAnalyzerReference.MockDiagnosticAnalyzer? diagnosticAnalyzer = null)
        {
            var fixes = await GetNuGetAndVsixCodeFixersCoreAsync(nugetFixer, vsixFixer, diagnosticAnalyzer);

            var fixTitles = fixes.SelectMany(fixCollection => fixCollection.Fixes).Select(f => f.Action.Title).ToHashSet();
            Assert.Equal(expectedNuGetFixerCodeActionWasRegistered, fixTitles.Contains(nameof(NuGetCodeFixProvider)));
            Assert.Equal(expectedVsixFixerCodeActionWasRegistered, fixTitles.Contains(nameof(VsixCodeFixProvider)));
        }

        [Fact, WorkItem(18818, "https://github.com/dotnet/roslyn/issues/18818")]
        public async Task TestNuGetAndVsixCodeFixersWithMultipleFixableDiagnosticIdsAsync()
        {
            const string id1 = "ID1";
            const string id2 = "ID2";
            var reportedDiagnosticIds = ImmutableArray.Create(id1, id2);
            var diagnosticAnalyzer = new MockAnalyzerReference.MockDiagnosticAnalyzer(reportedDiagnosticIds);

            // Only NuGet code fix provider which fixes both reported diagnostic IDs.
            // Verify only NuGet fixer's code actions registered and they fix all IDs.
            await TestNuGetAndVsixCodeFixersCoreAsync(
                nugetFixer: new NuGetCodeFixProvider(reportedDiagnosticIds),
                expectedDiagnosticIdsWithRegisteredCodeActionsByNuGetFixer: reportedDiagnosticIds,
                vsixFixer: null,
                expectedDiagnosticIdsWithRegisteredCodeActionsByVsixFixer: ImmutableArray<string>.Empty,
                diagnosticAnalyzer);

            // Only Vsix code fix provider which fixes both reported diagnostic IDs.
            // Verify only Vsix fixer's code action registered and they fix all IDs.
            await TestNuGetAndVsixCodeFixersCoreAsync(
                nugetFixer: null,
                expectedDiagnosticIdsWithRegisteredCodeActionsByNuGetFixer: ImmutableArray<string>.Empty,
                vsixFixer: new VsixCodeFixProvider(reportedDiagnosticIds),
                expectedDiagnosticIdsWithRegisteredCodeActionsByVsixFixer: reportedDiagnosticIds,
                diagnosticAnalyzer);

            // Both NuGet and Vsix code fix provider register same fixable IDs.
            // Verify only NuGet fixer's code actions registered.
            await TestNuGetAndVsixCodeFixersCoreAsync(
                nugetFixer: new NuGetCodeFixProvider(reportedDiagnosticIds),
                expectedDiagnosticIdsWithRegisteredCodeActionsByNuGetFixer: reportedDiagnosticIds,
                vsixFixer: new VsixCodeFixProvider(reportedDiagnosticIds),
                expectedDiagnosticIdsWithRegisteredCodeActionsByVsixFixer: ImmutableArray<string>.Empty,
                diagnosticAnalyzer);

            // Both NuGet and Vsix code fix provider register different fixable IDs.
            // Verify both NuGet and Vsix fixer's code actions registered.
            await TestNuGetAndVsixCodeFixersCoreAsync(
                nugetFixer: new NuGetCodeFixProvider(ImmutableArray.Create(id1)),
                expectedDiagnosticIdsWithRegisteredCodeActionsByNuGetFixer: ImmutableArray.Create(id1),
                vsixFixer: new VsixCodeFixProvider(ImmutableArray.Create(id2)),
                expectedDiagnosticIdsWithRegisteredCodeActionsByVsixFixer: ImmutableArray.Create(id2),
                diagnosticAnalyzer);

            // NuGet code fix provider registers subset of Vsix code fix provider fixable IDs.
            // Verify both NuGet and Vsix fixer's code actions registered,
            // there are no duplicates and NuGet ones are preferred for duplicates.
            await TestNuGetAndVsixCodeFixersCoreAsync(
                nugetFixer: new NuGetCodeFixProvider(ImmutableArray.Create(id1)),
                expectedDiagnosticIdsWithRegisteredCodeActionsByNuGetFixer: ImmutableArray.Create(id1),
                vsixFixer: new VsixCodeFixProvider(reportedDiagnosticIds),
                expectedDiagnosticIdsWithRegisteredCodeActionsByVsixFixer: ImmutableArray.Create(id2),
                diagnosticAnalyzer);
        }

        private static async Task TestNuGetAndVsixCodeFixersCoreAsync(
            NuGetCodeFixProvider? nugetFixer,
            ImmutableArray<string> expectedDiagnosticIdsWithRegisteredCodeActionsByNuGetFixer,
            VsixCodeFixProvider? vsixFixer,
            ImmutableArray<string> expectedDiagnosticIdsWithRegisteredCodeActionsByVsixFixer,
            MockAnalyzerReference.MockDiagnosticAnalyzer diagnosticAnalyzer)
        {
            var fixes = (await GetNuGetAndVsixCodeFixersCoreAsync(nugetFixer, vsixFixer, diagnosticAnalyzer))
                .SelectMany(fixCollection => fixCollection.Fixes);

            var nugetFixerRegisteredActions = fixes.Where(f => f.Action.Title == nameof(NuGetCodeFixProvider));
            var actualDiagnosticIdsWithRegisteredCodeActionsByNuGetFixer = nugetFixerRegisteredActions.SelectMany(a => a.Diagnostics).Select(d => d.Id);
            Assert.True(actualDiagnosticIdsWithRegisteredCodeActionsByNuGetFixer.SetEquals(expectedDiagnosticIdsWithRegisteredCodeActionsByNuGetFixer));

            var vsixFixerRegisteredActions = fixes.Where(f => f.Action.Title == nameof(VsixCodeFixProvider));
            var actualDiagnosticIdsWithRegisteredCodeActionsByVsixFixer = vsixFixerRegisteredActions.SelectMany(a => a.Diagnostics).Select(d => d.Id);
            Assert.True(actualDiagnosticIdsWithRegisteredCodeActionsByVsixFixer.SetEquals(expectedDiagnosticIdsWithRegisteredCodeActionsByVsixFixer));
        }

        private static async Task<ImmutableArray<CodeFixCollection>> GetNuGetAndVsixCodeFixersCoreAsync(
            NuGetCodeFixProvider? nugetFixer,
            VsixCodeFixProvider? vsixFixer,
            MockAnalyzerReference.MockDiagnosticAnalyzer? diagnosticAnalyzer = null)
        {
            var code = @"class C { }";
            var diagnosticService = new TestDiagnosticAnalyzerService();

            var vsixFixers = vsixFixer != null
                ? SpecializedCollections.SingletonEnumerable(new Lazy<CodeFixProvider, CodeChangeProviderMetadata>(() => vsixFixer, new CodeChangeProviderMetadata(name: nameof(VsixCodeFixProvider), languages: LanguageNames.CSharp)))
                : SpecializedCollections.EmptyEnumerable<Lazy<CodeFixProvider, CodeChangeProviderMetadata>>();

            using var workspace = TestWorkspace.CreateCSharp(code, openDocuments: true);

            var logger = SpecializedCollections.SingletonEnumerable(new Lazy<IErrorLoggerService>(() => workspace.Services.GetRequiredService<IErrorLoggerService>()));
            var fixService = new CodeFixService(
                workspace.ExportProvider.GetExportedValue<IThreadingContext>(),
                diagnosticService, logger, vsixFixers, SpecializedCollections.EmptyEnumerable<Lazy<IConfigurationFixProvider, CodeChangeProviderMetadata>>());

            var incrementalAnalyzer = (IIncrementalAnalyzerProvider)diagnosticService;

            // register diagnostic engine to solution crawler
            var analyzer = incrementalAnalyzer.CreateIncrementalAnalyzer(workspace);

            diagnosticAnalyzer ??= new MockAnalyzerReference.MockDiagnosticAnalyzer();
            var analyzers = ImmutableArray.Create<DiagnosticAnalyzer>(diagnosticAnalyzer);
            var reference = new MockAnalyzerReference(nugetFixer, analyzers);
            var project = workspace.CurrentSolution.Projects.Single().AddAnalyzerReference(reference);

            var document = project.Documents.Single();
            return await fixService.GetFixesAsync(document, TextSpan.FromBounds(0, 0), includeConfigurationFixes: false, cancellationToken: CancellationToken.None);
        }

        private sealed class NuGetCodeFixProvider : AbstractNuGetOrVsixCodeFixProvider
        {
            public NuGetCodeFixProvider(ImmutableArray<string> fixableDiagnsoticIds)
                : base(fixableDiagnsoticIds, nameof(NuGetCodeFixProvider))
            {
            }
        }

        private sealed class VsixCodeFixProvider : AbstractNuGetOrVsixCodeFixProvider
        {
            public VsixCodeFixProvider(ImmutableArray<string> fixableDiagnsoticIds)
                : base(fixableDiagnsoticIds, nameof(VsixCodeFixProvider))
            {
            }
        }

        private abstract class AbstractNuGetOrVsixCodeFixProvider : CodeFixProvider
        {
            private readonly string _name;

            protected AbstractNuGetOrVsixCodeFixProvider(ImmutableArray<string> fixableDiagnsoticIds, string name)
            {
                FixableDiagnosticIds = fixableDiagnsoticIds;
                _name = name;
            }

            public override ImmutableArray<string> FixableDiagnosticIds { get; }

            public override Task RegisterCodeFixesAsync(CodeFixContext context)
            {
                var fixableDiagnostics = context.Diagnostics.WhereAsArray(d => FixableDiagnosticIds.Contains(d.Id));
                context.RegisterCodeFix(CodeAction.Create(_name, ct => Task.FromResult(context.Document)), fixableDiagnostics);
                return Task.CompletedTask;
            }
        }

        [Theory, WorkItem(44553, "https://github.com/dotnet/roslyn/issues/44553")]
        [InlineData(null)]
        [InlineData("CodeFixProviderWithDuplicateEquivalenceKeyActions")]
        public async Task TestRegisteredCodeActionsWithSameEquivalenceKey(string? equivalenceKey)
        {
            var diagnosticId = "ID1";
            var analyzer = new MockAnalyzerReference.MockDiagnosticAnalyzer(ImmutableArray.Create(diagnosticId));
            var fixer = new CodeFixProviderWithDuplicateEquivalenceKeyActions(diagnosticId, equivalenceKey);

            // Verify multiple code actions registered with same equivalence key are not de-duped.
            var fixes = (await GetAddedFixesAsync(fixer, analyzer)).SelectMany(fixCollection => fixCollection.Fixes).ToList();
            Assert.Equal(2, fixes.Count);
        }

        private sealed class CodeFixProviderWithDuplicateEquivalenceKeyActions : CodeFixProvider
        {
            private readonly string _diagnosticId;
            private readonly string? _equivalenceKey;

            public CodeFixProviderWithDuplicateEquivalenceKeyActions(string diagnosticId, string? equivalenceKey)
            {
                _diagnosticId = diagnosticId;
                _equivalenceKey = equivalenceKey;
            }

            public override ImmutableArray<string> FixableDiagnosticIds => ImmutableArray.Create(_diagnosticId);

            public override Task RegisterCodeFixesAsync(CodeFixContext context)
            {
                // Register duplicate code actions with same equivalence key, but different title.
                RegisterCodeFix(context, titleSuffix: "1");
                RegisterCodeFix(context, titleSuffix: "2");

                return Task.CompletedTask;
            }

            private void RegisterCodeFix(CodeFixContext context, string titleSuffix)
            {
                context.RegisterCodeFix(
                    CodeAction.Create(
                        nameof(CodeFixProviderWithDuplicateEquivalenceKeyActions) + titleSuffix,
                        ct => Task.FromResult(context.Document),
                        _equivalenceKey),
                    context.Diagnostics);
            }
        }
    }
}<|MERGE_RESOLUTION|>--- conflicted
+++ resolved
@@ -154,7 +154,6 @@
         public async Task TestGetCodeFixWithExceptionInGetFixAllProvider()
             => await GetAddedFixesWithExceptionValidationAsync(new ErrorCases.ExceptionInGetFixAllProvider());
 
-<<<<<<< HEAD
         [Fact, WorkItem(45851, "https://github.com/dotnet/roslyn/issues/45851")]
         public async Task TestGetCodeFixWithExceptionOnCodeFixProviderCreation()
             => await GetAddedFixesAsync(
@@ -162,10 +161,7 @@
                 new MockAnalyzerReference.MockDiagnosticAnalyzer(),
                 throwExceptionInFixerCreation: true);
 
-        private async Task GetDefaultFixesAsync(CodeFixProvider codefix)
-=======
         private static async Task GetDefaultFixesAsync(CodeFixProvider codefix)
->>>>>>> 4cd6a019
         {
             var tuple = ServiceSetup(codefix);
             using var workspace = tuple.workspace;
@@ -179,11 +175,7 @@
         private static Task<ImmutableArray<CodeFixCollection>> GetAddedFixesWithExceptionValidationAsync(CodeFixProvider codefix)
             => GetAddedFixesAsync(codefix, diagnosticAnalyzer: new MockAnalyzerReference.MockDiagnosticAnalyzer(), exception: true);
 
-<<<<<<< HEAD
-        private async Task<ImmutableArray<CodeFixCollection>> GetAddedFixesAsync(CodeFixProvider codefix, DiagnosticAnalyzer diagnosticAnalyzer, bool exception = false, bool throwExceptionInFixerCreation = false)
-=======
-        private static async Task<ImmutableArray<CodeFixCollection>> GetAddedFixesAsync(CodeFixProvider codefix, DiagnosticAnalyzer diagnosticAnalyzer, bool exception = false)
->>>>>>> 4cd6a019
+        private static async Task<ImmutableArray<CodeFixCollection>> GetAddedFixesAsync(CodeFixProvider codefix, DiagnosticAnalyzer diagnosticAnalyzer, bool exception = false, bool throwExceptionInFixerCreation = false)
         {
             var tuple = ServiceSetup(codefix, throwExceptionInFixerCreation: throwExceptionInFixerCreation);
 
