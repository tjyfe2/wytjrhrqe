--- conflicted
+++ resolved
@@ -213,16 +213,10 @@
         End Function
 
         <WorkItem(543497, "http://vstfdevdiv:8080/DevDiv2/DevDiv/_workitems/edit/543497")>
-<<<<<<< HEAD
         <WpfFact, Trait(Traits.Feature, Traits.Features.Completion)>
         Public Async Function TestEnterOnSoftSelection1() As Task
             ' Code must be left-aligned because of https://github.com/dotnet/roslyn/issues/27988
             Using state = TestState.CreateVisualBasicTestState(
-=======
-        <MemberData(NameOf(AllCompletionImplementations))> <WpfTheory, Trait(Traits.Feature, Traits.Features.Completion)>
-        Public Async Function TestEnterOnSoftSelection1(completionImplementation As CompletionImplementation) As Task
-            Using state = TestStateFactory.CreateVisualBasicTestState(completionImplementation,
->>>>>>> b4f7a28a
                               <document>
 Class Program
     Shared Sub Main(args As String())
@@ -484,19 +478,10 @@
             End Using
         End Function
 
-<<<<<<< HEAD
         <WpfFact, Trait(Traits.Feature, Traits.Features.Completion)>
         Public Async Function TestNavigateOutOfItemChangeSpan() As Task
             ' Code must be left-aligned because of https://github.com/dotnet/roslyn/issues/27988
             Using state = TestState.CreateVisualBasicTestState(
-=======
-
-
-        <MemberData(NameOf(AllCompletionImplementations))> <WpfTheory, Trait(Traits.Feature, Traits.Features.Completion)>
-        Public Async Function TestNavigateOutOfItemChangeSpan(completionImplementation As CompletionImplementation) As Task
-            ' Code must be left-aligned because of https://github.com/dotnet/roslyn/issues/27988
-            Using state = TestStateFactory.CreateVisualBasicTestState(completionImplementation,
->>>>>>> b4f7a28a
                               <document>
 Class Program
     Shared Sub Main(args As String())
@@ -2164,14 +2149,9 @@
             ]]></Document>)
                 state.SendInvokeCompletionList()
                 Await state.WaitForAsynchronousOperationsAsync()
-<<<<<<< HEAD
                 ' Should only have one item called 'Double' and it should have a keyword glyph
-                Dim doubleItem = state.CurrentCompletionPresenterSession.CompletionItems.Single(Function(c) c.DisplayText = "Double")
+                Dim doubleItem = state.GetCompletionItems().Single(Function(c) c.DisplayText = "Double")
                 Assert.True(doubleItem.Tags.Contains(WellKnownTags.Keyword))
-=======
-                Dim doubleItem = state.GetCompletionItems().Single(Function(c) c.DisplayText = "Double")
-                Assert.True(doubleItem.Tags.Contains(CompletionTags.Keyword))
->>>>>>> b4f7a28a
             End Using
         End Function
 
