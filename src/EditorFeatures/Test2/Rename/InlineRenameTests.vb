--- conflicted
+++ resolved
@@ -1928,7 +1928,6 @@
             End Using
         End Function
 
-<<<<<<< HEAD
         <WpfTheory, WorkItem(44576, "https://github.com/dotnet/roslyn/issues/44576")>
         <CombinatorialData, Trait(Traits.Feature, Traits.Features.Rename)>
         Public Async Function RenameFromOtherFile(host As TestHost) As Task
@@ -1954,7 +1953,9 @@
 
                 Dim docToRename = workspace.Documents.First(Function(doc) doc.Name = "Test2.cs")
                 Await VerifyRenameOptionChangedSessionCommit(workspace, originalTextToRename:="Test2", renameTextPrefix:="Test2Changed", renameFile:=True, fileToRename:=docToRename.Id)
-=======
+            End Using
+        End Function
+        
         <WpfTheory>
         <CombinatorialData, Trait(Traits.Feature, Traits.Features.Rename)>
         <WorkItem(44288, "https://github.com/dotnet/roslyn/issues/44288")>
@@ -1978,7 +1979,6 @@
 
                 Await VerifyRenameOptionChangedSessionCommit(workspace, "C", "D")
                 VerifyFileName(workspace, "Test1")
->>>>>>> 3f920525
             End Using
         End Function
     End Class
