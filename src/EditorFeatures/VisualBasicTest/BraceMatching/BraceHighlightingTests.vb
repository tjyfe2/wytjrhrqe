--- conflicted
+++ resolved
@@ -29,10 +29,7 @@
             Dim producer = New BraceHighlightingViewTaggerProvider(
                 workspace.ExportProvider.GetExportedValue(Of IThreadingContext),
                 workspace.GetService(Of IBraceMatchingService),
-<<<<<<< HEAD
-=======
                 workspace.GetService(Of IGlobalOptionService),
->>>>>>> 67d940c4
                 AsynchronousOperationListenerProvider.NullProvider)
 
             Dim doc = buffer.CurrentSnapshot.GetRelatedDocumentsWithChanges().FirstOrDefault()
