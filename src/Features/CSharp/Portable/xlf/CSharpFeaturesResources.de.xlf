﻿<?xml version="1.0" encoding="utf-8"?>
<xliff xmlns="urn:oasis:names:tc:xliff:document:1.2" xmlns:xsi="http://www.w3.org/2001/XMLSchema-instance" version="1.2" xsi:schemaLocation="urn:oasis:names:tc:xliff:document:1.2 xliff-core-1.2-transitional.xsd">
  <file datatype="xml" source-language="en" target-language="de" original="../CSharpFeaturesResources.resx">
    <body>
      <trans-unit id="Add_await">
        <source>Add 'await'</source>
        <target state="translated">"await" hinzufügen</target>
        <note>{Locked="await"} "await" is a C# keyword and should not be localized.</note>
      </trans-unit>
      <trans-unit id="Add_await_and_ConfigureAwaitFalse">
        <source>Add 'await' and 'ConfigureAwait(false)'</source>
        <target state="translated">"await" und "ConfigureAwait(false)" hinzufügen</target>
        <note>{Locked="await"} "await" is a C# keyword and should not be localized.</note>
      </trans-unit>
      <trans-unit id="Add_missing_usings">
        <source>Add missing usings</source>
        <target state="translated">Fehlende using-Anweisungen hinzufügen</target>
        <note>{Locked="using"} "using" is a C# keyword and should not be localized.</note>
      </trans-unit>
      <trans-unit id="Add_required_braces_for_single_line_control_statements">
        <source>Add required braces for single-line control statements</source>
        <target state="translated">Geschweifte Klammern für einzeilige Steuerungsanweisungen hinzufügen</target>
        <note />
      </trans-unit>
      <trans-unit id="Allow_unsafe_code_in_this_project">
        <source>Allow unsafe code in this project</source>
        <target state="translated">Unsicheren Code in diesem Projekt zulassen</target>
        <note />
      </trans-unit>
      <trans-unit id="Apply_blank_line_after_colon_in_constructor_initializer_preferences_experimental">
        <source>Apply blank line after colon in constructor initializer preferences (experimental)</source>
        <target state="translated">Leerzeile nach Doppelpunkt in Konstruktorinitialisierereinstellungen anwenden (experimentell)</target>
        <note />
      </trans-unit>
      <trans-unit id="Apply_blank_lines_between_consecutive_braces_preferences_experimental">
        <source>Apply blank lines between consecutive braces preferences (experimental)</source>
        <target state="translated">Anwenden von Leerzeilen zwischen aufeinander folgenden Einstellungen für geschweifte Klammern (experimentell)</target>
        <note />
      </trans-unit>
      <trans-unit id="Apply_conditional_delegate_call_preferences">
        <source>Apply conditional delegate call preferences</source>
        <target state="translated">Einstellungen für bedingte Stellvertretungsaufrufe anwenden</target>
        <note />
      </trans-unit>
      <trans-unit id="Apply_deconstruct_preferences">
        <source>Apply deconstruct preferences</source>
        <target state="translated">Dekonstruktionseinstellungen anwenden</target>
        <note />
      </trans-unit>
      <trans-unit id="Apply_default_T_preferences">
        <source>Apply default(T) preferences</source>
        <target state="translated">Standardeinstellungen (T) anwenden</target>
        <note />
      </trans-unit>
      <trans-unit id="Apply_embedded_statements_on_same_line_preferences_experimental">
        <source>Apply embedded statements on same line preferences (experimental)</source>
        <target state="translated">Eingebettete Anweisungen auf dieselben Zeileneinstellungen anwenden (experimentell)</target>
        <note />
      </trans-unit>
      <trans-unit id="Apply_expression_block_body_preferences">
        <source>Apply expression/block body preferences</source>
        <target state="translated">Ausdrucks-/Blocktextkörpereinstellungen anwenden</target>
        <note />
      </trans-unit>
      <trans-unit id="Apply_inline_out_variable_preferences">
        <source>Apply inline 'out' variables preferences</source>
        <target state="translated">Einstellungen für out-Inlinevariablen anwenden</target>
        <note />
      </trans-unit>
      <trans-unit id="Apply_local_over_anonymous_function_preferences">
        <source>Apply local over anonymous function preferences</source>
        <target state="translated">Lokale statt anonyme Funktionseinstellungen anwenden</target>
        <note />
      </trans-unit>
      <trans-unit id="Apply_method_group_conversion_preferences">
        <source>Apply method group conversion preferences</source>
        <target state="translated">Methodengruppenkonvertierungseinstellungen anwenden</target>
        <note />
      </trans-unit>
      <trans-unit id="Apply_namespace_preferences">
        <source>Apply namespace preferences</source>
        <target state="translated">Namespaceeinstellungen anwenden</target>
        <note />
      </trans-unit>
      <trans-unit id="Apply_new_preferences">
        <source>Apply new() preferences</source>
        <target state="translated">new()-Einstellungen anwenden</target>
        <note />
      </trans-unit>
      <trans-unit id="Apply_parameter_null_preferences">
        <source>Apply parameter null preferences</source>
        <target state="translated">Parameter-NULL-Einstellungen anwenden</target>
        <note />
      </trans-unit>
      <trans-unit id="Apply_pattern_matching_preferences">
        <source>Apply pattern matching preferences</source>
        <target state="translated">Anwenden von Musterabgleichseinstellungen</target>
        <note />
      </trans-unit>
      <trans-unit id="Apply_range_preferences">
        <source>Apply range preferences</source>
        <target state="translated">Bereichseinstellungen anwenden</target>
        <note />
      </trans-unit>
      <trans-unit id="Apply_static_local_function_preferences">
        <source>Apply static local function preferences</source>
        <target state="translated">Statische lokale Funktionseinstellungen anwenden</target>
        <note />
      </trans-unit>
      <trans-unit id="Apply_throw_expression_preferences">
        <source>Apply throw expression preferences</source>
        <target state="translated">Throw-Ausdruckseinstellungen anwenden</target>
        <note />
      </trans-unit>
      <trans-unit id="Apply_using_statement_preferences">
        <source>Apply using statement preferences</source>
        <target state="translated">Verwendunganweisungseinstellungen anwenden</target>
        <note />
      </trans-unit>
<<<<<<< HEAD
      <trans-unit id="Apply_utf8_string_literal_preferences">
        <source>Apply UTF-8 string literal preferences</source>
        <target state="translated">Anwenden von UTF-8-Zeichenfolgenliteraleinstellungen</target>
        <note />
      </trans-unit>
=======
>>>>>>> e7a1a087
      <trans-unit id="Apply_var_preferences">
        <source>Apply 'var' preferences</source>
        <target state="translated">„var“-Einstellungen anwenden</target>
        <note />
      </trans-unit>
      <trans-unit id="Assign_out_parameters">
        <source>Assign 'out' parameters</source>
        <target state="translated">out-Parameter zuweisen</target>
        <note>{Locked="out"} "out" is a C# keyword and should not be localized.</note>
      </trans-unit>
      <trans-unit id="Assign_out_parameters_at_start">
        <source>Assign 'out' parameters (at start)</source>
        <target state="translated">out-Parameter zuweisen (beim Start)</target>
        <note>{Locked="out"} "out" is a C# keyword and should not be localized.</note>
      </trans-unit>
      <trans-unit id="Autoselect_disabled_due_to_potential_pattern_variable_declaration">
        <source>Autoselect disabled due to potential pattern variable declaration.</source>
        <target state="translated">Automatische Auswahl aufgrund einer potenziellen Mustervariablendeklaration deaktiviert.</target>
        <note />
      </trans-unit>
      <trans-unit id="Change_to_as_expression">
        <source>Change to 'as' expression</source>
        <target state="translated">In as-Ausdruck ändern</target>
        <note />
      </trans-unit>
      <trans-unit id="Change_to_cast">
        <source>Change to cast</source>
        <target state="translated">In "cast" ändern</target>
        <note />
      </trans-unit>
      <trans-unit id="Convert_to_method">
        <source>Convert to method</source>
        <target state="translated">In Methode konvertieren</target>
        <note />
      </trans-unit>
      <trans-unit id="Convert_to_raw_string">
        <source>Convert to raw string</source>
        <target state="translated">In Rohzeichenfolge konvertieren</target>
        <note />
      </trans-unit>
      <trans-unit id="Convert_to_regular_string">
        <source>Convert to regular string</source>
        <target state="translated">In reguläre Zeichenfolge konvertieren</target>
        <note />
      </trans-unit>
      <trans-unit id="Convert_to_switch_expression">
        <source>Convert to 'switch' expression</source>
        <target state="translated">In switch-Ausdruck konvertieren</target>
        <note />
      </trans-unit>
      <trans-unit id="Convert_to_switch_statement">
        <source>Convert to 'switch' statement</source>
        <target state="translated">In switch-Anweisung konvertieren</target>
        <note />
      </trans-unit>
      <trans-unit id="Convert_to_verbatim_string">
        <source>Convert to verbatim string</source>
        <target state="translated">In ausführliche Zeichenfolge konvertieren</target>
        <note />
      </trans-unit>
      <trans-unit id="Enable_nullable_reference_types_in_project">
        <source>Enable nullable reference types in project</source>
        <target state="translated">Nullwerte zulassende Verweistypen im Projekt aktivieren</target>
        <note />
      </trans-unit>
      <trans-unit id="Global_using_directives">
        <source>Global 'using' directives</source>
        <target state="translated">Globale "Using"-Anweisungen</target>
        <note />
      </trans-unit>
      <trans-unit id="Inline_temporary_variable">
        <source>Inline temporary variable</source>
        <target state="translated">Inline temporär variabel</target>
        <note />
      </trans-unit>
      <trans-unit id="Conflict_s_detected">
        <source>Conflict(s) detected.</source>
        <target state="translated">Konflikt(e) erkannt.</target>
        <note />
      </trans-unit>
      <trans-unit id="Make_private_field_readonly_when_possible">
        <source>Make private fields readonly when possible</source>
        <target state="translated">Private Felder nach Möglichkeit als schreibgeschützt festlegen</target>
        <note />
      </trans-unit>
      <trans-unit id="Make_ref_struct">
        <source>Make 'ref struct'</source>
        <target state="translated">"ref struct" erstellen</target>
        <note>{Locked="ref"}{Locked="struct"} "ref" and "struct" are C# keywords and should not be localized.</note>
      </trans-unit>
      <trans-unit id="Remove_in_keyword">
        <source>Remove 'in' keyword</source>
        <target state="translated">Schlüsselwort "in" entfernen</target>
        <note>{Locked="in"} "in" is a C# keyword and should not be localized.</note>
      </trans-unit>
      <trans-unit id="Remove_new_modifier">
        <source>Remove 'new' modifier</source>
        <target state="translated">new-Modifizierer entfernen</target>
        <note />
      </trans-unit>
      <trans-unit id="Reverse_for_statement">
        <source>Reverse 'for' statement</source>
        <target state="translated">for-Anweisung umkehren</target>
        <note>{Locked="for"} "for" is a C# keyword and should not be localized.</note>
      </trans-unit>
      <trans-unit id="Selection_cannot_include_global_statements">
        <source>Selection cannot include global statements</source>
        <target state="translated">Die Auswahl darf keine globalen Anweisungen enthalten.</target>
        <note />
      </trans-unit>
      <trans-unit id="Selection_cannot_include_top_level_statements">
        <source>Selection cannot include top-level statements</source>
        <target state="translated">Die Auswahl darf keine Anweisungen der obersten Ebene enthalten.</target>
        <note />
      </trans-unit>
      <trans-unit id="Use_recursive_patterns">
        <source>Use recursive patterns</source>
        <target state="translated">Verwenden rekursiver Muster</target>
        <note />
      </trans-unit>
      <trans-unit id="Warning_Inlining_temporary_into_conditional_method_call">
        <source>Warning: Inlining temporary into conditional method call.</source>
        <target state="translated">Warnung: temporäres Inlining in bedingtem Methodenaufruf.</target>
        <note />
      </trans-unit>
      <trans-unit id="Warning_Inlining_temporary_variable_may_change_code_meaning">
        <source>Warning: Inlining temporary variable may change code meaning.</source>
        <target state="translated">Warnung: Durch das Inlining einer temporären Variablen kann sich die Codebedeutung ändern.</target>
        <note />
      </trans-unit>
      <trans-unit id="asynchronous_foreach_statement">
        <source>asynchronous foreach statement</source>
        <target state="translated">asynchrone foreach-Anweisung</target>
        <note>{Locked="foreach"} "foreach" is a C# keyword and should not be localized.</note>
      </trans-unit>
      <trans-unit id="asynchronous_using_declaration">
        <source>asynchronous using declaration</source>
        <target state="translated">asynchrone using-Deklaration</target>
        <note>{Locked="using"} "using" is a C# keyword and should not be localized.</note>
      </trans-unit>
      <trans-unit id="extern_alias">
        <source>extern alias</source>
        <target state="translated">externer Alias</target>
        <note />
      </trans-unit>
      <trans-unit id="lambda_expression">
        <source>&lt;lambda expression&gt;</source>
        <target state="translated">&lt;Lambdaausdruck&gt;</target>
        <note />
      </trans-unit>
      <trans-unit id="Autoselect_disabled_due_to_potential_lambda_declaration">
        <source>Autoselect disabled due to potential lambda declaration.</source>
        <target state="translated">Automatische Auswahl aufgrund einer potenziellen Lambdafunktionsdeklaration deaktiviert.</target>
        <note />
      </trans-unit>
      <trans-unit id="local_variable_declaration">
        <source>local variable declaration</source>
        <target state="translated">Deklaration lokaler Variablen</target>
        <note />
      </trans-unit>
      <trans-unit id="member_name">
        <source>&lt;member name&gt; = </source>
        <target state="translated">&lt;Membername&gt; = </target>
        <note />
      </trans-unit>
      <trans-unit id="Autoselect_disabled_due_to_possible_explicitly_named_anonymous_type_member_creation">
        <source>Autoselect disabled due to possible explicitly named anonymous type member creation.</source>
        <target state="translated">Automatische Auswahl aufgrund der möglichen Erstellung eines explizit genannten anonymen Typmembers deaktiviert.</target>
        <note />
      </trans-unit>
      <trans-unit id="pattern_variable">
        <source>&lt;pattern variable&gt;</source>
        <target state="translated">&lt;Mustervariable&gt;</target>
        <note />
      </trans-unit>
      <trans-unit id="range_variable">
        <source>&lt;range variable&gt;</source>
        <target state="translated">&lt;Bereichsvariable&gt;</target>
        <note />
      </trans-unit>
      <trans-unit id="Autoselect_disabled_due_to_potential_range_variable_declaration">
        <source>Autoselect disabled due to potential range variable declaration.</source>
        <target state="translated">Automatische Auswahl aufgrund einer potzenziellen Bereichvariablendeklaration deaktiviert.</target>
        <note />
      </trans-unit>
      <trans-unit id="Simplify_name_0">
        <source>Simplify name '{0}'</source>
        <target state="translated">Name '{0}' vereinfachen</target>
        <note />
      </trans-unit>
      <trans-unit id="Simplify_member_access_0">
        <source>Simplify member access '{0}'</source>
        <target state="translated">Memberzugriff '{0}' vereinfachen</target>
        <note />
      </trans-unit>
      <trans-unit id="Remove_this_qualification">
        <source>Remove 'this' qualification</source>
        <target state="translated">Qualifikation 'this' entfernen</target>
        <note />
      </trans-unit>
      <trans-unit id="Can_t_determine_valid_range_of_statements_to_extract">
        <source>Can't determine valid range of statements to extract</source>
        <target state="translated">Ein gültiger Bereich der zu extrahierenden Anweisungen kann nicht ermittelt werden.</target>
        <note />
      </trans-unit>
      <trans-unit id="Not_all_code_paths_return">
        <source>Not all code paths return</source>
        <target state="translated">Nicht alle Codepfadrückgaben</target>
        <note />
      </trans-unit>
      <trans-unit id="Selection_does_not_contain_a_valid_node">
        <source>Selection does not contain a valid node</source>
        <target state="translated">Auswahl enthält keinen gültigen Knoten.</target>
        <note />
      </trans-unit>
      <trans-unit id="Contains_invalid_selection">
        <source>Contains invalid selection.</source>
        <target state="translated">Enthält eine ungültige Auswahl.</target>
        <note />
      </trans-unit>
      <trans-unit id="The_selection_contains_syntactic_errors">
        <source>The selection contains syntactic errors</source>
        <target state="translated">Die Auswahl enthält Syntaxfehler.</target>
        <note />
      </trans-unit>
      <trans-unit id="Selection_can_not_cross_over_preprocessor_directives">
        <source>Selection can not cross over preprocessor directives.</source>
        <target state="translated">Auswahl kann keine Präprozessordirektiven kreuzen.</target>
        <note />
      </trans-unit>
      <trans-unit id="Selection_can_not_contain_a_yield_statement">
        <source>Selection can not contain a yield statement.</source>
        <target state="translated">Auswahl kann keine yield-Anweisung enthalten.</target>
        <note />
      </trans-unit>
      <trans-unit id="Selection_can_not_contain_throw_statement">
        <source>Selection can not contain throw statement.</source>
        <target state="translated">Auswahl kann keine throw-Anweisung enthalten.</target>
        <note />
      </trans-unit>
      <trans-unit id="Selection_can_not_be_part_of_constant_initializer_expression">
        <source>Selection can not be part of constant initializer expression.</source>
        <target state="translated">Auswahl kann nicht Teil eines konstanten Initialisierungsausdrucks sein.</target>
        <note />
      </trans-unit>
      <trans-unit id="Selection_can_not_contain_a_pattern_expression">
        <source>Selection can not contain a pattern expression.</source>
        <target state="translated">Die Auswahl kann keinen Musterausdruck enthalten.</target>
        <note />
      </trans-unit>
      <trans-unit id="The_selected_code_is_inside_an_unsafe_context">
        <source>The selected code is inside an unsafe context.</source>
        <target state="translated">Der ausgewählte Code befindet sich in einem unsicheren Kontext.</target>
        <note />
      </trans-unit>
      <trans-unit id="No_valid_statement_range_to_extract">
        <source>No valid statement range to extract</source>
        <target state="translated">Kein gültiger Anweisungsbereich für die Extraktion</target>
        <note />
      </trans-unit>
      <trans-unit id="deprecated">
        <source>deprecated</source>
        <target state="translated">veraltet</target>
        <note />
      </trans-unit>
      <trans-unit id="extension">
        <source>extension</source>
        <target state="translated">Erweiterung</target>
        <note />
      </trans-unit>
      <trans-unit id="awaitable">
        <source>awaitable</source>
        <target state="translated">Awaitable</target>
        <note />
      </trans-unit>
      <trans-unit id="awaitable_extension">
        <source>awaitable, extension</source>
        <target state="translated">Awaitable, Erweiterung</target>
        <note />
      </trans-unit>
      <trans-unit id="Organize_Usings">
        <source>Organize Usings</source>
        <target state="translated">Using-Direktiven organisieren</target>
        <note />
      </trans-unit>
      <trans-unit id="Make_0_return_Task_instead_of_void">
        <source>Make {0} return Task instead of void.</source>
        <target state="translated">"{0}" in Rückgabeaufgabe umwandeln, statt leer zu lassen.</target>
        <note />
      </trans-unit>
      <trans-unit id="Generate_explicit_conversion_operator_in_0">
        <source>Generate explicit conversion operator in '{0}'</source>
        <target state="translated">Expliziten Konversionsoperator in '{0}' generieren</target>
        <note />
      </trans-unit>
      <trans-unit id="Generate_implicit_conversion_operator_in_0">
        <source>Generate implicit conversion operator in '{0}'</source>
        <target state="translated">Impliziten Konversionsoperator in '{0}' generieren</target>
        <note />
      </trans-unit>
      <trans-unit id="record_">
        <source>record</source>
        <target state="translated">Datensatz</target>
        <note />
      </trans-unit>
      <trans-unit id="record_struct">
        <source>record struct</source>
        <target state="translated">Datensatzstruktur</target>
        <note />
      </trans-unit>
      <trans-unit id="switch_statement">
        <source>switch statement</source>
        <target state="translated">switch-Anweisung</target>
        <note>{Locked="switch"} "switch" is a C# keyword and should not be localized.</note>
      </trans-unit>
      <trans-unit id="switch_statement_case_clause">
        <source>switch statement case clause</source>
        <target state="translated">case-Klausel für switch-Anweisung</target>
        <note>{Locked="switch"}{Locked="case"} "switch" and "case" are a C# keyword and should not be localized.</note>
      </trans-unit>
      <trans-unit id="try_block">
        <source>try block</source>
        <target state="translated">try-Block</target>
        <note>{Locked="try"} "try" is a C# keyword and should not be localized.</note>
      </trans-unit>
      <trans-unit id="catch_clause">
        <source>catch clause</source>
        <target state="translated">catch-Klausel</target>
        <note>{Locked="catch"} "catch" is a C# keyword and should not be localized.</note>
      </trans-unit>
      <trans-unit id="filter_clause">
        <source>filter clause</source>
        <target state="translated">filter-Klausel</target>
        <note />
      </trans-unit>
      <trans-unit id="finally_clause">
        <source>finally clause</source>
        <target state="translated">finally-Klausel</target>
        <note>{Locked="finally"} "finally" is a C# keyword and should not be localized.</note>
      </trans-unit>
      <trans-unit id="fixed_statement">
        <source>fixed statement</source>
        <target state="translated">fixed-Anweisung</target>
        <note>{Locked="fixed"} "fixed" is a C# keyword and should not be localized.</note>
      </trans-unit>
      <trans-unit id="using_declaration">
        <source>using declaration</source>
        <target state="translated">using-Deklaration</target>
        <note>{Locked="using"} "using" is a C# keyword and should not be localized.</note>
      </trans-unit>
      <trans-unit id="using_statement">
        <source>using statement</source>
        <target state="translated">using-Anweisung</target>
        <note>{Locked="using"} "using" is a C# keyword and should not be localized.</note>
      </trans-unit>
      <trans-unit id="lock_statement">
        <source>lock statement</source>
        <target state="translated">lock-Anweisung</target>
        <note>{Locked="lock"} "lock" is a C# keyword and should not be localized.</note>
      </trans-unit>
      <trans-unit id="foreach_statement">
        <source>foreach statement</source>
        <target state="translated">foreach-Anweisung</target>
        <note>{Locked="foreach"} "foreach" is a C# keyword and should not be localized.</note>
      </trans-unit>
      <trans-unit id="checked_statement">
        <source>checked statement</source>
        <target state="translated">checked-Anweisung</target>
        <note>{Locked="checked"} "checked" is a C# keyword and should not be localized.</note>
      </trans-unit>
      <trans-unit id="unchecked_statement">
        <source>unchecked statement</source>
        <target state="translated">unchecked-Anweisung</target>
        <note>{Locked="unchecked"} "unchecked" is a C# keyword and should not be localized.</note>
      </trans-unit>
      <trans-unit id="await_expression">
        <source>await expression</source>
        <target state="translated">await-Ausdruck</target>
        <note>{Locked="await"} "await" is a C# keyword and should not be localized.</note>
      </trans-unit>
      <trans-unit id="lambda">
        <source>lambda</source>
        <target state="translated">Lambdafunktion</target>
        <note />
      </trans-unit>
      <trans-unit id="anonymous_method">
        <source>anonymous method</source>
        <target state="translated">Anonyme Methode</target>
        <note />
      </trans-unit>
      <trans-unit id="from_clause">
        <source>from clause</source>
        <target state="translated">from-Klausel</target>
        <note />
      </trans-unit>
      <trans-unit id="join_clause">
        <source>join clause</source>
        <target state="translated">join-Klausel</target>
        <note>{Locked="join"} "join" is a C# keyword and should not be localized.</note>
      </trans-unit>
      <trans-unit id="let_clause">
        <source>let clause</source>
        <target state="translated">let-Klausel</target>
        <note>{Locked="let"} "let" is a C# keyword and should not be localized.</note>
      </trans-unit>
      <trans-unit id="where_clause">
        <source>where clause</source>
        <target state="translated">where-Klausel</target>
        <note>{Locked="where"} "where" is a C# keyword and should not be localized.</note>
      </trans-unit>
      <trans-unit id="orderby_clause">
        <source>orderby clause</source>
        <target state="translated">orderby-Klausel</target>
        <note>{Locked="orderby"} "orderby" is a C# keyword and should not be localized.</note>
      </trans-unit>
      <trans-unit id="select_clause">
        <source>select clause</source>
        <target state="translated">select-Klausel</target>
        <note>{Locked="select"} "select" is a C# keyword and should not be localized.</note>
      </trans-unit>
      <trans-unit id="groupby_clause">
        <source>groupby clause</source>
        <target state="translated">groupby-Klausel</target>
        <note>{Locked="groupby"} "groupby" is a C# keyword and should not be localized.</note>
      </trans-unit>
      <trans-unit id="query_body">
        <source>query body</source>
        <target state="translated">Abfragetext</target>
        <note />
      </trans-unit>
      <trans-unit id="into_clause">
        <source>into clause</source>
        <target state="translated">into-Klausel</target>
        <note>{Locked="into"} "into" is a C# keyword and should not be localized.</note>
      </trans-unit>
      <trans-unit id="is_pattern">
        <source>is pattern</source>
        <target state="translated">is-Muster</target>
        <note>{Locked="is"} "is" is a C# keyword and should not be localized.</note>
      </trans-unit>
      <trans-unit id="deconstruction">
        <source>deconstruction</source>
        <target state="translated">Dekonstruktion</target>
        <note />
      </trans-unit>
      <trans-unit id="tuple">
        <source>tuple</source>
        <target state="translated">Tupel</target>
        <note />
      </trans-unit>
      <trans-unit id="local_function">
        <source>local function</source>
        <target state="translated">Lokale Funktion</target>
        <note />
      </trans-unit>
      <trans-unit id="out_var">
        <source>out variable</source>
        <target state="translated">out-Variable</target>
        <note>{Locked="out"} "out" is a C# keyword and should not be localized.</note>
      </trans-unit>
      <trans-unit id="ref_local_or_expression">
        <source>ref local or expression</source>
        <target state="translated">ref – "local" oder Ausdruck</target>
        <note>{Locked="ref"} "ref" is a C# keyword and should not be localized.</note>
      </trans-unit>
      <trans-unit id="global_statement">
        <source>global statement</source>
        <target state="translated">global – Anweisung</target>
        <note>{Locked="global"} "global" is a C# keyword and should not be localized.</note>
      </trans-unit>
      <trans-unit id="using_directive">
        <source>using directive</source>
        <target state="translated">Using-Direktive</target>
        <note />
      </trans-unit>
      <trans-unit id="event_field">
        <source>event field</source>
        <target state="translated">Ereiginisfeld</target>
        <note />
      </trans-unit>
      <trans-unit id="conversion_operator">
        <source>conversion operator</source>
        <target state="translated">Konvertierungsoperator</target>
        <note />
      </trans-unit>
      <trans-unit id="destructor">
        <source>destructor</source>
        <target state="translated">Destruktor</target>
        <note />
      </trans-unit>
      <trans-unit id="indexer">
        <source>indexer</source>
        <target state="translated">Indexer</target>
        <note />
      </trans-unit>
      <trans-unit id="property_getter">
        <source>property getter</source>
        <target state="translated">Getter für eine Eigenschaft</target>
        <note />
      </trans-unit>
      <trans-unit id="indexer_getter">
        <source>indexer getter</source>
        <target state="translated">Indexer-Getter</target>
        <note />
      </trans-unit>
      <trans-unit id="property_setter">
        <source>property setter</source>
        <target state="translated">Setter für eine Eigenschaft</target>
        <note />
      </trans-unit>
      <trans-unit id="indexer_setter">
        <source>indexer setter</source>
        <target state="translated">Indexer-Setter</target>
        <note />
      </trans-unit>
      <trans-unit id="attribute_target">
        <source>attribute target</source>
        <target state="translated">Attributziel</target>
        <note />
      </trans-unit>
      <trans-unit id="The_name_0_does_not_exist_in_the_current_context">
        <source>The name '{0}' does not exist in the current context.</source>
        <target state="translated">Der Name "{0}" ist im aktuellen Kontext nicht vorhanden.</target>
        <note />
      </trans-unit>
      <trans-unit id="Properties">
        <source>Properties</source>
        <target state="translated">Eigenschaften</target>
        <note />
      </trans-unit>
      <trans-unit id="Autoselect_disabled_due_to_namespace_declaration">
        <source>Autoselect disabled due to namespace declaration.</source>
        <target state="translated">Die automatische Auswahl ist aufgrund der Namespacedeklaration deaktiviert.</target>
        <note />
      </trans-unit>
      <trans-unit id="namespace_name">
        <source>&lt;namespace name&gt;</source>
        <target state="translated">&lt;Namespacename&gt;</target>
        <note />
      </trans-unit>
      <trans-unit id="Autoselect_disabled_due_to_type_declaration">
        <source>Autoselect disabled due to type declaration.</source>
        <target state="translated">Die automatische Auswahl ist aufgrund der Typdeklaration deaktiviert.</target>
        <note />
      </trans-unit>
      <trans-unit id="Autoselect_disabled_due_to_possible_deconstruction_declaration">
        <source>Autoselect disabled due to possible deconstruction declaration.</source>
        <target state="translated">Die automatische Auswahl wurde aufgrund einer möglichen Dekonstruktionsdeklaration deaktiviert.</target>
        <note />
      </trans-unit>
      <trans-unit id="Upgrade_this_project_to_csharp_language_version_0">
        <source>Upgrade this project to C# language version '{0}'</source>
        <target state="translated">Upgrade für dieses Projekt auf C#-Sprachversion "{0}" durchführen</target>
        <note />
      </trans-unit>
      <trans-unit id="Upgrade_all_csharp_projects_to_language_version_0">
        <source>Upgrade all C# projects to language version '{0}'</source>
        <target state="translated">Upgrade für alle C#-Projekte auf Sprachversion "{0}" durchführen</target>
        <note />
      </trans-unit>
      <trans-unit id="class_name">
        <source>&lt;class name&gt;</source>
        <target state="translated">&lt;Klassenname&gt;</target>
        <note />
      </trans-unit>
      <trans-unit id="interface_name">
        <source>&lt;interface name&gt;</source>
        <target state="translated">&lt;Schnittstellenname&gt;</target>
        <note />
      </trans-unit>
      <trans-unit id="designation_name">
        <source>&lt;designation name&gt;</source>
        <target state="translated">&lt;Bezeichnungsname&gt;</target>
        <note />
      </trans-unit>
      <trans-unit id="struct_name">
        <source>&lt;struct name&gt;</source>
        <target state="translated">&lt;Strukturname&gt;</target>
        <note />
      </trans-unit>
      <trans-unit id="Make_method_async">
        <source>Make method async</source>
        <target state="translated">Methode als asynchron definieren</target>
        <note />
      </trans-unit>
      <trans-unit id="Make_method_async_remain_void">
        <source>Make method async (stay void)</source>
        <target state="translated">Methode als asynchron definieren ("void" beibehalten)</target>
        <note />
      </trans-unit>
      <trans-unit id="Name">
        <source>&lt;Name&gt;</source>
        <target state="translated">&lt;Name&gt;</target>
        <note />
      </trans-unit>
      <trans-unit id="Autoselect_disabled_due_to_member_declaration">
        <source>Autoselect disabled due to member declaration</source>
        <target state="translated">Automatische Auswahl aufgrund einer Memberdeklaration deaktiviert</target>
        <note />
      </trans-unit>
      <trans-unit id="Suggested_name">
        <source>(Suggested name)</source>
        <target state="translated">(Empfohlener Name)</target>
        <note />
      </trans-unit>
      <trans-unit id="Remove_unused_function">
        <source>Remove unused function</source>
        <target state="translated">Nicht verwendete Funktion entfernen</target>
        <note />
      </trans-unit>
      <trans-unit id="Add_parentheses_around_conditional_expression_in_interpolated_string">
        <source>Add parentheses</source>
        <target state="translated">Klammern hinzufügen</target>
        <note />
      </trans-unit>
      <trans-unit id="Convert_to_foreach">
        <source>Convert to 'foreach'</source>
        <target state="translated">In "foreach" konvertieren</target>
        <note />
      </trans-unit>
      <trans-unit id="Convert_to_for">
        <source>Convert to 'for'</source>
        <target state="translated">In "for" konvertieren</target>
        <note />
      </trans-unit>
      <trans-unit id="Invert_if">
        <source>Invert if</source>
        <target state="translated">"If" umkehren</target>
        <note />
      </trans-unit>
      <trans-unit id="Use_0">
        <source>Use '{0}'</source>
        <target state="translated">"{0}" verwenden</target>
        <note />
      </trans-unit>
      <trans-unit id="Introduce_using_statement">
        <source>Introduce 'using' statement</source>
        <target state="translated">"using"-Anweisung einführen</target>
        <note>{Locked="using"} "using" is a C# keyword and should not be localized.</note>
      </trans-unit>
      <trans-unit id="without_leading_whitespace_may_change_semantics">
        <source>... without leading whitespace (may change semantics)</source>
        <target state="translated">... ohne führende Leerzeichen (kann die Semantik ändern)</target>
        <note>This clause is a follow up to the "Convert to raw string" loc string.
    The intent is that the user sees "Convert to raw string" as an option to select,
    and that is then followed with this clause.  This is so we don't have a huge string
    saying "Convert to raw string without leading whitespace (may change semantics)"</note>
      </trans-unit>
      <trans-unit id="yield_break_statement">
        <source>yield break statement</source>
        <target state="translated">yield break-Anweisung</target>
        <note>{Locked="yield break"} "yield break" is a C# keyword and should not be localized.</note>
      </trans-unit>
      <trans-unit id="yield_return_statement">
        <source>yield return statement</source>
        <target state="translated">yield return-Anweisung</target>
        <note>{Locked="yield return"} "yield return" is a C# keyword and should not be localized.</note>
      </trans-unit>
    </body>
  </file>
</xliff><|MERGE_RESOLUTION|>--- conflicted
+++ resolved
@@ -117,14 +117,6 @@
         <target state="translated">Verwendunganweisungseinstellungen anwenden</target>
         <note />
       </trans-unit>
-<<<<<<< HEAD
-      <trans-unit id="Apply_utf8_string_literal_preferences">
-        <source>Apply UTF-8 string literal preferences</source>
-        <target state="translated">Anwenden von UTF-8-Zeichenfolgenliteraleinstellungen</target>
-        <note />
-      </trans-unit>
-=======
->>>>>>> e7a1a087
       <trans-unit id="Apply_var_preferences">
         <source>Apply 'var' preferences</source>
         <target state="translated">„var“-Einstellungen anwenden</target>
