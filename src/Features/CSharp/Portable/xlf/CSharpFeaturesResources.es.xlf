--- conflicted
+++ resolved
@@ -87,14 +87,6 @@
         <target state="translated">Aplicar preferencias new()</target>
         <note />
       </trans-unit>
-<<<<<<< HEAD
-=======
-      <trans-unit id="Apply_object_collection_initialization_preferences">
-        <source>Apply object collection initialization preferences</source>
-        <target state="translated">Aplicar preferencias de inicialización de objetos o colecciones</target>
-        <note />
-      </trans-unit>
->>>>>>> 52c2528e
       <trans-unit id="Apply_parameter_null_preferences">
         <source>Apply parameter null preferences</source>
         <target state="translated">Aplicar preferencias NULL de parámetro</target>
