--- conflicted
+++ resolved
@@ -117,14 +117,6 @@
         <target state="translated">Using 문 적용 기본 설정</target>
         <note />
       </trans-unit>
-<<<<<<< HEAD
-      <trans-unit id="Apply_utf8_string_literal_preferences">
-        <source>Apply UTF-8 string literal preferences</source>
-        <target state="translated">UTF-8 문자열 리터럴 기본 설정 적용</target>
-        <note />
-      </trans-unit>
-=======
->>>>>>> e7a1a087
       <trans-unit id="Apply_var_preferences">
         <source>Apply 'var' preferences</source>
         <target state="translated">'var' 적용 기본 설정</target>
