--- conflicted
+++ resolved
@@ -910,13 +910,9 @@
 
             var semanticModel = await document.GetRequiredSemanticModelAsync(cancellationToken).ConfigureAwait(false);
             var recommender = document.GetRequiredLanguageService<IRecommendationService>();
-<<<<<<< HEAD
-            var recommendations = recommender.GetRecommendedSymbolsAtPosition(document, semanticModel, position, document.Project.Solution.Options, cancellationToken).NamedSymbols;
-=======
 
             var options = RecommendationServiceOptions.From(document.Project);
             var recommendations = recommender.GetRecommendedSymbolsAtPosition(document, semanticModel, position, options, cancellationToken).NamedSymbols;
->>>>>>> 67d940c4
 
             var sourceSymbols = recommendations.Where(r => r.IsNonImplicitAndFromSource());
 
