﻿// Licensed to the .NET Foundation under one or more agreements.
// The .NET Foundation licenses this file to you under the MIT license.
// See the LICENSE file in the project root for more information.

using System;
using System.Collections.Immutable;
using System.Linq;
using System.Threading;
using System.Threading.Tasks;
using Microsoft.CodeAnalysis.Options;
using Microsoft.CodeAnalysis.Shared.Extensions;
using Microsoft.CodeAnalysis.Snippets;
using Microsoft.CodeAnalysis.Text;

namespace Microsoft.CodeAnalysis.Completion
{
    internal abstract class CommonCompletionProvider : CompletionProvider
    {
        public override bool ShouldTriggerCompletion(SourceText text, int position, CompletionTrigger trigger, OptionSet options)
        {
            switch (trigger.Kind)
            {
                case CompletionTriggerKind.Insertion when position > 0:
                    var insertedCharacterPosition = position - 1;
                    return IsInsertionTrigger(text, insertedCharacterPosition, options);

                default:
                    return false;
            }
        }

        internal virtual bool IsInsertionTrigger(SourceText text, int insertedCharacterPosition, OptionSet options)
        {
            return false;
        }

        public sealed override async Task<CompletionDescription> GetDescriptionAsync(
            Document document, CompletionItem item, CancellationToken cancellationToken)
        {
            // Get the actual description provided by whatever subclass we are.
            // Then, if we would commit text that could be expanded as a snippet, 
            // put that information in the description so that the user knows.
<<<<<<< HEAD
            var description = await this.GetDescriptionWorkerAsync(document, item, cancellationToken).ConfigureAwait(false);
            var parts = await TryAddSnippetInvocationPartAsync(document, item, description.TaggedParts, cancellationToken).ConfigureAwait(false);
=======
            var description = await GetDescriptionWorkerAsync(document, item, cancellationToken).ConfigureAwait(false);
            var parts = await TryAddSnippetInvocationPart(document, item, description.TaggedParts, cancellationToken).ConfigureAwait(false);
>>>>>>> e0567782

            return description.WithTaggedParts(parts);
        }

<<<<<<< HEAD
        private async Task<ImmutableArray<TaggedText>> TryAddSnippetInvocationPartAsync(
            Document document, CompletionItem item, 
=======
        private async Task<ImmutableArray<TaggedText>> TryAddSnippetInvocationPart(
            Document document, CompletionItem item,
>>>>>>> e0567782
            ImmutableArray<TaggedText> parts, CancellationToken cancellationToken)
        {
            var languageServices = document.Project.LanguageServices;
            var snippetService = languageServices.GetService<ISnippetInfoService>();
            if (snippetService != null)
            {
                var change = await GetTextChangeAsync(document, item, ch: '\t', cancellationToken: cancellationToken).ConfigureAwait(false) ??
                    new TextChange(item.Span, item.DisplayText);
                var insertionText = change.NewText;

                if (snippetService != null && snippetService.SnippetShortcutExists_NonBlocking(insertionText))
                {
                    var note = string.Format(FeaturesResources.Note_colon_Tab_twice_to_insert_the_0_snippet, insertionText);

                    if (parts.Any())
                    {
                        parts = parts.Add(new TaggedText(TextTags.LineBreak, Environment.NewLine));
                    }

                    parts = parts.Add(new TaggedText(TextTags.Text, note));
                }
            }

            return parts;
        }

        protected virtual Task<CompletionDescription> GetDescriptionWorkerAsync(
            Document document, CompletionItem item, CancellationToken cancellationToken)
        {
            return CommonCompletionItem.HasDescription(item)
                ? Task.FromResult(CommonCompletionItem.GetDescription(item))
                : Task.FromResult(CompletionDescription.Empty);
        }


        public override async Task<CompletionChange> GetChangeAsync(Document document, CompletionItem item, char? commitKey = null, CancellationToken cancellationToken = default)
        {
            var change = (await GetTextChangeAsync(document, item, commitKey, cancellationToken).ConfigureAwait(false))
                ?? new TextChange(item.Span, item.DisplayText);
            return CompletionChange.Create(change);
        }

        public virtual Task<TextChange?> GetTextChangeAsync(Document document, CompletionItem selectedItem, char? ch, CancellationToken cancellationToken)
        {
            return GetTextChangeAsync(selectedItem, ch, cancellationToken);
        }

        protected virtual Task<TextChange?> GetTextChangeAsync(CompletionItem selectedItem, char? ch, CancellationToken cancellationToken)
        {
            return Task.FromResult<TextChange?>(null);
        }

        private static readonly CompletionItemRules s_suggestionItemRules = CompletionItemRules.Create(enterKeyRule: EnterKeyRule.Never);

        protected CompletionItem CreateSuggestionModeItem(string displayText, string description)
        {
            return CommonCompletionItem.Create(
                displayText: displayText ?? string.Empty,
                displayTextSuffix: "",
                description: description != null ? description.ToSymbolDisplayParts() : default,
                rules: s_suggestionItemRules);
        }
    }
}<|MERGE_RESOLUTION|>--- conflicted
+++ resolved
@@ -40,24 +40,14 @@
             // Get the actual description provided by whatever subclass we are.
             // Then, if we would commit text that could be expanded as a snippet, 
             // put that information in the description so that the user knows.
-<<<<<<< HEAD
-            var description = await this.GetDescriptionWorkerAsync(document, item, cancellationToken).ConfigureAwait(false);
+            var description = await GetDescriptionWorkerAsync(document, item, cancellationToken).ConfigureAwait(false);
             var parts = await TryAddSnippetInvocationPartAsync(document, item, description.TaggedParts, cancellationToken).ConfigureAwait(false);
-=======
-            var description = await GetDescriptionWorkerAsync(document, item, cancellationToken).ConfigureAwait(false);
-            var parts = await TryAddSnippetInvocationPart(document, item, description.TaggedParts, cancellationToken).ConfigureAwait(false);
->>>>>>> e0567782
 
             return description.WithTaggedParts(parts);
         }
 
-<<<<<<< HEAD
         private async Task<ImmutableArray<TaggedText>> TryAddSnippetInvocationPartAsync(
-            Document document, CompletionItem item, 
-=======
-        private async Task<ImmutableArray<TaggedText>> TryAddSnippetInvocationPart(
             Document document, CompletionItem item,
->>>>>>> e0567782
             ImmutableArray<TaggedText> parts, CancellationToken cancellationToken)
         {
             var languageServices = document.Project.LanguageServices;
