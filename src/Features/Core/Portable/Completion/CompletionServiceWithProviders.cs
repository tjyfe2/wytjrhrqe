﻿// Licensed to the .NET Foundation under one or more agreements.
// The .NET Foundation licenses this file to you under the MIT license.
// See the LICENSE file in the project root for more information.

using System;
using System.Collections.Generic;
using System.Collections.Immutable;
using System.Diagnostics;
using System.Linq;
using System.Threading;
using System.Threading.Tasks;
using Microsoft.CodeAnalysis;
using Microsoft.CodeAnalysis.Completion.Providers;
using Microsoft.CodeAnalysis.Host.Mef;
using Microsoft.CodeAnalysis.LanguageServices;
using Microsoft.CodeAnalysis.Options;
using Microsoft.CodeAnalysis.Shared.Extensions;
using Microsoft.CodeAnalysis.Shared.Utilities;
using Microsoft.CodeAnalysis.Text;
using Roslyn.Utilities;

namespace Microsoft.CodeAnalysis.Completion
{
    /// <summary>
    /// A subtype of <see cref="CompletionService"/> that aggregates completions from one or more <see cref="CompletionProvider"/>s.
    /// </summary>
    public abstract class CompletionServiceWithProviders : CompletionService, IEqualityComparer<ImmutableHashSet<string>>
    {
        private static readonly Func<string, List<CompletionItem>> s_createList = _ => new List<CompletionItem>();

        private readonly object _gate = new object();

        private readonly Dictionary<string, CompletionProvider> _nameToProvider = new Dictionary<string, CompletionProvider>();
        private readonly Dictionary<ImmutableHashSet<string>, ImmutableArray<CompletionProvider>> _rolesToProviders;
        private readonly Func<ImmutableHashSet<string>, ImmutableArray<CompletionProvider>> _createRoleProviders;
        private readonly Func<string, CompletionProvider> _getProviderByName;

        private readonly Workspace _workspace;

        private IEnumerable<Lazy<CompletionProvider, CompletionProviderMetadata>> _importedProviders;

        protected CompletionServiceWithProviders(Workspace workspace)
        {
            _workspace = workspace;
            _rolesToProviders = new Dictionary<ImmutableHashSet<string>, ImmutableArray<CompletionProvider>>(this);
            _createRoleProviders = CreateRoleProviders;
            _getProviderByName = GetProviderByName;
        }

        public override CompletionRules GetRules()
            => CompletionRules.Default;

        /// <summary>
        /// Returns the providers always available to the service.
        /// This does not included providers imported via MEF composition.
        /// </summary>
        [Obsolete("Built-in providers will be ignored in a future release, please make them MEF exports instead.")]
        protected virtual ImmutableArray<CompletionProvider> GetBuiltInProviders()
            => ImmutableArray<CompletionProvider>.Empty;

        private IEnumerable<Lazy<CompletionProvider, CompletionProviderMetadata>> GetImportedProviders()
        {
            if (_importedProviders == null)
            {
                var language = Language;
                var mefExporter = (IMefHostExportProvider)_workspace.Services.HostServices;

                var providers = ExtensionOrderer.Order(
                        mefExporter.GetExports<CompletionProvider, CompletionProviderMetadata>()
                        .Where(lz => lz.Metadata.Language == language)
                        ).ToList();

                Interlocked.CompareExchange(ref _importedProviders, providers, null);
            }

            return _importedProviders;
        }

        private ImmutableArray<CompletionProvider> _testProviders = ImmutableArray<CompletionProvider>.Empty;

        private ImmutableArray<CompletionProvider> CreateRoleProviders(ImmutableHashSet<string> roles)
        {
            var providers = GetAllProviders(roles);

            foreach (var provider in providers)
            {
                _nameToProvider[provider.Name] = provider;
            }

            return providers;
        }

        private ImmutableArray<CompletionProvider> GetAllProviders(ImmutableHashSet<string> roles)
        {
            var imported = GetImportedProviders()
                .Where(lz => lz.Metadata.Roles == null || lz.Metadata.Roles.Length == 0 || roles.Overlaps(lz.Metadata.Roles))
                .Select(lz => lz.Value);

#pragma warning disable 0618
            // We need to keep supporting built-in providers for a while longer since this is a public API.
            // https://github.com/dotnet/roslyn/issues/42367
            var builtin = GetBuiltInProviders();
#pragma warning restore 0618

            return imported.Concat(builtin).ToImmutableArray();
        }

        protected ImmutableArray<CompletionProvider> GetProviders(ImmutableHashSet<string> roles)
        {
            roles ??= ImmutableHashSet<string>.Empty;

            lock (_gate)
            {
                return _rolesToProviders.GetOrAdd(roles, _createRoleProviders);
            }
        }

        private ImmutableArray<CompletionProvider> GetFilteredProviders(
            ImmutableHashSet<string> roles, CompletionTrigger trigger, OptionSet options)
        {
            return FilterProviders(GetProviders(roles, trigger), trigger, options);
        }

        protected virtual ImmutableArray<CompletionProvider> GetProviders(
            ImmutableHashSet<string> roles, CompletionTrigger trigger)
        {
            return GetProviders(roles);
        }

        private ImmutableArray<CompletionProvider> FilterProviders(
            ImmutableArray<CompletionProvider> providers,
            CompletionTrigger trigger,
            OptionSet options)
        {
            if (options.GetOption(CompletionServiceOptions.IsExpandedCompletion))
            {
                providers = providers.WhereAsArray(p => p.IsExpandItemProvider);
            }

            // If the caller passed along specific options that affect snippets,
            // then defer to those.  Otherwise if the caller just wants the default
            // behavior, then get the snippets behavior from our own rules.
            var optionsRule = options.GetOption(CompletionOptions.SnippetsBehavior, Language);
            var snippetsRule = optionsRule != SnippetsRule.Default
                ? optionsRule
                : GetRules().SnippetsRule;

            if (snippetsRule == SnippetsRule.Default ||
                snippetsRule == SnippetsRule.NeverInclude)
            {
                return providers.Where(p => !p.IsSnippetProvider).ToImmutableArray();
            }
            else if (snippetsRule == SnippetsRule.AlwaysInclude)
            {
                return providers;
            }
            else if (snippetsRule == SnippetsRule.IncludeAfterTypingIdentifierQuestionTab)
            {
                if (trigger.Kind == CompletionTriggerKind.Snippets)
                {
                    return providers.Where(p => p.IsSnippetProvider).ToImmutableArray();
                }
                else
                {
                    return providers.Where(p => !p.IsSnippetProvider).ToImmutableArray();
                }
            }

            return ImmutableArray<CompletionProvider>.Empty;
        }

        internal protected CompletionProvider GetProvider(CompletionItem item)
        {
            CompletionProvider provider = null;

            if (item.ProviderName != null)
            {
                lock (_gate)
                {
                    provider = _nameToProvider.GetOrAdd(item.ProviderName, _getProviderByName);
                }
            }

            return provider;
        }

        private CompletionProvider GetProviderByName(string providerName)
        {
            var providers = GetAllProviders(roles: ImmutableHashSet<string>.Empty);
            return providers.FirstOrDefault(p => p.Name == providerName);
        }

        public override async Task<CompletionList> GetCompletionsAsync(
            Document document,
            int caretPosition,
            CompletionTrigger trigger,
            ImmutableHashSet<string> roles,
            OptionSet options,
            CancellationToken cancellationToken)
        {
            var (completionList, _) = await GetCompletionsWithAvailabilityOfExpandedItemsAsync(document, caretPosition, trigger, roles, options, cancellationToken).ConfigureAwait(false);
            return completionList;
        }

        private protected async Task<(CompletionList completionList, bool expandItemsAvailable)> GetCompletionsWithAvailabilityOfExpandedItemsAsync(
            Document document,
            int caretPosition,
            CompletionTrigger trigger,
            ImmutableHashSet<string> roles,
            OptionSet options,
            CancellationToken cancellationToken)
        {
            var text = await document.GetTextAsync(cancellationToken).ConfigureAwait(false);
            var defaultItemSpan = GetDefaultCompletionListSpan(text, caretPosition);

            options ??= await document.GetOptionsAsync(cancellationToken).ConfigureAwait(false);
            var providers = GetFilteredProviders(roles, trigger, options);

            var completionProviderToIndex = GetCompletionProviderToIndex(providers);

            var triggeredProviders = ImmutableArray<CompletionProvider>.Empty;
            switch (trigger.Kind)
            {
                case CompletionTriggerKind.Insertion:
                case CompletionTriggerKind.Deletion:
                    if (ShouldTriggerCompletion(text, caretPosition, trigger, roles, options))
                    {
                        triggeredProviders = providers.Where(p => p.ShouldTriggerCompletion(text, caretPosition, trigger, options)).ToImmutableArrayOrEmpty();
                        Debug.Assert(ValidatePossibleTriggerCharacterSet(trigger.Kind, triggeredProviders, document, text, caretPosition));
                        if (triggeredProviders.Length == 0)
                        {
                            triggeredProviders = providers;
                        }
                    }
                    break;
                default:
                    triggeredProviders = providers;
                    break;
            }

            // Phase 1: Completion Providers decide if they are triggered based on textual analysis
            // Phase 2: Completion Providers use syntax to confirm they are triggered, or decide they are not actually triggered and should become an augmenting provider
            // Phase 3: Triggered Providers are asked for items
            // Phase 4: If any items were provided, all augmenting providers are asked for items
            // This allows a provider to be textually triggered but later decide to be an augmenting provider based on deeper syntactic analysis.

            var additionalAugmentingProviders = new List<CompletionProvider>();
            foreach (var provider in triggeredProviders)
            {
                if (trigger.Kind == CompletionTriggerKind.Insertion)
                {
                    if (!await provider.IsSyntacticTriggerCharacterAsync(document, caretPosition, trigger, options, cancellationToken).ConfigureAwait(false))
                    {
                        additionalAugmentingProviders.Add(provider);
                    }
                }
            }

            triggeredProviders = triggeredProviders.Except(additionalAugmentingProviders).ToImmutableArray();

            // Now, ask all the triggered providers, in parallel, to populate a completion context.
            // Note: we keep any context with items *or* with a suggested item.  
            var (triggeredCompletionContexts, expandItemsAvailableFromTriggeredProviders) = await ComputeNonEmptyCompletionContextsAsync(
                document, caretPosition, trigger, options,
                defaultItemSpan, triggeredProviders,
                cancellationToken).ConfigureAwait(false);

            // If we didn't even get any back with items, then there's nothing to do.
            // i.e. if only got items back that had only suggestion items, then we don't
            // want to show any completion.
            if (!triggeredCompletionContexts.Any(cc => cc.Items.Count > 0))
            {
                return (null, expandItemsAvailableFromTriggeredProviders);
            }

            // All the contexts should be non-empty or have a suggestion item.
            Debug.Assert(triggeredCompletionContexts.All(HasAnyItems));

            // See if there were completion contexts provided that were exclusive. If so, then
            // that's all we'll return.
            var exclusiveContexts = triggeredCompletionContexts.Where(t => t.IsExclusive);

            if (exclusiveContexts.Any())
            {
                return (MergeAndPruneCompletionLists(exclusiveContexts, defaultItemSpan, isExclusive: true),
                    expandItemsAvailableFromTriggeredProviders);
            }

            // Shouldn't be any exclusive completion contexts at this point.
            Debug.Assert(triggeredCompletionContexts.All(cc => !cc.IsExclusive));

            // Great!  We had some items.  Now we want to see if any of the other providers 
            // would like to augment the completion list.  For example, we might trigger
            // enum-completion on space.  If enum completion results in any items, then 
            // we'll want to augment the list with all the regular symbol completion items.
            var augmentingProviders = providers.Except(triggeredProviders).ToImmutableArray();

            var (augmentingCompletionContexts, expandItemsAvailableFromAugmentingProviders) = await ComputeNonEmptyCompletionContextsAsync(
                document, caretPosition, trigger, options, defaultItemSpan,
                augmentingProviders, cancellationToken).ConfigureAwait(false);

            var allContexts = triggeredCompletionContexts.Concat(augmentingCompletionContexts);
            Debug.Assert(allContexts.Length > 0);

            // Providers are ordered, but we processed them in our own order.  Ensure that the
            // groups are properly ordered based on the original providers.
            allContexts = allContexts.Sort((p1, p2) => completionProviderToIndex[p1.Provider] - completionProviderToIndex[p2.Provider]);

            return (MergeAndPruneCompletionLists(allContexts, defaultItemSpan, isExclusive: false),
                (expandItemsAvailableFromTriggeredProviders || expandItemsAvailableFromAugmentingProviders));
        }

        private bool ValidatePossibleTriggerCharacterSet(CompletionTriggerKind completionTriggerKind, IEnumerable<CompletionProvider> triggeredProviders,
            Document document, SourceText text, int caretPosition)
<<<<<<< HEAD
        {
            // Only validate on insertion triggers.
            if (completionTriggerKind != CompletionTriggerKind.Insertion)
            {
                return true;
            }

            var syntaxFactsService = document.GetLanguageService<ISyntaxFactsService>();
            if (caretPosition > 0 && syntaxFactsService != null)
            {
                // The trigger character has already been inserted before the current caret position.
                var character = text[caretPosition - 1];

                // Identifier characters are not part of the possible trigger character set, so don't validate them.
                var isIdentifierCharacter = syntaxFactsService.IsIdentifierStartCharacter(character) || syntaxFactsService.IsIdentifierEscapeCharacter(character);
                if (isIdentifierCharacter)
                {
                    return true;
                }

                // Only verify against built in providers.  3rd party ones do not necessarily implement the possible trigger characters API.
                foreach (var provider in triggeredProviders)
                {
                    if (provider is LSPCompletionProvider lspProvider)
                    {
                        Debug.Assert(lspProvider.TriggerCharacters.Contains(character),
                            $"the character {character} is not a valid trigger character for {lspProvider.Name}");
                    }
                }
            }

            return true;
        }

        private static bool HasAnyItems(CompletionContext cc)
=======
>>>>>>> d73229b4
        {
            // Only validate on insertion triggers.
            if (completionTriggerKind != CompletionTriggerKind.Insertion)
            {
                return true;
            }

            var syntaxFactsService = document.GetLanguageService<ISyntaxFactsService>();
            if (caretPosition > 0 && syntaxFactsService != null)
            {
                // The trigger character has already been inserted before the current caret position.
                var character = text[caretPosition - 1];

                // Identifier characters are not part of the possible trigger character set, so don't validate them.
                var isIdentifierCharacter = syntaxFactsService.IsIdentifierStartCharacter(character) || syntaxFactsService.IsIdentifierEscapeCharacter(character);
                if (isIdentifierCharacter)
                {
                    return true;
                }

                // Only verify against built in providers.  3rd party ones do not necessarily implement the possible trigger characters API.
                foreach (var provider in triggeredProviders)
                {
                    if (provider is LSPCompletionProvider lspProvider)
                    {
                        Debug.Assert(lspProvider.TriggerCharacters.Contains(character),
                            $"the character {character} is not a valid trigger character for {lspProvider.Name}");
                    }
                }
            }

            return true;
        }

        private static bool HasAnyItems(CompletionContext cc)
            => cc.Items.Count > 0 || cc.SuggestionModeItem != null;

        private async Task<(ImmutableArray<CompletionContext>, bool)> ComputeNonEmptyCompletionContextsAsync(
            Document document, int caretPosition, CompletionTrigger trigger,
            OptionSet options, TextSpan defaultItemSpan,
            ImmutableArray<CompletionProvider> providers,
            CancellationToken cancellationToken)
        {
            var completionContextTasks = new List<Task<CompletionContext>>();
            foreach (var provider in providers)
            {
                completionContextTasks.Add(GetContextAsync(
                    provider, document, caretPosition, trigger,
                    options, defaultItemSpan, cancellationToken));
            }

            var completionContexts = await Task.WhenAll(completionContextTasks).ConfigureAwait(false);
            var nonEmptyContexts = completionContexts.Where(HasAnyItems).ToImmutableArray();
            var shouldShowExpander = completionContexts.Any(context => context.ExpandItemsAvailable);
            return (nonEmptyContexts, shouldShowExpander);
        }

        private CompletionList MergeAndPruneCompletionLists(
            IEnumerable<CompletionContext> completionContexts,
            TextSpan defaultSpan,
            bool isExclusive)
        {
            // See if any contexts changed the completion list span.  If so, the first context that
            // changed it 'wins' and picks the span that will be used for all items in the completion
            // list.  If no contexts changed it, then just use the default span provided by the service.
            var finalCompletionListSpan = completionContexts.FirstOrDefault(c => c.CompletionListSpan != defaultSpan)?.CompletionListSpan ?? defaultSpan;

            var displayNameToItemsMap = new Dictionary<string, List<CompletionItem>>();
            CompletionItem suggestionModeItem = null;

            foreach (var context in completionContexts)
            {
                Debug.Assert(context != null);

                foreach (var item in context.Items)
                {
                    Debug.Assert(item != null);
                    AddToDisplayMap(item, displayNameToItemsMap);
                }

                // first one wins
                suggestionModeItem ??= context.SuggestionModeItem;
            }

            if (displayNameToItemsMap.Count == 0)
            {
                return CompletionList.Empty;
            }

            // TODO(DustinCa): Revisit performance of this.
            var totalItems = displayNameToItemsMap.Values.Flatten().ToList();
            totalItems.Sort();

            return CompletionList.Create(
                finalCompletionListSpan,
                totalItems.ToImmutableArray(),
                GetRules(),
                suggestionModeItem,
                isExclusive);
        }

        private void AddToDisplayMap(
            CompletionItem item,
            Dictionary<string, List<CompletionItem>> displayNameToItemsMap)
        {
            var sameNamedItems = displayNameToItemsMap.GetOrAdd(item.GetEntireDisplayText(), s_createList);

            // If two items have the same display text choose which one to keep.
            // If they don't actually match keep both.

            for (var i = 0; i < sameNamedItems.Count; i++)
            {
                var existingItem = sameNamedItems[i];

                Debug.Assert(item.GetEntireDisplayText() == existingItem.GetEntireDisplayText());

                if (ItemsMatch(item, existingItem))
                {
                    sameNamedItems[i] = GetBetterItem(item, existingItem);
                    return;
                }
            }

            sameNamedItems.Add(item);
        }

        /// <summary>
        /// Determines if the items are similar enough they should be represented by a single item in the list.
        /// </summary>
        protected virtual bool ItemsMatch(CompletionItem item, CompletionItem existingItem)
        {
            return item.Span == existingItem.Span
                && item.SortText == existingItem.SortText;
        }

        /// <summary>
        /// Determines which of two items should represent the matching pair.
        /// </summary>
        protected virtual CompletionItem GetBetterItem(CompletionItem item, CompletionItem existingItem)
        {
            // the item later in the sort order (determined by provider order) wins?
            return item;
        }

        private static Dictionary<CompletionProvider, int> GetCompletionProviderToIndex(ImmutableArray<CompletionProvider> completionProviders)
        {
            var result = new Dictionary<CompletionProvider, int>(completionProviders.Length);

            var i = 0;
            foreach (var completionProvider in completionProviders)
            {
                result[completionProvider] = i;
                i++;
            }

            return result;
        }

        private async Task<CompletionContext> GetContextAsync(
            CompletionProvider provider,
            Document document,
            int position,
            CompletionTrigger triggerInfo,
            OptionSet options,
            TextSpan? defaultSpan,
            CancellationToken cancellationToken)
        {
            options ??= document.Project.Solution.Workspace.Options;

            if (defaultSpan == null)
            {
                var text = await document.GetTextAsync(cancellationToken).ConfigureAwait(false);
                defaultSpan = GetDefaultCompletionListSpan(text, position);
            }

            var context = new CompletionContext(provider, document, position, defaultSpan.Value, triggerInfo, options, cancellationToken);
            await provider.ProvideCompletionsAsync(context).ConfigureAwait(false);
            return context;
        }

        public override Task<CompletionDescription> GetDescriptionAsync(Document document, CompletionItem item, CancellationToken cancellationToken = default)
        {
            var provider = GetProvider(item);
            return provider != null
                ? provider.GetDescriptionAsync(document, item, cancellationToken)
                : Task.FromResult(CompletionDescription.Empty);
        }

        public override bool ShouldTriggerCompletion(
            SourceText text, int caretPosition, CompletionTrigger trigger, ImmutableHashSet<string> roles = null, OptionSet options = null)
        {
            options ??= _workspace.Options;
            if (!options.GetOption(CompletionOptions.TriggerOnTyping, Language))
            {
                return false;
            }

            if (trigger.Kind == CompletionTriggerKind.Deletion && SupportsTriggerOnDeletion(options))
            {
                return Char.IsLetterOrDigit(trigger.Character) || trigger.Character == '.';
            }

            var providers = GetFilteredProviders(roles, trigger, options);
            return providers.Any(p => p.ShouldTriggerCompletion(text, caretPosition, trigger, options));
        }

        internal virtual bool SupportsTriggerOnDeletion(OptionSet options)
        {
            var opt = options.GetOption(CompletionOptions.TriggerOnDeletion, Language);
            return opt == true;
        }

        public override async Task<CompletionChange> GetChangeAsync(
            Document document, CompletionItem item, char? commitKey, CancellationToken cancellationToken)
        {
            var provider = GetProvider(item);
            if (provider != null)
            {
                return await provider.GetChangeAsync(document, item, commitKey, cancellationToken).ConfigureAwait(false);
            }
            else
            {
                return CompletionChange.Create(new TextChange(item.Span, item.DisplayText));
            }
        }

        internal override async Task<CompletionChange> GetChangeAsync(
            Document document, CompletionItem item, TextSpan completionListSpan,
            char? commitKey, CancellationToken cancellationToken)
        {
            var provider = GetProvider(item);
            return provider != null
                ? await provider.GetChangeAsync(document, item, completionListSpan, commitKey, cancellationToken).ConfigureAwait(false)
                : CompletionChange.Create(new TextChange(completionListSpan, item.DisplayText));
        }

        bool IEqualityComparer<ImmutableHashSet<string>>.Equals(ImmutableHashSet<string> x, ImmutableHashSet<string> y)
        {
            if (x == y)
            {
                return true;
            }

            if (x.Count != y.Count)
            {
                return false;
            }

            foreach (var v in x)
            {
                if (!y.Contains(v))
                {
                    return false;
                }
            }

            return true;
        }

        int IEqualityComparer<ImmutableHashSet<string>>.GetHashCode(ImmutableHashSet<string> obj)
        {
            var hash = 0;
            foreach (var o in obj)
            {
                hash += o.GetHashCode();
            }

            return hash;
        }

        internal TestAccessor GetTestAccessor()
            => new TestAccessor(this);

        internal readonly struct TestAccessor
        {
            private readonly CompletionServiceWithProviders _completionServiceWithProviders;

            public TestAccessor(CompletionServiceWithProviders completionServiceWithProviders)
                => _completionServiceWithProviders = completionServiceWithProviders;

            internal ImmutableArray<CompletionProvider> GetAllProviders(ImmutableHashSet<string> roles)
                => _completionServiceWithProviders.GetAllProviders(roles);

            internal Task<CompletionContext> GetContextAsync(
                CompletionProvider provider,
                Document document,
                int position,
                CompletionTrigger triggerInfo,
                OptionSet options,
                CancellationToken cancellationToken)
            {
                return _completionServiceWithProviders.GetContextAsync(
                    provider,
                    document,
                    position,
                    triggerInfo,
                    options,
                    defaultSpan: null,
                    cancellationToken);
            }
        }
    }
}<|MERGE_RESOLUTION|>--- conflicted
+++ resolved
@@ -312,44 +312,6 @@
 
         private bool ValidatePossibleTriggerCharacterSet(CompletionTriggerKind completionTriggerKind, IEnumerable<CompletionProvider> triggeredProviders,
             Document document, SourceText text, int caretPosition)
-<<<<<<< HEAD
-        {
-            // Only validate on insertion triggers.
-            if (completionTriggerKind != CompletionTriggerKind.Insertion)
-            {
-                return true;
-            }
-
-            var syntaxFactsService = document.GetLanguageService<ISyntaxFactsService>();
-            if (caretPosition > 0 && syntaxFactsService != null)
-            {
-                // The trigger character has already been inserted before the current caret position.
-                var character = text[caretPosition - 1];
-
-                // Identifier characters are not part of the possible trigger character set, so don't validate them.
-                var isIdentifierCharacter = syntaxFactsService.IsIdentifierStartCharacter(character) || syntaxFactsService.IsIdentifierEscapeCharacter(character);
-                if (isIdentifierCharacter)
-                {
-                    return true;
-                }
-
-                // Only verify against built in providers.  3rd party ones do not necessarily implement the possible trigger characters API.
-                foreach (var provider in triggeredProviders)
-                {
-                    if (provider is LSPCompletionProvider lspProvider)
-                    {
-                        Debug.Assert(lspProvider.TriggerCharacters.Contains(character),
-                            $"the character {character} is not a valid trigger character for {lspProvider.Name}");
-                    }
-                }
-            }
-
-            return true;
-        }
-
-        private static bool HasAnyItems(CompletionContext cc)
-=======
->>>>>>> d73229b4
         {
             // Only validate on insertion triggers.
             if (completionTriggerKind != CompletionTriggerKind.Insertion)
