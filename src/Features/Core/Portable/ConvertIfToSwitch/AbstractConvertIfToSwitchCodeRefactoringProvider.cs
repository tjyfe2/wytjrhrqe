--- conflicted
+++ resolved
@@ -66,11 +66,7 @@
                 var (document, textSpan, cancellationToken) = context;
                 var root = await document.GetSyntaxRootAsync(cancellationToken).ConfigureAwait(false);
 
-<<<<<<< HEAD
-                var ifStatement = await context.TryGetSelectedNodeAsync<TIfStatementSyntax>().ConfigureAwait(false);
-=======
                 var ifStatement = await context.TryGetRelevantNodeAsync<TIfStatementSyntax>().ConfigureAwait(false);
->>>>>>> 1113a88f
                 if (ifStatement == null || ifStatement.ContainsDiagnostics)
                 {
                     return;
