﻿// Copyright (c) Microsoft.  All Rights Reserved.  Licensed under the Apache License, Version 2.0.  See License.txt in the project root for license information.

namespace Microsoft.CodeAnalysis.Diagnostics
{
    internal static class IDEDiagnosticIds
    {
        public const string SimplifyNamesDiagnosticId = "IDE0001";
        public const string SimplifyMemberAccessDiagnosticId = "IDE0002";
        public const string RemoveQualificationDiagnosticId = "IDE0003";
        public const string RemoveUnnecessaryCastDiagnosticId = "IDE0004";
        public const string RemoveUnnecessaryImportsDiagnosticId = "IDE0005";
        public const string IntellisenseBuildFailedDiagnosticId = "IDE0006";
        public const string UseImplicitTypeDiagnosticId = "IDE0007";
        public const string UseExplicitTypeDiagnosticId = "IDE0008";
        public const string AddQualificationDiagnosticId = "IDE0009";
        public const string PopulateSwitchDiagnosticId = "IDE0010";
        public const string AddBracesDiagnosticId = "IDE0011";
        public const string PreferIntrinsicPredefinedTypeInDeclarationsDiagnosticId = "IDE0012";
        public const string PreferIntrinsicPredefinedTypeInMemberAccessDiagnosticId = "IDE0013";
        public const string PreferFrameworkTypeInDeclarationsDiagnosticId = "IDE0014";
        public const string PreferFrameworkTypeInMemberAccessDiagnosticId = "IDE0015";
        public const string UseThrowExpressionDiagnosticId = "IDE0016";
        public const string UseObjectInitializerDiagnosticId = "IDE0017";
        public const string InlineDeclarationDiagnosticId = "IDE0018";
        public const string InlineAsTypeCheckId = "IDE0019";
        public const string InlineIsTypeCheckId = "IDE0020";

        public const string UseExpressionBodyForConstructorsDiagnosticId = "IDE0021";
        public const string UseExpressionBodyForMethodsDiagnosticId = "IDE0022";
        public const string UseExpressionBodyForConversionOperatorsDiagnosticId = "IDE0023";
        public const string UseExpressionBodyForOperatorsDiagnosticId = "IDE0024";
        public const string UseExpressionBodyForPropertiesDiagnosticId = "IDE0025";
        public const string UseExpressionBodyForIndexersDiagnosticId = "IDE0026";
        public const string UseExpressionBodyForAccessorsDiagnosticId = "IDE0027";

        public const string UseCollectionInitializerDiagnosticId = "IDE0028";

        public const string UseCoalesceExpressionDiagnosticId = "IDE0029";
        public const string UseCoalesceExpressionForNullableDiagnosticId = "IDE0030";

        public const string UseNullPropagationDiagnosticId = "IDE0031";

        public const string UseAutoPropertyDiagnosticId = "IDE0032";

        public const string UseExplicitTupleNameDiagnosticId = "IDE0033";

        public const string UseDefaultLiteralDiagnosticId = "IDE0034";

        public const string RemoveUnreachableCodeDiagnosticId = "IDE0035";

        public const string OrderModifiersDiagnosticId = "IDE0036";

        public const string UseInferredMemberNameDiagnosticId = "IDE0037";

        public const string InlineIsTypeWithoutNameCheckDiagnosticsId = "IDE0038";

        public const string UseLocalFunctionDiagnosticId = "IDE0039";

        public const string AddAccessibilityModifiersDiagnosticId = "IDE0040";

        public const string UseIsNullCheckDiagnosticId = "IDE0041";

        public const string UseDeconstructionDiagnosticId = "IDE0042";

<<<<<<< HEAD
        public const string RegexPatternDiagnosticId = "IDE0043";

=======
        public const string ValidateFormatStringDiagnosticID = "IDE0043";
>>>>>>> d3ff0182

        // Analyzer error Ids
        public const string AnalyzerChangedId = "IDE1001";
        public const string AnalyzerDependencyConflictId = "IDE1002";
        public const string MissingAnalyzerReferenceId = "IDE1003";
        public const string ErrorReadingRulesetId = "IDE1004";
        public const string InvokeDelegateWithConditionalAccessId = "IDE1005";
        public const string NamingRuleId = "IDE1006";
        public const string UnboundIdentifierId = "IDE1007";
        public const string UnboundConstructorId = "IDE1008";
    }
}<|MERGE_RESOLUTION|>--- conflicted
+++ resolved
@@ -62,12 +62,9 @@
 
         public const string UseDeconstructionDiagnosticId = "IDE0042";
 
-<<<<<<< HEAD
-        public const string RegexPatternDiagnosticId = "IDE0043";
+        public const string ValidateFormatStringDiagnosticID = "IDE0043";
 
-=======
-        public const string ValidateFormatStringDiagnosticID = "IDE0043";
->>>>>>> d3ff0182
+        public const string RegexPatternDiagnosticId = "IDE0044";
 
         // Analyzer error Ids
         public const string AnalyzerChangedId = "IDE1001";
