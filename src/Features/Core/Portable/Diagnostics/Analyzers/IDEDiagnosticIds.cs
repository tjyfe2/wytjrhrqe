﻿// Copyright (c) Microsoft.  All Rights Reserved.  Licensed under the Apache License, Version 2.0.  See License.txt in the project root for license information.

namespace Microsoft.CodeAnalysis.Diagnostics
{
    internal static class IDEDiagnosticIds
    {
        public const string SimplifyNamesDiagnosticId = "IDE0001";
        public const string SimplifyMemberAccessDiagnosticId = "IDE0002";
        public const string RemoveQualificationDiagnosticId = "IDE0003";
        public const string RemoveUnnecessaryCastDiagnosticId = "IDE0004";
        public const string RemoveUnnecessaryImportsDiagnosticId = "IDE0005";
        public const string IntellisenseBuildFailedDiagnosticId = "IDE0006";
        public const string UseImplicitTypeDiagnosticId = "IDE0007";
        public const string UseExplicitTypeDiagnosticId = "IDE0008";
        public const string AddQualificationDiagnosticId = "IDE0009";
        public const string PopulateSwitchDiagnosticId = "IDE0010";
        public const string AddBracesDiagnosticId = "IDE0011";
        public const string PreferIntrinsicPredefinedTypeInDeclarationsDiagnosticId = "IDE0012";
        public const string PreferIntrinsicPredefinedTypeInMemberAccessDiagnosticId = "IDE0013";
        public const string PreferFrameworkTypeInDeclarationsDiagnosticId = "IDE0014";
        public const string PreferFrameworkTypeInMemberAccessDiagnosticId = "IDE0015";
        public const string UseThrowExpressionDiagnosticId = "IDE0016";
        public const string UseObjectInitializerDiagnosticId = "IDE0017";
        public const string InlineDeclarationDiagnosticId = "IDE0018";
        public const string InlineAsTypeCheckId = "IDE0019";
        public const string InlineIsTypeCheckId = "IDE0020";

        public const string UseExpressionBodyForConstructorsDiagnosticId = "IDE0021";
        public const string UseExpressionBodyForMethodsDiagnosticId = "IDE0022";
        public const string UseExpressionBodyForConversionOperatorsDiagnosticId = "IDE0023";
        public const string UseExpressionBodyForOperatorsDiagnosticId = "IDE0024";
        public const string UseExpressionBodyForPropertiesDiagnosticId = "IDE0025";
        public const string UseExpressionBodyForIndexersDiagnosticId = "IDE0026";
        public const string UseExpressionBodyForAccessorsDiagnosticId = "IDE0027";

        public const string UseCollectionInitializerDiagnosticId = "IDE0028";

        public const string UseCoalesceExpressionDiagnosticId = "IDE0029";
        public const string UseCoalesceExpressionForNullableDiagnosticId = "IDE0030";

        public const string UseNullPropagationDiagnosticId = "IDE0031";

        public const string UseAutoPropertyDiagnosticId = "IDE0032";

        public const string UseExplicitTupleNameDiagnosticId = "IDE0033";

        public const string UseDefaultLiteralDiagnosticId = "IDE0034";

        public const string RemoveUnreachableCodeDiagnosticId = "IDE0035";

        public const string OrderModifiersDiagnosticId = "IDE0036";

        public const string UseInferredMemberNameDiagnosticId = "IDE0037";

        public const string InlineIsTypeWithoutNameCheckDiagnosticsId = "IDE0038";

        public const string UseLocalFunctionDiagnosticId = "IDE0039";

        public const string AddAccessibilityModifiersDiagnosticId = "IDE0040";

        public const string UseIsNullCheckForReferenceEqualsDiagnosticId = "IDE0041";

        public const string UseDeconstructionDiagnosticId = "IDE0042";

        public const string ValidateFormatStringDiagnosticID = "IDE0043";

        public const string MakeFieldReadonlyDiagnosticId = "IDE0044";

<<<<<<< HEAD
        public const string UseIsNullCheckForCastAndEqualityOperatorDiagnosticId = "IDE0045";
=======
        public const string UseConditionalExpressionForAssignmentDiagnosticId = "IDE0045";
        public const string UseConditionalExpressionForReturnDiagnosticId = "IDE0046";
>>>>>>> 739113ff

        // Analyzer error Ids
        public const string AnalyzerChangedId = "IDE1001";
        public const string AnalyzerDependencyConflictId = "IDE1002";
        public const string MissingAnalyzerReferenceId = "IDE1003";
        public const string ErrorReadingRulesetId = "IDE1004";
        public const string InvokeDelegateWithConditionalAccessId = "IDE1005";
        public const string NamingRuleId = "IDE1006";
        public const string UnboundIdentifierId = "IDE1007";
        public const string UnboundConstructorId = "IDE1008";
    }
}<|MERGE_RESOLUTION|>--- conflicted
+++ resolved
@@ -66,12 +66,10 @@
 
         public const string MakeFieldReadonlyDiagnosticId = "IDE0044";
 
-<<<<<<< HEAD
-        public const string UseIsNullCheckForCastAndEqualityOperatorDiagnosticId = "IDE0045";
-=======
         public const string UseConditionalExpressionForAssignmentDiagnosticId = "IDE0045";
         public const string UseConditionalExpressionForReturnDiagnosticId = "IDE0046";
->>>>>>> 739113ff
+
+        public const string UseIsNullCheckForCastAndEqualityOperatorDiagnosticId = "IDE0047";
 
         // Analyzer error Ids
         public const string AnalyzerChangedId = "IDE1001";
