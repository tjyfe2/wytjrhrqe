﻿// Licensed to the .NET Foundation under one or more agreements.
// The .NET Foundation licenses this file to you under the MIT license.
// See the LICENSE file in the project root for more information.

using System;
using System.Collections.Generic;
using System.Collections.Immutable;
using System.Diagnostics;
using System.Linq;
using System.Reflection.Metadata;
using System.Reflection.Metadata.Ecma335;
using System.Runtime.CompilerServices;
using System.Threading;
using System.Threading.Tasks;
using Microsoft.CodeAnalysis.Emit;
using Microsoft.CodeAnalysis.ErrorReporting;
using Microsoft.CodeAnalysis.PooledObjects;
using Microsoft.CodeAnalysis.Shared.Collections;
using Microsoft.CodeAnalysis.Shared.Extensions;
using Microsoft.CodeAnalysis.Text;
using Microsoft.CodeAnalysis.EditAndContinue.Contracts;
using Roslyn.Utilities;

namespace Microsoft.CodeAnalysis.EditAndContinue
{
    internal sealed class EditSession
    {
        internal readonly DebuggingSession DebuggingSession;
        internal readonly EditSessionTelemetry Telemetry;

        // Maps active statement instructions reported by the debugger to their latest spans that might not yet have been applied
        // (remapping not triggered yet). Consumed by the next edit session and updated when changes are committed at the end of the edit session.
        //
        // Consider a function F containing a call to function G. While G is being executed, F is updated a couple of times (in two edit sessions)
        // before the thread returns from G and is remapped to the latest version of F. At the start of the second edit session,
        // the active instruction reported by the debugger is still at the original location since function F has not been remapped yet (G has not returned yet).
        //
        // '>' indicates an active statement instruction for non-leaf frame reported by the debugger.
        // v1 - before first edit, G executing
        // v2 - after first edit, G still executing
        // v3 - after second edit and G returned
        //
        // F v1:        F v2:       F v3:
        // 0: nop       0: nop      0: nop
        // 1> G()       1> nop      1: nop
        // 2: nop       2: G()      2: nop
        // 3: nop       3: nop      3> G()
        //
        // When entering a break state we query the debugger for current active statements.
        // The returned statements reflect the current state of the threads in the runtime.
        // When a change is successfully applied we remember changes in active statement spans.
        // These changes are passed to the next edit session.
        // We use them to map the spans for active statements returned by the debugger.
        //
        // In the above case the sequence of events is
        // 1st break: get active statements returns (F, v=1, il=1, span1) the active statement is up-to-date
        // 1st apply: detected span change for active statement (F, v=1, il=1): span1->span2
        // 2nd break: previously updated statements contains (F, v=1, il=1)->span2
        //            get active statements returns (F, v=1, il=1, span1) which is mapped to (F, v=1, il=1, span2) using previously updated statements
        // 2nd apply: detected span change for active statement (F, v=1, il=1): span2->span3
        // 3rd break: previously updated statements contains (F, v=1, il=1)->span3
        //            get active statements returns (F, v=3, il=3, span3) the active statement is up-to-date
        //
        internal readonly ImmutableDictionary<ManagedMethodId, ImmutableArray<NonRemappableRegion>> NonRemappableRegions;

        /// <summary>
        /// Gets the capabilities of the runtime with respect to applying code changes.
        /// Retrieved lazily from <see cref="DebuggingSession.DebuggerService"/> since they are only needed when changes are detected in the solution.
        /// </summary>
        internal readonly AsyncLazy<EditAndContinueCapabilities> Capabilities;

        /// <summary>
        /// Map of base active statements.
        /// Calculated lazily based on info retrieved from <see cref="DebuggingSession.DebuggerService"/> since it is only needed when changes are detected in the solution.
        /// </summary>
        internal readonly AsyncLazy<ActiveStatementsMap> BaseActiveStatements;

        /// <summary>
        /// Cache of document EnC analyses. 
        /// </summary>
        internal readonly EditAndContinueDocumentAnalysesCache Analyses;

        /// <summary>
        /// True for Edit and Continue edit sessions - when the application is in break state.
        /// False for Hot Reload edit sessions - when the application is running.
        /// </summary>
        internal readonly bool InBreakState;

        /// <summary>
        /// A <see cref="DocumentId"/> is added whenever EnC analyzer reports 
        /// rude edits or module diagnostics. At the end of the session we ask the diagnostic analyzer to reanalyze 
        /// the documents to clean up the diagnostics.
        /// </summary>
        private readonly HashSet<DocumentId> _documentsWithReportedDiagnostics = new();
        private readonly object _documentsWithReportedDiagnosticsGuard = new();

        internal EditSession(
            DebuggingSession debuggingSession,
            ImmutableDictionary<ManagedMethodId, ImmutableArray<NonRemappableRegion>> nonRemappableRegions,
            EditSessionTelemetry telemetry,
            AsyncLazy<ActiveStatementsMap>? lazyActiveStatementMap,
            bool inBreakState)
        {
            DebuggingSession = debuggingSession;
            NonRemappableRegions = nonRemappableRegions;
            Telemetry = telemetry;
            InBreakState = inBreakState;

<<<<<<< HEAD
            BaseActiveStatements = lazyActiveStatementMap ?? (inBreakState ?
                new AsyncLazy<ActiveStatementsMap>(GetBaseActiveStatementsAsync, cacheResult: true) :
                new AsyncLazy<ActiveStatementsMap>(ActiveStatementsMap.Empty));

=======
            telemetry.SetBreakState(inBreakState);

            BaseActiveStatements = lazyActiveStatementMap ?? (inBreakState ?
                new AsyncLazy<ActiveStatementsMap>(GetBaseActiveStatementsAsync, cacheResult: true) :
                new AsyncLazy<ActiveStatementsMap>(ActiveStatementsMap.Empty));

>>>>>>> 67d940c4
            Capabilities = new AsyncLazy<EditAndContinueCapabilities>(GetCapabilitiesAsync, cacheResult: true);
            Analyses = new EditAndContinueDocumentAnalysesCache(BaseActiveStatements, Capabilities);
        }

<<<<<<< HEAD
=======
        /// <summary>
        /// The compiler has various scenarios that will cause it to synthesize things that might not be covered
        /// by existing rude edits, but we still need to ensure the runtime supports them before we proceed.
        /// </summary>
        private async Task<Diagnostic?> GetUnsupportedChangesDiagnosticAsync(EmitDifferenceResult emitResult, CancellationToken cancellationToken)
        {
            Debug.Assert(emitResult.Success);
            Debug.Assert(emitResult.Baseline is not null);

            // if there were no changed types then there is nothing to check
            if (emitResult.ChangedTypes.Length == 0)
            {
                return null;
            }

            var capabilities = await Capabilities.GetValueAsync(cancellationToken).ConfigureAwait(false);
            if (!capabilities.HasFlag(EditAndContinueCapabilities.NewTypeDefinition))
            {
                // If the runtime doesn't support adding new types then we expect every row number for any type that is
                // emitted will be less than or equal to the number of rows in the original metadata.
                var highestEmittedTypeDefRow = emitResult.ChangedTypes.Max(t => MetadataTokens.GetRowNumber(t));
                var highestExistingTypeDefRow = emitResult.Baseline.OriginalMetadata.GetMetadataReader().GetTableRowCount(TableIndex.TypeDef);

                if (highestEmittedTypeDefRow > highestExistingTypeDefRow)
                {
                    var descriptor = EditAndContinueDiagnosticDescriptors.GetDescriptor(EditAndContinueErrorCode.AddingTypeRuntimeCapabilityRequired);
                    return Diagnostic.Create(descriptor, Location.None);
                }
            }

            return null;
        }

>>>>>>> 67d940c4
        /// <summary>
        /// The compiler has various scenarios that will cause it to synthesize things that might not be covered
        /// by existing rude edits, but we still need to ensure the runtime supports them before we proceed.
        /// </summary>
<<<<<<< HEAD
        private async Task<Diagnostic?> GetUnsupportedChangesDiagnosticAsync(EmitDifferenceResult emitResult, CancellationToken cancellationToken)
        {
            Debug.Assert(emitResult.Success);
            Debug.Assert(emitResult.Baseline is not null);

            // if there were no changed types then there is nothing to check
            if (emitResult.ChangedTypes.Length == 0)
=======
        /// <returns><see langword="default"/> if the module is not loaded.</returns>
        public async Task<ImmutableArray<Diagnostic>?> GetModuleDiagnosticsAsync(Guid mvid, Project oldProject, Project newProject, ImmutableArray<DocumentAnalysisResults> documentAnalyses, CancellationToken cancellationToken)
        {
            Contract.ThrowIfTrue(documentAnalyses.IsEmpty);

            var availability = await DebuggingSession.DebuggerService.GetAvailabilityAsync(mvid, cancellationToken).ConfigureAwait(false);
            if (availability.Status == ManagedHotReloadAvailabilityStatus.ModuleNotLoaded)
>>>>>>> 67d940c4
            {
                return null;
            }

<<<<<<< HEAD
            var capabilities = await Capabilities.GetValueAsync(cancellationToken).ConfigureAwait(false);
            if (!capabilities.HasFlag(EditAndContinueCapabilities.NewTypeDefinition))
=======
            if (availability.Status == ManagedHotReloadAvailabilityStatus.Available)
>>>>>>> 67d940c4
            {
                // If the runtime doesn't support adding new types then we expect every row number for any type that is
                // emitted will be less than or equal to the number of rows in the original metadata.
                var highestEmittedTypeDefRow = emitResult.ChangedTypes.Max(t => MetadataTokens.GetRowNumber(t));
                var highestExistingTypeDefRow = emitResult.Baseline.OriginalMetadata.GetMetadataReader().GetTableRowCount(TableIndex.TypeDef);

                if (highestEmittedTypeDefRow > highestExistingTypeDefRow)
                {
                    var descriptor = EditAndContinueDiagnosticDescriptors.GetDescriptor(EditAndContinueErrorCode.AddingTypeRuntimeCapabilityRequired);
                    return Diagnostic.Create(descriptor, Location.None);
                }
            }

<<<<<<< HEAD
            return null;
        }

        /// <summary>
        /// Errors to be reported when a project is updated but the corresponding module does not support EnC.
        /// </summary>
        /// <returns><see langword="default"/> if the module is not loaded.</returns>
        public async Task<ImmutableArray<Diagnostic>?> GetModuleDiagnosticsAsync(Guid mvid, string projectDisplayName, CancellationToken cancellationToken)
        {
            var availability = await DebuggingSession.DebuggerService.GetAvailabilityAsync(mvid, cancellationToken).ConfigureAwait(false);
            if (availability.Status == ManagedHotReloadAvailabilityStatus.ModuleNotLoaded)
            {
                return null;
            }

            if (availability.Status == ManagedHotReloadAvailabilityStatus.Available)
            {
                return ImmutableArray<Diagnostic>.Empty;
            }

            var descriptor = EditAndContinueDiagnosticDescriptors.GetModuleDiagnosticDescriptor(availability.Status);
            return ImmutableArray.Create(Diagnostic.Create(descriptor, Location.None, new[] { projectDisplayName, availability.LocalizedMessage }));
=======
            var descriptor = EditAndContinueDiagnosticDescriptors.GetModuleDiagnosticDescriptor(availability.Status);
            var messageArgs = new[] { newProject.Name, availability.LocalizedMessage };

            using var _ = ArrayBuilder<Diagnostic>.GetInstance(out var diagnostics);

            await foreach (var location in CreateChangedLocationsAsync(oldProject, newProject, documentAnalyses, cancellationToken).ConfigureAwait(false))
            {
                diagnostics.Add(Diagnostic.Create(descriptor, location, messageArgs));
            }

            return diagnostics.ToImmutable();
        }

        private static async IAsyncEnumerable<Location> CreateChangedLocationsAsync(Project oldProject, Project newProject, ImmutableArray<DocumentAnalysisResults> documentAnalyses, [EnumeratorCancellation] CancellationToken cancellationToken)
        {
            var hasRemovedOrAddedDocument = false;
            foreach (var documentAnalysis in documentAnalyses)
            {
                if (!documentAnalysis.HasChanges)
                {
                    continue;
                }

                var oldDocument = await oldProject.GetDocumentAsync(documentAnalysis.DocumentId, includeSourceGenerated: true, cancellationToken).ConfigureAwait(false);
                var newDocument = await newProject.GetDocumentAsync(documentAnalysis.DocumentId, includeSourceGenerated: true, cancellationToken).ConfigureAwait(false);
                if (oldDocument == null || newDocument == null)
                {
                    hasRemovedOrAddedDocument = true;
                    continue;
                }

                var oldText = await oldDocument.GetTextAsync(cancellationToken).ConfigureAwait(false);
                var newText = await newDocument.GetTextAsync(cancellationToken).ConfigureAwait(false);
                var newTree = await newDocument.GetRequiredSyntaxTreeAsync(cancellationToken).ConfigureAwait(false);

                // document location:
                yield return Location.Create(newTree, GetFirstLineDifferenceSpan(oldText, newText));
            }

            // project location:
            if (hasRemovedOrAddedDocument)
            {
                yield return Location.None;
            }
        }

        private static TextSpan GetFirstLineDifferenceSpan(SourceText oldText, SourceText newText)
        {
            var oldLineCount = oldText.Lines.Count;
            var newLineCount = newText.Lines.Count;

            for (var i = 0; i < Math.Min(oldLineCount, newLineCount); i++)
            {
                var oldLineSpan = oldText.Lines[i].Span;
                var newLineSpan = newText.Lines[i].Span;
                if (oldLineSpan != newLineSpan || !oldText.GetSubText(oldLineSpan).ContentEquals(newText.GetSubText(newLineSpan)))
                {
                    return newText.Lines[i].Span;
                }
            }

            return (oldLineCount == newLineCount) ? default :
                   (newLineCount > oldLineCount) ? newText.Lines[oldLineCount].Span :
                   TextSpan.FromBounds(newText.Lines[newLineCount - 1].End, newText.Lines[newLineCount - 1].EndIncludingLineBreak);
>>>>>>> 67d940c4
        }

        private async Task<EditAndContinueCapabilities> GetCapabilitiesAsync(CancellationToken cancellationToken)
        {
            try
            {
                var capabilities = await DebuggingSession.DebuggerService.GetCapabilitiesAsync(cancellationToken).ConfigureAwait(false);
                return EditAndContinueCapabilitiesParser.Parse(capabilities);
            }
            catch (Exception e) when (FatalError.ReportAndCatchUnlessCanceled(e, cancellationToken))
            {
                return EditAndContinueCapabilities.Baseline;
            }
        }

        private async Task<ActiveStatementsMap> GetBaseActiveStatementsAsync(CancellationToken cancellationToken)
        {
            try
            {
                // Last committed solution reflects the state of the source that is in sync with the binaries that are loaded in the debuggee.
                var debugInfos = await DebuggingSession.DebuggerService.GetActiveStatementsAsync(cancellationToken).ConfigureAwait(false);
                return ActiveStatementsMap.Create(debugInfos, NonRemappableRegions);
            }
            catch (Exception e) when (FatalError.ReportAndCatchUnlessCanceled(e, cancellationToken))
            {
                return ActiveStatementsMap.Empty;
            }
        }

        private static async Task PopulateChangedAndAddedDocumentsAsync(CommittedSolution oldSolution, Project newProject, ArrayBuilder<Document> changedOrAddedDocuments, CancellationToken cancellationToken)
        {
            changedOrAddedDocuments.Clear();

            if (!newProject.SupportsEditAndContinue())
            {
                return;
            }

            var oldProject = oldSolution.GetProject(newProject.Id);

            if (oldProject == null)
            {
                EditAndContinueWorkspaceService.Log.Write("EnC state of '{0}' [0x{1:X8}] queried: project not loaded", newProject.Id.DebugName, newProject.Id);

                // TODO (https://github.com/dotnet/roslyn/issues/1204):
                //
                // When debugging session is started some projects might not have been loaded to the workspace yet (may be explicitly unloaded by the user).
                // We capture the base solution. Edits in files that are in projects that haven't been loaded won't be applied
                // and will result in source mismatch when the user steps into them.
                //
                // We can allow project to be added by including all its documents here.
                // When we analyze these documents later on we'll check if they match the PDB.
                // If so we can add them to the committed solution and detect further changes.
                // It might be more efficient though to track added projects separately.

                return;
            }

            if (oldProject.State == newProject.State)
            {
                return;
            }

            foreach (var documentId in newProject.State.DocumentStates.GetChangedStateIds(oldProject.State.DocumentStates, ignoreUnchangedContent: true))
            {
                var document = newProject.GetRequiredDocument(documentId);
                if (document.State.Attributes.DesignTimeOnly)
                {
                    continue;
                }

                // Check if the currently observed document content has changed compared to the base document content.
                // This is an important optimization that aims to avoid IO while stepping in sources that have not changed.
                //
                // We may be comparing out-of-date committed document content but we only make a decision based on that content
                // if it matches the current content. If the current content is equal to baseline content that does not match
                // the debuggee then the workspace has not observed the change made to the file on disk since baseline was captured
                // (there had to be one as the content doesn't match). When we are about to apply changes it is ok to ignore this
                // document because the user does not see the change yet in the buffer (if the doc is open) and won't be confused
                // if it is not applied yet. The change will be applied later after it's observed by the workspace.
                var baseSource = await oldProject.GetRequiredDocument(documentId).GetTextAsync(cancellationToken).ConfigureAwait(false);
                var source = await document.GetTextAsync(cancellationToken).ConfigureAwait(false);
                if (baseSource.ContentEquals(source))
                {
                    continue;
                }

                changedOrAddedDocuments.Add(document);
            }

            foreach (var documentId in newProject.State.DocumentStates.GetAddedStateIds(oldProject.State.DocumentStates))
            {
                var document = newProject.GetRequiredDocument(documentId);
                if (document.State.Attributes.DesignTimeOnly)
                {
                    continue;
                }

                changedOrAddedDocuments.Add(document);
            }

            // TODO: support document removal/rename (see https://github.com/dotnet/roslyn/issues/41144, https://github.com/dotnet/roslyn/issues/49013).
            if (changedOrAddedDocuments.IsEmpty() && !HasChangesThatMayAffectSourceGenerators(oldProject.State, newProject.State))
            {
                // Based on the above assumption there are no changes in source generated files.
                return;
            }

            cancellationToken.ThrowIfCancellationRequested();

            var oldSourceGeneratedDocumentStates = await oldProject.Solution.State.GetSourceGeneratedDocumentStatesAsync(oldProject.State, cancellationToken).ConfigureAwait(false);

            cancellationToken.ThrowIfCancellationRequested();

            var newSourceGeneratedDocumentStates = await newProject.Solution.State.GetSourceGeneratedDocumentStatesAsync(newProject.State, cancellationToken).ConfigureAwait(false);

            foreach (var documentId in newSourceGeneratedDocumentStates.GetChangedStateIds(oldSourceGeneratedDocumentStates, ignoreUnchangedContent: true))
            {
                var newState = newSourceGeneratedDocumentStates.GetRequiredState(documentId);
                if (newState.Attributes.DesignTimeOnly)
                {
                    continue;
                }

                changedOrAddedDocuments.Add(newProject.GetOrCreateSourceGeneratedDocument(newState));
            }

            foreach (var documentId in newSourceGeneratedDocumentStates.GetAddedStateIds(oldSourceGeneratedDocumentStates))
            {
                var newState = newSourceGeneratedDocumentStates.GetRequiredState(documentId);
                if (newState.Attributes.DesignTimeOnly)
                {
                    continue;
                }

                changedOrAddedDocuments.Add(newProject.GetOrCreateSourceGeneratedDocument(newState));
            }
<<<<<<< HEAD
        }

        internal static async IAsyncEnumerable<DocumentId> GetChangedDocumentsAsync(Project oldProject, Project newProject, [EnumeratorCancellation] CancellationToken cancellationToken)
        {
            Debug.Assert(oldProject.Id == newProject.Id);

            if (!newProject.SupportsEditAndContinue() || oldProject.State == newProject.State)
            {
                yield break;
            }

            foreach (var documentId in newProject.State.DocumentStates.GetChangedStateIds(oldProject.State.DocumentStates, ignoreUnchangedContent: true))
            {
                yield return documentId;
            }

            if (!HasChangesThatMayAffectSourceGenerators(oldProject.State, newProject.State))
            {
                // Based on the above assumption there are no changes in source generated files.
                yield break;
            }

            cancellationToken.ThrowIfCancellationRequested();

            var oldSourceGeneratedDocumentStates = await oldProject.Solution.State.GetSourceGeneratedDocumentStatesAsync(oldProject.State, cancellationToken).ConfigureAwait(false);

            cancellationToken.ThrowIfCancellationRequested();

            var newSourceGeneratedDocumentStates = await newProject.Solution.State.GetSourceGeneratedDocumentStatesAsync(newProject.State, cancellationToken).ConfigureAwait(false);

            foreach (var documentId in newSourceGeneratedDocumentStates.GetChangedStateIds(oldSourceGeneratedDocumentStates, ignoreUnchangedContent: true))
            {
                yield return documentId;
            }
        }

=======
        }

        internal static async IAsyncEnumerable<DocumentId> GetChangedDocumentsAsync(Project oldProject, Project newProject, [EnumeratorCancellation] CancellationToken cancellationToken)
        {
            Debug.Assert(oldProject.Id == newProject.Id);

            if (!newProject.SupportsEditAndContinue() || oldProject.State == newProject.State)
            {
                yield break;
            }

            foreach (var documentId in newProject.State.DocumentStates.GetChangedStateIds(oldProject.State.DocumentStates, ignoreUnchangedContent: true))
            {
                yield return documentId;
            }

            if (!HasChangesThatMayAffectSourceGenerators(oldProject.State, newProject.State))
            {
                // Based on the above assumption there are no changes in source generated files.
                yield break;
            }

            cancellationToken.ThrowIfCancellationRequested();

            var oldSourceGeneratedDocumentStates = await oldProject.Solution.State.GetSourceGeneratedDocumentStatesAsync(oldProject.State, cancellationToken).ConfigureAwait(false);

            cancellationToken.ThrowIfCancellationRequested();

            var newSourceGeneratedDocumentStates = await newProject.Solution.State.GetSourceGeneratedDocumentStatesAsync(newProject.State, cancellationToken).ConfigureAwait(false);

            foreach (var documentId in newSourceGeneratedDocumentStates.GetChangedStateIds(oldSourceGeneratedDocumentStates, ignoreUnchangedContent: true))
            {
                yield return documentId;
            }
        }

>>>>>>> 67d940c4
        /// <summary>
        /// Given the following assumptions:
        /// - source generators are deterministic,
        /// - source documents, metadata references and compilation options have not changed,
        /// - additional documents have not changed,
        /// - analyzer config documents have not changed,
        /// the outputs of source generators will not change.
        /// 
        /// Currently it's not possible to change compilation options (Project System is readonly during debugging).
        /// </summary>
        private static bool HasChangesThatMayAffectSourceGenerators(ProjectState oldProject, ProjectState newProject)
            => newProject.DocumentStates.HasAnyStateChanges(oldProject.DocumentStates) ||
               newProject.AdditionalDocumentStates.HasAnyStateChanges(oldProject.AdditionalDocumentStates) ||
               newProject.AnalyzerConfigDocumentStates.HasAnyStateChanges(oldProject.AnalyzerConfigDocumentStates);

        private async Task<(ImmutableArray<DocumentAnalysisResults> results, ImmutableArray<Diagnostic> diagnostics)> AnalyzeDocumentsAsync(
            ArrayBuilder<Document> changedOrAddedDocuments,
            ActiveStatementSpanProvider newDocumentActiveStatementSpanProvider,
            CancellationToken cancellationToken)
        {
            using var _1 = ArrayBuilder<Diagnostic>.GetInstance(out var documentDiagnostics);
            using var _2 = ArrayBuilder<(Document? oldDocument, Document newDocument)>.GetInstance(out var documents);

            foreach (var newDocument in changedOrAddedDocuments)
            {
                var (oldDocument, oldDocumentState) = await DebuggingSession.LastCommittedSolution.GetDocumentAndStateAsync(newDocument.Id, newDocument, cancellationToken, reloadOutOfSyncDocument: true).ConfigureAwait(false);
                switch (oldDocumentState)
                {
                    case CommittedSolution.DocumentState.DesignTimeOnly:
                        break;

                    case CommittedSolution.DocumentState.Indeterminate:
                    case CommittedSolution.DocumentState.OutOfSync:
                        var descriptor = EditAndContinueDiagnosticDescriptors.GetDescriptor((oldDocumentState == CommittedSolution.DocumentState.Indeterminate) ?
                            EditAndContinueErrorCode.UnableToReadSourceFileOrPdb : EditAndContinueErrorCode.DocumentIsOutOfSyncWithDebuggee);
                        documentDiagnostics.Add(Diagnostic.Create(descriptor, Location.Create(newDocument.FilePath!, textSpan: default, lineSpan: default), new[] { newDocument.FilePath }));
                        break;

                    case CommittedSolution.DocumentState.MatchesBuildOutput:
                        // Include the document regardless of whether the module it was built into has been loaded or not.
                        // If the module has been built it might get loaded later during the debugging session,
                        // at which point we apply all changes that have been made to the project so far.

                        documents.Add((oldDocument, newDocument));
                        break;

                    default:
                        throw ExceptionUtilities.UnexpectedValue(oldDocumentState);
                }
            }

            var analyses = await Analyses.GetDocumentAnalysesAsync(DebuggingSession.LastCommittedSolution, documents, newDocumentActiveStatementSpanProvider, cancellationToken).ConfigureAwait(false);
            return (analyses, documentDiagnostics.ToImmutable());
        }

        internal ImmutableArray<DocumentId> GetDocumentsWithReportedDiagnostics()
        {
            lock (_documentsWithReportedDiagnosticsGuard)
            {
                return ImmutableArray.CreateRange(_documentsWithReportedDiagnostics);
            }
        }

        internal void TrackDocumentWithReportedDiagnostics(DocumentId documentId)
        {
            lock (_documentsWithReportedDiagnosticsGuard)
            {
                _documentsWithReportedDiagnostics.Add(documentId);
            }
        }

        /// <summary>
        /// Determines whether projects contain any changes that might need to be applied.
        /// Checks only projects containing a given <paramref name="sourceFilePath"/> or all projects of the solution if <paramref name="sourceFilePath"/> is null.
        /// Invoked by the debugger on every step. It is critical for stepping performance that this method returns as fast as possible in absence of changes.
        /// </summary>
        public async ValueTask<bool> HasChangesAsync(Solution solution, ActiveStatementSpanProvider solutionActiveStatementSpanProvider, string? sourceFilePath, CancellationToken cancellationToken)
        {
            try
            {
                var baseSolution = DebuggingSession.LastCommittedSolution;
                if (baseSolution.HasNoChanges(solution))
                {
                    return false;
                }

                // TODO: source generated files?
                var projects = (sourceFilePath == null) ? solution.Projects :
                    from documentId in solution.GetDocumentIdsWithFilePath(sourceFilePath)
                    select solution.GetProject(documentId.ProjectId)!;

                using var _ = ArrayBuilder<Document>.GetInstance(out var changedOrAddedDocuments);

                foreach (var project in projects)
                {
                    await PopulateChangedAndAddedDocumentsAsync(baseSolution, project, changedOrAddedDocuments, cancellationToken).ConfigureAwait(false);
                    if (changedOrAddedDocuments.IsEmpty())
                    {
                        continue;
                    }

                    // Check MVID before analyzing documents as the analysis needs to read the PDB which will likely fail if we can't even read the MVID.
                    var (mvid, mvidReadError) = await DebuggingSession.GetProjectModuleIdAsync(project, cancellationToken).ConfigureAwait(false);
                    if (mvidReadError != null)
                    {
                        // Can't read MVID. This might be an intermittent failure, so don't report it here.
                        // Report the project as containing changes, so that we proceed to EmitSolutionUpdateAsync where we report the error if it still persists.
                        EditAndContinueWorkspaceService.Log.Write("EnC state of '{0}' [0x{1:X8}] queried: project not built", project.Id.DebugName, project.Id);
                        return true;
                    }

                    if (mvid == Guid.Empty)
                    {
                        // Project not built. We ignore any changes made in its sources.
                        EditAndContinueWorkspaceService.Log.Write("EnC state of '{0}' [0x{1:X8}] queried: project not built", project.Id.DebugName, project.Id);
                        continue;
                    }

                    var (changedDocumentAnalyses, documentDiagnostics) = await AnalyzeDocumentsAsync(changedOrAddedDocuments, solutionActiveStatementSpanProvider, cancellationToken).ConfigureAwait(false);
                    if (documentDiagnostics.Any())
                    {
                        EditAndContinueWorkspaceService.Log.Write("EnC state of '{0}' [0x{1:X8}] queried: out-of-sync documents present (diagnostic: '{2}')",
                            project.Id.DebugName, project.Id, documentDiagnostics[0]);

                        // Although we do not apply changes in out-of-sync/indeterminate documents we report that changes are present,
                        // so that the debugger triggers emit of updates. There we check if these documents are still in a bad state and report warnings
                        // that any changes in such documents are not applied.
                        return true;
                    }

                    var projectSummary = GetProjectAnalysisSymmary(changedDocumentAnalyses);
                    if (projectSummary != ProjectAnalysisSummary.NoChanges)
                    {
                        EditAndContinueWorkspaceService.Log.Write("EnC state of '{0}' [0x{1:X8}] queried: {2}", project.Id.DebugName, project.Id, projectSummary);
                        return true;
                    }
                }

                return false;
            }
            catch (Exception e) when (FatalError.ReportAndPropagateUnlessCanceled(e, cancellationToken))
            {
                throw ExceptionUtilities.Unreachable;
            }
        }

        private static ProjectAnalysisSummary GetProjectAnalysisSymmary(ImmutableArray<DocumentAnalysisResults> documentAnalyses)
        {
            var hasChanges = false;
            var hasSignificantValidChanges = false;

            foreach (var analysis in documentAnalyses)
            {
                // skip documents that actually were not changed:
                if (!analysis.HasChanges)
                {
                    continue;
                }

                // rude edit detection wasn't completed due to errors that prevent us from analyzing the document:
                if (analysis.HasChangesAndSyntaxErrors)
                {
                    return ProjectAnalysisSummary.CompilationErrors;
                }

                // rude edits detected:
                if (!analysis.RudeEditErrors.IsEmpty)
                {
                    return ProjectAnalysisSummary.RudeEdits;
                }

                hasChanges = true;
                hasSignificantValidChanges |= analysis.HasSignificantValidChanges;
            }

            if (!hasChanges)
            {
                // we get here if a document is closed and reopen without any actual change:
                return ProjectAnalysisSummary.NoChanges;
            }

            if (!hasSignificantValidChanges)
            {
                return ProjectAnalysisSummary.ValidInsignificantChanges;
            }

            return ProjectAnalysisSummary.ValidChanges;
        }

        internal static async ValueTask<ProjectChanges> GetProjectChangesAsync(
            ActiveStatementsMap baseActiveStatements,
            Compilation oldCompilation,
            Compilation newCompilation,
            Project oldProject,
            Project newProject,
            ImmutableArray<DocumentAnalysisResults> changedDocumentAnalyses,
            CancellationToken cancellationToken)
        {
            try
            {
                using var _1 = ArrayBuilder<SemanticEditInfo>.GetInstance(out var allEdits);
                using var _2 = ArrayBuilder<SequencePointUpdates>.GetInstance(out var allLineEdits);
                using var _3 = ArrayBuilder<DocumentActiveStatementChanges>.GetInstance(out var activeStatementsInChangedDocuments);

                var analyzer = newProject.LanguageServices.GetRequiredService<IEditAndContinueAnalyzer>();

                foreach (var analysis in changedDocumentAnalyses)
                {
                    if (!analysis.HasSignificantValidChanges)
                    {
                        continue;
                    }

                    // we shouldn't be asking for deltas in presence of errors:
                    Contract.ThrowIfTrue(analysis.HasChangesAndErrors);

                    // Active statements are calculated if document changed and has no syntax errors:
                    Contract.ThrowIfTrue(analysis.ActiveStatements.IsDefault);

                    allEdits.AddRange(analysis.SemanticEdits);
                    allLineEdits.AddRange(analysis.LineEdits);

                    if (analysis.ActiveStatements.Length > 0)
                    {
                        var oldDocument = await oldProject.GetDocumentAsync(analysis.DocumentId, includeSourceGenerated: true, cancellationToken).ConfigureAwait(false);

                        var oldActiveStatements = (oldDocument == null) ? ImmutableArray<UnmappedActiveStatement>.Empty :
                            await baseActiveStatements.GetOldActiveStatementsAsync(analyzer, oldDocument, cancellationToken).ConfigureAwait(false);

                        activeStatementsInChangedDocuments.Add(new(oldActiveStatements, analysis.ActiveStatements, analysis.ExceptionRegions));
                    }
                }

                MergePartialEdits(oldCompilation, newCompilation, allEdits, out var mergedEdits, out var addedSymbols, cancellationToken);

                return new ProjectChanges(
                    mergedEdits,
                    allLineEdits.ToImmutable(),
                    addedSymbols,
                    activeStatementsInChangedDocuments.ToImmutable());
            }
            catch (Exception e) when (FatalError.ReportAndPropagateUnlessCanceled(e, cancellationToken))
            {
                throw ExceptionUtilities.Unreachable;
            }
        }

        internal static void MergePartialEdits(
            Compilation oldCompilation,
            Compilation newCompilation,
            IReadOnlyList<SemanticEditInfo> edits,
            out ImmutableArray<SemanticEdit> mergedEdits,
            out ImmutableHashSet<ISymbol> addedSymbols,
            CancellationToken cancellationToken)
        {
            using var _0 = ArrayBuilder<SemanticEdit>.GetInstance(edits.Count, out var mergedEditsBuilder);
            using var _1 = PooledHashSet<ISymbol>.GetInstance(out var addedSymbolsBuilder);
            using var _2 = ArrayBuilder<(ISymbol? oldSymbol, ISymbol? newSymbol)>.GetInstance(edits.Count, out var resolvedSymbols);

            foreach (var edit in edits)
            {
                SymbolKeyResolution oldResolution;
                if (edit.Kind is SemanticEditKind.Update or SemanticEditKind.Delete)
                {
                    oldResolution = edit.Symbol.Resolve(oldCompilation, ignoreAssemblyKey: true, cancellationToken);
                    Contract.ThrowIfNull(oldResolution.Symbol);
                }
                else
                {
                    oldResolution = default;
                }

                SymbolKeyResolution newResolution;
                if (edit.Kind is SemanticEditKind.Update or SemanticEditKind.Insert or SemanticEditKind.Replace)
                {
                    newResolution = edit.Symbol.Resolve(newCompilation, ignoreAssemblyKey: true, cancellationToken);
                    Contract.ThrowIfNull(newResolution.Symbol);
                }
                else
                {
                    newResolution = default;
                }

                resolvedSymbols.Add((oldResolution.Symbol, newResolution.Symbol));
            }

            for (var i = 0; i < edits.Count; i++)
            {
                var edit = edits[i];

                if (edit.PartialType == null)
                {
                    var (oldSymbol, newSymbol) = resolvedSymbols[i];

                    if (edit.Kind == SemanticEditKind.Insert)
                    {
                        Contract.ThrowIfNull(newSymbol);
                        addedSymbolsBuilder.Add(newSymbol);
                    }

                    mergedEditsBuilder.Add(new SemanticEdit(
                        edit.Kind,
                        oldSymbol: oldSymbol,
                        newSymbol: newSymbol,
                        syntaxMap: edit.SyntaxMap,
                        preserveLocalVariables: edit.SyntaxMap != null));
                }
            }

            // no partial type merging needed:
            if (edits.Count == mergedEditsBuilder.Count)
            {
                mergedEdits = mergedEditsBuilder.ToImmutable();
                addedSymbols = addedSymbolsBuilder.ToImmutableHashSet();
                return;
            }

            // Calculate merged syntax map for each partial type symbol:

            var symbolKeyComparer = SymbolKey.GetComparer(ignoreCase: false, ignoreAssemblyKeys: true);
            var mergedSyntaxMaps = new Dictionary<SymbolKey, Func<SyntaxNode, SyntaxNode?>?>(symbolKeyComparer);

            var editsByPartialType = edits
                .Where(edit => edit.PartialType != null)
                .GroupBy(edit => edit.PartialType!.Value, symbolKeyComparer);

            foreach (var partialTypeEdits in editsByPartialType)
            {
                // Either all edits have syntax map or none has.
                Debug.Assert(
                    partialTypeEdits.All(edit => edit.SyntaxMapTree != null && edit.SyntaxMap != null) ||
                    partialTypeEdits.All(edit => edit.SyntaxMapTree == null && edit.SyntaxMap == null));

                Func<SyntaxNode, SyntaxNode?>? mergedSyntaxMap;
                if (partialTypeEdits.First().SyntaxMap != null)
                {
                    var newTrees = partialTypeEdits.SelectAsArray(edit => edit.SyntaxMapTree!);
                    var syntaxMaps = partialTypeEdits.SelectAsArray(edit => edit.SyntaxMap!);
                    mergedSyntaxMap = node => syntaxMaps[newTrees.IndexOf(node.SyntaxTree)](node);
                }
                else
                {
                    mergedSyntaxMap = null;
                }

                mergedSyntaxMaps.Add(partialTypeEdits.Key, mergedSyntaxMap);
            }

            // Deduplicate edits based on their target symbol and use merged syntax map calculated above for a given partial type.

            using var _3 = PooledHashSet<ISymbol>.GetInstance(out var visitedSymbols);

            for (var i = 0; i < edits.Count; i++)
            {
                var edit = edits[i];

                if (edit.PartialType != null)
                {
                    var (oldSymbol, newSymbol) = resolvedSymbols[i];
                    if (visitedSymbols.Add(newSymbol ?? oldSymbol!))
                    {
                        var syntaxMap = mergedSyntaxMaps[edit.PartialType.Value];
                        mergedEditsBuilder.Add(new SemanticEdit(edit.Kind, oldSymbol, newSymbol, syntaxMap, preserveLocalVariables: syntaxMap != null));
                    }
                }
            }

            mergedEdits = mergedEditsBuilder.ToImmutable();
            addedSymbols = addedSymbolsBuilder.ToImmutableHashSet();
        }

        public async ValueTask<SolutionUpdate> EmitSolutionUpdateAsync(Solution solution, ActiveStatementSpanProvider solutionActiveStatementSpanProvider, CancellationToken cancellationToken)
        {
            try
            {
                using var _1 = ArrayBuilder<ManagedModuleUpdate>.GetInstance(out var deltas);
                using var _2 = ArrayBuilder<(Guid ModuleId, ImmutableArray<(ManagedModuleMethodId Method, NonRemappableRegion Region)>)>.GetInstance(out var nonRemappableRegions);
                using var _3 = ArrayBuilder<(ProjectId, EmitBaseline)>.GetInstance(out var emitBaselines);
                using var _4 = ArrayBuilder<(ProjectId, ImmutableArray<Diagnostic>)>.GetInstance(out var diagnostics);
                using var _5 = ArrayBuilder<Document>.GetInstance(out var changedOrAddedDocuments);
                using var _6 = ArrayBuilder<(DocumentId, ImmutableArray<RudeEditDiagnostic>)>.GetInstance(out var documentsWithRudeEdits);
                Diagnostic? syntaxError = null;

                var oldSolution = DebuggingSession.LastCommittedSolution;

                var isBlocked = false;
                var hasEmitErrors = false;
                foreach (var newProject in solution.Projects)
                {
                    await PopulateChangedAndAddedDocumentsAsync(oldSolution, newProject, changedOrAddedDocuments, cancellationToken).ConfigureAwait(false);
                    if (changedOrAddedDocuments.IsEmpty())
                    {
                        continue;
                    }

                    var (mvid, mvidReadError) = await DebuggingSession.GetProjectModuleIdAsync(newProject, cancellationToken).ConfigureAwait(false);
                    if (mvidReadError != null)
                    {
                        // The error hasn't been reported by GetDocumentDiagnosticsAsync since it might have been intermittent.
                        // The MVID is required for emit so we consider the error permanent and report it here.
                        // Bail before analyzing documents as the analysis needs to read the PDB which will likely fail if we can't even read the MVID.
                        diagnostics.Add((newProject.Id, ImmutableArray.Create(mvidReadError)));

<<<<<<< HEAD
                        Telemetry.LogProjectAnalysisSummary(ProjectAnalysisSummary.ValidChanges, newProject.State.ProjectInfo.Attributes.TelemetryId, ImmutableArray.Create(mvidReadError.Descriptor.Id), InBreakState);
=======
                        Telemetry.LogProjectAnalysisSummary(ProjectAnalysisSummary.ValidChanges, newProject.State.ProjectInfo.Attributes.TelemetryId, ImmutableArray.Create(mvidReadError.Descriptor.Id));
>>>>>>> 67d940c4
                        isBlocked = true;
                        continue;
                    }

                    if (mvid == Guid.Empty)
                    {
                        EditAndContinueWorkspaceService.Log.Write("Emitting update of '{0}' [0x{1:X8}]: project not built", newProject.Id.DebugName, newProject.Id);
                        continue;
                    }

                    // Ensure that all changed documents are in-sync. Once a document is in-sync it can't get out-of-sync.
                    // Therefore, results of further computations based on base snapshots of changed documents can't be invalidated by 
                    // incoming events updating the content of out-of-sync documents.
                    // 
                    // If in past we concluded that a document is out-of-sync, attempt to check one more time before we block apply.
                    // The source file content might have been updated since the last time we checked.
                    //
                    // TODO (investigate): https://github.com/dotnet/roslyn/issues/38866
                    // It is possible that the result of Rude Edit semantic analysis of an unchanged document will change if there
                    // another document is updated. If we encounter a significant case of this we should consider caching such a result per project,
                    // rather then per document. Also, we might be observing an older semantics if the document that is causing the change is out-of-sync --
                    // e.g. the binary was built with an overload C.M(object), but a generator updated class C to also contain C.M(string),
                    // which change we have not observed yet. Then call-sites of C.M in a changed document observed by the analysis will be seen as C.M(object) 
                    // instead of the true C.M(string).

                    var (changedDocumentAnalyses, documentDiagnostics) = await AnalyzeDocumentsAsync(changedOrAddedDocuments, solutionActiveStatementSpanProvider, cancellationToken).ConfigureAwait(false);
                    if (documentDiagnostics.Any())
                    {
                        // The diagnostic hasn't been reported by GetDocumentDiagnosticsAsync since out-of-sync documents are likely to be synchronized
                        // before the changes are attempted to be applied. If we still have any out-of-sync documents we report warnings and ignore changes in them.
                        // If in future the file is updated so that its content matches the PDB checksum, the document transitions to a matching state, 
                        // and we consider any further changes to it for application.
                        diagnostics.Add((newProject.Id, documentDiagnostics));
                    }

                    var projectSummary = GetProjectAnalysisSymmary(changedDocumentAnalyses);
                    if (projectSummary == ProjectAnalysisSummary.NoChanges)
                    {
                        continue;
                    }

                    // PopulateChangedAndAddedDocumentsAsync returns no changes if base project does not exist
                    var oldProject = oldSolution.GetProject(newProject.Id);
                    Contract.ThrowIfNull(oldProject);

                    // The capability of a module to apply edits may change during edit session if the user attaches debugger to 
                    // an additional process that doesn't support EnC (or detaches from such process). Before we apply edits 
                    // we need to check with the debugger.
<<<<<<< HEAD
                    var (moduleDiagnostics, isModuleLoaded) = await GetModuleDiagnosticsAsync(mvid, newProject.Name, cancellationToken).ConfigureAwait(false);
=======
                    var (moduleDiagnostics, isModuleLoaded) = await GetModuleDiagnosticsAsync(mvid, oldProject, newProject, changedDocumentAnalyses, cancellationToken).ConfigureAwait(false);
>>>>>>> 67d940c4

                    var isModuleEncBlocked = isModuleLoaded && !moduleDiagnostics.IsEmpty;
                    if (isModuleEncBlocked)
                    {
                        diagnostics.Add((newProject.Id, moduleDiagnostics));
                        isBlocked = true;
                    }

<<<<<<< HEAD
                    var projectSummary = GetProjectAnalysisSymmary(changedDocumentAnalyses);
=======
>>>>>>> 67d940c4
                    if (projectSummary == ProjectAnalysisSummary.CompilationErrors)
                    {
                        // only remember the first syntax error we encounter:
                        syntaxError ??= changedDocumentAnalyses.FirstOrDefault(a => a.SyntaxError != null)?.SyntaxError;
<<<<<<< HEAD
                        isBlocked = true;
                    }
                    else if (projectSummary == ProjectAnalysisSummary.RudeEdits)
                    {
                        foreach (var analysis in changedDocumentAnalyses)
                        {
                            if (analysis.RudeEditErrors.Length > 0)
                            {
                                documentsWithRudeEdits.Add((analysis.DocumentId, analysis.RudeEditErrors));
                                Telemetry.LogRudeEditDiagnostics(analysis.RudeEditErrors);
                            }
                        }

=======
>>>>>>> 67d940c4
                        isBlocked = true;
                    }
                    else if (projectSummary == ProjectAnalysisSummary.RudeEdits)
                    {
<<<<<<< HEAD
                        Telemetry.LogProjectAnalysisSummary(projectSummary, newProject.State.ProjectInfo.Attributes.TelemetryId, moduleDiagnostics.NullToEmpty().SelectAsArray(d => d.Descriptor.Id), InBreakState);
                        continue;
                    }

                    if (!DebuggingSession.TryGetOrCreateEmitBaseline(newProject, out var createBaselineDiagnostics, out var baseline, out var baselineAccessLock))
                    {
                        Debug.Assert(!createBaselineDiagnostics.IsEmpty);

                        // Report diagnosics even when the module is never going to be loaded (e.g. in multi-targeting scenario, where only one framework being debugged).
                        // This is consistent with reporting compilation errors - the IDE reports them for all TFMs regardless of what framework the app is running on.
                        diagnostics.Add((newProject.Id, createBaselineDiagnostics));
                        Telemetry.LogProjectAnalysisSummary(projectSummary, newProject.State.ProjectInfo.Attributes.TelemetryId, createBaselineDiagnostics, InBreakState);
                        isBlocked = true;
                        continue;
                    }

                    EditAndContinueWorkspaceService.Log.Write("Emitting update of '{0}' [0x{1:X8}]", newProject.Id.DebugName, newProject.Id);

                    // PopulateChangedAndAddedDocumentsAsync returns no changes if base project does not exist
                    var oldProject = oldSolution.GetProject(newProject.Id);
                    Contract.ThrowIfNull(oldProject);

                    var oldCompilation = await oldProject.GetCompilationAsync(cancellationToken).ConfigureAwait(false);
                    var newCompilation = await newProject.GetCompilationAsync(cancellationToken).ConfigureAwait(false);
                    Contract.ThrowIfNull(oldCompilation);
                    Contract.ThrowIfNull(newCompilation);

                    var oldActiveStatementsMap = await BaseActiveStatements.GetValueAsync(cancellationToken).ConfigureAwait(false);
                    var projectChanges = await GetProjectChangesAsync(oldActiveStatementsMap, oldCompilation, newCompilation, oldProject, newProject, changedDocumentAnalyses, cancellationToken).ConfigureAwait(false);

                    using var pdbStream = SerializableBytes.CreateWritableStream();
                    using var metadataStream = SerializableBytes.CreateWritableStream();
                    using var ilStream = SerializableBytes.CreateWritableStream();

                    // project must support compilations since it supports EnC
                    Contract.ThrowIfNull(newCompilation);

                    EmitDifferenceResult emitResult;

                    // The lock protects underlying baseline readers from being disposed while emitting delta.
                    // If the lock is disposed at this point the session has been incorrectly disposed while operations on it are in progress.
                    using (baselineAccessLock.DisposableRead())
                    {
                        DebuggingSession.ThrowIfDisposed();

=======
                        foreach (var analysis in changedDocumentAnalyses)
                        {
                            if (analysis.RudeEditErrors.Length > 0)
                            {
                                documentsWithRudeEdits.Add((analysis.DocumentId, analysis.RudeEditErrors));
                                Telemetry.LogRudeEditDiagnostics(analysis.RudeEditErrors);
                            }
                        }

                        isBlocked = true;
                    }

                    if (isModuleEncBlocked || projectSummary != ProjectAnalysisSummary.ValidChanges)
                    {
                        Telemetry.LogProjectAnalysisSummary(projectSummary, newProject.State.ProjectInfo.Attributes.TelemetryId, moduleDiagnostics.NullToEmpty().SelectAsArray(d => d.Descriptor.Id));
                        continue;
                    }

                    if (!DebuggingSession.TryGetOrCreateEmitBaseline(newProject, out var createBaselineDiagnostics, out var baseline, out var baselineAccessLock))
                    {
                        Debug.Assert(!createBaselineDiagnostics.IsEmpty);

                        // Report diagnosics even when the module is never going to be loaded (e.g. in multi-targeting scenario, where only one framework being debugged).
                        // This is consistent with reporting compilation errors - the IDE reports them for all TFMs regardless of what framework the app is running on.
                        diagnostics.Add((newProject.Id, createBaselineDiagnostics));
                        Telemetry.LogProjectAnalysisSummary(projectSummary, newProject.State.ProjectInfo.Attributes.TelemetryId, createBaselineDiagnostics);
                        isBlocked = true;
                        continue;
                    }

                    EditAndContinueWorkspaceService.Log.Write("Emitting update of '{0}' [0x{1:X8}]", newProject.Id.DebugName, newProject.Id);

                    var oldCompilation = await oldProject.GetCompilationAsync(cancellationToken).ConfigureAwait(false);
                    var newCompilation = await newProject.GetCompilationAsync(cancellationToken).ConfigureAwait(false);
                    Contract.ThrowIfNull(oldCompilation);
                    Contract.ThrowIfNull(newCompilation);

                    var oldActiveStatementsMap = await BaseActiveStatements.GetValueAsync(cancellationToken).ConfigureAwait(false);
                    var projectChanges = await GetProjectChangesAsync(oldActiveStatementsMap, oldCompilation, newCompilation, oldProject, newProject, changedDocumentAnalyses, cancellationToken).ConfigureAwait(false);

                    using var pdbStream = SerializableBytes.CreateWritableStream();
                    using var metadataStream = SerializableBytes.CreateWritableStream();
                    using var ilStream = SerializableBytes.CreateWritableStream();

                    // project must support compilations since it supports EnC
                    Contract.ThrowIfNull(newCompilation);

                    EmitDifferenceResult emitResult;

                    // The lock protects underlying baseline readers from being disposed while emitting delta.
                    // If the lock is disposed at this point the session has been incorrectly disposed while operations on it are in progress.
                    using (baselineAccessLock.DisposableRead())
                    {
                        DebuggingSession.ThrowIfDisposed();

>>>>>>> 67d940c4
                        emitResult = newCompilation.EmitDifference(
                            baseline,
                            projectChanges.SemanticEdits,
                            projectChanges.AddedSymbols.Contains,
                            metadataStream,
                            ilStream,
                            pdbStream,
                            cancellationToken);
                    }

                    if (emitResult.Success)
                    {
                        Contract.ThrowIfNull(emitResult.Baseline);

                        var unsupportedChangesDiagnostic = await GetUnsupportedChangesDiagnosticAsync(emitResult, cancellationToken).ConfigureAwait(false);
                        if (unsupportedChangesDiagnostic is not null)
                        {
                            diagnostics.Add((newProject.Id, ImmutableArray.Create(unsupportedChangesDiagnostic)));
                            isBlocked = true;
                        }
                        else
                        {
                            var updatedMethodTokens = emitResult.UpdatedMethods.SelectAsArray(h => MetadataTokens.GetToken(h));
                            var changedTypeTokens = emitResult.ChangedTypes.SelectAsArray(h => MetadataTokens.GetToken(h));

                            // Determine all active statements whose span changed and exception region span deltas.
                            GetActiveStatementAndExceptionRegionSpans(
                                mvid,
                                oldActiveStatementsMap,
                                updatedMethodTokens,
                                NonRemappableRegions,
                                projectChanges.ActiveStatementChanges,
                                out var activeStatementsInUpdatedMethods,
                                out var moduleNonRemappableRegions,
                                out var exceptionRegionUpdates);

                            deltas.Add(new ManagedModuleUpdate(
                                mvid,
                                ilStream.ToImmutableArray(),
                                metadataStream.ToImmutableArray(),
                                pdbStream.ToImmutableArray(),
                                projectChanges.LineChanges,
                                updatedMethodTokens,
                                changedTypeTokens,
                                activeStatementsInUpdatedMethods,
                                exceptionRegionUpdates));

                            nonRemappableRegions.Add((mvid, moduleNonRemappableRegions));
                            emitBaselines.Add((newProject.Id, emitResult.Baseline));
                        }
                    }
                    else
                    {
                        // error
                        isBlocked = hasEmitErrors = true;
                    }

                    // TODO: https://github.com/dotnet/roslyn/issues/36061
                    // We should only report diagnostics from emit phase.
                    // Syntax and semantic diagnostics are already reported by the diagnostic analyzer.
                    // Currently we do not have means to distinguish between diagnostics reported from compilation and emit phases.
                    // Querying diagnostics of the entire compilation or just the updated files migth be slow.
                    // In fact, it is desirable to allow emitting deltas for symbols affected by the change while allowing untouched
                    // method bodies to have errors.
                    if (!emitResult.Diagnostics.IsEmpty)
                    {
                        diagnostics.Add((newProject.Id, emitResult.Diagnostics));
                    }

<<<<<<< HEAD
                    Telemetry.LogProjectAnalysisSummary(projectSummary, newProject.State.ProjectInfo.Attributes.TelemetryId, emitResult.Diagnostics, InBreakState);
=======
                    Telemetry.LogProjectAnalysisSummary(projectSummary, newProject.State.ProjectInfo.Attributes.TelemetryId, emitResult.Diagnostics);
>>>>>>> 67d940c4
                }

                // log capabilities for edit sessions with changes or reported errors:
                if (isBlocked || deltas.Count > 0)
                {
                    Telemetry.LogRuntimeCapabilities(await Capabilities.GetValueAsync(cancellationToken).ConfigureAwait(false));
                }

                var update = isBlocked ?
                    SolutionUpdate.Blocked(diagnostics.ToImmutable(), documentsWithRudeEdits.ToImmutable(), syntaxError, hasEmitErrors) :
                    new SolutionUpdate(
                        new ManagedModuleUpdates(
                            (deltas.Count > 0) ? ManagedModuleUpdateStatus.Ready : ManagedModuleUpdateStatus.None,
                            deltas.ToImmutable()),
                        nonRemappableRegions.ToImmutable(),
                        emitBaselines.ToImmutable(),
                        diagnostics.ToImmutable(),
                        documentsWithRudeEdits.ToImmutable(),
                        syntaxError);

                return update;
            }
            catch (Exception e) when (FatalError.ReportAndPropagateUnlessCanceled(e, cancellationToken))
            {
                throw ExceptionUtilities.Unreachable;
            }
        }

        // internal for testing
        internal static void GetActiveStatementAndExceptionRegionSpans(
            Guid moduleId,
            ActiveStatementsMap oldActiveStatementMap,
            ImmutableArray<int> updatedMethodTokens,
            ImmutableDictionary<ManagedMethodId, ImmutableArray<NonRemappableRegion>> previousNonRemappableRegions,
            ImmutableArray<DocumentActiveStatementChanges> activeStatementsInChangedDocuments,
            out ImmutableArray<ManagedActiveStatementUpdate> activeStatementsInUpdatedMethods,
            out ImmutableArray<(ManagedModuleMethodId Method, NonRemappableRegion Region)> nonRemappableRegions,
            out ImmutableArray<ManagedExceptionRegionUpdate> exceptionRegionUpdates)
        {
            using var _1 = PooledDictionary<(ManagedModuleMethodId MethodId, SourceFileSpan BaseSpan), SourceFileSpan>.GetInstance(out var changedNonRemappableSpans);
            var activeStatementsInUpdatedMethodsBuilder = ArrayBuilder<ManagedActiveStatementUpdate>.GetInstance();
            var nonRemappableRegionsBuilder = ArrayBuilder<(ManagedModuleMethodId Method, NonRemappableRegion Region)>.GetInstance();

            // Process active statements and their exception regions in changed documents of this project/module:
            foreach (var (oldActiveStatements, newActiveStatements, newExceptionRegions) in activeStatementsInChangedDocuments)
            {
                Debug.Assert(oldActiveStatements.Length == newExceptionRegions.Length);
                Debug.Assert(newActiveStatements.Length == newExceptionRegions.Length);

                for (var i = 0; i < newActiveStatements.Length; i++)
                {
                    var (_, oldActiveStatement, oldActiveStatementExceptionRegions) = oldActiveStatements[i];
                    var newActiveStatement = newActiveStatements[i];
                    var newActiveStatementExceptionRegions = newExceptionRegions[i];

                    var instructionId = newActiveStatement.InstructionId;
                    var methodId = instructionId.Method.Method;

                    var isMethodUpdated = updatedMethodTokens.Contains(methodId.Token);
                    if (isMethodUpdated)
                    {
                        activeStatementsInUpdatedMethodsBuilder.Add(new ManagedActiveStatementUpdate(methodId, instructionId.ILOffset, newActiveStatement.Span.ToSourceSpan()));
                    }

                    Debug.Assert(!oldActiveStatement.IsStale);

                    // Adds a region with specified PDB spans.
                    void AddNonRemappableRegion(SourceFileSpan oldSpan, SourceFileSpan newSpan, bool isExceptionRegion)
                    {
                        // it is a rude edit to change the path of the region span:
                        Debug.Assert(oldSpan.Path == newSpan.Path);

                        // The up-to-date flag is copied when new active statement is created from the corresponding old one.
                        Debug.Assert(oldActiveStatement.IsMethodUpToDate == newActiveStatement.IsMethodUpToDate);

                        if (oldActiveStatement.IsMethodUpToDate)
                        {
                            // Start tracking non-remappable regions for active statements in methods that were up-to-date 
                            // when break state was entered and now being updated (regardless of whether the active span changed or not).
                            if (isMethodUpdated)
                            {
                                var lineDelta = oldSpan.Span.GetLineDelta(newSpan: newSpan.Span);
                                nonRemappableRegionsBuilder.Add((methodId, new NonRemappableRegion(oldSpan, lineDelta, isExceptionRegion)));
                            }
                            else if (!isExceptionRegion)
                            {
                                // If the method has been up-to-date and it is not updated now then either the active statement span has not changed,
                                // or the entire method containing it moved. In neither case do we need to start tracking non-remapable region
                                // for the active statement since movement of whole method bodies (if any) is handled only on PDB level without 
                                // triggering any remapping on the IL level.
                                //
                                // That said, we still add a non-remappable region for this active statement, so that we know in future sessions
                                // that this active statement existed and its span has not changed. We don't report these regions to the debugger,
                                // but we use them to map active statement spans to the baseline snapshots of following edit sessions.
                                nonRemappableRegionsBuilder.Add((methodId, new NonRemappableRegion(oldSpan, lineDelta: 0, isExceptionRegion: false)));
                            }
                        }
                        else if (oldSpan.Span != newSpan.Span)
                        {
                            // The method is not up-to-date hence we might have a previous non-remappable span mapping that needs to be brought forward to the new snapshot.
                            changedNonRemappableSpans[(methodId, oldSpan)] = newSpan;
                        }
                    }

                    AddNonRemappableRegion(oldActiveStatement.FileSpan, newActiveStatement.FileSpan, isExceptionRegion: false);

                    // The spans of the exception regions are known (non-default) for active statements in changed documents
                    // as we ensured earlier that all changed documents are in-sync.

                    for (var j = 0; j < oldActiveStatementExceptionRegions.Spans.Length; j++)
                    {
                        AddNonRemappableRegion(oldActiveStatementExceptionRegions.Spans[j], newActiveStatementExceptionRegions[j], isExceptionRegion: true);
                    }
                }
            }

            activeStatementsInUpdatedMethods = activeStatementsInUpdatedMethodsBuilder.ToImmutableAndFree();

            // Gather all active method instances contained in this project/module that are not up-to-date:
            using var _2 = PooledHashSet<ManagedModuleMethodId>.GetInstance(out var unremappedActiveMethods);
            foreach (var (instruction, baseActiveStatement) in oldActiveStatementMap.InstructionMap)
            {
                if (moduleId == instruction.Method.Module && !baseActiveStatement.IsMethodUpToDate)
                {
                    unremappedActiveMethods.Add(instruction.Method.Method);
                }
            }

            // Update previously calculated non-remappable region mappings.
            // These map to the old snapshot and we need them to map to the new snapshot, which will be the baseline for the next session.
            if (unremappedActiveMethods.Count > 0)
            {
                foreach (var (methodInstance, regionsInMethod) in previousNonRemappableRegions)
                {
                    // Skip non-remappable regions that belong to method instances that are from a different module.
                    if (methodInstance.Module != moduleId)
                    {
                        continue;
                    }

                    // Skip no longer active methods - all active statements in these method instances have been remapped to newer versions.
                    // New active statement can't appear in a stale method instance since such instance can't be invoked.
                    if (!unremappedActiveMethods.Contains(methodInstance.Method))
                    {
                        continue;
                    }

                    foreach (var region in regionsInMethod)
                    {
                        // We have calculated changes against a base snapshot (last break state):
                        var baseSpan = region.Span.AddLineDelta(region.LineDelta);

                        NonRemappableRegion newRegion;
                        if (changedNonRemappableSpans.TryGetValue((methodInstance.Method, baseSpan), out var newSpan))
                        {
                            // all spans must be of the same size:
                            Debug.Assert(newSpan.Span.End.Line - newSpan.Span.Start.Line == baseSpan.Span.End.Line - baseSpan.Span.Start.Line);
                            Debug.Assert(region.Span.Span.End.Line - region.Span.Span.Start.Line == baseSpan.Span.End.Line - baseSpan.Span.Start.Line);
                            Debug.Assert(newSpan.Path == region.Span.Path);

                            newRegion = region.WithLineDelta(region.Span.Span.GetLineDelta(newSpan: newSpan.Span));
                        }
                        else
                        {
                            newRegion = region;
                        }

                        nonRemappableRegionsBuilder.Add((methodInstance.Method, newRegion));
                    }
                }
            }

            nonRemappableRegions = nonRemappableRegionsBuilder.ToImmutableAndFree();

            // Note: https://devdiv.visualstudio.com/DevDiv/_workitems/edit/1319289
            //
            // The update should include the file name, otherwise it is not possible for the debugger to find 
            // the right IL span of the exception handler in case when multiple handlers in the same method
            // have the same mapped span but different mapped file name:
            //
            //   try { active statement }
            //   #line 20 "bar"
            //   catch (IOException) { }
            //   #line 20 "baz"
            //   catch (Exception) { }
            //
            // The range span in exception region updates is the new span. Deltas are inverse.
            //   old = new + delta
            //   new = old – delta
            exceptionRegionUpdates = nonRemappableRegions.SelectAsArray(
                r => r.Region.IsExceptionRegion,
                r => new ManagedExceptionRegionUpdate(
                    r.Method,
                    -r.Region.LineDelta,
                    r.Region.Span.AddLineDelta(r.Region.LineDelta).Span.ToSourceSpan()));
        }
    }
}<|MERGE_RESOLUTION|>--- conflicted
+++ resolved
@@ -106,25 +106,16 @@
             Telemetry = telemetry;
             InBreakState = inBreakState;
 
-<<<<<<< HEAD
+            telemetry.SetBreakState(inBreakState);
+
             BaseActiveStatements = lazyActiveStatementMap ?? (inBreakState ?
                 new AsyncLazy<ActiveStatementsMap>(GetBaseActiveStatementsAsync, cacheResult: true) :
                 new AsyncLazy<ActiveStatementsMap>(ActiveStatementsMap.Empty));
 
-=======
-            telemetry.SetBreakState(inBreakState);
-
-            BaseActiveStatements = lazyActiveStatementMap ?? (inBreakState ?
-                new AsyncLazy<ActiveStatementsMap>(GetBaseActiveStatementsAsync, cacheResult: true) :
-                new AsyncLazy<ActiveStatementsMap>(ActiveStatementsMap.Empty));
-
->>>>>>> 67d940c4
             Capabilities = new AsyncLazy<EditAndContinueCapabilities>(GetCapabilitiesAsync, cacheResult: true);
             Analyses = new EditAndContinueDocumentAnalysesCache(BaseActiveStatements, Capabilities);
         }
 
-<<<<<<< HEAD
-=======
         /// <summary>
         /// The compiler has various scenarios that will cause it to synthesize things that might not be covered
         /// by existing rude edits, but we still need to ensure the runtime supports them before we proceed.
@@ -158,61 +149,14 @@
             return null;
         }
 
->>>>>>> 67d940c4
-        /// <summary>
-        /// The compiler has various scenarios that will cause it to synthesize things that might not be covered
-        /// by existing rude edits, but we still need to ensure the runtime supports them before we proceed.
-        /// </summary>
-<<<<<<< HEAD
-        private async Task<Diagnostic?> GetUnsupportedChangesDiagnosticAsync(EmitDifferenceResult emitResult, CancellationToken cancellationToken)
-        {
-            Debug.Assert(emitResult.Success);
-            Debug.Assert(emitResult.Baseline is not null);
-
-            // if there were no changed types then there is nothing to check
-            if (emitResult.ChangedTypes.Length == 0)
-=======
-        /// <returns><see langword="default"/> if the module is not loaded.</returns>
-        public async Task<ImmutableArray<Diagnostic>?> GetModuleDiagnosticsAsync(Guid mvid, Project oldProject, Project newProject, ImmutableArray<DocumentAnalysisResults> documentAnalyses, CancellationToken cancellationToken)
-        {
-            Contract.ThrowIfTrue(documentAnalyses.IsEmpty);
-
-            var availability = await DebuggingSession.DebuggerService.GetAvailabilityAsync(mvid, cancellationToken).ConfigureAwait(false);
-            if (availability.Status == ManagedHotReloadAvailabilityStatus.ModuleNotLoaded)
->>>>>>> 67d940c4
-            {
-                return null;
-            }
-
-<<<<<<< HEAD
-            var capabilities = await Capabilities.GetValueAsync(cancellationToken).ConfigureAwait(false);
-            if (!capabilities.HasFlag(EditAndContinueCapabilities.NewTypeDefinition))
-=======
-            if (availability.Status == ManagedHotReloadAvailabilityStatus.Available)
->>>>>>> 67d940c4
-            {
-                // If the runtime doesn't support adding new types then we expect every row number for any type that is
-                // emitted will be less than or equal to the number of rows in the original metadata.
-                var highestEmittedTypeDefRow = emitResult.ChangedTypes.Max(t => MetadataTokens.GetRowNumber(t));
-                var highestExistingTypeDefRow = emitResult.Baseline.OriginalMetadata.GetMetadataReader().GetTableRowCount(TableIndex.TypeDef);
-
-                if (highestEmittedTypeDefRow > highestExistingTypeDefRow)
-                {
-                    var descriptor = EditAndContinueDiagnosticDescriptors.GetDescriptor(EditAndContinueErrorCode.AddingTypeRuntimeCapabilityRequired);
-                    return Diagnostic.Create(descriptor, Location.None);
-                }
-            }
-
-<<<<<<< HEAD
-            return null;
-        }
-
         /// <summary>
         /// Errors to be reported when a project is updated but the corresponding module does not support EnC.
         /// </summary>
         /// <returns><see langword="default"/> if the module is not loaded.</returns>
-        public async Task<ImmutableArray<Diagnostic>?> GetModuleDiagnosticsAsync(Guid mvid, string projectDisplayName, CancellationToken cancellationToken)
-        {
+        public async Task<ImmutableArray<Diagnostic>?> GetModuleDiagnosticsAsync(Guid mvid, Project oldProject, Project newProject, ImmutableArray<DocumentAnalysisResults> documentAnalyses, CancellationToken cancellationToken)
+        {
+            Contract.ThrowIfTrue(documentAnalyses.IsEmpty);
+
             var availability = await DebuggingSession.DebuggerService.GetAvailabilityAsync(mvid, cancellationToken).ConfigureAwait(false);
             if (availability.Status == ManagedHotReloadAvailabilityStatus.ModuleNotLoaded)
             {
@@ -224,9 +168,6 @@
                 return ImmutableArray<Diagnostic>.Empty;
             }
 
-            var descriptor = EditAndContinueDiagnosticDescriptors.GetModuleDiagnosticDescriptor(availability.Status);
-            return ImmutableArray.Create(Diagnostic.Create(descriptor, Location.None, new[] { projectDisplayName, availability.LocalizedMessage }));
-=======
             var descriptor = EditAndContinueDiagnosticDescriptors.GetModuleDiagnosticDescriptor(availability.Status);
             var messageArgs = new[] { newProject.Name, availability.LocalizedMessage };
 
@@ -291,7 +232,6 @@
             return (oldLineCount == newLineCount) ? default :
                    (newLineCount > oldLineCount) ? newText.Lines[oldLineCount].Span :
                    TextSpan.FromBounds(newText.Lines[newLineCount - 1].End, newText.Lines[newLineCount - 1].EndIncludingLineBreak);
->>>>>>> 67d940c4
         }
 
         private async Task<EditAndContinueCapabilities> GetCapabilitiesAsync(CancellationToken cancellationToken)
@@ -429,7 +369,6 @@
 
                 changedOrAddedDocuments.Add(newProject.GetOrCreateSourceGeneratedDocument(newState));
             }
-<<<<<<< HEAD
         }
 
         internal static async IAsyncEnumerable<DocumentId> GetChangedDocumentsAsync(Project oldProject, Project newProject, [EnumeratorCancellation] CancellationToken cancellationToken)
@@ -466,44 +405,6 @@
             }
         }
 
-=======
-        }
-
-        internal static async IAsyncEnumerable<DocumentId> GetChangedDocumentsAsync(Project oldProject, Project newProject, [EnumeratorCancellation] CancellationToken cancellationToken)
-        {
-            Debug.Assert(oldProject.Id == newProject.Id);
-
-            if (!newProject.SupportsEditAndContinue() || oldProject.State == newProject.State)
-            {
-                yield break;
-            }
-
-            foreach (var documentId in newProject.State.DocumentStates.GetChangedStateIds(oldProject.State.DocumentStates, ignoreUnchangedContent: true))
-            {
-                yield return documentId;
-            }
-
-            if (!HasChangesThatMayAffectSourceGenerators(oldProject.State, newProject.State))
-            {
-                // Based on the above assumption there are no changes in source generated files.
-                yield break;
-            }
-
-            cancellationToken.ThrowIfCancellationRequested();
-
-            var oldSourceGeneratedDocumentStates = await oldProject.Solution.State.GetSourceGeneratedDocumentStatesAsync(oldProject.State, cancellationToken).ConfigureAwait(false);
-
-            cancellationToken.ThrowIfCancellationRequested();
-
-            var newSourceGeneratedDocumentStates = await newProject.Solution.State.GetSourceGeneratedDocumentStatesAsync(newProject.State, cancellationToken).ConfigureAwait(false);
-
-            foreach (var documentId in newSourceGeneratedDocumentStates.GetChangedStateIds(oldSourceGeneratedDocumentStates, ignoreUnchangedContent: true))
-            {
-                yield return documentId;
-            }
-        }
-
->>>>>>> 67d940c4
         /// <summary>
         /// Given the following assumptions:
         /// - source generators are deterministic,
@@ -907,11 +808,7 @@
                         // Bail before analyzing documents as the analysis needs to read the PDB which will likely fail if we can't even read the MVID.
                         diagnostics.Add((newProject.Id, ImmutableArray.Create(mvidReadError)));
 
-<<<<<<< HEAD
-                        Telemetry.LogProjectAnalysisSummary(ProjectAnalysisSummary.ValidChanges, newProject.State.ProjectInfo.Attributes.TelemetryId, ImmutableArray.Create(mvidReadError.Descriptor.Id), InBreakState);
-=======
                         Telemetry.LogProjectAnalysisSummary(ProjectAnalysisSummary.ValidChanges, newProject.State.ProjectInfo.Attributes.TelemetryId, ImmutableArray.Create(mvidReadError.Descriptor.Id));
->>>>>>> 67d940c4
                         isBlocked = true;
                         continue;
                     }
@@ -960,11 +857,7 @@
                     // The capability of a module to apply edits may change during edit session if the user attaches debugger to 
                     // an additional process that doesn't support EnC (or detaches from such process). Before we apply edits 
                     // we need to check with the debugger.
-<<<<<<< HEAD
-                    var (moduleDiagnostics, isModuleLoaded) = await GetModuleDiagnosticsAsync(mvid, newProject.Name, cancellationToken).ConfigureAwait(false);
-=======
                     var (moduleDiagnostics, isModuleLoaded) = await GetModuleDiagnosticsAsync(mvid, oldProject, newProject, changedDocumentAnalyses, cancellationToken).ConfigureAwait(false);
->>>>>>> 67d940c4
 
                     var isModuleEncBlocked = isModuleLoaded && !moduleDiagnostics.IsEmpty;
                     if (isModuleEncBlocked)
@@ -973,15 +866,10 @@
                         isBlocked = true;
                     }
 
-<<<<<<< HEAD
-                    var projectSummary = GetProjectAnalysisSymmary(changedDocumentAnalyses);
-=======
->>>>>>> 67d940c4
                     if (projectSummary == ProjectAnalysisSummary.CompilationErrors)
                     {
                         // only remember the first syntax error we encounter:
                         syntaxError ??= changedDocumentAnalyses.FirstOrDefault(a => a.SyntaxError != null)?.SyntaxError;
-<<<<<<< HEAD
                         isBlocked = true;
                     }
                     else if (projectSummary == ProjectAnalysisSummary.RudeEdits)
@@ -995,68 +883,6 @@
                             }
                         }
 
-=======
->>>>>>> 67d940c4
-                        isBlocked = true;
-                    }
-                    else if (projectSummary == ProjectAnalysisSummary.RudeEdits)
-                    {
-<<<<<<< HEAD
-                        Telemetry.LogProjectAnalysisSummary(projectSummary, newProject.State.ProjectInfo.Attributes.TelemetryId, moduleDiagnostics.NullToEmpty().SelectAsArray(d => d.Descriptor.Id), InBreakState);
-                        continue;
-                    }
-
-                    if (!DebuggingSession.TryGetOrCreateEmitBaseline(newProject, out var createBaselineDiagnostics, out var baseline, out var baselineAccessLock))
-                    {
-                        Debug.Assert(!createBaselineDiagnostics.IsEmpty);
-
-                        // Report diagnosics even when the module is never going to be loaded (e.g. in multi-targeting scenario, where only one framework being debugged).
-                        // This is consistent with reporting compilation errors - the IDE reports them for all TFMs regardless of what framework the app is running on.
-                        diagnostics.Add((newProject.Id, createBaselineDiagnostics));
-                        Telemetry.LogProjectAnalysisSummary(projectSummary, newProject.State.ProjectInfo.Attributes.TelemetryId, createBaselineDiagnostics, InBreakState);
-                        isBlocked = true;
-                        continue;
-                    }
-
-                    EditAndContinueWorkspaceService.Log.Write("Emitting update of '{0}' [0x{1:X8}]", newProject.Id.DebugName, newProject.Id);
-
-                    // PopulateChangedAndAddedDocumentsAsync returns no changes if base project does not exist
-                    var oldProject = oldSolution.GetProject(newProject.Id);
-                    Contract.ThrowIfNull(oldProject);
-
-                    var oldCompilation = await oldProject.GetCompilationAsync(cancellationToken).ConfigureAwait(false);
-                    var newCompilation = await newProject.GetCompilationAsync(cancellationToken).ConfigureAwait(false);
-                    Contract.ThrowIfNull(oldCompilation);
-                    Contract.ThrowIfNull(newCompilation);
-
-                    var oldActiveStatementsMap = await BaseActiveStatements.GetValueAsync(cancellationToken).ConfigureAwait(false);
-                    var projectChanges = await GetProjectChangesAsync(oldActiveStatementsMap, oldCompilation, newCompilation, oldProject, newProject, changedDocumentAnalyses, cancellationToken).ConfigureAwait(false);
-
-                    using var pdbStream = SerializableBytes.CreateWritableStream();
-                    using var metadataStream = SerializableBytes.CreateWritableStream();
-                    using var ilStream = SerializableBytes.CreateWritableStream();
-
-                    // project must support compilations since it supports EnC
-                    Contract.ThrowIfNull(newCompilation);
-
-                    EmitDifferenceResult emitResult;
-
-                    // The lock protects underlying baseline readers from being disposed while emitting delta.
-                    // If the lock is disposed at this point the session has been incorrectly disposed while operations on it are in progress.
-                    using (baselineAccessLock.DisposableRead())
-                    {
-                        DebuggingSession.ThrowIfDisposed();
-
-=======
-                        foreach (var analysis in changedDocumentAnalyses)
-                        {
-                            if (analysis.RudeEditErrors.Length > 0)
-                            {
-                                documentsWithRudeEdits.Add((analysis.DocumentId, analysis.RudeEditErrors));
-                                Telemetry.LogRudeEditDiagnostics(analysis.RudeEditErrors);
-                            }
-                        }
-
                         isBlocked = true;
                     }
 
@@ -1103,7 +929,6 @@
                     {
                         DebuggingSession.ThrowIfDisposed();
 
->>>>>>> 67d940c4
                         emitResult = newCompilation.EmitDifference(
                             baseline,
                             projectChanges.SemanticEdits,
@@ -1173,11 +998,7 @@
                         diagnostics.Add((newProject.Id, emitResult.Diagnostics));
                     }
 
-<<<<<<< HEAD
-                    Telemetry.LogProjectAnalysisSummary(projectSummary, newProject.State.ProjectInfo.Attributes.TelemetryId, emitResult.Diagnostics, InBreakState);
-=======
                     Telemetry.LogProjectAnalysisSummary(projectSummary, newProject.State.ProjectInfo.Attributes.TelemetryId, emitResult.Diagnostics);
->>>>>>> 67d940c4
                 }
 
                 // log capabilities for edit sessions with changes or reported errors:
