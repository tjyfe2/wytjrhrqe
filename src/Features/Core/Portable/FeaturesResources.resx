<?xml version="1.0" encoding="utf-8"?>
<root>
  <!-- 
    Microsoft ResX Schema 
    
    Version 2.0
    
    The primary goals of this format is to allow a simple XML format 
    that is mostly human readable. The generation and parsing of the 
    various data types are done through the TypeConverter classes 
    associated with the data types.
    
    Example:
    
    ... ado.net/XML headers & schema ...
    <resheader name="resmimetype">text/microsoft-resx</resheader>
    <resheader name="version">2.0</resheader>
    <resheader name="reader">System.Resources.ResXResourceReader, System.Windows.Forms, ...</resheader>
    <resheader name="writer">System.Resources.ResXResourceWriter, System.Windows.Forms, ...</resheader>
    <data name="Name1"><value>this is my long string</value><comment>this is a comment</comment></data>
    <data name="Color1" type="System.Drawing.Color, System.Drawing">Blue</data>
    <data name="Bitmap1" mimetype="application/x-microsoft.net.object.binary.base64">
        <value>[base64 mime encoded serialized .NET Framework object]</value>
    </data>
    <data name="Icon1" type="System.Drawing.Icon, System.Drawing" mimetype="application/x-microsoft.net.object.bytearray.base64">
        <value>[base64 mime encoded string representing a byte array form of the .NET Framework object]</value>
        <comment>This is a comment</comment>
    </data>
                
    There are any number of "resheader" rows that contain simple 
    name/value pairs.
    
    Each data row contains a name, and value. The row also contains a 
    type or mimetype. Type corresponds to a .NET class that support 
    text/value conversion through the TypeConverter architecture. 
    Classes that don't support this are serialized and stored with the 
    mimetype set.
    
    The mimetype is used for serialized objects, and tells the 
    ResXResourceReader how to depersist the object. This is currently not 
    extensible. For a given mimetype the value must be set accordingly:
    
    Note - application/x-microsoft.net.object.binary.base64 is the format 
    that the ResXResourceWriter will generate, however the reader can 
    read any of the formats listed below.
    
    mimetype: application/x-microsoft.net.object.binary.base64
    value   : The object must be serialized with 
            : System.Runtime.Serialization.Formatters.Binary.BinaryFormatter
            : and then encoded with base64 encoding.
    
    mimetype: application/x-microsoft.net.object.soap.base64
    value   : The object must be serialized with 
            : System.Runtime.Serialization.Formatters.Soap.SoapFormatter
            : and then encoded with base64 encoding.

    mimetype: application/x-microsoft.net.object.bytearray.base64
    value   : The object must be serialized into a byte array 
            : using a System.ComponentModel.TypeConverter
            : and then encoded with base64 encoding.
    -->
  <xsd:schema id="root" xmlns="" xmlns:xsd="http://www.w3.org/2001/XMLSchema" xmlns:msdata="urn:schemas-microsoft-com:xml-msdata">
    <xsd:import namespace="http://www.w3.org/XML/1998/namespace" />
    <xsd:element name="root" msdata:IsDataSet="true">
      <xsd:complexType>
        <xsd:choice maxOccurs="unbounded">
          <xsd:element name="metadata">
            <xsd:complexType>
              <xsd:sequence>
                <xsd:element name="value" type="xsd:string" minOccurs="0" />
              </xsd:sequence>
              <xsd:attribute name="name" use="required" type="xsd:string" />
              <xsd:attribute name="type" type="xsd:string" />
              <xsd:attribute name="mimetype" type="xsd:string" />
              <xsd:attribute ref="xml:space" />
            </xsd:complexType>
          </xsd:element>
          <xsd:element name="assembly">
            <xsd:complexType>
              <xsd:attribute name="alias" type="xsd:string" />
              <xsd:attribute name="name" type="xsd:string" />
            </xsd:complexType>
          </xsd:element>
          <xsd:element name="data">
            <xsd:complexType>
              <xsd:sequence>
                <xsd:element name="value" type="xsd:string" minOccurs="0" msdata:Ordinal="1" />
                <xsd:element name="comment" type="xsd:string" minOccurs="0" msdata:Ordinal="2" />
              </xsd:sequence>
              <xsd:attribute name="name" type="xsd:string" use="required" msdata:Ordinal="1" />
              <xsd:attribute name="type" type="xsd:string" msdata:Ordinal="3" />
              <xsd:attribute name="mimetype" type="xsd:string" msdata:Ordinal="4" />
              <xsd:attribute ref="xml:space" />
            </xsd:complexType>
          </xsd:element>
          <xsd:element name="resheader">
            <xsd:complexType>
              <xsd:sequence>
                <xsd:element name="value" type="xsd:string" minOccurs="0" msdata:Ordinal="1" />
              </xsd:sequence>
              <xsd:attribute name="name" type="xsd:string" use="required" />
            </xsd:complexType>
          </xsd:element>
        </xsd:choice>
      </xsd:complexType>
    </xsd:element>
  </xsd:schema>
  <resheader name="resmimetype">
    <value>text/microsoft-resx</value>
  </resheader>
  <resheader name="version">
    <value>2.0</value>
  </resheader>
  <resheader name="reader">
    <value>System.Resources.ResXResourceReader, System.Windows.Forms, Version=4.0.0.0, Culture=neutral, PublicKeyToken=b77a5c561934e089</value>
  </resheader>
  <resheader name="writer">
    <value>System.Resources.ResXResourceWriter, System.Windows.Forms, Version=4.0.0.0, Culture=neutral, PublicKeyToken=b77a5c561934e089</value>
  </resheader>
  <data name="0_directive" xml:space="preserve">
    <value>#{0} directive</value>
  </data>
  <data name="Add_project_reference_to_0" xml:space="preserve">
    <value>Add project reference to '{0}'.</value>
  </data>
  <data name="Add_reference_to_0" xml:space="preserve">
    <value>Add reference to '{0}'.</value>
  </data>
  <data name="Actions_can_not_be_empty" xml:space="preserve">
    <value>Actions can not be empty.</value>
  </data>
  <data name="generic_overload" xml:space="preserve">
    <value>generic overload</value>
  </data>
  <data name="generic_overloads" xml:space="preserve">
    <value>generic overloads</value>
  </data>
  <data name="overload" xml:space="preserve">
    <value>overload</value>
  </data>
  <data name="overloads_" xml:space="preserve">
    <value>overloads</value>
  </data>
  <data name="type" xml:space="preserve">
    <value>type</value>
  </data>
  <data name="property_accessor" xml:space="preserve">
    <value>property accessor</value>
  </data>
  <data name="_0_Keyword" xml:space="preserve">
    <value>{0} Keyword</value>
  </data>
  <data name="Encapsulate_field_colon_0_and_use_property" xml:space="preserve">
    <value>Encapsulate field: '{0}' (and use property)</value>
  </data>
  <data name="Encapsulate_field_colon_0_but_still_use_field" xml:space="preserve">
    <value>Encapsulate field: '{0}' (but still use field)</value>
  </data>
  <data name="Encapsulate_fields_and_use_property" xml:space="preserve">
    <value>Encapsulate fields (and use property)</value>
  </data>
  <data name="Encapsulate_fields_but_still_use_field" xml:space="preserve">
    <value>Encapsulate fields (but still use field)</value>
  </data>
  <data name="Could_not_extract_interface_colon_The_selection_is_not_inside_a_class_interface_struct" xml:space="preserve">
    <value>Could not extract interface: The selection is not inside a class/interface/struct.</value>
  </data>
  <data name="Could_not_extract_interface_colon_The_type_does_not_contain_any_member_that_can_be_extracted_to_an_interface" xml:space="preserve">
    <value>Could not extract interface: The type does not contain any member that can be extracted to an interface.</value>
  </data>
  <data name="can_t_not_construct_final_tree" xml:space="preserve">
    <value>can't not construct final tree</value>
  </data>
  <data name="Parameters_type_or_return_type_cannot_be_an_anonymous_type_colon_bracket_0_bracket" xml:space="preserve">
    <value>Parameters' type or return type cannot be an anonymous type : [{0}]</value>
  </data>
  <data name="The_selection_contains_no_active_statement" xml:space="preserve">
    <value>The selection contains no active statement.</value>
  </data>
  <data name="The_selection_contains_a_local_function_call_without_its_declaration" xml:space="preserve">
    <value>The selection contains a local function call without its declaration.</value>
  </data>
  <data name="The_selection_contains_an_error_or_unknown_type" xml:space="preserve">
    <value>The selection contains an error or unknown type.</value>
  </data>
  <data name="Type_parameter_0_is_hidden_by_another_type_parameter_1" xml:space="preserve">
    <value>Type parameter '{0}' is hidden by another type parameter '{1}'.</value>
  </data>
  <data name="The_address_of_a_variable_is_used_inside_the_selected_code" xml:space="preserve">
    <value>The address of a variable is used inside the selected code.</value>
  </data>
  <data name="Assigning_to_readonly_fields_must_be_done_in_a_constructor_colon_bracket_0_bracket" xml:space="preserve">
    <value>Assigning to readonly fields must be done in a constructor : [{0}].</value>
  </data>
  <data name="generated_code_is_overlapping_with_hidden_portion_of_the_code" xml:space="preserve">
    <value>generated code is overlapping with hidden portion of the code</value>
  </data>
  <data name="Add_optional_parameters_to_0" xml:space="preserve">
    <value>Add optional parameters to '{0}'</value>
  </data>
  <data name="Add_parameters_to_0" xml:space="preserve">
    <value>Add parameters to '{0}'</value>
  </data>
  <data name="Generate_delegating_constructor_0_1" xml:space="preserve">
    <value>Generate delegating constructor '{0}({1})'</value>
  </data>
  <data name="Generate_constructor_0_1" xml:space="preserve">
    <value>Generate constructor '{0}({1})'</value>
  </data>
  <data name="Generate_field_assigning_constructor_0_1" xml:space="preserve">
    <value>Generate field assigning constructor '{0}({1})'</value>
  </data>
  <data name="Generate_Equals_and_GetHashCode" xml:space="preserve">
    <value>Generate Equals and GetHashCode</value>
  </data>
  <data name="Generate_Equals_object" xml:space="preserve">
    <value>Generate Equals(object)</value>
  </data>
  <data name="Generate_GetHashCode" xml:space="preserve">
    <value>Generate GetHashCode()</value>
  </data>
  <data name="Generate_constructor_in_0" xml:space="preserve">
    <value>Generate constructor in '{0}'</value>
  </data>
  <data name="Generate_all" xml:space="preserve">
    <value>Generate all</value>
  </data>
  <data name="Generate_enum_member_0" xml:space="preserve">
    <value>Generate enum member '{0}'</value>
  </data>
  <data name="Generate_constant_0" xml:space="preserve">
    <value>Generate constant '{0}'</value>
  </data>
  <data name="Generate_read_only_property_0" xml:space="preserve">
    <value>Generate read-only property '{0}'</value>
  </data>
  <data name="Generate_property_0" xml:space="preserve">
    <value>Generate property '{0}'</value>
  </data>
  <data name="Generate_read_only_field_0" xml:space="preserve">
    <value>Generate read-only field '{0}'</value>
  </data>
  <data name="Generate_field_0" xml:space="preserve">
    <value>Generate field '{0}'</value>
  </data>
  <data name="Generate_local_0" xml:space="preserve">
    <value>Generate local '{0}'</value>
  </data>
  <data name="Generate_0_1_in_new_file" xml:space="preserve">
    <value>Generate {0} '{1}' in new file</value>
  </data>
  <data name="Generate_nested_0_1" xml:space="preserve">
    <value>Generate nested {0} '{1}'</value>
  </data>
  <data name="Implement_all_members_explicitly" xml:space="preserve">
    <value>Implement all members explicitly</value>
  </data>
  <data name="Implement_interface_abstractly" xml:space="preserve">
    <value>Implement interface abstractly</value>
  </data>
  <data name="Implement_interface_through_0" xml:space="preserve">
    <value>Implement interface through '{0}'</value>
  </data>
  <data name="Implement_interface" xml:space="preserve">
    <value>Implement interface</value>
  </data>
  <data name="Introduce_field_for_0" xml:space="preserve">
    <value>Introduce field for '{0}'</value>
  </data>
  <data name="Introduce_local_for_0" xml:space="preserve">
    <value>Introduce local for '{0}'</value>
  </data>
  <data name="Introduce_constant_for_0" xml:space="preserve">
    <value>Introduce constant for '{0}'</value>
  </data>
  <data name="Introduce_local_constant_for_0" xml:space="preserve">
    <value>Introduce local constant for '{0}'</value>
  </data>
  <data name="Introduce_field_for_all_occurrences_of_0" xml:space="preserve">
    <value>Introduce field for all occurrences of '{0}'</value>
  </data>
  <data name="Introduce_local_for_all_occurrences_of_0" xml:space="preserve">
    <value>Introduce local for all occurrences of '{0}'</value>
  </data>
  <data name="Introduce_constant_for_all_occurrences_of_0" xml:space="preserve">
    <value>Introduce constant for all occurrences of '{0}'</value>
  </data>
  <data name="Introduce_local_constant_for_all_occurrences_of_0" xml:space="preserve">
    <value>Introduce local constant for all occurrences of '{0}'</value>
  </data>
  <data name="Introduce_query_variable_for_all_occurrences_of_0" xml:space="preserve">
    <value>Introduce query variable for all occurrences of '{0}'</value>
  </data>
  <data name="Introduce_query_variable_for_0" xml:space="preserve">
    <value>Introduce query variable for '{0}'</value>
  </data>
  <data name="Types_colon" xml:space="preserve">
    <value>Types:</value>
  </data>
  <data name="is_" xml:space="preserve">
    <value>is</value>
  </data>
  <data name="Represents_an_object_whose_operations_will_be_resolved_at_runtime" xml:space="preserve">
    <value>Represents an object whose operations will be resolved at runtime.</value>
  </data>
  <data name="constant" xml:space="preserve">
    <value>constant</value>
  </data>
  <data name="field" xml:space="preserve">
    <value>field</value>
  </data>
  <data name="local_constant" xml:space="preserve">
    <value>local constant</value>
  </data>
  <data name="local_variable" xml:space="preserve">
    <value>local variable</value>
  </data>
  <data name="label" xml:space="preserve">
    <value>label</value>
  </data>
  <data name="range_variable" xml:space="preserve">
    <value>range variable</value>
  </data>
  <data name="parameter" xml:space="preserve">
    <value>parameter</value>
  </data>
  <data name="discard" xml:space="preserve">
    <value>discard</value>
  </data>
  <data name="in_" xml:space="preserve">
    <value>in</value>
  </data>
  <data name="Summary_colon" xml:space="preserve">
    <value>Summary:</value>
  </data>
  <data name="Locals_and_parameters" xml:space="preserve">
    <value>Locals and parameters</value>
  </data>
  <data name="Type_parameters_colon" xml:space="preserve">
    <value>Type parameters:</value>
  </data>
  <data name="Returns_colon" xml:space="preserve">
    <value>Returns:</value>
  </data>
  <data name="Exceptions_colon" xml:space="preserve">
    <value>Exceptions:</value>
  </data>
  <data name="Remarks_colon" xml:space="preserve">
    <value>Remarks:</value>
  </data>
  <data name="generating_source_for_symbols_of_this_type_is_not_supported" xml:space="preserve">
    <value>generating source for symbols of this type is not supported</value>
  </data>
  <data name="Assembly" xml:space="preserve">
    <value>Assembly</value>
  </data>
  <data name="location_unknown" xml:space="preserve">
    <value>location unknown</value>
  </data>
  <data name="Extract_interface" xml:space="preserve">
    <value>Extract interface...</value>
  </data>
  <data name="Updating_0_requires_restarting_the_application" xml:space="preserve">
    <value>Updating '{0}' requires restarting the application.</value>
  </data>
  <data name="Changing_0_to_1_requires_restarting_the_application_because_it_changes_the_shape_of_the_state_machine" xml:space="preserve">
    <value>Changing '{0}' to '{1}' requires restarting the application because it changes the shape of the state machine.</value>
  </data>
  <data name="Updating_a_complex_statement_containing_an_await_expression_requires_restarting_the_application" xml:space="preserve">
    <value>Updating a complex statement containing an await expression requires restarting the application.</value>
  </data>
  <data name="Changing_visibility_of_0_requires_restarting_the_application" xml:space="preserve">
    <value>Changing visibility of {0} requires restarting the application.</value>
  </data>
  <data name="Capturing_variable_0_that_hasn_t_been_captured_before_requires_restarting_the_application" xml:space="preserve">
    <value>Capturing variable '{0}' that hasn't been captured before requires restarting the application.</value>
  </data>
  <data name="Ceasing_to_capture_variable_0_requires_restarting_the_application" xml:space="preserve">
    <value>Ceasing to capture variable '{0}' requires restarting the application.</value>
  </data>
  <data name="Deleting_captured_variable_0_requires_restarting_the_application" xml:space="preserve">
    <value>Deleting captured variable '{0}' requires restarting the application.</value>
  </data>
  <data name="Changing_the_type_of_a_captured_variable_0_previously_of_type_1_requires_restarting_the_application" xml:space="preserve">
    <value>Changing the type of a captured variable '{0}' previously of type '{1}' requires restarting the application.</value>
  </data>
  <data name="Changing_the_parameters_of_0_requires_restarting_the_application" xml:space="preserve">
    <value>Changing the parameters of {0} requires restarting the application.</value>
  </data>
  <data name="Changing_the_return_type_of_0_requires_restarting_the_application" xml:space="preserve">
    <value>Changing the return type of {0} requires restarting the application.</value>
  </data>
  <data name="Changing_the_type_of_0_requires_restarting_the_application" xml:space="preserve">
    <value>Changing the type of {0} requires restarting the application.</value>
  </data>
  <data name="Changing_the_declaration_scope_of_a_captured_variable_0_requires_restarting_the_application" xml:space="preserve">
    <value>Changing the declaration scope of a captured variable '{0}' requires restarting the application.</value>
  </data>
  <data name="Accessing_captured_variable_0_that_hasn_t_been_accessed_before_in_1_requires_restarting_the_application" xml:space="preserve">
    <value>Accessing captured variable '{0}' that hasn't been accessed before in {1} requires restarting the application.</value>
  </data>
  <data name="Ceasing_to_access_captured_variable_0_in_1_requires_restarting_the_application" xml:space="preserve">
    <value>Ceasing to access captured variable '{0}' in {1} requires restarting the application.</value>
  </data>
  <data name="Adding_0_that_accesses_captured_variables_1_and_2_declared_in_different_scopes_requires_restarting_the_application" xml:space="preserve">
    <value>Adding {0} that accesses captured variables '{1}' and '{2}' declared in different scopes requires restarting the application.</value>
  </data>
  <data name="Removing_0_that_accessed_captured_variables_1_and_2_declared_in_different_scopes_requires_restarting_the_application" xml:space="preserve">
    <value>Removing {0} that accessed captured variables '{1}' and '{2}' declared in different scopes requires restarting the application.</value>
  </data>
  <data name="Adding_0_into_a_1_requires_restarting_the_application" xml:space="preserve">
    <value>Adding {0} into a {1} requires restarting the application.</value>
  </data>
  <data name="Adding_0_into_an_interface_requires_restarting_the_application" xml:space="preserve">
    <value>Adding {0} into an interface requires restarting the application.</value>
  </data>
  <data name="Adding_0_into_a_generic_type_requires_restarting_the_application" xml:space="preserve">
    <value>Adding {0} into a generic type requires restarting the application.</value>
  </data>
  <data name="Adding_0_into_an_interface_method_requires_restarting_the_application" xml:space="preserve">
    <value>Adding {0} into an interface method requires restarting the application.</value>
  </data>
  <data name="Adding_0_into_a_class_with_explicit_or_sequential_layout_requires_restarting_the_application" xml:space="preserve">
    <value>Adding {0} into a class with explicit or sequential layout requires restarting the application.</value>
  </data>
  <data name="Updating_the_modifiers_of_0_requires_restarting_the_application" xml:space="preserve">
    <value>Updating the modifiers of {0} requires restarting the application.</value>
  </data>
  <data name="Updating_the_Handles_clause_of_0_requires_restarting_the_application" xml:space="preserve">
    <value>Updating the Handles clause of {0} requires restarting the application.</value>
    <comment>{Locked="Handles"} "Handles" is VB keywords and should not be localized.</comment>
  </data>
  <data name="Adding_0_with_the_Handles_clause_requires_restarting_the_application" xml:space="preserve">
    <value>Adding {0} with the Handles clause requires restarting the application.</value>
    <comment>{Locked="Handles"} "Handles" is VB keywords and should not be localized.</comment>
  </data>
  <data name="Updating_the_Implements_clause_of_a_0_requires_restarting_the_application" xml:space="preserve">
    <value>Updating the Implements clause of a {0} requires restarting the application.</value>
    <comment>{Locked="Implements"} "Implements" is VB keywords and should not be localized.</comment>
  </data>
  <data name="Updating_the_variance_of_0_requires_restarting_the_application" xml:space="preserve">
    <value>Updating the variance of {0} requires restarting the application.</value>
  </data>
  <data name="Updating_the_type_of_0_requires_restarting_the_application" xml:space="preserve">
    <value>Updating the type of {0} requires restarting the application.</value>
  </data>
  <data name="Updating_the_initializer_of_0_requires_restarting_the_application" xml:space="preserve">
    <value>Updating the initializer of {0} requires restarting the application.</value>
  </data>
  <data name="Updating_the_size_of_a_0_requires_restarting_the_application" xml:space="preserve">
    <value>Updating the size of a {0} requires restarting the application.</value>
  </data>
  <data name="Updating_the_underlying_type_of_0_requires_restarting_the_application" xml:space="preserve">
    <value>Updating the underlying type of {0} requires restarting the application.</value>
  </data>
  <data name="Updating_the_base_class_and_or_base_interface_s_of_0_requires_restarting_the_application" xml:space="preserve">
    <value>Updating the base class and/or base interface(s) of {0} requires restarting the application.</value>
  </data>
  <data name="Changing_a_field_to_an_event_or_vice_versa_requires_restarting_the_application" xml:space="preserve">
    <value>Changing a field to an event or vice versa requires restarting the application.</value>
  </data>
  <data name="Updating_the_kind_of_a_type_requires_restarting_the_application" xml:space="preserve">
    <value>Updating the kind of a type requires restarting the application.</value>
  </data>
  <data name="Updating_the_kind_of_a_property_event_accessor_requires_restarting_the_application" xml:space="preserve">
    <value>Updating the kind of a property/event accessor requires restarting the application.</value>
  </data>
  <data name="Updating_the_library_name_of_Declare_statement_requires_restarting_the_application" xml:space="preserve">
    <value>Updating the library name of Declare statement requires restarting the application.</value>
    <comment>{Locked="Declare"} "Declare" is VB keyword and should not be localized.</comment>
  </data>
  <data name="Updating_the_alias_of_Declare_statement_requires_restarting_the_application" xml:space="preserve">
    <value>Updating the alias of Declare statement requires restarting the application.</value>
    <comment>{Locked="Declare"} "Declare" is VB keyword and should not be localized.</comment>
  </data>
  <data name="Renaming_0_requires_restarting_the_application" xml:space="preserve">
    <value>Renaming {0} requires restarting the application.</value>
  </data>
  <data name="Adding_0_requires_restarting_the_application" xml:space="preserve">
    <value>Adding {0} requires restarting the application.</value>
  </data>
  <data name="Adding_an_abstract_0_or_overriding_an_inherited_0_requires_restarting_the_application" xml:space="preserve">
    <value>Adding an abstract {0} or overriding an inherited {0} requires restarting the application.</value>
  </data>
  <data name="Adding_a_MustOverride_0_or_overriding_an_inherited_0_requires_restarting_the_application" xml:space="preserve">
    <value>Adding a MustOverride {0} or overriding an inherited {0} requires restarting the application.</value>
    <comment>{Locked="MustOverride"} "MustOverride" is VB keyword and should not be localized.</comment>
  </data>
  <data name="Adding_an_extern_0_requires_restarting_the_application" xml:space="preserve">
    <value>Adding an extern {0} requires restarting the application.</value>
    <comment>{Locked="extern"} "extern" is C# keyword and should not be localized.</comment>
  </data>
  <data name="Adding_an_imported_method_requires_restarting_the_application" xml:space="preserve">
    <value>Adding an imported method requires restarting the application.</value>
  </data>
  <data name="Adding_a_user_defined_0_requires_restarting_the_application" xml:space="preserve">
    <value>Adding a user defined {0} requires restarting the application.</value>
  </data>
  <data name="Adding_a_generic_0_requires_restarting_the_application" xml:space="preserve">
    <value>Adding a generic {0} requires restarting the application.</value>
  </data>
  <data name="Adding_0_around_an_active_statement_requires_restarting_the_application" xml:space="preserve">
    <value>Adding {0} around an active statement requires restarting the application.</value>
  </data>
  <data name="Moving_0_requires_restarting_the_application" xml:space="preserve">
    <value>Moving {0} requires restarting the application.</value>
  </data>
  <data name="Deleting_0_requires_restarting_the_application" xml:space="preserve">
    <value>Deleting {0} requires restarting the application.</value>
  </data>
  <data name="Deleting_0_around_an_active_statement_requires_restarting_the_application" xml:space="preserve">
    <value>Deleting {0} around an active statement requires restarting the application.</value>
  </data>
  <data name="Updating_a_0_around_an_active_statement_requires_restarting_the_application" xml:space="preserve">
    <value>Updating a {0} around an active statement requires restarting the application.</value>
  </data>
  <data name="Updating_async_or_iterator_modifier_around_an_active_statement_requires_restarting_the_application" xml:space="preserve">
    <value>Updating async or iterator modifier around an active statement requires restarting the application.</value>
    <comment>{Locked="async"}{Locked="iterator"} "async" and "iterator" are C#/VB keywords and should not be localized.</comment>
  </data>
  <data name="Changing_0_from_asynchronous_to_synchronous_requires_restarting_the_application" xml:space="preserve">
    <value>Changing {0} from asynchronous to synchronous requires restarting the application.</value>
  </data>
  <data name="Modifying_a_generic_method_requires_restarting_the_application" xml:space="preserve">
    <value>Modifying a generic method requires restarting the application.</value>
  </data>
  <data name="Modifying_whitespace_or_comments_in_a_generic_0_requires_restarting_the_application" xml:space="preserve">
    <value>Modifying whitespace or comments in a generic {0} requires restarting the application.</value>
  </data>
  <data name="Modifying_a_method_inside_the_context_of_a_generic_type_requires_restarting_the_application" xml:space="preserve">
    <value>Modifying a method inside the context of a generic type requires restarting the application.</value>
  </data>
  <data name="Modifying_whitespace_or_comments_in_0_inside_the_context_of_a_generic_type_requires_restarting_the_application" xml:space="preserve">
    <value>Modifying whitespace or comments in {0} inside the context of a generic type requires restarting the application.</value>
  </data>
  <data name="Modifying_the_initializer_of_0_in_a_generic_type_requires_restarting_the_application" xml:space="preserve">
    <value>Modifying the initializer of {0} in a generic type requires restarting the application.</value>
  </data>
  <data name="Adding_a_constructor_to_a_type_with_a_field_or_property_initializer_that_contains_an_anonymous_function_requires_restarting_the_application" xml:space="preserve">
    <value>Adding a constructor to a type with a field or property initializer that contains an anonymous function requires restarting the application.</value>
  </data>
  <data name="Renaming_a_captured_variable_from_0_to_1_requires_restarting_the_application" xml:space="preserve">
    <value>Renaming a captured variable, from '{0}' to '{1}' requires restarting the application.</value>
  </data>
  <data name="Modifying_a_catch_finally_handler_with_an_active_statement_in_the_try_block_requires_restarting_the_application" xml:space="preserve">
    <value>Modifying a catch/finally handler with an active statement in the try block requires restarting the application.</value>
  </data>
  <data name="Modifying_a_try_catch_finally_statement_when_the_finally_block_is_active_requires_restarting_the_application" xml:space="preserve">
    <value>Modifying a try/catch/finally statement when the finally block is active requires restarting the application.</value>
  </data>
  <data name="Modifying_a_catch_handler_around_an_active_statement_requires_restarting_the_application" xml:space="preserve">
    <value>Modifying a catch handler around an active statement requires restarting the application.</value>
  </data>
  <data name="Modifying_0_which_contains_the_stackalloc_operator_requires_restarting_the_application" xml:space="preserve">
    <value>Modifying {0} which contains the stackalloc operator requires restarting the application.</value>
    <comment>{Locked="stackalloc"} "stackalloc" is C# keyword and should not be localized.</comment>
  </data>
  <data name="Modifying_0_which_contains_an_Aggregate_Group_By_or_Join_query_clauses_requires_restarting_the_application" xml:space="preserve">
    <value>Modifying {0} which contains an Aggregate, Group By, or Join query clauses requires restarting the application.</value>
    <comment>{Locked="Aggregate"}{Locked="Group By"}{Locked="Join"} are VB keywords and should not be localized.</comment>
  </data>
  <data name="Modifying_source_with_experimental_language_features_enabled_requires_restarting_the_application" xml:space="preserve">
    <value>Modifying source with experimental language features enabled requires restarting the application.</value>
  </data>
  <data name="Updating_an_active_statement_requires_restarting_the_application" xml:space="preserve">
    <value>Updating an active statement requires restarting the application.</value>
  </data>
  <data name="Removing_0_that_contains_an_active_statement_requires_restarting_the_application" xml:space="preserve">
    <value>Removing {0} that contains an active statement requires restarting the application.</value>
  </data>
  <data name="Adding_a_new_file_requires_restarting_the_application" xml:space="preserve">
    <value>Adding a new file requires restarting the application.</value>
  </data>
  <data name="Attribute_0_is_missing_Updating_an_async_method_or_an_iterator_requires_restarting_the_application" xml:space="preserve">
    <value>Attribute '{0}' is missing. Updating an async method or an iterator requires restarting the application.</value>
  </data>
  <data name="Unexpected_interface_member_kind_colon_0" xml:space="preserve">
    <value>Unexpected interface member kind: {0}</value>
  </data>
  <data name="Generate_abstract_property_0" xml:space="preserve">
    <value>Generate abstract property '{0}'</value>
  </data>
  <data name="Generate_abstract_method_0" xml:space="preserve">
    <value>Generate abstract method '{0}'</value>
  </data>
  <data name="Generate_method_0" xml:space="preserve">
    <value>Generate method '{0}'</value>
  </data>
  <data name="The_symbol_does_not_have_an_icon" xml:space="preserve">
    <value>The symbol does not have an icon.</value>
  </data>
  <data name="Extract_local_function" xml:space="preserve">
    <value>Extract local function</value>
  </data>
  <data name="Extract_method" xml:space="preserve">
    <value>Extract method</value>
  </data>
  <data name="Asynchronous_method_cannot_have_ref_out_parameters_colon_bracket_0_bracket" xml:space="preserve">
    <value>Asynchronous method cannot have ref/out parameters : [{0}]</value>
  </data>
  <data name="The_member_is_defined_in_metadata" xml:space="preserve">
    <value>The member is defined in metadata.</value>
  </data>
  <data name="You_can_only_change_the_signature_of_a_constructor_indexer_method_or_delegate" xml:space="preserve">
    <value>You can only change the signature of a constructor, indexer, method or delegate.</value>
  </data>
  <data name="This_symbol_has_related_definitions_or_references_in_metadata_Changing_its_signature_may_result_in_build_errors_Do_you_want_to_continue" xml:space="preserve">
    <value>This symbol has related definitions or references in metadata. Changing its signature may result in build errors.

Do you want to continue?</value>
  </data>
  <data name="Change_signature" xml:space="preserve">
    <value>Change signature...</value>
  </data>
  <data name="Generate_new_type" xml:space="preserve">
    <value>Generate new type...</value>
  </data>
  <data name="User_Diagnostic_Analyzer_Failure" xml:space="preserve">
    <value>User Diagnostic Analyzer Failure.</value>
  </data>
  <data name="Analyzer_0_threw_an_exception_of_type_1_with_message_2" xml:space="preserve">
    <value>Analyzer '{0}' threw an exception of type '{1}' with message '{2}'.</value>
  </data>
  <data name="Analyzer_0_threw_the_following_exception_colon_1" xml:space="preserve">
    <value>Analyzer '{0}' threw the following exception:
'{1}'.</value>
  </data>
  <data name="Remove_qualification" xml:space="preserve">
    <value>Remove qualification</value>
  </data>
  <data name="Unknown_error_occurred" xml:space="preserve">
    <value>Unknown error occurred</value>
  </data>
  <data name="No_valid_location_to_insert_method_call" xml:space="preserve">
    <value>No valid location to insert method call.</value>
  </data>
  <data name="Available" xml:space="preserve">
    <value>Available</value>
  </data>
  <data name="Not_Available" xml:space="preserve">
    <value>Not Available ⚠</value>
  </data>
  <data name="_0_1" xml:space="preserve">
    <value>    {0} - {1}</value>
  </data>
  <data name="You_can_use_the_navigation_bar_to_switch_contexts" xml:space="preserve">
    <value>You can use the navigation bar to switch contexts.</value>
  </data>
  <data name="in_Source" xml:space="preserve">
    <value>in Source</value>
  </data>
  <data name="in_Suppression_File" xml:space="preserve">
    <value>in Suppression File</value>
  </data>
  <data name="Remove_Suppression_0" xml:space="preserve">
    <value>Remove Suppression {0}</value>
  </data>
  <data name="Remove_Suppression" xml:space="preserve">
    <value>Remove Suppression</value>
  </data>
  <data name="Configure_0_severity" xml:space="preserve">
    <value>Configure {0} severity</value>
  </data>
  <data name="Configure_0_code_style" xml:space="preserve">
    <value>Configure {0} code style</value>
  </data>
  <data name="Configure_severity_for_all_0_analyzers" xml:space="preserve">
    <value>Configure severity for all '{0}' analyzers</value>
  </data>
  <data name="Configure_severity_for_all_analyzers" xml:space="preserve">
    <value>Configure severity for all analyzers</value>
  </data>
  <data name="Pending" xml:space="preserve">
    <value>&lt;Pending&gt;</value>
  </data>
  <data name="Awaited_task_returns_0" xml:space="preserve">
    <value>Awaited task returns '{0}'</value>
  </data>
  <data name="Awaited_task_returns_no_value" xml:space="preserve">
    <value>Awaited task returns no value</value>
  </data>
  <data name="Note_colon_Tab_twice_to_insert_the_0_snippet" xml:space="preserve">
    <value>Note: Tab twice to insert the '{0}' snippet.</value>
  </data>
  <data name="Implement_interface_explicitly_with_Dispose_pattern" xml:space="preserve">
    <value>Implement interface explicitly with Dispose pattern</value>
  </data>
  <data name="Implement_interface_with_Dispose_pattern" xml:space="preserve">
    <value>Implement interface with Dispose pattern</value>
  </data>
  <data name="Suppress_0" xml:space="preserve">
    <value>Suppress {0}</value>
  </data>
  <data name="Computing_fix_all_occurrences_code_fix" xml:space="preserve">
    <value>Computing fix all occurrences code fix...</value>
  </data>
  <data name="Fix_all_occurrences" xml:space="preserve">
    <value>Fix all occurrences</value>
  </data>
  <data name="Document" xml:space="preserve">
    <value>Document</value>
  </data>
  <data name="Project" xml:space="preserve">
    <value>Project</value>
  </data>
  <data name="Solution" xml:space="preserve">
    <value>Solution</value>
  </data>
  <data name="Containing_Member" xml:space="preserve">
    <value>Containing Member</value>
  </data>
  <data name="Containing_Type" xml:space="preserve">
    <value>Containing Type</value>
  </data>
  <data name="TODO_colon_dispose_managed_state_managed_objects" xml:space="preserve">
    <value>TODO: dispose managed state (managed objects)</value>
  </data>
  <data name="TODO_colon_set_large_fields_to_null" xml:space="preserve">
    <value>TODO: set large fields to null</value>
  </data>
  <data name="Modifying_0_which_contains_a_static_variable_requires_restarting_the_application" xml:space="preserve">
    <value>Modifying {0} which contains a static variable requires restarting the application.</value>
  </data>
  <data name="Compiler2" xml:space="preserve">
    <value>Compiler</value>
  </data>
  <data name="EditAndContinue" xml:space="preserve">
    <value>Edit and Continue</value>
  </data>
  <data name="Live" xml:space="preserve">
    <value>Live</value>
  </data>
  <data name="namespace_" xml:space="preserve">
    <value>namespace</value>
    <comment>{Locked}</comment>
  </data>
  <data name="class_" xml:space="preserve">
    <value>class</value>
    <comment>{Locked}</comment>
  </data>
  <data name="interface_" xml:space="preserve">
    <value>interface</value>
    <comment>{Locked}</comment>
  </data>
  <data name="enum_" xml:space="preserve">
    <value>enum</value>
    <comment>{Locked}</comment>
  </data>
  <data name="enum_value" xml:space="preserve">
    <value>enum value</value>
    <comment>{Locked="enum"} "enum" is a C#/VB keyword and should not be localized.</comment>
  </data>
  <data name="delegate_" xml:space="preserve">
    <value>delegate</value>
    <comment>{Locked}</comment>
  </data>
  <data name="const_field" xml:space="preserve">
    <value>const field</value>
    <comment>{Locked="const"} "const" is a C#/VB keyword and should not be localized.</comment>
  </data>
  <data name="method" xml:space="preserve">
    <value>method</value>
  </data>
  <data name="operator_" xml:space="preserve">
    <value>operator</value>
  </data>
  <data name="constructor" xml:space="preserve">
    <value>constructor</value>
  </data>
  <data name="static_constructor" xml:space="preserve">
    <value>static constructor</value>
  </data>
  <data name="auto_property" xml:space="preserve">
    <value>auto-property</value>
  </data>
  <data name="property_" xml:space="preserve">
    <value>property</value>
  </data>
  <data name="event_" xml:space="preserve">
    <value>event</value>
    <comment>{Locked}</comment>
  </data>
  <data name="event_accessor" xml:space="preserve">
    <value>event accessor</value>
  </data>
  <data name="type_constraint" xml:space="preserve">
    <value>type constraint</value>
  </data>
  <data name="type_parameter" xml:space="preserve">
    <value>type parameter</value>
  </data>
  <data name="attribute" xml:space="preserve">
    <value>attribute</value>
  </data>
  <data name="Replace_0_and_1_with_property" xml:space="preserve">
    <value>Replace '{0}' and '{1}' with property</value>
  </data>
  <data name="Replace_0_with_property" xml:space="preserve">
    <value>Replace '{0}' with property</value>
  </data>
  <data name="Method_referenced_implicitly" xml:space="preserve">
    <value>Method referenced implicitly</value>
  </data>
  <data name="Generate_type_0" xml:space="preserve">
    <value>Generate type '{0}'</value>
  </data>
  <data name="Generate_0_1" xml:space="preserve">
    <value>Generate {0} '{1}'</value>
  </data>
  <data name="Change_0_to_1" xml:space="preserve">
    <value>Change '{0}' to '{1}'.</value>
  </data>
  <data name="Non_invoked_method_cannot_be_replaced_with_property" xml:space="preserve">
    <value>Non-invoked method cannot be replaced with property.</value>
  </data>
  <data name="Only_methods_with_a_single_argument_which_is_not_an_out_variable_declaration_can_be_replaced_with_a_property" xml:space="preserve">
    <value>Only methods with a single argument, which is not an out variable declaration, can be replaced with a property.</value>
  </data>
  <data name="Roslyn_HostError" xml:space="preserve">
    <value>Roslyn.HostError</value>
  </data>
  <data name="An_instance_of_analyzer_0_cannot_be_created_from_1_colon_2" xml:space="preserve">
    <value>An instance of analyzer {0} cannot be created from {1}: {2}.</value>
  </data>
  <data name="The_assembly_0_does_not_contain_any_analyzers" xml:space="preserve">
    <value>The assembly {0} does not contain any analyzers.</value>
  </data>
  <data name="Unable_to_load_Analyzer_assembly_0_colon_1" xml:space="preserve">
    <value>Unable to load Analyzer assembly {0}: {1}</value>
  </data>
  <data name="Make_method_synchronous" xml:space="preserve">
    <value>Make method synchronous</value>
  </data>
  <data name="from_0" xml:space="preserve">
    <value>from {0}</value>
  </data>
  <data name="Find_and_install_latest_version" xml:space="preserve">
    <value>Find and install latest version</value>
  </data>
  <data name="Use_local_version_0" xml:space="preserve">
    <value>Use local version '{0}'</value>
  </data>
  <data name="Use_locally_installed_0_version_1_This_version_used_in_colon_2" xml:space="preserve">
    <value>Use locally installed '{0}' version '{1}'
This version used in: {2}</value>
  </data>
  <data name="Find_and_install_latest_version_of_0" xml:space="preserve">
    <value>Find and install latest version of '{0}'</value>
  </data>
  <data name="Install_with_package_manager" xml:space="preserve">
    <value>Install with package manager...</value>
  </data>
  <data name="Install_0_1" xml:space="preserve">
    <value>Install '{0} {1}'</value>
  </data>
  <data name="Install_version_0" xml:space="preserve">
    <value>Install version '{0}'</value>
  </data>
  <data name="Generate_variable_0" xml:space="preserve">
    <value>Generate variable '{0}'</value>
  </data>
  <data name="Classes" xml:space="preserve">
    <value>Classes</value>
  </data>
  <data name="Constants" xml:space="preserve">
    <value>Constants</value>
  </data>
  <data name="Delegates" xml:space="preserve">
    <value>Delegates</value>
  </data>
  <data name="Enums" xml:space="preserve">
    <value>Enums</value>
  </data>
  <data name="Events" xml:space="preserve">
    <value>Events</value>
  </data>
  <data name="Extension_methods" xml:space="preserve">
    <value>Extension methods</value>
  </data>
  <data name="Fields" xml:space="preserve">
    <value>Fields</value>
  </data>
  <data name="Interfaces" xml:space="preserve">
    <value>Interfaces</value>
  </data>
  <data name="Methods" xml:space="preserve">
    <value>Methods</value>
  </data>
  <data name="Modules" xml:space="preserve">
    <value>Modules</value>
  </data>
  <data name="Namespaces" xml:space="preserve">
    <value>Namespaces</value>
  </data>
  <data name="Properties" xml:space="preserve">
    <value>Properties</value>
  </data>
  <data name="Structures" xml:space="preserve">
    <value>Structures</value>
  </data>
  <data name="Parameters_colon" xml:space="preserve">
    <value>Parameters:</value>
  </data>
  <data name="Variadic_SignatureHelpItem_must_have_at_least_one_parameter" xml:space="preserve">
    <value>Variadic SignatureHelpItem must have at least one parameter.</value>
  </data>
  <data name="Replace_0_with_method" xml:space="preserve">
    <value>Replace '{0}' with method</value>
  </data>
  <data name="Replace_0_with_methods" xml:space="preserve">
    <value>Replace '{0}' with methods</value>
  </data>
  <data name="Property_referenced_implicitly" xml:space="preserve">
    <value>Property referenced implicitly</value>
  </data>
  <data name="Property_cannot_safely_be_replaced_with_a_method_call" xml:space="preserve">
    <value>Property cannot safely be replaced with a method call</value>
  </data>
  <data name="Convert_to_interpolated_string" xml:space="preserve">
    <value>Convert to interpolated string</value>
  </data>
  <data name="Move_type_to_0" xml:space="preserve">
    <value>Move type to {0}</value>
  </data>
  <data name="Rename_file_to_0" xml:space="preserve">
    <value>Rename file to {0}</value>
  </data>
  <data name="Rename_type_to_0" xml:space="preserve">
    <value>Rename type to {0}</value>
  </data>
  <data name="Remove_tag" xml:space="preserve">
    <value>Remove tag</value>
  </data>
  <data name="Add_missing_param_nodes" xml:space="preserve">
    <value>Add missing param nodes</value>
  </data>
  <data name="Asynchronously_waits_for_the_task_to_finish" xml:space="preserve">
    <value>Asynchronously waits for the task to finish.</value>
  </data>
  <data name="Await_the_preceding_expression" xml:space="preserve">
    <value>Await the preceding expression</value>
  </data>
  <data name="Await_the_preceding_expression_and_add_ConfigureAwait_0" xml:space="preserve">
    <value>Await the preceding expression and add ConfigureAwait({0}).</value>
    <comment>{Locked="ConfigureAwait"} "ConfigureAwait" is an api name and should not be localized. {0} is a placeholder for the language specific keyword 'false'.</comment>
  </data>
  <data name="paren_Unknown_paren" xml:space="preserve">
    <value>(Unknown)</value>
  </data>
  <data name="Implement_abstract_class" xml:space="preserve">
    <value>Implement abstract class</value>
  </data>
  <data name="Use_framework_type" xml:space="preserve">
    <value>Use framework type</value>
  </data>
  <data name="Install_package_0" xml:space="preserve">
    <value>Install package '{0}'</value>
  </data>
  <data name="project_0" xml:space="preserve">
    <value>project {0}</value>
  </data>
  <data name="Fix_typo_0" xml:space="preserve">
    <value>Fix typo '{0}'</value>
  </data>
  <data name="Fully_qualify_0" xml:space="preserve">
    <value>Fully qualify '{0}'</value>
  </data>
  <data name="Remove_reference_to_0" xml:space="preserve">
    <value>Remove reference to '{0}'.</value>
  </data>
  <data name="Keywords" xml:space="preserve">
    <value>Keywords</value>
  </data>
  <data name="Snippets" xml:space="preserve">
    <value>Snippets</value>
  </data>
  <data name="Remove_document_0" xml:space="preserve">
    <value>Remove document '{0}'</value>
  </data>
  <data name="Add_document_0" xml:space="preserve">
    <value>Add document '{0}'</value>
  </data>
  <data name="Add_argument_name_0" xml:space="preserve">
    <value>Add argument name '{0}'</value>
  </data>
  <data name="Add_tuple_element_name_0" xml:space="preserve">
    <value>Add tuple element name '{0}'</value>
  </data>
  <data name="Take_0" xml:space="preserve">
    <value>Take '{0}'</value>
  </data>
  <data name="Take_both" xml:space="preserve">
    <value>Take both</value>
  </data>
  <data name="Take_bottom" xml:space="preserve">
    <value>Take bottom</value>
  </data>
  <data name="Take_top" xml:space="preserve">
    <value>Take top</value>
  </data>
  <data name="Remove_unused_variable" xml:space="preserve">
    <value>Remove unused variable</value>
  </data>
  <data name="Convert_to_binary" xml:space="preserve">
    <value>Convert to binary</value>
  </data>
  <data name="Convert_to_decimal" xml:space="preserve">
    <value>Convert to decimal</value>
  </data>
  <data name="Convert_to_hex" xml:space="preserve">
    <value>Convert to hex</value>
  </data>
  <data name="Separate_thousands" xml:space="preserve">
    <value>Separate thousands</value>
  </data>
  <data name="Separate_words" xml:space="preserve">
    <value>Separate words</value>
  </data>
  <data name="Separate_nibbles" xml:space="preserve">
    <value>Separate nibbles</value>
  </data>
  <data name="Remove_separators" xml:space="preserve">
    <value>Remove separators</value>
  </data>
  <data name="Add_parameter_to_0" xml:space="preserve">
    <value>Add parameter to '{0}'</value>
  </data>
  <data name="Add_parameter_to_0_and_overrides_implementations" xml:space="preserve">
    <value>Add parameter to '{0}' (and overrides/implementations)</value>
  </data>
  <data name="Add_to_0" xml:space="preserve">
    <value>Add to '{0}'</value>
  </data>
  <data name="Related_method_signatures_found_in_metadata_will_not_be_updated" xml:space="preserve">
    <value>Related method signatures found in metadata will not be updated.</value>
  </data>
  <data name="Generate_constructor" xml:space="preserve">
    <value>Generate constructor...</value>
  </data>
  <data name="Pick_members_to_be_used_as_constructor_parameters" xml:space="preserve">
    <value>Pick members to be used as constructor parameters</value>
  </data>
  <data name="Pick_members_to_be_used_in_Equals_GetHashCode" xml:space="preserve">
    <value>Pick members to be used in Equals/GetHashCode</value>
  </data>
  <data name="Generate_overrides" xml:space="preserve">
    <value>Generate overrides...</value>
  </data>
  <data name="Pick_members_to_override" xml:space="preserve">
    <value>Pick members to override</value>
  </data>
  <data name="Add_null_check" xml:space="preserve">
    <value>Add null check</value>
  </data>
  <data name="Add_string_IsNullOrEmpty_check" xml:space="preserve">
    <value>Add 'string.IsNullOrEmpty' check</value>
  </data>
  <data name="Add_string_IsNullOrWhiteSpace_check" xml:space="preserve">
    <value>Add 'string.IsNullOrWhiteSpace' check</value>
  </data>
  <data name="Create_and_assign_field_0" xml:space="preserve">
    <value>Create and assign field '{0}'</value>
  </data>
  <data name="Create_and_assign_property_0" xml:space="preserve">
    <value>Create and assign property '{0}'</value>
  </data>
  <data name="Initialize_field_0" xml:space="preserve">
    <value>Initialize field '{0}'</value>
  </data>
  <data name="Initialize_property_0" xml:space="preserve">
    <value>Initialize property '{0}'</value>
  </data>
  <data name="Add_null_checks" xml:space="preserve">
    <value>Add null checks</value>
  </data>
  <data name="Generate_operators" xml:space="preserve">
    <value>Generate operators</value>
  </data>
  <data name="Implement_0" xml:space="preserve">
    <value>Implement {0}</value>
  </data>
  <data name="Reported_diagnostic_0_has_a_source_location_in_file_1_which_is_not_part_of_the_compilation_being_analyzed" xml:space="preserve">
    <value>Reported diagnostic '{0}' has a source location in file '{1}', which is not part of the compilation being analyzed.</value>
  </data>
  <data name="Reported_diagnostic_0_has_a_source_location_1_in_file_2_which_is_outside_of_the_given_file" xml:space="preserve">
    <value>Reported diagnostic '{0}' has a source location '{1}' in file '{2}', which is outside of the given file.</value>
  </data>
  <data name="in_0_project_1" xml:space="preserve">
    <value>in {0} (project {1})</value>
  </data>
  <data name="Move_declaration_near_reference" xml:space="preserve">
    <value>Move declaration near reference</value>
  </data>
  <data name="Convert_to_full_property" xml:space="preserve">
    <value>Convert to full property</value>
  </data>
  <data name="Warning_Method_overrides_symbol_from_metadata" xml:space="preserve">
    <value>Warning: Method overrides symbol from metadata</value>
  </data>
  <data name="Use_0" xml:space="preserve">
    <value>Use {0}</value>
  </data>
  <data name="Switching_between_lambda_and_local_function_requires_restarting_the_application" xml:space="preserve">
    <value>Switching between a lambda and a local function requires restarting the application.</value>
  </data>
  <data name="Add_argument_name_0_including_trailing_arguments" xml:space="preserve">
    <value>Add argument name '{0}' (including trailing arguments)</value>
  </data>
  <data name="local_function" xml:space="preserve">
    <value>local function</value>
  </data>
  <data name="indexer_" xml:space="preserve">
    <value>indexer</value>
  </data>
  <data name="Warning_colon_Collection_was_modified_during_iteration" xml:space="preserve">
    <value>Warning: Collection was modified during iteration.</value>
  </data>
  <data name="Warning_colon_Iteration_variable_crossed_function_boundary" xml:space="preserve">
    <value>Warning: Iteration variable crossed function boundary.</value>
  </data>
  <data name="Convert_to_linq" xml:space="preserve">
    <value>Convert to LINQ</value>
  </data>
  <data name="Convert_to_class" xml:space="preserve">
    <value>Convert to class</value>
  </data>
  <data name="Convert_to_struct" xml:space="preserve">
    <value>Convert to struct</value>
  </data>
  <data name="updating_usages_in_containing_member" xml:space="preserve">
    <value>updating usages in containing member</value>
  </data>
  <data name="updating_usages_in_containing_project" xml:space="preserve">
    <value>updating usages in containing project</value>
  </data>
  <data name="updating_usages_in_containing_type" xml:space="preserve">
    <value>updating usages in containing type</value>
  </data>
  <data name="updating_usages_in_dependent_projects" xml:space="preserve">
    <value>updating usages in dependent projects</value>
  </data>
  <data name="Formatting_document" xml:space="preserve">
    <value>Formatting document</value>
  </data>
  <data name="Add_member_name" xml:space="preserve">
    <value>Add member name</value>
  </data>
  <data name="Convert_to_linq_call_form" xml:space="preserve">
    <value>Convert to LINQ (call form)</value>
  </data>
  <data name="Adding_a_method_with_an_explicit_interface_specifier_requires_restarting_the_application" xml:space="preserve">
    <value>Adding a method with an explicit interface specifier requires restarting the application.</value>
  </data>
  <data name="Modifying_source_file_0_requires_restarting_the_application_due_to_internal_error_1" xml:space="preserve">
    <value>Modifying source file '{0}' requires restarting the application due to internal error: {1}</value>
    <comment>{2} is a multi-line exception message including a stacktrace. Place it at the end of the message and don't add any punctation after or around {1}</comment>
  </data>
  <data name="Modifying_source_file_0_requires_restarting_the_application_because_the_file_is_too_big" xml:space="preserve">
    <value>Modifying source file '{0}' requires restarting the application because the file is too big.</value>
  </data>
  <data name="Modifying_body_of_0_requires_restarting_the_application_due_to_internal_error_1" xml:space="preserve">
    <value>Modifying the body of {0} requires restarting the application due to internal error: {1}</value>
    <comment>{1} is a multi-line exception message including a stacktrace. Place it at the end of the message and don't add any punctation after or around {1}</comment>
  </data>
  <data name="Modifying_body_of_0_requires_restarting_the_application_because_the_body_has_too_many_statements" xml:space="preserve">
    <value>Modifying the body of {0} requires restarting the application because the body has too many statements.</value>
  </data>
  <data name="Change_namespace_to_0" xml:space="preserve">
    <value>Change namespace to '{0}'</value>
  </data>
  <data name="Move_file_to_0" xml:space="preserve">
    <value>Move file to '{0}'</value>
  </data>
  <data name="Move_file_to_project_root_folder" xml:space="preserve">
    <value>Move file to project root folder</value>
  </data>
  <data name="Move_to_namespace" xml:space="preserve">
    <value>Move to namespace...</value>
  </data>
  <data name="Change_to_global_namespace" xml:space="preserve">
    <value>Change to global namespace</value>
  </data>
  <data name="Warning_colon_changing_namespace_may_produce_invalid_code_and_change_code_meaning" xml:space="preserve">
    <value>Warning: Changing namespace may produce invalid code and change code meaning.</value>
  </data>
  <data name="Invert_conditional" xml:space="preserve">
    <value>Invert conditional</value>
  </data>
  <data name="Replace_0_with_1" xml:space="preserve">
    <value>Replace '{0}' with '{1}' </value>
  </data>
  <data name="Align_wrapped_parameters" xml:space="preserve">
    <value>Align wrapped parameters</value>
  </data>
  <data name="Indent_all_parameters" xml:space="preserve">
    <value>Indent all parameters</value>
  </data>
  <data name="Indent_wrapped_parameters" xml:space="preserve">
    <value>Indent wrapped parameters</value>
  </data>
  <data name="Unwrap_all_parameters" xml:space="preserve">
    <value>Unwrap all parameters</value>
  </data>
  <data name="Unwrap_and_indent_all_parameters" xml:space="preserve">
    <value>Unwrap and indent all parameters</value>
  </data>
  <data name="Wrap_every_parameter" xml:space="preserve">
    <value>Wrap every parameter</value>
  </data>
  <data name="Wrap_long_parameter_list" xml:space="preserve">
    <value>Wrap long parameter list</value>
  </data>
  <data name="Unwrap_parameter_list" xml:space="preserve">
    <value>Unwrap parameter list</value>
  </data>
  <data name="Align_wrapped_arguments" xml:space="preserve">
    <value>Align wrapped arguments</value>
  </data>
  <data name="Indent_all_arguments" xml:space="preserve">
    <value>Indent all arguments</value>
  </data>
  <data name="Indent_wrapped_arguments" xml:space="preserve">
    <value>Indent wrapped arguments</value>
  </data>
  <data name="Unwrap_all_arguments" xml:space="preserve">
    <value>Unwrap all arguments</value>
  </data>
  <data name="Unwrap_and_indent_all_arguments" xml:space="preserve">
    <value>Unwrap and indent all arguments</value>
  </data>
  <data name="Wrap_every_argument" xml:space="preserve">
    <value>Wrap every argument</value>
  </data>
  <data name="Wrap_long_argument_list" xml:space="preserve">
    <value>Wrap long argument list</value>
  </data>
  <data name="Unwrap_argument_list" xml:space="preserve">
    <value>Unwrap argument list</value>
  </data>
  <data name="Introduce_constant" xml:space="preserve">
    <value>Introduce constant</value>
  </data>
  <data name="Introduce_field" xml:space="preserve">
    <value>Introduce field</value>
  </data>
  <data name="Introduce_local" xml:space="preserve">
    <value>Introduce local</value>
  </data>
  <data name="Introduce_query_variable" xml:space="preserve">
    <value>Introduce query variable</value>
  </data>
  <data name="Failed_to_analyze_data_flow_for_0" xml:space="preserve">
    <value>Failed to analyze data-flow for: {0}</value>
  </data>
  <data name="Split_into_nested_0_statements" xml:space="preserve">
    <value>Split into nested '{0}' statements</value>
  </data>
  <data name="Merge_with_outer_0_statement" xml:space="preserve">
    <value>Merge with outer '{0}' statement</value>
  </data>
  <data name="Split_into_consecutive_0_statements" xml:space="preserve">
    <value>Split into consecutive '{0}' statements</value>
  </data>
  <data name="Merge_with_previous_0_statement" xml:space="preserve">
    <value>Merge with previous '{0}' statement</value>
  </data>
  <data name="Unwrap_expression" xml:space="preserve">
    <value>Unwrap expression</value>
  </data>
  <data name="Wrap_expression" xml:space="preserve">
    <value>Wrap expression</value>
  </data>
  <data name="Wrapping" xml:space="preserve">
    <value>Wrapping</value>
  </data>
  <data name="Merge_with_nested_0_statement" xml:space="preserve">
    <value>Merge with nested '{0}' statement</value>
  </data>
  <data name="Merge_with_next_0_statement" xml:space="preserve">
    <value>Merge with next '{0}' statement</value>
  </data>
  <data name="Pull_0_up" xml:space="preserve">
    <value>Pull '{0}' up</value>
  </data>
  <data name="Pull_members_up_to_base_type" xml:space="preserve">
    <value>Pull members up to base type...</value>
  </data>
  <data name="Unwrap_call_chain" xml:space="preserve">
    <value>Unwrap call chain</value>
  </data>
  <data name="Wrap_call_chain" xml:space="preserve">
    <value>Wrap call chain</value>
  </data>
  <data name="Wrap_long_call_chain" xml:space="preserve">
    <value>Wrap long call chain</value>
  </data>
  <data name="Pull_0_up_to_1" xml:space="preserve">
    <value>Pull '{0}' up to '{1}'</value>
  </data>
  <data name="Wrap_and_align_expression" xml:space="preserve">
    <value>Wrap and align expression</value>
  </data>
  <data name="Move_contents_to_namespace" xml:space="preserve">
    <value>Move contents to namespace...</value>
  </data>
  <data name="Add_optional_parameter_to_constructor" xml:space="preserve">
    <value>Add optional parameter to constructor</value>
  </data>
  <data name="Add_parameter_to_constructor" xml:space="preserve">
    <value>Add parameter to constructor</value>
  </data>
  <data name="Target_type_matches" xml:space="preserve">
    <value>Target type matches</value>
  </data>
  <data name="Generate_parameter_0" xml:space="preserve">
    <value>Generate parameter '{0}'</value>
  </data>
  <data name="Generate_parameter_0_and_overrides_implementations" xml:space="preserve">
    <value>Generate parameter '{0}' (and overrides/implementations)</value>
  </data>
  <data name="in_Source_attribute" xml:space="preserve">
    <value>in Source (attribute)</value>
  </data>
  <data name="StreamMustSupportReadAndSeek" xml:space="preserve">
    <value>Stream must support read and seek operations.</value>
  </data>
  <data name="MethodMustReturnStreamThatSupportsReadAndSeek" xml:space="preserve">
    <value>{0} must return a stream that supports read and seek operations.</value>
  </data>
  <data name="RudeEdit" xml:space="preserve">
    <value>Rude edit</value>
  </data>
  <data name="CannotApplyChangesUnexpectedError" xml:space="preserve">
    <value>Cannot apply changes -- unexpected error: '{0}'</value>
  </data>
  <data name="ErrorReadingFile" xml:space="preserve">
    <value>Error while reading file '{0}': {1}</value>
  </data>
  <data name="EditAndContinueDisallowedByProject" xml:space="preserve">
    <value>Changes made in project '{0}' require restarting the application: {1}</value>
  </data>
  <data name="DocumentIsOutOfSyncWithDebuggee" xml:space="preserve">
    <value>The current content of source file '{0}' does not match the built source. Any changes made to this file while debugging won't be applied until its content matches the built source.</value>
  </data>
  <data name="UnableToReadSourceFileOrPdb" xml:space="preserve">
    <value>Unable to read source file '{0}' or the PDB built for the containing project. Any changes made to this file while debugging won't be applied until its content matches the built source.</value>
  </data>
  <data name="ChangesDisallowedWhileStoppedAtException" xml:space="preserve">
    <value>Changes are not allowed while stopped at exception</value>
  </data>
  <data name="Wrap_and_align_call_chain" xml:space="preserve">
    <value>Wrap and align call chain</value>
  </data>
  <data name="Wrap_and_align_long_call_chain" xml:space="preserve">
    <value>Wrap and align long call chain</value>
  </data>
  <data name="Warning_colon_semantics_may_change_when_converting_statement" xml:space="preserve">
    <value>Warning: Semantics may change when converting statement.</value>
  </data>
  <data name="Add_null_checks_for_all_parameters" xml:space="preserve">
    <value>Add null checks for all parameters</value>
  </data>
  <data name="Implement_0_implicitly" xml:space="preserve">
    <value>Implement '{0}' implicitly</value>
  </data>
  <data name="Implement_all_interfaces_implicitly" xml:space="preserve">
    <value>Implement all interfaces implicitly</value>
  </data>
  <data name="Implement_implicitly" xml:space="preserve">
    <value>Implement implicitly</value>
  </data>
  <data name="Implement_0_explicitly" xml:space="preserve">
    <value>Implement '{0}' explicitly</value>
  </data>
  <data name="ChangeSignature_NewParameterIntroduceTODOVariable" xml:space="preserve">
    <value>TODO</value>
    <comment>"TODO" is an indication that there is work still to be done.</comment>
  </data>
  <data name="ChangeSignature_NewParameterOmitValue" xml:space="preserve">
    <value>&lt;omit&gt;</value>
  </data>
  <data name="Value_colon" xml:space="preserve">
    <value>Value:</value>
  </data>
  <data name="Implement_through_0" xml:space="preserve">
    <value>Implement through '{0}'</value>
  </data>
  <data name="Implement_all_interfaces_explicitly" xml:space="preserve">
    <value>Implement all interfaces explicitly</value>
  </data>
  <data name="Implement_explicitly" xml:space="preserve">
    <value>Implement explicitly</value>
  </data>
  <data name="Resolve_conflict_markers" xml:space="preserve">
    <value>Resolve conflict markers</value>
  </data>
  <data name="Base_classes_contain_inaccessible_unimplemented_members" xml:space="preserve">
    <value>Base classes contain inaccessible unimplemented members</value>
  </data>
  <data name="Add_DebuggerDisplay_attribute" xml:space="preserve">
    <value>Add 'DebuggerDisplay' attribute</value>
    <comment>{Locked="DebuggerDisplay"} "DebuggerDisplay" is a BCL class and should not be localized.</comment>
  </data>
  <data name="Do_not_change_this_code_Put_cleanup_code_in_0_method" xml:space="preserve">
    <value>Do not change this code. Put cleanup code in '{0}' method</value>
  </data>
  <data name="TODO_colon_free_unmanaged_resources_unmanaged_objects_and_override_finalizer" xml:space="preserve">
    <value>TODO: free unmanaged resources (unmanaged objects) and override finalizer</value>
  </data>
  <data name="TODO_colon_override_finalizer_only_if_0_has_code_to_free_unmanaged_resources" xml:space="preserve">
    <value>TODO: override finalizer only if '{0}' has code to free unmanaged resources</value>
  </data>
  <data name="AM_PM_abbreviated" xml:space="preserve">
    <value>AM/PM (abbreviated)</value>
  </data>
  <data name="AM_PM_abbreviated_description" xml:space="preserve">
    <value>The "t" custom format specifier represents the first character of the AM/PM designator. The appropriate localized designator is retrieved from the DateTimeFormatInfo.AMDesignator or DateTimeFormatInfo.PMDesignator property of the current or specific culture. The AM designator is used for all times from 0:00:00 (midnight) to 11:59:59.999. The PM designator is used for all times from 12:00:00 (noon) to 23:59:59.999.

If the "t" format specifier is used without other custom format specifiers, it's interpreted as the "t" standard date and time format specifier.</value>
  </data>
  <data name="AM_PM_full" xml:space="preserve">
    <value>AM/PM (full)</value>
  </data>
  <data name="AM_PM_full_description" xml:space="preserve">
    <value>The "tt" custom format specifier (plus any number of additional "t" specifiers) represents the entire AM/PM designator. The appropriate localized designator is retrieved from the DateTimeFormatInfo.AMDesignator or DateTimeFormatInfo.PMDesignator property of the current or specific culture. The AM designator is used for all times from 0:00:00 (midnight) to 11:59:59.999. The PM designator is used for all times from 12:00:00 (noon) to 23:59:59.999.

Make sure to use the "tt" specifier for languages for which it's necessary to maintain the distinction between AM and PM. An example is Japanese, for which the AM and PM designators differ in the second character instead of the first character.</value>
  </data>
  <data name="date_separator" xml:space="preserve">
    <value>date separator</value>
  </data>
  <data name="date_separator_description" xml:space="preserve">
    <value>The "/" custom format specifier represents the date separator, which is used to differentiate years, months, and days. The appropriate localized date separator is retrieved from the DateTimeFormatInfo.DateSeparator property of the current or specified culture.

Note: To change the date separator for a particular date and time string, specify the separator character within a literal string delimiter. For example, the custom format string mm'/'dd'/'yyyy produces a result string in which "/" is always used as the date separator. To change the date separator for all dates for a culture, either change the value of the DateTimeFormatInfo.DateSeparator property of the current culture, or instantiate a DateTimeFormatInfo object, assign the character to its DateSeparator property, and call an overload of the formatting method that includes an IFormatProvider parameter.

If the "/" format specifier is used without other custom format specifiers, it's interpreted as a standard date and time format specifier and throws a FormatException.</value>
  </data>
  <data name="day_of_the_month_1_2_digits" xml:space="preserve">
    <value>day of the month (1-2 digits)</value>
  </data>
  <data name="day_of_the_month_1_2_digits_description" xml:space="preserve">
    <value>The "d" custom format specifier represents the day of the month as a number from 1 through 31. A single-digit day is formatted without a leading zero.

If the "d" format specifier is used without other custom format specifiers, it's interpreted as the "d" standard date and time format specifier.</value>
  </data>
  <data name="day_of_the_month_2_digits" xml:space="preserve">
    <value>day of the month (2 digits)</value>
  </data>
  <data name="day_of_the_month_2_digits_description" xml:space="preserve">
    <value>The "dd" custom format string represents the day of the month as a number from 01 through 31. A single-digit day is formatted with a leading zero.</value>
  </data>
  <data name="day_of_the_week_abbreviated" xml:space="preserve">
    <value>day of the week (abbreviated)</value>
  </data>
  <data name="day_of_the_week_abbreviated_description" xml:space="preserve">
    <value>The "ddd" custom format specifier represents the abbreviated name of the day of the week. The localized abbreviated name of the day of the week is retrieved from the DateTimeFormatInfo.AbbreviatedDayNames property of the current or specified culture.</value>
  </data>
  <data name="day_of_the_week_full" xml:space="preserve">
    <value>day of the week (full)</value>
  </data>
  <data name="day_of_the_week_full_description" xml:space="preserve">
    <value>The "dddd" custom format specifier (plus any number of additional "d" specifiers) represents the full name of the day of the week. The localized name of the day of the week is retrieved from the DateTimeFormatInfo.DayNames property of the current or specified culture.</value>
  </data>
  <data name="full_long_date_time" xml:space="preserve">
    <value>full long date/time</value>
  </data>
  <data name="full_long_date_time_description" xml:space="preserve">
    <value>The "F" standard format specifier represents a custom date and time format string that is defined by the current DateTimeFormatInfo.FullDateTimePattern property. For example, the custom format string for the invariant culture is "dddd, dd MMMM yyyy HH:mm:ss".</value>
  </data>
  <data name="full_short_date_time" xml:space="preserve">
    <value>full short date/time</value>
  </data>
  <data name="full_short_date_time_description" xml:space="preserve">
    <value>The Full Date Short Time ("f") Format Specifier

The "f" standard format specifier represents a combination of the long date ("D") and short time ("t") patterns, separated by a space.</value>
  </data>
  <data name="general_long_date_time" xml:space="preserve">
    <value>general long date/time</value>
  </data>
  <data name="general_long_date_time_description" xml:space="preserve">
    <value>The "G" standard format specifier represents a combination of the short date ("d") and long time ("T") patterns, separated by a space.</value>
  </data>
  <data name="general_short_date_time" xml:space="preserve">
    <value>general short date/time</value>
  </data>
  <data name="general_short_date_time_description" xml:space="preserve">
    <value>The "g" standard format specifier represents a combination of the short date ("d") and short time ("t") patterns, separated by a space.</value>
  </data>
  <data name="long_date" xml:space="preserve">
    <value>long date</value>
  </data>
  <data name="long_date_description" xml:space="preserve">
    <value>The "D" standard format specifier represents a custom date and time format string that is defined by the current DateTimeFormatInfo.LongDatePattern property. For example, the custom format string for the invariant culture is "dddd, dd MMMM yyyy".</value>
  </data>
  <data name="long_time" xml:space="preserve">
    <value>long time</value>
  </data>
  <data name="long_time_description" xml:space="preserve">
    <value>The "T" standard format specifier represents a custom date and time format string that is defined by a specific culture's DateTimeFormatInfo.LongTimePattern property. For example, the custom format string for the invariant culture is "HH:mm:ss".</value>
  </data>
  <data name="minute_1_2_digits" xml:space="preserve">
    <value>minute (1-2 digits)</value>
  </data>
  <data name="minute_1_2_digits_description" xml:space="preserve">
    <value>The "m" custom format specifier represents the minute as a number from 0 through 59. The minute represents whole minutes that have passed since the last hour. A single-digit minute is formatted without a leading zero.

If the "m" format specifier is used without other custom format specifiers, it's interpreted as the "m" standard date and time format specifier.</value>
  </data>
  <data name="minute_2_digits" xml:space="preserve">
    <value>minute (2 digits)</value>
  </data>
  <data name="minute_2_digits_description" xml:space="preserve">
    <value>The "mm" custom format specifier (plus any number of additional "m" specifiers) represents the minute as a number from 00 through 59. The minute represents whole minutes that have passed since the last hour. A single-digit minute is formatted with a leading zero.</value>
  </data>
  <data name="month_1_2_digits" xml:space="preserve">
    <value>month (1-2 digits)</value>
  </data>
  <data name="month_1_2_digits_description" xml:space="preserve">
    <value>The "M" custom format specifier represents the month as a number from 1 through 12 (or from 1 through 13 for calendars that have 13 months). A single-digit month is formatted without a leading zero.

If the "M" format specifier is used without other custom format specifiers, it's interpreted as the "M" standard date and time format specifier.</value>
  </data>
  <data name="month_2_digits" xml:space="preserve">
    <value>month (2 digits)</value>
  </data>
  <data name="month_2_digits_description" xml:space="preserve">
    <value>The "MM" custom format specifier represents the month as a number from 01 through 12 (or from 1 through 13 for calendars that have 13 months). A single-digit month is formatted with a leading zero.</value>
  </data>
  <data name="month_abbreviated" xml:space="preserve">
    <value>month (abbreviated)</value>
  </data>
  <data name="month_abbreviated_description" xml:space="preserve">
    <value>The "MMM" custom format specifier represents the abbreviated name of the month. The localized abbreviated name of the month is retrieved from the DateTimeFormatInfo.AbbreviatedMonthNames property of the current or specified culture.</value>
  </data>
  <data name="month_day" xml:space="preserve">
    <value>month day</value>
  </data>
  <data name="month_day_description" xml:space="preserve">
    <value>The "M" or "m" standard format specifier represents a custom date and time format string that is defined by the current DateTimeFormatInfo.MonthDayPattern property. For example, the custom format string for the invariant culture is "MMMM dd".</value>
  </data>
  <data name="month_full" xml:space="preserve">
    <value>month (full)</value>
  </data>
  <data name="month_full_description" xml:space="preserve">
    <value>The "MMMM" custom format specifier represents the full name of the month. The localized name of the month is retrieved from the DateTimeFormatInfo.MonthNames property of the current or specified culture.</value>
  </data>
  <data name="period_era" xml:space="preserve">
    <value>period/era</value>
  </data>
  <data name="period_era_description" xml:space="preserve">
    <value>The "g" or "gg" custom format specifiers (plus any number of additional "g" specifiers) represents the period or era, such as A.D. The formatting operation ignores this specifier if the date to be formatted doesn't have an associated period or era string.

If the "g" format specifier is used without other custom format specifiers, it's interpreted as the "g" standard date and time format specifier.</value>
  </data>
  <data name="rfc1123_date_time" xml:space="preserve">
    <value>rfc1123 date/time</value>
  </data>
  <data name="rfc1123_date_time_description" xml:space="preserve">
    <value>The "R" or "r" standard format specifier represents a custom date and time format string that is defined by the DateTimeFormatInfo.RFC1123Pattern property. The pattern reflects a defined standard, and the property is read-only. Therefore, it is always the same, regardless of the culture used or the format provider supplied. The custom format string is "ddd, dd MMM yyyy HH':'mm':'ss 'GMT'". When this standard format specifier is used, the formatting or parsing operation always uses the invariant culture.</value>
  </data>
  <data name="round_trip_date_time" xml:space="preserve">
    <value>round-trip date/time</value>
  </data>
  <data name="round_trip_date_time_description" xml:space="preserve">
    <value>The "O" or "o" standard format specifier represents a custom date and time format string using a pattern that preserves time zone information and emits a result string that complies with ISO 8601. For DateTime values, this format specifier is designed to preserve date and time values along with the DateTime.Kind property in text. The formatted string can be parsed back by using the DateTime.Parse(String, IFormatProvider, DateTimeStyles) or DateTime.ParseExact method if the styles parameter is set to DateTimeStyles.RoundtripKind.

The "O" or "o" standard format specifier corresponds to the "yyyy'-'MM'-'dd'T'HH':'mm':'ss'.'fffffffK" custom format string for DateTime values and to the "yyyy'-'MM'-'dd'T'HH':'mm':'ss'.'fffffffzzz" custom format string for DateTimeOffset values. In this string, the pairs of single quotation marks that delimit individual characters, such as the hyphens, the colons, and the letter "T", indicate that the individual character is a literal that cannot be changed. The apostrophes do not appear in the output string.

The "O" or "o" standard format specifier (and the "yyyy'-'MM'-'dd'T'HH':'mm':'ss'.'fffffffK" custom format string) takes advantage of the three ways that ISO 8601 represents time zone information to preserve the Kind property of DateTime values:

    The time zone component of DateTimeKind.Local date and time values is an offset from UTC (for example, +01:00, -07:00). All DateTimeOffset values are also represented in this format.

    The time zone component of DateTimeKind.Utc date and time values uses "Z" (which stands for zero offset) to represent UTC.

    DateTimeKind.Unspecified date and time values have no time zone information.

Because the "O" or "o" standard format specifier conforms to an international standard, the formatting or parsing operation that uses the specifier always uses the invariant culture and the Gregorian calendar.

Strings that are passed to the Parse, TryParse, ParseExact, and TryParseExact methods of DateTime and DateTimeOffset can be parsed by using the "O" or "o" format specifier if they are in one of these formats. In the case of DateTime objects, the parsing overload that you call should also include a styles parameter with a value of DateTimeStyles.RoundtripKind. Note that if you call a parsing method with the custom format string that corresponds to the "O" or "o" format specifier, you won't get the same results as "O" or "o". This is because parsing methods that use a custom format string can't parse the string representation of date and time values that lack a time zone component or use "Z" to indicate UTC.</value>
  </data>
  <data name="second_1_2_digits" xml:space="preserve">
    <value>second (1-2 digits)</value>
  </data>
  <data name="second_1_2_digits_description" xml:space="preserve">
    <value>The "s" custom format specifier represents the seconds as a number from 0 through 59. The result represents whole seconds that have passed since the last minute. A single-digit second is formatted without a leading zero.

If the "s" format specifier is used without other custom format specifiers, it's interpreted as the "s" standard date and time format specifier.</value>
  </data>
  <data name="second_2_digits" xml:space="preserve">
    <value>second (2 digits)</value>
  </data>
  <data name="second_2_digits_description" xml:space="preserve">
    <value>The "ss" custom format specifier (plus any number of additional "s" specifiers) represents the seconds as a number from 00 through 59. The result represents whole seconds that have passed since the last minute. A single-digit second is formatted with a leading zero.</value>
  </data>
  <data name="short_date" xml:space="preserve">
    <value>short date</value>
  </data>
  <data name="short_date_description" xml:space="preserve">
    <value>The "d" standard format specifier represents a custom date and time format string that is defined by a specific culture's DateTimeFormatInfo.ShortDatePattern property. For example, the custom format string that is returned by the ShortDatePattern property of the invariant culture is "MM/dd/yyyy".</value>
  </data>
  <data name="short_time" xml:space="preserve">
    <value>short time</value>
  </data>
  <data name="short_time_description" xml:space="preserve">
    <value>The "t" standard format specifier represents a custom date and time format string that is defined by the current DateTimeFormatInfo.ShortTimePattern property. For example, the custom format string for the invariant culture is "HH:mm".</value>
  </data>
  <data name="sortable_date_time" xml:space="preserve">
    <value>sortable date/time</value>
  </data>
  <data name="sortable_date_time_description" xml:space="preserve">
    <value>The "s" standard format specifier represents a custom date and time format string that is defined by the DateTimeFormatInfo.SortableDateTimePattern property. The pattern reflects a defined standard (ISO 8601), and the property is read-only. Therefore, it is always the same, regardless of the culture used or the format provider supplied. The custom format string is "yyyy'-'MM'-'dd'T'HH':'mm':'ss".

The purpose of the "s" format specifier is to produce result strings that sort consistently in ascending or descending order based on date and time values. As a result, although the "s" standard format specifier represents a date and time value in a consistent format, the formatting operation does not modify the value of the date and time object that is being formatted to reflect its DateTime.Kind property or its DateTimeOffset.Offset value. For example, the result strings produced by formatting the date and time values 2014-11-15T18:32:17+00:00 and 2014-11-15T18:32:17+08:00 are identical.

When this standard format specifier is used, the formatting or parsing operation always uses the invariant culture.</value>
  </data>
  <data name="time_separator" xml:space="preserve">
    <value>time separator</value>
  </data>
  <data name="time_separator_description" xml:space="preserve">
    <value>The ":" custom format specifier represents the time separator, which is used to differentiate hours, minutes, and seconds. The appropriate localized time separator is retrieved from the DateTimeFormatInfo.TimeSeparator property of the current or specified culture.

Note: To change the time separator for a particular date and time string, specify the separator character within a literal string delimiter. For example, the custom format string hh'_'dd'_'ss produces a result string in which "_" (an underscore) is always used as the time separator. To change the time separator for all dates for a culture, either change the value of the DateTimeFormatInfo.TimeSeparator property of the current culture, or instantiate a DateTimeFormatInfo object, assign the character to its TimeSeparator property, and call an overload of the formatting method that includes an IFormatProvider parameter.

If the ":" format specifier is used without other custom format specifiers, it's interpreted as a standard date and time format specifier and throws a FormatException.</value>
  </data>
  <data name="time_zone" xml:space="preserve">
    <value>time zone</value>
  </data>
  <data name="time_zone_description" xml:space="preserve">
    <value>The "K" custom format specifier represents the time zone information of a date and time value. When this format specifier is used with DateTime values, the result string is defined by the value of the DateTime.Kind property:

    For the local time zone (a DateTime.Kind property value of DateTimeKind.Local), this specifier is equivalent to the "zzz" specifier and produces a result string containing the local offset from Coordinated Universal Time (UTC); for example, "-07:00".

    For a UTC time (a DateTime.Kind property value of DateTimeKind.Utc), the result string includes a "Z" character to represent a UTC date.

    For a time from an unspecified time zone (a time whose DateTime.Kind property equals DateTimeKind.Unspecified), the result is equivalent to String.Empty.

For DateTimeOffset values, the "K" format specifier is equivalent to the "zzz" format specifier, and produces a result string containing the DateTimeOffset value's offset from UTC.

If the "K" format specifier is used without other custom format specifiers, it's interpreted as a standard date and time format specifier and throws a FormatException.</value>
  </data>
  <data name="universal_full_date_time" xml:space="preserve">
    <value>universal full date/time</value>
  </data>
  <data name="universal_full_date_time_description" xml:space="preserve">
    <value>The "U" standard format specifier represents a custom date and time format string that is defined by a specified culture's DateTimeFormatInfo.FullDateTimePattern property. The pattern is the same as the "F" pattern. However, the DateTime value is automatically converted to UTC before it is formatted.</value>
  </data>
  <data name="universal_sortable_date_time" xml:space="preserve">
    <value>universal sortable date/time</value>
  </data>
  <data name="universal_sortable_date_time_description" xml:space="preserve">
    <value>The "u" standard format specifier represents a custom date and time format string that is defined by the DateTimeFormatInfo.UniversalSortableDateTimePattern property. The pattern reflects a defined standard, and the property is read-only. Therefore, it is always the same, regardless of the culture used or the format provider supplied. The custom format string is "yyyy'-'MM'-'dd HH':'mm':'ss'Z'". When this standard format specifier is used, the formatting or parsing operation always uses the invariant culture.

Although the result string should express a time as Coordinated Universal Time (UTC), no conversion of the original DateTime value is performed during the formatting operation. Therefore, you must convert a DateTime value to UTC by calling the DateTime.ToUniversalTime method before formatting it.</value>
  </data>
  <data name="utc_hour_and_minute_offset" xml:space="preserve">
    <value>utc hour and minute offset</value>
  </data>
  <data name="utc_hour_and_minute_offset_description" xml:space="preserve">
    <value>With DateTime values, the "zzz" custom format specifier represents the signed offset of the local operating system's time zone from UTC, measured in hours and minutes. It doesn't reflect the value of an instance's DateTime.Kind property. For this reason, the "zzz" format specifier is not recommended for use with DateTime values.

With DateTimeOffset values, this format specifier represents the DateTimeOffset value's offset from UTC in hours and minutes.

The offset is always displayed with a leading sign. A plus sign (+) indicates hours ahead of UTC, and a minus sign (-) indicates hours behind UTC. A single-digit offset is formatted with a leading zero.</value>
  </data>
  <data name="utc_hour_offset_1_2_digits" xml:space="preserve">
    <value>utc hour offset (1-2 digits)</value>
  </data>
  <data name="utc_hour_offset_1_2_digits_description" xml:space="preserve">
    <value>With DateTime values, the "z" custom format specifier represents the signed offset of the local operating system's time zone from Coordinated Universal Time (UTC), measured in hours. It doesn't reflect the value of an instance's DateTime.Kind property. For this reason, the "z" format specifier is not recommended for use with DateTime values.

With DateTimeOffset values, this format specifier represents the DateTimeOffset value's offset from UTC in hours.

The offset is always displayed with a leading sign. A plus sign (+) indicates hours ahead of UTC, and a minus sign (-) indicates hours behind UTC. A single-digit offset is formatted without a leading zero.

If the "z" format specifier is used without other custom format specifiers, it's interpreted as a standard date and time format specifier and throws a FormatException.</value>
  </data>
  <data name="utc_hour_offset_2_digits" xml:space="preserve">
    <value>utc hour offset (2 digits)</value>
  </data>
  <data name="utc_hour_offset_2_digits_description" xml:space="preserve">
    <value>With DateTime values, the "zz" custom format specifier represents the signed offset of the local operating system's time zone from UTC, measured in hours. It doesn't reflect the value of an instance's DateTime.Kind property. For this reason, the "zz" format specifier is not recommended for use with DateTime values.

With DateTimeOffset values, this format specifier represents the DateTimeOffset value's offset from UTC in hours.

The offset is always displayed with a leading sign. A plus sign (+) indicates hours ahead of UTC, and a minus sign (-) indicates hours behind UTC. A single-digit offset is formatted with a leading zero.</value>
  </data>
  <data name="year_1_2_digits" xml:space="preserve">
    <value>year (1-2 digits)</value>
  </data>
  <data name="year_1_2_digits_description" xml:space="preserve">
    <value>The "y" custom format specifier represents the year as a one-digit or two-digit number. If the year has more than two digits, only the two low-order digits appear in the result. If the first digit of a two-digit year begins with a zero (for example, 2008), the number is formatted without a leading zero.

If the "y" format specifier is used without other custom format specifiers, it's interpreted as the "y" standard date and time format specifier.</value>
  </data>
  <data name="year_2_digits" xml:space="preserve">
    <value>year (2 digits)</value>
  </data>
  <data name="year_2_digits_description" xml:space="preserve">
    <value>The "yy" custom format specifier represents the year as a two-digit number. If the year has more than two digits, only the two low-order digits appear in the result. If the two-digit year has fewer than two significant digits, the number is padded with leading zeros to produce two digits.

In a parsing operation, a two-digit year that is parsed using the "yy" custom format specifier is interpreted based on the Calendar.TwoDigitYearMax property of the format provider's current calendar. The following example parses the string representation of a date that has a two-digit year by using the default Gregorian calendar of the en-US culture, which, in this case, is the current culture. It then changes the current culture's CultureInfo object to use a GregorianCalendar object whose TwoDigitYearMax property has been modified.</value>
  </data>
  <data name="year_3_4_digits" xml:space="preserve">
    <value>year (3-4 digits)</value>
  </data>
  <data name="year_3_4_digits_description" xml:space="preserve">
    <value>The "yyy" custom format specifier represents the year with a minimum of three digits. If the year has more than three significant digits, they are included in the result string. If the year has fewer than three digits, the number is padded with leading zeros to produce three digits.</value>
  </data>
  <data name="year_4_digits" xml:space="preserve">
    <value>year (4 digits)</value>
  </data>
  <data name="year_4_digits_description" xml:space="preserve">
    <value>The "yyyy" custom format specifier represents the year with a minimum of four digits. If the year has more than four significant digits, they are included in the result string. If the year has fewer than four digits, the number is padded with leading zeros to produce four digits.</value>
  </data>
  <data name="year_5_digits" xml:space="preserve">
    <value>year (5 digits)</value>
  </data>
  <data name="year_5_digits_description" xml:space="preserve">
    <value>The "yyyyy" custom format specifier (plus any number of additional "y" specifiers) represents the year with a minimum of five digits. If the year has more than five significant digits, they are included in the result string. If the year has fewer than five digits, the number is padded with leading zeros to produce five digits.

If there are additional "y" specifiers, the number is padded with as many leading zeros as necessary to produce the number of "y" specifiers.</value>
  </data>
  <data name="year_month" xml:space="preserve">
    <value>year month</value>
  </data>
  <data name="year_month_description" xml:space="preserve">
    <value>The "Y" or "y" standard format specifier represents a custom date and time format string that is defined by the DateTimeFormatInfo.YearMonthPattern property of a specified culture. For example, the custom format string for the invariant culture is "yyyy MMMM".</value>
  </data>
  <data name="_10000000ths_of_a_second" xml:space="preserve">
    <value>10,000,000ths of a second</value>
  </data>
  <data name="_10000000ths_of_a_second_description" xml:space="preserve">
    <value>The "fffffff" custom format specifier represents the seven most significant digits of the seconds fraction; that is, it represents the ten millionths of a second in a date and time value.

Although it's possible to display the ten millionths of a second component of a time value, that value may not be meaningful. The precision of date and time values depends on the resolution of the system clock. On the Windows NT 3.5 (and later) and Windows Vista operating systems, the clock's resolution is approximately 10-15 milliseconds.</value>
  </data>
  <data name="_10000000ths_of_a_second_non_zero" xml:space="preserve">
    <value>10,000,000ths of a second (non-zero)</value>
  </data>
  <data name="_10000000ths_of_a_second_non_zero_description" xml:space="preserve">
    <value>The "FFFFFFF" custom format specifier represents the seven most significant digits of the seconds fraction; that is, it represents the ten millionths of a second in a date and time value. However, trailing zeros or seven zero digits aren't displayed.

Although it's possible to display the ten millionths of a second component of a time value, that value may not be meaningful. The precision of date and time values depends on the resolution of the system clock. On the Windows NT 3.5 (and later) and Windows Vista operating systems, the clock's resolution is approximately 10-15 milliseconds.</value>
  </data>
  <data name="_1000000ths_of_a_second" xml:space="preserve">
    <value>1,000,000ths of a second</value>
  </data>
  <data name="_1000000ths_of_a_second_description" xml:space="preserve">
    <value>The "ffffff" custom format specifier represents the six most significant digits of the seconds fraction; that is, it represents the millionths of a second in a date and time value.

Although it's possible to display the millionths of a second component of a time value, that value may not be meaningful. The precision of date and time values depends on the resolution of the system clock. On the Windows NT 3.5 (and later) and Windows Vista operating systems, the clock's resolution is approximately 10-15 milliseconds.</value>
  </data>
  <data name="_1000000ths_of_a_second_non_zero" xml:space="preserve">
    <value>1,000,000ths of a second (non-zero)</value>
  </data>
  <data name="_1000000ths_of_a_second_non_zero_description" xml:space="preserve">
    <value>The "FFFFFF" custom format specifier represents the six most significant digits of the seconds fraction; that is, it represents the millionths of a second in a date and time value. However, trailing zeros or six zero digits aren't displayed.

Although it's possible to display the millionths of a second component of a time value, that value may not be meaningful. The precision of date and time values depends on the resolution of the system clock. On the Windows NT 3.5 (and later) and Windows Vista operating systems, the clock's resolution is approximately 10-15 milliseconds.</value>
  </data>
  <data name="_100000ths_of_a_second" xml:space="preserve">
    <value>100,000ths of a second</value>
  </data>
  <data name="_100000ths_of_a_second_description" xml:space="preserve">
    <value>The "fffff" custom format specifier represents the five most significant digits of the seconds fraction; that is, it represents the hundred thousandths of a second in a date and time value.

Although it's possible to display the hundred thousandths of a second component of a time value, that value may not be meaningful. The precision of date and time values depends on the resolution of the system clock. On the Windows NT 3.5 (and later) and Windows Vista operating systems, the clock's resolution is approximately 10-15 milliseconds.</value>
  </data>
  <data name="_100000ths_of_a_second_non_zero" xml:space="preserve">
    <value>100,000ths of a second (non-zero)</value>
  </data>
  <data name="_100000ths_of_a_second_non_zero_description" xml:space="preserve">
    <value>The "FFFFF" custom format specifier represents the five most significant digits of the seconds fraction; that is, it represents the hundred thousandths of a second in a date and time value. However, trailing zeros or five zero digits aren't displayed.

Although it's possible to display the hundred thousandths of a second component of a time value, that value may not be meaningful. The precision of date and time values depends on the resolution of the system clock. On the Windows NT 3.5 (and later) and Windows Vista operating systems, the clock's resolution is approximately 10-15 milliseconds.</value>
  </data>
  <data name="_10000ths_of_a_second" xml:space="preserve">
    <value>10,000ths of a second</value>
  </data>
  <data name="_10000ths_of_a_second_description" xml:space="preserve">
    <value>The "ffff" custom format specifier represents the four most significant digits of the seconds fraction; that is, it represents the ten thousandths of a second in a date and time value.

Although it's possible to display the ten thousandths of a second component of a time value, that value may not be meaningful. The precision of date and time values depends on the resolution of the system clock. On the Windows NT version 3.5 (and later) and Windows Vista operating systems, the clock's resolution is approximately 10-15 milliseconds.</value>
  </data>
  <data name="_10000ths_of_a_second_non_zero" xml:space="preserve">
    <value>10,000ths of a second (non-zero)</value>
  </data>
  <data name="_10000ths_of_a_second_non_zero_description" xml:space="preserve">
    <value>The "FFFF" custom format specifier represents the four most significant digits of the seconds fraction; that is, it represents the ten thousandths of a second in a date and time value. However, trailing zeros or four zero digits aren't displayed.

Although it's possible to display the ten thousandths of a second component of a time value, that value may not be meaningful. The precision of date and time values depends on the resolution of the system clock. On the Windows NT 3.5 (and later) and Windows Vista operating systems, the clock's resolution is approximately 10-15 milliseconds.</value>
  </data>
  <data name="_1000ths_of_a_second" xml:space="preserve">
    <value>1,000ths of a second</value>
  </data>
  <data name="_1000ths_of_a_second_description" xml:space="preserve">
    <value>The "fff" custom format specifier represents the three most significant digits of the seconds fraction; that is, it represents the milliseconds in a date and time value.</value>
  </data>
  <data name="_1000ths_of_a_second_non_zero" xml:space="preserve">
    <value>1,000ths of a second (non-zero)</value>
  </data>
  <data name="_1000ths_of_a_second_non_zero_description" xml:space="preserve">
    <value>The "FFF" custom format specifier represents the three most significant digits of the seconds fraction; that is, it represents the milliseconds in a date and time value. However, trailing zeros or three zero digits aren't displayed.</value>
  </data>
  <data name="_100ths_of_a_second" xml:space="preserve">
    <value>100ths of a second</value>
  </data>
  <data name="_100ths_of_a_second_description" xml:space="preserve">
    <value>The "ff" custom format specifier represents the two most significant digits of the seconds fraction; that is, it represents the hundredths of a second in a date and time value.</value>
  </data>
  <data name="_100ths_of_a_second_non_zero" xml:space="preserve">
    <value>100ths of a second (non-zero)</value>
  </data>
  <data name="_100ths_of_a_second_non_zero_description" xml:space="preserve">
    <value>The "FF" custom format specifier represents the two most significant digits of the seconds fraction; that is, it represents the hundredths of a second in a date and time value. However, trailing zeros or two zero digits aren't displayed.</value>
  </data>
  <data name="_10ths_of_a_second" xml:space="preserve">
    <value>10ths of a second</value>
  </data>
  <data name="_10ths_of_a_second_description" xml:space="preserve">
    <value>The "f" custom format specifier represents the most significant digit of the seconds fraction; that is, it represents the tenths of a second in a date and time value.

If the "f" format specifier is used without other format specifiers, it's interpreted as the "f" standard date and time format specifier.

When you use "f" format specifiers as part of a format string supplied to the ParseExact or TryParseExact method, the number of "f" format specifiers indicates the number of most significant digits of the seconds fraction that must be present to successfully parse the string.</value>
    <comment>{Locked="ParseExact"}{Locked="TryParseExact"}{Locked=""f""}</comment>
  </data>
  <data name="_10ths_of_a_second_non_zero" xml:space="preserve">
    <value>10ths of a second (non-zero)</value>
  </data>
  <data name="_10ths_of_a_second_non_zero_description" xml:space="preserve">
    <value>The "F" custom format specifier represents the most significant digit of the seconds fraction; that is, it represents the tenths of a second in a date and time value. Nothing is displayed if the digit is zero.

If the "F" format specifier is used without other format specifiers, it's interpreted as the "F" standard date and time format specifier.

The number of "F" format specifiers used with the ParseExact, TryParseExact, ParseExact, or TryParseExact method indicates the maximum number of most significant digits of the seconds fraction that can be present to successfully parse the string.</value>
  </data>
  <data name="_12_hour_clock_1_2_digits" xml:space="preserve">
    <value>12 hour clock (1-2 digits)</value>
  </data>
  <data name="_12_hour_clock_1_2_digits_description" xml:space="preserve">
    <value>The "h" custom format specifier represents the hour as a number from 1 through 12; that is, the hour is represented by a 12-hour clock that counts the whole hours since midnight or noon. A particular hour after midnight is indistinguishable from the same hour after noon. The hour is not rounded, and a single-digit hour is formatted without a leading zero. For example, given a time of 5:43 in the morning or afternoon, this custom format specifier displays "5".

If the "h" format specifier is used without other custom format specifiers, it's interpreted as a standard date and time format specifier and throws a FormatException.</value>
  </data>
  <data name="_12_hour_clock_2_digits" xml:space="preserve">
    <value>12 hour clock (2 digits)</value>
  </data>
  <data name="_12_hour_clock_2_digits_description" xml:space="preserve">
    <value>The "hh" custom format specifier (plus any number of additional "h" specifiers) represents the hour as a number from 01 through 12; that is, the hour is represented by a 12-hour clock that counts the whole hours since midnight or noon. A particular hour after midnight is indistinguishable from the same hour after noon. The hour is not rounded, and a single-digit hour is formatted with a leading zero. For example, given a time of 5:43 in the morning or afternoon, this format specifier displays "05".</value>
  </data>
  <data name="_24_hour_clock_1_2_digits" xml:space="preserve">
    <value>24 hour clock (1-2 digits)</value>
  </data>
  <data name="_24_hour_clock_1_2_digits_description" xml:space="preserve">
    <value>The "H" custom format specifier represents the hour as a number from 0 through 23; that is, the hour is represented by a zero-based 24-hour clock that counts the hours since midnight. A single-digit hour is formatted without a leading zero.

If the "H" format specifier is used without other custom format specifiers, it's interpreted as a standard date and time format specifier and throws a FormatException.</value>
  </data>
  <data name="_24_hour_clock_2_digits" xml:space="preserve">
    <value>24 hour clock (2 digits)</value>
  </data>
  <data name="_24_hour_clock_2_digits_description" xml:space="preserve">
    <value>The "HH" custom format specifier (plus any number of additional "H" specifiers) represents the hour as a number from 00 through 23; that is, the hour is represented by a zero-based 24-hour clock that counts the hours since midnight. A single-digit hour is formatted with a leading zero.</value>
  </data>
  <data name="Implement_remaining_members_explicitly" xml:space="preserve">
    <value>Implement remaining members explicitly</value>
  </data>
  <data name="Generate_for_0" xml:space="preserve">
    <value>Generate for '{0}'</value>
  </data>
  <data name="Generate_comparison_operators" xml:space="preserve">
    <value>Generate comparison operators</value>
  </data>
  <data name="Create_and_assign_remaining_as_fields" xml:space="preserve">
    <value>Create and assign remaining as fields</value>
  </data>
  <data name="Create_and_assign_remaining_as_properties" xml:space="preserve">
    <value>Create and assign remaining as properties</value>
  </data>
  <data name="Example" xml:space="preserve">
    <value>Example:</value>
    <comment>Singular form when we want to show an example, but only have one to show.</comment>
  </data>
  <data name="Examples" xml:space="preserve">
    <value>Examples:</value>
    <comment>Plural form when we have multiple examples to show.</comment>
  </data>
  <data name="Alternation_conditions_cannot_be_comments" xml:space="preserve">
    <value>Alternation conditions cannot be comments</value>
    <comment>This is an error message shown to the user when they write an invalid Regular Expression. Example: a|(?#b)</comment>
  </data>
  <data name="Alternation_conditions_do_not_capture_and_cannot_be_named" xml:space="preserve">
    <value>Alternation conditions do not capture and cannot be named</value>
    <comment>This is an error message shown to the user when they write an invalid Regular Expression. Example: (?(?'x'))</comment>
  </data>
  <data name="A_subtraction_must_be_the_last_element_in_a_character_class" xml:space="preserve">
    <value>A subtraction must be the last element in a character class</value>
    <comment>This is an error message shown to the user when they write an invalid Regular Expression. Example: [a-[b]-c]</comment>
  </data>
  <data name="Cannot_include_class_0_in_character_range" xml:space="preserve">
    <value>Cannot include class \{0} in character range</value>
    <comment>This is an error message shown to the user when they write an invalid Regular Expression. Example: [a-\w]. {0} is the invalid class (\w here)</comment>
  </data>
  <data name="Capture_group_numbers_must_be_less_than_or_equal_to_Int32_MaxValue" xml:space="preserve">
    <value>Capture group numbers must be less than or equal to Int32.MaxValue</value>
    <comment>This is an error message shown to the user when they write an invalid Regular Expression. Example: a{2147483648}</comment>
  </data>
  <data name="Capture_number_cannot_be_zero" xml:space="preserve">
    <value>Capture number cannot be zero</value>
    <comment>This is an error message shown to the user when they write an invalid Regular Expression. Example: (?&lt;0&gt;a)</comment>
  </data>
  <data name="Illegal_backslash_at_end_of_pattern" xml:space="preserve">
    <value>Illegal \ at end of pattern</value>
    <comment>This is an error message shown to the user when they write an invalid Regular Expression. Example: \</comment>
  </data>
  <data name="Illegal_x_y_with_x_less_than_y" xml:space="preserve">
    <value>Illegal {x,y} with x &gt; y</value>
    <comment>This is an error message shown to the user when they write an invalid Regular Expression. Example: a{1,0}</comment>
  </data>
  <data name="Incomplete_character_escape" xml:space="preserve">
    <value>Incomplete \p{X} character escape</value>
    <comment>This is an error message shown to the user when they write an invalid Regular Expression. Example: \p{ Cc }</comment>
  </data>
  <data name="Insufficient_hexadecimal_digits" xml:space="preserve">
    <value>Insufficient hexadecimal digits</value>
    <comment>This is an error message shown to the user when they write an invalid Regular Expression. Example: \x</comment>
  </data>
  <data name="Invalid_group_name_Group_names_must_begin_with_a_word_character" xml:space="preserve">
    <value>Invalid group name: Group names must begin with a word character</value>
    <comment>This is an error message shown to the user when they write an invalid Regular Expression. Example: (?&lt;a &gt;a)</comment>
  </data>
  <data name="Malformed" xml:space="preserve">
    <value>malformed</value>
    <comment>This is an error message shown to the user when they write an invalid Regular Expression. Example: (?(0</comment>
  </data>
  <data name="Malformed_character_escape" xml:space="preserve">
    <value>Malformed \p{X} character escape</value>
    <comment>This is an error message shown to the user when they write an invalid Regular Expression. Example: \p {Cc}</comment>
  </data>
  <data name="Malformed_named_back_reference" xml:space="preserve">
    <value>Malformed \k&lt;...&gt; named back reference</value>
    <comment>This is an error message shown to the user when they write an invalid Regular Expression. Example: \k'</comment>
  </data>
  <data name="Missing_control_character" xml:space="preserve">
    <value>Missing control character</value>
    <comment>This is an error message shown to the user when they write an invalid Regular Expression. Example: \c</comment>
  </data>
  <data name="Nested_quantifier_0" xml:space="preserve">
    <value>Nested quantifier {0}</value>
    <comment>This is an error message shown to the user when they write an invalid Regular Expression. Example: a**. In this case {0} will be '*', the extra unnecessary quantifier.</comment>
  </data>
  <data name="Not_enough_close_parens" xml:space="preserve">
    <value>Not enough )'s</value>
    <comment>This is an error message shown to the user when they write an invalid Regular Expression. Example: (a</comment>
  </data>
  <data name="Quantifier_x_y_following_nothing" xml:space="preserve">
    <value>Quantifier {x,y} following nothing</value>
    <comment>This is an error message shown to the user when they write an invalid Regular Expression. Example: *</comment>
  </data>
  <data name="Reference_to_undefined_group" xml:space="preserve">
    <value>reference to undefined group</value>
    <comment>This is an error message shown to the user when they write an invalid Regular Expression. Example: (?(1))</comment>
  </data>
  <data name="Reference_to_undefined_group_name_0" xml:space="preserve">
    <value>Reference to undefined group name {0}</value>
    <comment>This is an error message shown to the user when they write an invalid Regular Expression. Example: \k&lt;a&gt;. Here, {0} will be the name of the undefined group ('a')</comment>
  </data>
  <data name="Reference_to_undefined_group_number_0" xml:space="preserve">
    <value>Reference to undefined group number {0}</value>
    <comment>This is an error message shown to the user when they write an invalid Regular Expression. Example: (?&lt;-1&gt;). Here, {0} will be the number of the undefined group ('1')</comment>
  </data>
  <data name="Too_many_bars_in_conditional_grouping" xml:space="preserve">
    <value>Too many | in (?()|)</value>
    <comment>This is an error message shown to the user when they write an invalid Regular Expression. Example: (?(0)a|b|)</comment>
  </data>
  <data name="Too_many_close_parens" xml:space="preserve">
    <value>Too many )'s</value>
    <comment>This is an error message shown to the user when they write an invalid Regular Expression. Example: )</comment>
  </data>
  <data name="Unknown_property" xml:space="preserve">
    <value>Unknown property</value>
    <comment>This is an error message shown to the user when they write an invalid Regular Expression. Example: \p{}</comment>
  </data>
  <data name="Unknown_property_0" xml:space="preserve">
    <value>Unknown property '{0}'</value>
    <comment>This is an error message shown to the user when they write an invalid Regular Expression. Example: \p{xxx}. Here, {0} will be the name of the unknown property ('xxx')</comment>
  </data>
  <data name="Unrecognized_control_character" xml:space="preserve">
    <value>Unrecognized control character</value>
    <comment>This is an error message shown to the user when they write an invalid Regular Expression. Example: [\c]</comment>
  </data>
  <data name="Unrecognized_escape_sequence_0" xml:space="preserve">
    <value>Unrecognized escape sequence \{0}</value>
    <comment>This is an error message shown to the user when they write an invalid Regular Expression. Example: \m. Here, {0} will be the unrecognized character ('m')</comment>
  </data>
  <data name="Unrecognized_grouping_construct" xml:space="preserve">
    <value>Unrecognized grouping construct</value>
    <comment>This is an error message shown to the user when they write an invalid Regular Expression. Example: (?&lt;</comment>
  </data>
  <data name="Unterminated_character_class_set" xml:space="preserve">
    <value>Unterminated [] set</value>
    <comment>This is an error message shown to the user when they write an invalid Regular Expression. Example: [</comment>
  </data>
  <data name="Unterminated_regex_comment" xml:space="preserve">
    <value>Unterminated (?#...) comment</value>
    <comment>This is an error message shown to the user when they write an invalid Regular Expression. Example: (?#</comment>
  </data>
  <data name="x_y_range_in_reverse_order" xml:space="preserve">
    <value>[x-y] range in reverse order</value>
    <comment>This is an error message shown to the user when they write an invalid Regular Expression. Example: [b-a]</comment>
  </data>
  <data name="Regex_issue_0" xml:space="preserve">
    <value>Regex issue: {0}</value>
    <comment>This is an error message shown to the user when they write an invalid Regular Expression. {0} will be the actual text of one of the above Regular Expression errors.</comment>
  </data>
  <data name="Regex_number_decimal_digit" xml:space="preserve">
    <value>number, decimal digit</value>
  </data>
  <data name="Regex_number_letter" xml:space="preserve">
    <value>number, letter</value>
  </data>
  <data name="Regex_number_other" xml:space="preserve">
    <value>number, other</value>
  </data>
  <data name="Regex_other_control" xml:space="preserve">
    <value>other, control</value>
  </data>
  <data name="Regex_other_format" xml:space="preserve">
    <value>other, format</value>
  </data>
  <data name="Regex_other_not_assigned" xml:space="preserve">
    <value>other, not assigned</value>
  </data>
  <data name="Regex_other_private_use" xml:space="preserve">
    <value>other, private use</value>
  </data>
  <data name="Regex_other_surrogate" xml:space="preserve">
    <value>other, surrogate</value>
  </data>
  <data name="Regex_punctuation_close" xml:space="preserve">
    <value>punctuation, close</value>
  </data>
  <data name="Regex_punctuation_connector" xml:space="preserve">
    <value>punctuation, connector</value>
  </data>
  <data name="Regex_punctuation_dash" xml:space="preserve">
    <value>punctuation, dash</value>
  </data>
  <data name="Regex_punctuation_final_quote" xml:space="preserve">
    <value>punctuation, final quote</value>
  </data>
  <data name="Regex_punctuation_initial_quote" xml:space="preserve">
    <value>punctuation, initial quote</value>
  </data>
  <data name="Regex_punctuation_open" xml:space="preserve">
    <value>punctuation, open</value>
  </data>
  <data name="Regex_punctuation_other" xml:space="preserve">
    <value>punctuation, other</value>
  </data>
  <data name="Regex_separator_line" xml:space="preserve">
    <value>separator, line</value>
  </data>
  <data name="Regex_separator_paragraph" xml:space="preserve">
    <value>separator, paragraph</value>
  </data>
  <data name="Regex_separator_space" xml:space="preserve">
    <value>separator, space</value>
  </data>
  <data name="Regex_symbol_currency" xml:space="preserve">
    <value>symbol, currency</value>
  </data>
  <data name="Regex_symbol_math" xml:space="preserve">
    <value>symbol, math</value>
  </data>
  <data name="Regex_symbol_modifier" xml:space="preserve">
    <value>symbol, modifier</value>
  </data>
  <data name="Regex_symbol_other" xml:space="preserve">
    <value>symbol, other</value>
  </data>
  <data name="Regex_letter_lowercase" xml:space="preserve">
    <value>letter, lowercase</value>
  </data>
  <data name="Regex_letter_modifier" xml:space="preserve">
    <value>letter, modifier</value>
  </data>
  <data name="Regex_letter_other" xml:space="preserve">
    <value>letter, other</value>
  </data>
  <data name="Regex_letter_titlecase" xml:space="preserve">
    <value>letter, titlecase</value>
  </data>
  <data name="Regex_mark_enclosing" xml:space="preserve">
    <value>mark, enclosing</value>
  </data>
  <data name="Regex_mark_nonspacing" xml:space="preserve">
    <value>mark, nonspacing</value>
  </data>
  <data name="Regex_mark_spacing_combining" xml:space="preserve">
    <value>mark, spacing combining</value>
  </data>
  <data name="Regex_contiguous_matches_long" xml:space="preserve">
    <value>The \G anchor specifies that a match must occur at the point where the previous match ended. When you use this anchor with the Regex.Matches or Match.NextMatch method, it ensures that all matches are contiguous.</value>
  </data>
  <data name="Regex_contiguous_matches_short" xml:space="preserve">
    <value>contiguous matches</value>
  </data>
  <data name="Regex_end_of_string_only_long" xml:space="preserve">
    <value>The \z anchor specifies that a match must occur at the end of the input string. Like the $ language element, \z ignores the RegexOptions.Multiline option. Unlike the \Z language element, \z does not match a \n character at the end of a string. Therefore, it can only match the last line of the input string.</value>
  </data>
  <data name="Regex_end_of_string_only_short" xml:space="preserve">
    <value>end of string only</value>
  </data>
  <data name="Regex_end_of_string_or_before_ending_newline_long" xml:space="preserve">
    <value>The \Z anchor specifies that a match must occur at the end of the input string, or before \n at the end of the input string. It is identical to the $ anchor, except that \Z ignores the RegexOptions.Multiline option. Therefore, in a multiline string, it can only match the end of the last line, or the last line before \n.

The \Z anchor matches \n but does not match \r\n (the CR/LF character combination). To match CR/LF, include \r?\Z in the regular expression pattern.</value>
  </data>
  <data name="Regex_end_of_string_or_before_ending_newline_short" xml:space="preserve">
    <value>end of string or before ending newline</value>
  </data>
  <data name="Regex_non_word_boundary_long" xml:space="preserve">
    <value>The \B anchor specifies that the match must not occur on a word boundary. It is the opposite of the \b anchor.</value>
  </data>
  <data name="Regex_non_word_boundary_short" xml:space="preserve">
    <value>non-word boundary</value>
  </data>
  <data name="Regex_start_of_string_only_long" xml:space="preserve">
    <value>The \A anchor specifies that a match must occur at the beginning of the input string. It is identical to the ^ anchor, except that \A ignores the RegexOptions.Multiline option. Therefore, it can only match the start of the first line in a multiline input string.</value>
  </data>
  <data name="Regex_start_of_string_only_short" xml:space="preserve">
    <value>start of string only</value>
  </data>
  <data name="Regex_word_boundary_long" xml:space="preserve">
    <value>The \b anchor specifies that the match must occur on a boundary between a word character (the \w language element) and a non-word character (the \W language element). Word characters consist of alphanumeric characters and underscores; a non-word character is any character that is not alphanumeric or an underscore. The match may also occur on a word boundary at the beginning or end of the string.

The \b anchor is frequently used to ensure that a subexpression matches an entire word instead of just the beginning or end of a word.</value>
  </data>
  <data name="Regex_word_boundary_short" xml:space="preserve">
    <value>word boundary</value>
  </data>
  <data name="Regex_start_of_string_or_line_long" xml:space="preserve">
    <value>The ^ anchor specifies that the following pattern must begin at the first character position of the string. If you use ^ with the RegexOptions.Multiline option, the match must occur at the beginning of each line.</value>
  </data>
  <data name="Regex_start_of_string_or_line_short" xml:space="preserve">
    <value>start of string or line</value>
  </data>
  <data name="Regex_end_of_string_or_line_long" xml:space="preserve">
    <value>The $ anchor specifies that the preceding pattern must occur at the end of the input string, or before \n at the end of the input string. If you use $ with the RegexOptions.Multiline option, the match can also occur at the end of a line.

The $ anchor matches \n but does not match \r\n (the combination of carriage return and newline characters, or CR/LF). To match the CR/LF character combination, include \r?$ in the regular expression pattern.</value>
  </data>
  <data name="Regex_end_of_string_or_line_short" xml:space="preserve">
    <value>end of string or line</value>
  </data>
  <data name="Regex_any_character_group_long" xml:space="preserve">
    <value>The period character (.) matches any character except \n (the newline character, \u000A).  If a regular expression pattern is modified by the RegexOptions.Singleline option, or if the portion of the pattern that contains the . character class is modified by the 's' option, . matches any character.</value>
  </data>
  <data name="Regex_any_character_group_short" xml:space="preserve">
    <value>any character</value>
  </data>
  <data name="Regex_backspace_character_long" xml:space="preserve">
    <value>Matches a backspace character, \u0008</value>
  </data>
  <data name="Regex_backspace_character_short" xml:space="preserve">
    <value>backspace character</value>
  </data>
  <data name="Regex_bell_character_long" xml:space="preserve">
    <value>Matches a bell (alarm) character, \u0007</value>
  </data>
  <data name="Regex_bell_character_short" xml:space="preserve">
    <value>bell character</value>
  </data>
  <data name="Regex_carriage_return_character_long" xml:space="preserve">
    <value>Matches a carriage-return character, \u000D.  Note that \r is not equivalent to the newline character, \n.</value>
  </data>
  <data name="Regex_carriage_return_character_short" xml:space="preserve">
    <value>carriage-return character</value>
  </data>
  <data name="Regex_control_character_long" xml:space="preserve">
    <value>Matches an ASCII control character, where X is the letter of the control character. For example, \cC is CTRL-C.</value>
  </data>
  <data name="Regex_control_character_short" xml:space="preserve">
    <value>control character</value>
  </data>
  <data name="Regex_decimal_digit_character_long" xml:space="preserve">
    <value>\d matches any decimal digit. It is equivalent to the \p{Nd} regular expression pattern, which includes the standard decimal digits 0-9 as well as the decimal digits of a number of other character sets.

If ECMAScript-compliant behavior is specified, \d is equivalent to [0-9]</value>
  </data>
  <data name="Regex_decimal_digit_character_short" xml:space="preserve">
    <value>decimal-digit character</value>
  </data>
  <data name="Regex_escape_character_long" xml:space="preserve">
    <value>Matches an escape character, \u001B</value>
  </data>
  <data name="Regex_escape_character_short" xml:space="preserve">
    <value>escape character</value>
  </data>
  <data name="Regex_form_feed_character_long" xml:space="preserve">
    <value>Matches a form-feed character, \u000C</value>
  </data>
  <data name="Regex_form_feed_character_short" xml:space="preserve">
    <value>form-feed character</value>
  </data>
  <data name="Regex_hexadecimal_escape_long" xml:space="preserve">
    <value>Matches an ASCII character, where ## is a two-digit hexadecimal character code.</value>
  </data>
  <data name="Regex_hexadecimal_escape_short" xml:space="preserve">
    <value>hexadecimal escape</value>
  </data>
  <data name="Regex_letter_uppercase" xml:space="preserve">
    <value>letter, uppercase</value>
  </data>
  <data name="Regex_matched_subexpression_long" xml:space="preserve">
    <value>This grouping construct captures a matched 'subexpression', where 'subexpression' is any valid regular expression pattern. Captures that use parentheses are numbered automatically from left to right based on the order of the opening parentheses in the regular expression, starting from one. The capture that is numbered zero is the text matched by the entire regular expression pattern.</value>
  </data>
  <data name="Regex_matched_subexpression_short" xml:space="preserve">
    <value>matched subexpression</value>
  </data>
  <data name="Regex_negative_character_group_long" xml:space="preserve">
    <value>A negative character group specifies a list of characters that must not appear in an input string for a match to occur. The list of characters are specified individually.

Two or more character ranges can be concatenated. For example, to specify the range of decimal digits from "0" through "9", the range of lowercase letters from "a" through "f", and the range of uppercase letters from "A" through "F", use [0-9a-fA-F].</value>
  </data>
  <data name="Regex_negative_character_group_short" xml:space="preserve">
    <value>negative character group</value>
  </data>
  <data name="Regex_negative_character_range_long" xml:space="preserve">
    <value>A negative character range specifies a list of characters that must not appear in an input string for a match to occur. 'firstCharacter' is the character that begins the range, and 'lastCharacter' is the character that ends the range.

Two or more character ranges can be concatenated. For example, to specify the range of decimal digits from "0" through "9", the range of lowercase letters from "a" through "f", and the range of uppercase letters from "A" through "F", use [0-9a-fA-F].</value>
  </data>
  <data name="Regex_negative_unicode_category_long" xml:space="preserve">
    <value>The regular expression construct \P{ name } matches any character that does not belong to a Unicode general category or named block, where name is the category abbreviation or named block name.</value>
  </data>
  <data name="Regex_negative_unicode_category_short" xml:space="preserve">
    <value>negative unicode category</value>
  </data>
  <data name="Regex_new_line_character_long" xml:space="preserve">
    <value>Matches a new-line character, \u000A</value>
  </data>
  <data name="Regex_new_line_character_short" xml:space="preserve">
    <value>new-line character</value>
  </data>
  <data name="Regex_non_digit_character_long" xml:space="preserve">
    <value>\D matches any non-digit character. It is equivalent to the \P{Nd} regular expression pattern.

If ECMAScript-compliant behavior is specified, \D is equivalent to [^0-9]</value>
  </data>
  <data name="Regex_non_digit_character_short" xml:space="preserve">
    <value>non-digit character</value>
  </data>
  <data name="Regex_non_white_space_character_long" xml:space="preserve">
    <value>\S matches any non-white-space character. It is equivalent to the [^\f\n\r\t\v\x85\p{Z}] regular expression pattern, or the opposite of the regular expression pattern that is equivalent to \s, which matches white-space characters.

If ECMAScript-compliant behavior is specified, \S is equivalent to [^ \f\n\r\t\v]</value>
  </data>
  <data name="Regex_non_white_space_character_short" xml:space="preserve">
    <value>non-white-space character</value>
  </data>
  <data name="Regex_non_word_character_long" xml:space="preserve">
    <value>\W matches any non-word character. It matches any character except for those in the following Unicode categories:

    Ll	Letter, Lowercase
    Lu	Letter, Uppercase
    Lt	Letter, Titlecase
    Lo	Letter, Other
    Lm	Letter, Modifier
    Mn	Mark, Nonspacing
    Nd	Number, Decimal Digit
    Pc	Punctuation, Connector

If ECMAScript-compliant behavior is specified, \W is equivalent to [^a-zA-Z_0-9]</value>
    <comment>Note: Ll, Lu, Lt, Lo, Lm, Mn, Nd, and Pc are all things that should not be localized. </comment>
  </data>
  <data name="Regex_non_word_character_short" xml:space="preserve">
    <value>non-word character</value>
  </data>
  <data name="Regex_positive_character_group_long" xml:space="preserve">
    <value>A positive character group specifies a list of characters, any one of which may appear in an input string for a match to occur.</value>
  </data>
  <data name="Regex_positive_character_group_short" xml:space="preserve">
    <value>positive character group</value>
  </data>
  <data name="Regex_positive_character_range_long" xml:space="preserve">
    <value>A positive character range specifies a range of characters, any one of which may appear in an input string for a match to occur.  'firstCharacter' is the character that begins the range and 'lastCharacter' is the character that ends the range. </value>
  </data>
  <data name="Regex_positive_character_range_short" xml:space="preserve">
    <value>positive character range</value>
  </data>
  <data name="Regex_subexpression" xml:space="preserve">
    <value>subexpression</value>
  </data>
  <data name="Regex_tab_character_long" xml:space="preserve">
    <value>Matches a tab character, \u0009</value>
  </data>
  <data name="Regex_tab_character_short" xml:space="preserve">
    <value>tab character</value>
  </data>
  <data name="Regex_unicode_category_long" xml:space="preserve">
    <value>The regular expression construct \p{ name } matches any character that belongs to a Unicode general category or named block, where name is the category abbreviation or named block name.</value>
  </data>
  <data name="Regex_unicode_category_short" xml:space="preserve">
    <value>unicode category</value>
  </data>
  <data name="Regex_unicode_escape_long" xml:space="preserve">
    <value>Matches a UTF-16 code unit whose value is #### hexadecimal.</value>
  </data>
  <data name="Regex_unicode_escape_short" xml:space="preserve">
    <value>unicode escape</value>
  </data>
  <data name="Regex_vertical_tab_character_long" xml:space="preserve">
    <value>Matches a vertical-tab character, \u000B</value>
  </data>
  <data name="Regex_vertical_tab_character_short" xml:space="preserve">
    <value>vertical-tab character</value>
  </data>
  <data name="Regex_white_space_character_long" xml:space="preserve">
    <value>\s matches any white-space character. It is equivalent to the following escape sequences and Unicode categories:

    \f	The form feed character, \u000C
    \n	The newline character, \u000A
    \r	The carriage return character, \u000D
    \t	The tab character, \u0009
    \v	The vertical tab character, \u000B
    \x85	The ellipsis or NEXT LINE (NEL) character (…), \u0085
    \p{Z}	Matches any separator character

If ECMAScript-compliant behavior is specified, \s is equivalent to [ \f\n\r\t\v]</value>
  </data>
  <data name="Regex_white_space_character_short" xml:space="preserve">
    <value>white-space character</value>
  </data>
  <data name="Regex_word_character_long" xml:space="preserve">
    <value>\w matches any word character. A word character is a member of any of the following Unicode categories:

    Ll	Letter, Lowercase
    Lu	Letter, Uppercase
    Lt	Letter, Titlecase
    Lo	Letter, Other
    Lm	Letter, Modifier
    Mn	Mark, Nonspacing
    Nd	Number, Decimal Digit
    Pc	Punctuation, Connector

If ECMAScript-compliant behavior is specified, \w is equivalent to [a-zA-Z_0-9]</value>
    <comment>Note: Ll, Lu, Lt, Lo, Lm, Mn, Nd, and Pc are all things that should not be localized.</comment>
  </data>
  <data name="Regex_word_character_short" xml:space="preserve">
    <value>word character</value>
  </data>
  <data name="Regex_alternation_long" xml:space="preserve">
    <value>You can use the vertical bar (|) character to match any one of a series of patterns, where the | character separates each pattern.</value>
  </data>
  <data name="Regex_alternation_short" xml:space="preserve">
    <value>alternation</value>
  </data>
  <data name="Regex_balancing_group_long" xml:space="preserve">
    <value>A balancing group definition deletes the definition of a previously defined group and stores, in the current group, the interval between the previously defined group and the current group.

'name1' is the current group (optional), 'name2' is a previously defined group, and 'subexpression' is any valid regular expression pattern. The balancing group definition deletes the definition of name2 and stores the interval between name2 and name1 in name1. If no name2 group is defined, the match backtracks. Because deleting the last definition of name2 reveals the previous definition of name2, this construct lets you use the stack of captures for group name2 as a counter for keeping track of nested constructs such as parentheses or opening and closing brackets.

The balancing group definition uses 'name2' as a stack. The beginning character of each nested construct is placed in the group and in its Group.Captures collection. When the closing character is matched, its corresponding opening character is removed from the group, and the Captures collection is decreased by one. After the opening and closing characters of all nested constructs have been matched, 'name1' is empty.</value>
  </data>
  <data name="Regex_balancing_group_short" xml:space="preserve">
    <value>balancing group</value>
  </data>
  <data name="Regex_comment" xml:space="preserve">
    <value>comment</value>
  </data>
  <data name="Regex_conditional_expression_match_long" xml:space="preserve">
    <value>This language element attempts to match one of two patterns depending on whether it can match an initial pattern.

'expression' is the initial pattern to match, 'yes' is the pattern to match if expression is matched, and 'no' is the optional pattern to match if expression is not matched.</value>
  </data>
  <data name="Regex_conditional_expression_match_short" xml:space="preserve">
    <value>conditional expression match</value>
  </data>
  <data name="Regex_conditional_group_match_long" xml:space="preserve">
    <value>This language element attempts to match one of two patterns depending on whether it has matched a specified capturing group.

'name' is the name (or number) of a capturing group, 'yes' is the expression to match if 'name' (or 'number') has a match, and 'no' is the optional expression to match if it does not.</value>
  </data>
  <data name="Regex_conditional_group_match_short" xml:space="preserve">
    <value>conditional group match</value>
  </data>
  <data name="Regex_end_of_line_comment_long" xml:space="preserve">
    <value>A number sign (#) marks an x-mode comment, which starts at the unescaped # character at the end of the regular expression pattern and continues until the end of the line. To use this construct, you must either enable the x option (through inline options) or supply the RegexOptions.IgnorePatternWhitespace value to the option parameter when instantiating the Regex object or calling a static Regex method.</value>
  </data>
  <data name="Regex_end_of_line_comment_short" xml:space="preserve">
    <value>end-of-line comment</value>
  </data>
  <data name="Regex_expression" xml:space="preserve">
    <value>expression</value>
  </data>
  <data name="Regex_group_options_long" xml:space="preserve">
    <value>This grouping construct applies or disables the specified options within a subexpression. The options to enable are specified after the question mark, and the options to disable after the minus sign. The allowed options are:

    i	Use case-insensitive matching.
    m	Use multiline mode, where ^ and $ match the beginning and end of each line
	(instead of the beginning and end of the input string).
    s	Use single-line mode, where the period (.) matches every character
	(instead of every character except \n).
    n	Do not capture unnamed groups. The only valid captures are explicitly
	named or numbered groups of the form (?&lt;name&gt; subexpression).
    x	Exclude unescaped white space from the pattern, and enable comments
	after a number sign (#).</value>
  </data>
  <data name="Regex_group_options_short" xml:space="preserve">
    <value>group options</value>
  </data>
  <data name="Regex_inline_comment_long" xml:space="preserve">
    <value>The (?# comment) construct lets you include an inline comment in a regular expression. The regular expression engine does not use any part of the comment in pattern matching, although the comment is included in the string that is returned by the Regex.ToString method. The comment ends at the first closing parenthesis.</value>
  </data>
  <data name="Regex_inline_comment_short" xml:space="preserve">
    <value>inline comment</value>
  </data>
  <data name="Regex_name" xml:space="preserve">
    <value>name</value>
  </data>
  <data name="Regex_name1" xml:space="preserve">
    <value>name1</value>
  </data>
  <data name="Regex_name2" xml:space="preserve">
    <value>name2</value>
  </data>
  <data name="Regex_named_backreference_long" xml:space="preserve">
    <value>A named or numbered backreference.

'name' is the name of a capturing group defined in the regular expression pattern.</value>
  </data>
  <data name="Regex_named_backreference_short" xml:space="preserve">
    <value>named backreference</value>
  </data>
  <data name="Regex_named_matched_subexpression_long" xml:space="preserve">
    <value>Captures a matched subexpression and lets you access it by name or by number.

'name' is a valid group name, and 'subexpression' is any valid regular expression pattern. 'name' must not contain any punctuation characters and cannot begin with a number.

If the RegexOptions parameter of a regular expression pattern matching method includes the RegexOptions.ExplicitCapture flag, or if the n option is applied to this subexpression, the only way to capture a subexpression is to explicitly name capturing groups.</value>
  </data>
  <data name="Regex_named_matched_subexpression_short" xml:space="preserve">
    <value>named matched subexpression</value>
  </data>
  <data name="Regex_name_or_number" xml:space="preserve">
    <value>name-or-number</value>
  </data>
  <data name="Regex_no" xml:space="preserve">
    <value>no</value>
  </data>
  <data name="Regex_atomic_group_long" xml:space="preserve">
    <value>Atomic groups (known in some other regular expression engines as a nonbacktracking subexpression, an atomic subexpression, or a once-only subexpression) disable backtracking. The regular expression engine will match as many characters in the input string as it can. When no further match is possible, it will not backtrack to attempt alternate pattern matches. (That is, the subexpression matches only strings that would be matched by the subexpression alone; it does not attempt to match a string based on the subexpression and any subexpressions that follow it.)

This option is recommended if you know that backtracking will not succeed. Preventing the regular expression engine from performing unnecessary searching improves performance.</value>
  </data>
  <data name="Regex_atomic_group_short" xml:space="preserve">
    <value>atomic group</value>
  </data>
  <data name="Regex_noncapturing_group_long" xml:space="preserve">
    <value>This construct does not capture the substring that is matched by a subexpression:

The noncapturing group construct is typically used when a quantifier is applied to a group, but the substrings captured by the group are of no interest.

If a regular expression includes nested grouping constructs, an outer noncapturing group construct does not apply to the inner nested group constructs.</value>
  </data>
  <data name="Regex_noncapturing_group_short" xml:space="preserve">
    <value>noncapturing group</value>
  </data>
  <data name="Regex_numbered_backreference_long" xml:space="preserve">
    <value>A numbered backreference, where 'number' is the ordinal position of the capturing group in the regular expression. For example, \4 matches the contents of the fourth capturing group.

There is an ambiguity between octal escape codes (such as \16) and \number backreferences that use the same notation. If the ambiguity is a problem, you can use the \k&lt;name&gt; notation, which is unambiguous and cannot be confused with octal character codes. Similarly, hexadecimal codes such as \xdd are unambiguous and cannot be confused with backreferences.</value>
  </data>
  <data name="Regex_numbered_backreference_short" xml:space="preserve">
    <value>numbered backreference</value>
  </data>
  <data name="Regex_yes" xml:space="preserve">
    <value>yes</value>
  </data>
  <data name="Regex_zero_width_negative_lookahead_assertion_long" xml:space="preserve">
    <value>A zero-width negative lookahead assertion, where for the match to be successful, the input string must not match the regular expression pattern in subexpression. The matched string is not included in the match result.

A zero-width negative lookahead assertion is typically used either at the beginning or at the end of a regular expression. At the beginning of a regular expression, it can define a specific pattern that should not be matched when the beginning of the regular expression defines a similar but more general pattern to be matched. In this case, it is often used to limit backtracking. At the end of a regular expression, it can define a subexpression that cannot occur at the end of a match.</value>
  </data>
  <data name="Regex_zero_width_negative_lookahead_assertion_short" xml:space="preserve">
    <value>zero-width negative lookahead assertion</value>
  </data>
  <data name="Regex_zero_width_negative_lookbehind_assertion_long" xml:space="preserve">
    <value>A zero-width negative lookbehind assertion, where for a match to be successful, 'subexpression' must not occur at the input string to the left of the current position. Any substring that does not match 'subexpression' is not included in the match result.

Zero-width negative lookbehind assertions are typically used at the beginning of regular expressions. The pattern that they define precludes a match in the string that follows. They are also used to limit backtracking when the last character or characters in a captured group must not be one or more of the characters that match that group's regular expression pattern.</value>
  </data>
  <data name="Regex_zero_width_negative_lookbehind_assertion_short" xml:space="preserve">
    <value>zero-width negative lookbehind assertion</value>
  </data>
  <data name="Regex_zero_width_positive_lookahead_assertion_long" xml:space="preserve">
    <value>A zero-width positive lookahead assertion, where for a match to be successful, the input string must match the regular expression pattern in 'subexpression'. The matched substring is not included in the match result. A zero-width positive lookahead assertion does not backtrack.

Typically, a zero-width positive lookahead assertion is found at the end of a regular expression pattern. It defines a substring that must be found at the end of a string for a match to occur but that should not be included in the match. It is also useful for preventing excessive backtracking. You can use a zero-width positive lookahead assertion to ensure that a particular captured group begins with text that matches a subset of the pattern defined for that captured group.</value>
  </data>
  <data name="Regex_zero_width_positive_lookahead_assertion_short" xml:space="preserve">
    <value>zero-width positive lookahead assertion</value>
  </data>
  <data name="Regex_zero_width_positive_lookbehind_assertion_long" xml:space="preserve">
    <value>A zero-width positive lookbehind assertion, where for a match to be successful, 'subexpression' must occur at the input string to the left of the current position. 'subexpression' is not included in the match result. A zero-width positive lookbehind assertion does not backtrack.

Zero-width positive lookbehind assertions are typically used at the beginning of regular expressions. The pattern that they define is a precondition for a match, although it is not a part of the match result.</value>
  </data>
  <data name="Regex_zero_width_positive_lookbehind_assertion_short" xml:space="preserve">
    <value>zero-width positive lookbehind assertion</value>
  </data>
  <data name="Regex_all_control_characters_long" xml:space="preserve">
    <value>All control characters. This includes the Cc, Cf, Cs, Co, and Cn categories.</value>
  </data>
  <data name="Regex_all_control_characters_short" xml:space="preserve">
    <value>all control characters</value>
  </data>
  <data name="Regex_all_diacritic_marks_long" xml:space="preserve">
    <value>All diacritic marks. This includes the Mn, Mc, and Me categories.</value>
  </data>
  <data name="Regex_all_diacritic_marks_short" xml:space="preserve">
    <value>all diacritic marks</value>
  </data>
  <data name="Regex_all_letter_characters_long" xml:space="preserve">
    <value>All letter characters. This includes the Lu, Ll, Lt, Lm, and Lo characters.</value>
  </data>
  <data name="Regex_all_letter_characters_short" xml:space="preserve">
    <value>all letter characters</value>
  </data>
  <data name="Regex_all_numbers_long" xml:space="preserve">
    <value>All numbers. This includes the Nd, Nl, and No categories.</value>
  </data>
  <data name="Regex_all_numbers_short" xml:space="preserve">
    <value>all numbers</value>
  </data>
  <data name="Regex_all_punctuation_characters_long" xml:space="preserve">
    <value>All punctuation characters. This includes the Pc, Pd, Ps, Pe, Pi, Pf, and Po categories.</value>
  </data>
  <data name="Regex_all_punctuation_characters_short" xml:space="preserve">
    <value>all punctuation characters</value>
  </data>
  <data name="Regex_all_separator_characters_long" xml:space="preserve">
    <value>All separator characters. This includes the Zs, Zl, and Zp categories.</value>
  </data>
  <data name="Regex_all_separator_characters_short" xml:space="preserve">
    <value>all separator characters</value>
  </data>
  <data name="Regex_all_symbols_long" xml:space="preserve">
    <value>All symbols. This includes the Sm, Sc, Sk, and So categories.</value>
  </data>
  <data name="Regex_all_symbols_short" xml:space="preserve">
    <value>all symbols</value>
  </data>
  <data name="Regex_base_group" xml:space="preserve">
    <value>base-group</value>
  </data>
  <data name="Regex_character_class_subtraction_long" xml:space="preserve">
    <value>Character class subtraction yields a set of characters that is the result of excluding the characters in one character class from another character class.

'base_group' is a positive or negative character group or range. The 'excluded_group' component is another positive or negative character group, or another character class subtraction expression (that is, you can nest character class subtraction expressions).</value>
  </data>
  <data name="Regex_character_class_subtraction_short" xml:space="preserve">
    <value>character class subtraction</value>
  </data>
  <data name="Regex_character_group" xml:space="preserve">
    <value>character-group</value>
  </data>
  <data name="Regex_excluded_group" xml:space="preserve">
    <value>excluded-group</value>
  </data>
  <data name="Regex_match_at_least_n_times_lazy_long" xml:space="preserve">
    <value>The {n,}? quantifier matches the preceding element at least n times, where n is any integer, but as few times as possible. It is the lazy counterpart of the greedy quantifier {n,}</value>
  </data>
  <data name="Regex_match_at_least_n_times_lazy_short" xml:space="preserve">
    <value>match at least 'n' times (lazy)</value>
  </data>
  <data name="Regex_match_at_least_n_times_long" xml:space="preserve">
    <value>The {n,} quantifier matches the preceding element at least n times, where n is any integer. {n,} is a greedy quantifier whose lazy equivalent is {n,}?</value>
  </data>
  <data name="Regex_match_at_least_n_times_short" xml:space="preserve">
    <value>match at least 'n' times</value>
  </data>
  <data name="Regex_match_between_m_and_n_times_lazy_long" xml:space="preserve">
    <value>The {n,m}? quantifier matches the preceding element between n and m times, where n and m are integers, but as few times as possible. It is the lazy counterpart of the greedy quantifier {n,m}</value>
  </data>
  <data name="Regex_match_between_m_and_n_times_lazy_short" xml:space="preserve">
    <value>match at least 'n' times (lazy)</value>
  </data>
  <data name="Regex_match_between_m_and_n_times_long" xml:space="preserve">
    <value>The {n,m} quantifier matches the preceding element at least n times, but no more than m times, where n and m are integers. {n,m} is a greedy quantifier whose lazy equivalent is {n,m}?</value>
  </data>
  <data name="Regex_match_between_m_and_n_times_short" xml:space="preserve">
    <value>match between 'm' and 'n' times</value>
  </data>
  <data name="Regex_match_exactly_n_times_lazy_long" xml:space="preserve">
    <value>The {n}? quantifier matches the preceding element exactly n times, where n is any integer. It is the lazy counterpart of the greedy quantifier {n}+</value>
  </data>
  <data name="Regex_match_exactly_n_times_lazy_short" xml:space="preserve">
    <value>match exactly 'n' times (lazy)</value>
  </data>
  <data name="Regex_match_exactly_n_times_long" xml:space="preserve">
    <value>The {n} quantifier matches the preceding element exactly n times, where n is any integer. {n} is a greedy quantifier whose lazy equivalent is {n}?</value>
  </data>
  <data name="Regex_match_exactly_n_times_short" xml:space="preserve">
    <value>match exactly 'n' times</value>
  </data>
  <data name="Regex_match_one_or_more_times_lazy_long" xml:space="preserve">
    <value>The +? quantifier matches the preceding element one or more times, but as few times as possible. It is the lazy counterpart of the greedy quantifier +</value>
  </data>
  <data name="Regex_match_one_or_more_times_lazy_short" xml:space="preserve">
    <value>match one or more times (lazy)</value>
  </data>
  <data name="Regex_match_one_or_more_times_long" xml:space="preserve">
    <value>The + quantifier matches the preceding element one or more times. It is equivalent to the {1,} quantifier. + is a greedy quantifier whose lazy equivalent is +?.</value>
  </data>
  <data name="Regex_match_one_or_more_times_short" xml:space="preserve">
    <value>match one or more times</value>
  </data>
  <data name="Regex_match_zero_or_more_times_lazy_long" xml:space="preserve">
    <value>The *? quantifier matches the preceding element zero or more times, but as few times as possible. It is the lazy counterpart of the greedy quantifier *</value>
  </data>
  <data name="Regex_match_zero_or_more_times_lazy_short" xml:space="preserve">
    <value>match zero or more times (lazy)</value>
  </data>
  <data name="Regex_match_zero_or_more_times_long" xml:space="preserve">
    <value>The * quantifier matches the preceding element zero or more times. It is equivalent to the {0,} quantifier. * is a greedy quantifier whose lazy equivalent is *?.</value>
  </data>
  <data name="Regex_match_zero_or_more_times_short" xml:space="preserve">
    <value>match zero or more times</value>
  </data>
  <data name="Regex_match_zero_or_one_time_lazy_long" xml:space="preserve">
    <value>The ?? quantifier matches the preceding element zero or one time, but as few times as possible. It is the lazy counterpart of the greedy quantifier ?</value>
  </data>
  <data name="Regex_match_zero_or_one_time_lazy_short" xml:space="preserve">
    <value>match zero or one time (lazy)</value>
  </data>
  <data name="Regex_match_zero_or_one_time_long" xml:space="preserve">
    <value>The ? quantifier matches the preceding element zero or one time. It is equivalent to the {0,1} quantifier. ? is a greedy quantifier whose lazy equivalent is ??.</value>
  </data>
  <data name="Regex_match_zero_or_one_time_short" xml:space="preserve">
    <value>match zero or one time</value>
  </data>
  <data name="Regex_unicode_general_category_0" xml:space="preserve">
    <value>Unicode General Category: {0}</value>
  </data>
  <data name="Regex_inline_options_long" xml:space="preserve">
    <value>Enables or disables specific pattern matching options for the remainder of a regular expression. The options to enable are specified after the question mark, and the options to disable after the minus sign. The allowed options are:

    i	Use case-insensitive matching.
    m	Use multiline mode, where ^ and $ match the beginning and end of each line
	(instead of the beginning and end of the input string).
    s	Use single-line mode, where the period (.) matches every character
	(instead of every character except \n).
    n	Do not capture unnamed groups. The only valid captures are explicitly named
	or numbered groups of the form (?&lt;name&gt; subexpression).
    x	Exclude unescaped white space from the pattern, and enable comments
	after a number sign (#).</value>
  </data>
  <data name="Regex_inline_options_short" xml:space="preserve">
    <value>inline options</value>
  </data>
  <data name="_0_cannot_be_null_or_empty" xml:space="preserve">
    <value>'{0}' cannot be null or empty.</value>
  </data>
  <data name="_0_cannot_be_null_or_whitespace" xml:space="preserve">
    <value>'{0}' cannot be null or whitespace.</value>
  </data>
  <data name="_0_is_not_null_here" xml:space="preserve">
    <value>'{0}' is not null here.</value>
  </data>
  <data name="_0_may_be_null_here" xml:space="preserve">
    <value>'{0}' may be null here.</value>
  </data>
  <data name="ChangeSignature_NewParameterInferValue" xml:space="preserve">
    <value>&lt;infer&gt;</value>
  </data>
  <data name="from_metadata" xml:space="preserve">
    <value>from metadata</value>
  </data>
  <data name="symbol_cannot_be_a_namespace" xml:space="preserve">
    <value>'symbol' cannot be a namespace.</value>
  </data>
  <data name="Document_must_be_contained_in_the_workspace_that_created_this_service" xml:space="preserve">
    <value>Document must be contained in the workspace that created this service</value>
  </data>
  <data name="Generate_constructor_in_0_with_fields" xml:space="preserve">
    <value>Generate constructor in '{0}' (with fields)</value>
  </data>
  <data name="Generate_constructor_in_0_with_properties" xml:space="preserve">
    <value>Generate constructor in '{0}' (with properties)</value>
  </data>
  <data name="Property_reference_cannot_be_updated" xml:space="preserve">
    <value>Property reference cannot be updated</value>
  </data>
  <data name="Inline_0" xml:space="preserve">
    <value>Inline '{0}'</value>
  </data>
  <data name="Remove_async_modifier" xml:space="preserve">
    <value>Remove 'async' modifier</value>
  </data>
  <data name="Extract_base_class" xml:space="preserve">
    <value>Extract base class...</value>
  </data>
  <data name="Inline_and_keep_0" xml:space="preserve">
    <value>Inline and keep '{0}'</value>
  </data>
  <data name="Operators" xml:space="preserve">
    <value>Operators</value>
  </data>
  <data name="The_assembly_0_containing_type_1_references_NET_Framework" xml:space="preserve">
    <value>The assembly '{0}' containing type '{1}' references .NET Framework, which is not supported.</value>
  </data>
  <data name="The_assembly_0_references_compiler_version_1_newer_than_2" xml:space="preserve">
    <value>The analyzer assembly '{0}' references version '{1}' of the compiler, which is newer than the currently running version '{2}'.</value>
  </data>
  <data name="Apply_file_header_preferences" xml:space="preserve">
    <value>Apply file header preferences</value>
  </data>
  <data name="Apply_object_collection_initialization_preferences" xml:space="preserve">
    <value>Apply object/collection initialization preferences</value>
  </data>
  <data name="Remove_unnecessary_casts" xml:space="preserve">
    <value>Remove unnecessary casts</value>
  </data>
  <data name="Remove_unused_variables" xml:space="preserve">
    <value>Remove unused variables</value>
  </data>
  <data name="Sort_accessibility_modifiers" xml:space="preserve">
    <value>Sort accessibility modifiers</value>
  </data>
  <data name="Error_creating_instance_of_CodeFixProvider" xml:space="preserve">
    <value>Error creating instance of CodeFixProvider</value>
  </data>
  <data name="Error_creating_instance_of_CodeFixProvider_0" xml:space="preserve">
    <value>Error creating instance of CodeFixProvider '{0}'</value>
  </data>
  <data name="Removal_of_document_not_supported" xml:space="preserve">
    <value>Removal of document not supported</value>
  </data>
  <data name="in_0_1_2" xml:space="preserve">
    <value>in {0} ({1} - {2})</value>
  </data>
  <data name="_0_dash_1" xml:space="preserve">
    <value>{0} - {1}</value>
  </data>
  <data name="all_anonymous_types_in_container" xml:space="preserve">
    <value>all anonymous types in container</value>
  </data>
  <data name="Convert_to_tuple" xml:space="preserve">
    <value>Convert to tuple</value>
  </data>
  <data name="just_this_anonymous_type" xml:space="preserve">
    <value>just this anonymous type</value>
  </data>
  <data name="member_kind_and_name" xml:space="preserve">
    <value>{0} '{1}'</value>
    <comment>e.g. "method 'M'"</comment>
  </data>
  <data name="code" xml:space="preserve">
    <value>code</value>
  </data>
  <data name="Convert_to_record" xml:space="preserve">
    <value>Convert to record</value>
  </data>
  <data name="Introduce_parameter_for_0" xml:space="preserve">
    <value>Introduce parameter for '{0}'</value>
  </data>
  <data name="Introduce_parameter_for_all_occurrences_of_0" xml:space="preserve">
    <value>Introduce parameter for all occurrences of '{0}'</value>
  </data>
  <data name="into_new_overload" xml:space="preserve">
    <value>into new overload</value>
  </data>
  <data name="into_extracted_method_to_invoke_at_call_sites" xml:space="preserve">
    <value>into extracted method to invoke at call sites</value>
  </data>
  <data name="and_update_call_sites_directly" xml:space="preserve">
    <value>and update call sites directly</value>
  </data>
  <data name="Implementing_a_record_positional_parameter_0_as_read_only_requires_restarting_the_application" xml:space="preserve">
    <value>Implementing a record positional parameter '{0}' as read only requires restarting the application,</value>
  </data>
  <data name="Implementing_a_record_positional_parameter_0_with_a_set_accessor_requires_restarting_the_application" xml:space="preserve">
    <value>Implementing a record positional parameter '{0}' with a set accessor requires restarting the application.</value>
  </data>
  <data name="Explicitly_implemented_methods_of_records_must_have_parameter_names_that_match_the_compiler_generated_equivalent_0" xml:space="preserve">
    <value>Explicitly implemented methods of records must have parameter names that match the compiler generated equivalent '{0}'</value>
  </data>
  <data name="Convert_to_record_struct" xml:space="preserve">
    <value>Convert to record struct</value>
  </data>
  <data name="Applying_source_changes_while_the_application_is_running_is_not_supported_by_the_runtime" xml:space="preserve">
    <value>Applying source changes while the application is running is not supported by the runtime.</value>
  </data>
  <data name="Updating_reloadable_type_marked_by_0_attribute_or_its_member_requires_restarting_the_application_because_it_is_not_supported_by_the_runtime" xml:space="preserve">
    <value>Updating a reloadable type (marked by {0}) or its member requires restarting the application because is not supported by the runtime.</value>
  </data>
  <data name="Making_a_method_an_iterator_requires_restarting_the_application_because_it_is_not_supported_by_the_runtime" xml:space="preserve">
    <value>Making a method an iterator requires restarting the application because is not supported by the runtime.</value>
  </data>
  <data name="Making_a_method_asynchronous_requires_restarting_the_application_because_it_is_not_supported_by_the_runtime" xml:space="preserve">
    <value>Making a method asynchronous requires restarting the application because is not supported by the runtime.</value>
  </data>
  <data name="Updating_the_attributes_of_0_requires_restarting_the_application_because_it_is_not_supported_by_the_runtime" xml:space="preserve">
    <value>Updating the attributes of {0} requires restarting the application because it is not supported by the runtime.</value>
  </data>
  <data name="An_update_that_causes_the_return_type_of_implicit_main_to_change_requires_restarting_the_application" xml:space="preserve">
    <value>An update that causes the return type of the implicit Main method to change requires restarting the application.</value>
    <comment>{Locked="Main"} is C# keywords and should not be localized.</comment>
  </data>
  <data name="Changing_parameter_types_of_0_requires_restarting_the_application" xml:space="preserve">
    <value>Changing parameter types of {0} requires restarting the application.</value>
  </data>
  <data name="Changing_type_parameters_of_0_requires_restarting_the_application" xml:space="preserve">
    <value>Changing type parameters of {0} requires restarting the application.</value>
  </data>
  <data name="Changing_constraints_of_0_requires_restarting_the_application" xml:space="preserve">
    <value>Changing constraints of {0} requires restarting the application.</value>
  </data>
  <data name="No_common_root_node_for_extraction" xml:space="preserve">
    <value>No common root node for extraction.</value>
  </data>
  <data name="No_valid_selection_to_perform_extraction" xml:space="preserve">
    <value>No valid selection to perform extraction.</value>
  </data>
  <data name="Selection_does_not_contain_a_valid_token" xml:space="preserve">
    <value>Selection does not contain a valid token.</value>
  </data>
  <data name="Selection_not_contained_inside_a_type" xml:space="preserve">
    <value>Selection not contained inside a type.</value>
  </data>
  <data name="Invalid_selection" xml:space="preserve">
    <value>Invalid selection.</value>
  </data>
  <data name="Renaming_0_requires_restarting_the_application_because_it_is_not_supported_by_the_runtime" xml:space="preserve">
    <value>Renaming {0} requires restarting the application because it is not supported by the runtime.</value>
  </data>
  <data name="Move_static_members_to_another_type" xml:space="preserve">
    <value>Move static members to another type...</value>
  </data>
  <data name="Changing_pseudo_custom_attribute_0_of_1_requires_restarting_th_application" xml:space="preserve">
    <value>Changing pseudo-custom attribute '{0}' of {1} requires restarting the application</value>
  </data>
  <data name="Changing_the_containing_namespace_of_0_from_1_to_2_requires_restarting_th_application" xml:space="preserve">
    <value>Changing the containing namespace of '{0}' from '{1}' to '{2}' requires restarting the application</value>
  </data>
  <data name="ChangesRequiredSynthesizedType" xml:space="preserve">
    <value>One or more changes result in a new type being created by the compiler, which requires restarting the application because it is not supported by the runtime</value>
  </data>
  <data name="Miscellaneous_Files" xml:space="preserve">
    <value>Miscellaneous Files</value>
  </data>
  <data name="Silent" xml:space="preserve">
    <value>Silent</value>
  </data>
  <data name="console_writeline" xml:space="preserve">
    <value>Console.WriteLine</value>
  </data>
  <data name="embedded" xml:space="preserve">
    <value>embedded</value>
    <comment>Embedded is a technical term for "Embedded source", where souce files are embedded into the PDB</comment>
  </data>
  <data name="external" xml:space="preserve">
    <value>external</value>
    <comment>External means "external source", meaning source files that are not part of the current solution</comment>
  </data>
  <data name="Could_not_find_PDB_on_disk_or_embedded" xml:space="preserve">
    <value>Could not find portable PDB on disk or embedded.</value>
  </data>
  <data name="Error_reading_PDB_0" xml:space="preserve">
    <value>Error reading PDB: '{0}'</value>
  </data>
  <data name="Found_embedded_PDB_file" xml:space="preserve">
    <value>Found embedded PDB file.</value>
  </data>
  <data name="Found_PDB_file_at_0" xml:space="preserve">
    <value>Found PDB file at '{0}'</value>
  </data>
  <data name="Found_PDB_on_symbol_server" xml:space="preserve">
    <value>Found PDB on symbol server.</value>
  </data>
  <data name="Found_PDB_on_symbol_server_but_could_not_read_file" xml:space="preserve">
    <value>Found PDB on symbol server but could not read file.</value>
  </data>
  <data name="Navigating_to_symbol_0_from_1" xml:space="preserve">
    <value>Navigating to symbol '{0}' from '{1}'.</value>
  </data>
  <data name="No_source_document_info_found_in_PDB" xml:space="preserve">
    <value>No source document info found in PDB.</value>
  </data>
  <data name="Source_code_language_information_was_not_found_in_PDB" xml:space="preserve">
    <value>Source code language information was not found in PDB.</value>
  </data>
  <data name="Source_is_a_reference_assembly" xml:space="preserve">
    <value>Source is a reference assembly, not enough information to find PDB.</value>
  </data>
  <data name="_0_found_in_embedded_PDB" xml:space="preserve">
    <value>'{0}' found in embedded PDB.</value>
  </data>
  <data name="_0_found_in_embedded_PDB_but_checksum_failed" xml:space="preserve">
    <value>'{0}' found in embedded PDB but checksum was wrong, or couldn't read temp file.</value>
  </data>
  <data name="_0_found_in_embedded_PDB_but_could_not_write_file_1" xml:space="preserve">
    <value>'{0}' found in embedded PDB but could not write to temp file: '{1}'</value>
  </data>
  <data name="_0_found_in_embedded_PDB_cached_source_file" xml:space="preserve">
    <value>'{0}' found in embedded PDB and found cached source file.</value>
  </data>
  <data name="_0_found_via_SourceLink" xml:space="preserve">
    <value>'{0}' found via SourceLink.</value>
  </data>
  <data name="_0_found_via_SourceLink_but_couldnt_read_file" xml:space="preserve">
    <value>'{0}' found via SourceLink but couldn't read temp file.</value>
  </data>
  <data name="_0_found_in_original_location" xml:space="preserve">
    <value>'{0}' found in original location.</value>
  </data>
  <data name="_0_found_in_original_location_but_checksum_failed" xml:space="preserve">
    <value>'{0}' found in original location but checksum was wrong, or couldn't read temp file.</value>
  </data>
  <data name="Could_not_find_PDB_on_disk_or_embedded_or_server" xml:space="preserve">
    <value>Could not find PDB on disk, or embedded, or on a symbol server.</value>
  </data>
  <data name="Timeout_SourceLink" xml:space="preserve">
    <value>Timed out trying to download source code from SourceLink. Subsequent requests may succeed.</value>
  </data>
  <data name="Timeout_symbol_server" xml:space="preserve">
    <value>Timed out trying to download PDB from symbol server. Subsequent requests may succeed.</value>
  </data>
  <data name="Symbol_found_in_assembly_path_0" xml:space="preserve">
    <value>Symbol found in assembly path '{0}'</value>
  </data>
  <data name="Invalid_number" xml:space="preserve">
    <value>Invalid number</value>
  </data>
  <data name="Unterminated_comment" xml:space="preserve">
    <value>Unterminated comment</value>
  </data>
  <data name="Unterminated_string" xml:space="preserve">
    <value>Unterminated string</value>
  </data>
  <data name="_0_expected" xml:space="preserve">
    <value>'{0}' expected</value>
  </data>
  <data name="_0_unexpected" xml:space="preserve">
    <value>'{0}' unexpected</value>
  </data>
  <data name="Invalid_escape_sequence" xml:space="preserve">
    <value>Invalid escape sequence</value>
  </data>
  <data name="Error_parsing_comment" xml:space="preserve">
    <value>Error parsing comment</value>
  </data>
  <data name="Syntax_error" xml:space="preserve">
    <value>Syntax error</value>
  </data>
  <data name="Invalid_property_name" xml:space="preserve">
    <value>Invalid property name</value>
  </data>
  <data name="Missing_property_value" xml:space="preserve">
    <value>Missing property value</value>
  </data>
  <data name="Nested_properties_not_allowed" xml:space="preserve">
    <value>Nested properties not allowed</value>
  </data>
  <data name="Name_expected" xml:space="preserve">
    <value>Name expected</value>
  </data>
  <data name="Invalid_constructor_name" xml:space="preserve">
    <value>Invalid constructor name</value>
  </data>
  <data name="Comments_not_allowed" xml:space="preserve">
    <value>Comments not allowed</value>
  </data>
  <data name="Constructors_not_allowed" xml:space="preserve">
    <value>Constructors not allowed</value>
  </data>
  <data name="Illegal_string_character" xml:space="preserve">
    <value>Illegal string character</value>
  </data>
  <data name="Illegal_whitespace_character" xml:space="preserve">
    <value>Illegal whitespace character</value>
  </data>
  <data name="Only_properties_allowed_in_an_object" xml:space="preserve">
    <value>Only properties allowed in an object</value>
  </data>
  <data name="Properties_not_allowed_in_an_array" xml:space="preserve">
    <value>Properties not allowed in an array</value>
  </data>
  <data name="Property_name_must_be_a_string" xml:space="preserve">
    <value>Property name must be a string</value>
  </data>
  <data name="Property_name_must_be_followed_by_a_colon" xml:space="preserve">
    <value>Property name must be followed by a ':'</value>
  </data>
  <data name="Strings_must_start_with_double_quote_not_single_quote" xml:space="preserve">
    <value>Strings must start with " not '</value>
  </data>
  <data name="Trailing_comma_not_allowed" xml:space="preserve">
    <value>Trailing comma not allowed</value>
  </data>
  <data name="Value_required" xml:space="preserve">
    <value>Value required</value>
  </data>
  <data name="_0_literal_not_allowed" xml:space="preserve">
    <value>'{0}' literal not allowed</value>
  </data>
  <data name="JSON_issue_0" xml:space="preserve">
    <value>JSON issue: {0}</value>
  </data>
  <data name="Probable_JSON_string_detected" xml:space="preserve">
    <value>Probable JSON string detected</value>
  </data>
  <data name="Enable_all_JSON_editor_features" xml:space="preserve">
    <value>Enable all JSON editor features</value>
  </data>
  <data name="Invalid_regex_pattern" xml:space="preserve">
    <value>Invalid regex pattern</value>
  </data>
  <data name="Invalid_JSON_pattern" xml:space="preserve">
    <value>Invalid JSON pattern</value>
  </data>
  <data name="Unwrap_initializer" xml:space="preserve">
    <value>Unwrap initializer</value>
  </data>
  <data name="Wrap_initializer" xml:space="preserve">
    <value>Wrap initializer</value>
  </data>
  <data name="Wrap_long_initializer" xml:space="preserve">
    <value>Wrap long initializer</value>
  </data>
  <data name="Indent_all_elements" xml:space="preserve">
    <value>Indent all elements</value>
  </data>
  <data name="Unwrap_all_elements" xml:space="preserve">
    <value>Unwrap all elements</value>
  </data>
  <data name="Cannot_navigate_to_the_symbol_under_the_caret" xml:space="preserve">
    <value>Cannot navigate to the symbol under the caret.</value>
  </data>
  <data name="_0_bases" xml:space="preserve">
    <value>'{0}' bases</value>
  </data>
  <data name="_0_implementations" xml:space="preserve">
    <value>'{0}' implementations</value>
  </data>
  <data name="_0_references" xml:space="preserve">
    <value>'{0}' references</value>
  </data>
  <data name="The_symbol_has_no_base" xml:space="preserve">
    <value>The symbol has no base.</value>
  </data>
  <data name="The_symbol_has_no_implementations" xml:space="preserve">
    <value>The symbol has no implementations.</value>
  </data>
  <data name="Apply_auto_property_preferences" xml:space="preserve">
    <value>Apply auto property preferences</value>
  </data>
  <data name="Apply_blank_line_preferences_experimental" xml:space="preserve">
    <value>Apply blank line preferences (experimental)</value>
  </data>
  <data name="Apply_coalesce_expression_preferences" xml:space="preserve">
    <value>Apply coalesce expression preferences</value>
  </data>
  <data name="Apply_compound_assignment_preferences" xml:space="preserve">
    <value>Apply compound assignment preferences</value>
  </data>
  <data name="Apply_inferred_anonymous_type_member_names_preferences" xml:space="preserve">
    <value>Apply inferred anonymous type member names preferences</value>
  </data>
  <data name="Apply_language_framework_type_preferences" xml:space="preserve">
    <value>Apply language/framework type preferences</value>
  </data>
  <data name="Apply_namespace_matches_folder_preferences" xml:space="preserve">
    <value>Apply namespace matches folder preferences</value>
  </data>
  <data name="Apply_null_checking_preferences" xml:space="preserve">
    <value>Apply null checking preferences</value>
  </data>
  <data name="Apply_null_propagation_preferences" xml:space="preserve">
    <value>Apply null propagation preferences</value>
  </data>
  <data name="Apply_object_initializer_preferences" xml:space="preserve">
    <value>Apply object initializer preferences</value>
  </data>
  <data name="Apply_simplify_boolean_expression_preferences" xml:space="preserve">
    <value>Apply simplify boolean expression preferences</value>
  </data>
  <data name="Apply_string_interpolation_preferences" xml:space="preserve">
    <value>Apply string interpolation preferences</value>
  </data>
  <data name="Apply_tuple_name_preferences" xml:space="preserve">
    <value>Apply tuple name preferences</value>
  </data>
  <data name="Remove_unused_suppressions" xml:space="preserve">
    <value>Remove unused suppressions</value>
  </data>
  <data name="Apply_parentheses_preferences" xml:space="preserve">
    <value>Apply parentheses preferences</value>
  </data>
  <data name="Apply_statement_after_block_preferences_experimental" xml:space="preserve">
    <value>Apply statement after block preferences (experimental)</value>
  </data>
  <data name="Apply_unused_value_preferences" xml:space="preserve">
    <value>Apply unused value preferences</value>
  </data>
  <data name="Remove_unused_parameters" xml:space="preserve">
    <value>Remove unused parameters</value>
  </data>
  <data name="Apply_conditional_expression_preferences" xml:space="preserve">
    <value>Apply conditional expression preferences</value>
  </data>
  <data name="Apply_using_directive_placement_preferences" xml:space="preserve">
    <value>Apply using directive placement preferences</value>
  </data>
  <data name="Remove_unnecessary_Imports_or_usings" xml:space="preserve">
    <value>Remove unnecessary Imports or usings</value>
  </data>
  <data name="Sort_Imports_or_usings" xml:space="preserve">
    <value>Sort Imports or usings</value>
  </data>
  <data name="if_statement" xml:space="preserve">
    <value>if statement</value>
  </data>
  <data name="Directives_from_0" xml:space="preserve">
    <value>Directives from '{0}'</value>
  </data>
  <data name="Decompiled" xml:space="preserve">
    <value>decompiled</value>
  </data>
  <data name="Could_not_find_implementation_of_symbol_0" xml:space="preserve">
    <value>Could not find implementation of symbol '{0}'</value>
  </data>
  <data name="Replace_conditional_expression_with_statements" xml:space="preserve">
    <value>Replace conditional expression with statements</value>
  </data>
  <data name="Fixing_0" xml:space="preserve">
    <value>Fixing '{0}'</value>
  </data>
  <data name="Pull_selected_members_up_to_0" xml:space="preserve">
    <value>Pull selected members up to {0}</value>
  </data>
  <data name="Pull_selected_members_up" xml:space="preserve">
    <value>Pull selected members up</value>
  </data>
  <data name="Required" xml:space="preserve">
    <value>required</value>
    <comment>Used in the object initializer completion.</comment>
  </data>
<<<<<<< HEAD
  <data name="Insert_a_foreach_loop" xml:space="preserve">
    <value>Insert a 'foreach' loop</value>
=======
  <data name="Deleting_0_requires_restarting_the_application_because_is_not_supported_by_the_runtime" xml:space="preserve">
    <value>Deleting {0} requires restarting the application because is not supported by the runtime.</value>
>>>>>>> 24eacfa0
  </data>
</root><|MERGE_RESOLUTION|>--- conflicted
+++ resolved
@@ -3154,12 +3154,10 @@
     <value>required</value>
     <comment>Used in the object initializer completion.</comment>
   </data>
-<<<<<<< HEAD
   <data name="Insert_a_foreach_loop" xml:space="preserve">
     <value>Insert a 'foreach' loop</value>
-=======
+  </data>
   <data name="Deleting_0_requires_restarting_the_application_because_is_not_supported_by_the_runtime" xml:space="preserve">
     <value>Deleting {0} requires restarting the application because is not supported by the runtime.</value>
->>>>>>> 24eacfa0
   </data>
 </root>