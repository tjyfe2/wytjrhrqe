<?xml version="1.0" encoding="utf-8"?>
<root>
  <!-- 
    Microsoft ResX Schema 
    
    Version 2.0
    
    The primary goals of this format is to allow a simple XML format 
    that is mostly human readable. The generation and parsing of the 
    various data types are done through the TypeConverter classes 
    associated with the data types.
    
    Example:
    
    ... ado.net/XML headers & schema ...
    <resheader name="resmimetype">text/microsoft-resx</resheader>
    <resheader name="version">2.0</resheader>
    <resheader name="reader">System.Resources.ResXResourceReader, System.Windows.Forms, ...</resheader>
    <resheader name="writer">System.Resources.ResXResourceWriter, System.Windows.Forms, ...</resheader>
    <data name="Name1"><value>this is my long string</value><comment>this is a comment</comment></data>
    <data name="Color1" type="System.Drawing.Color, System.Drawing">Blue</data>
    <data name="Bitmap1" mimetype="application/x-microsoft.net.object.binary.base64">
        <value>[base64 mime encoded serialized .NET Framework object]</value>
    </data>
    <data name="Icon1" type="System.Drawing.Icon, System.Drawing" mimetype="application/x-microsoft.net.object.bytearray.base64">
        <value>[base64 mime encoded string representing a byte array form of the .NET Framework object]</value>
        <comment>This is a comment</comment>
    </data>
                
    There are any number of "resheader" rows that contain simple 
    name/value pairs.
    
    Each data row contains a name, and value. The row also contains a 
    type or mimetype. Type corresponds to a .NET class that support 
    text/value conversion through the TypeConverter architecture. 
    Classes that don't support this are serialized and stored with the 
    mimetype set.
    
    The mimetype is used for serialized objects, and tells the 
    ResXResourceReader how to depersist the object. This is currently not 
    extensible. For a given mimetype the value must be set accordingly:
    
    Note - application/x-microsoft.net.object.binary.base64 is the format 
    that the ResXResourceWriter will generate, however the reader can 
    read any of the formats listed below.
    
    mimetype: application/x-microsoft.net.object.binary.base64
    value   : The object must be serialized with 
            : System.Runtime.Serialization.Formatters.Binary.BinaryFormatter
            : and then encoded with base64 encoding.
    
    mimetype: application/x-microsoft.net.object.soap.base64
    value   : The object must be serialized with 
            : System.Runtime.Serialization.Formatters.Soap.SoapFormatter
            : and then encoded with base64 encoding.

    mimetype: application/x-microsoft.net.object.bytearray.base64
    value   : The object must be serialized into a byte array 
            : using a System.ComponentModel.TypeConverter
            : and then encoded with base64 encoding.
    -->
  <xsd:schema id="root" xmlns="" xmlns:xsd="http://www.w3.org/2001/XMLSchema" xmlns:msdata="urn:schemas-microsoft-com:xml-msdata">
    <xsd:import namespace="http://www.w3.org/XML/1998/namespace" />
    <xsd:element name="root" msdata:IsDataSet="true">
      <xsd:complexType>
        <xsd:choice maxOccurs="unbounded">
          <xsd:element name="metadata">
            <xsd:complexType>
              <xsd:sequence>
                <xsd:element name="value" type="xsd:string" minOccurs="0" />
              </xsd:sequence>
              <xsd:attribute name="name" use="required" type="xsd:string" />
              <xsd:attribute name="type" type="xsd:string" />
              <xsd:attribute name="mimetype" type="xsd:string" />
              <xsd:attribute ref="xml:space" />
            </xsd:complexType>
          </xsd:element>
          <xsd:element name="assembly">
            <xsd:complexType>
              <xsd:attribute name="alias" type="xsd:string" />
              <xsd:attribute name="name" type="xsd:string" />
            </xsd:complexType>
          </xsd:element>
          <xsd:element name="data">
            <xsd:complexType>
              <xsd:sequence>
                <xsd:element name="value" type="xsd:string" minOccurs="0" msdata:Ordinal="1" />
                <xsd:element name="comment" type="xsd:string" minOccurs="0" msdata:Ordinal="2" />
              </xsd:sequence>
              <xsd:attribute name="name" type="xsd:string" use="required" msdata:Ordinal="1" />
              <xsd:attribute name="type" type="xsd:string" msdata:Ordinal="3" />
              <xsd:attribute name="mimetype" type="xsd:string" msdata:Ordinal="4" />
              <xsd:attribute ref="xml:space" />
            </xsd:complexType>
          </xsd:element>
          <xsd:element name="resheader">
            <xsd:complexType>
              <xsd:sequence>
                <xsd:element name="value" type="xsd:string" minOccurs="0" msdata:Ordinal="1" />
              </xsd:sequence>
              <xsd:attribute name="name" type="xsd:string" use="required" />
            </xsd:complexType>
          </xsd:element>
        </xsd:choice>
      </xsd:complexType>
    </xsd:element>
  </xsd:schema>
  <resheader name="resmimetype">
    <value>text/microsoft-resx</value>
  </resheader>
  <resheader name="version">
    <value>2.0</value>
  </resheader>
  <resheader name="reader">
    <value>System.Resources.ResXResourceReader, System.Windows.Forms, Version=4.0.0.0, Culture=neutral, PublicKeyToken=b77a5c561934e089</value>
  </resheader>
  <resheader name="writer">
    <value>System.Resources.ResXResourceWriter, System.Windows.Forms, Version=4.0.0.0, Culture=neutral, PublicKeyToken=b77a5c561934e089</value>
  </resheader>
  <data name="Add_project_reference_to_0" xml:space="preserve">
    <value>Add project reference to '{0}'.</value>
  </data>
  <data name="Add_reference_to_0" xml:space="preserve">
    <value>Add reference to '{0}'.</value>
  </data>
  <data name="Actions_can_not_be_empty" xml:space="preserve">
    <value>Actions can not be empty.</value>
  </data>
  <data name="generic_overload" xml:space="preserve">
    <value>generic overload</value>
  </data>
  <data name="generic_overloads" xml:space="preserve">
    <value>generic overloads</value>
  </data>
  <data name="overload" xml:space="preserve">
    <value>overload</value>
  </data>
  <data name="overloads_" xml:space="preserve">
    <value>overloads</value>
  </data>
  <data name="_0_Keyword" xml:space="preserve">
    <value>{0} Keyword</value>
  </data>
  <data name="Encapsulate_field_colon_0_and_use_property" xml:space="preserve">
    <value>Encapsulate field: '{0}' (and use property)</value>
  </data>
  <data name="Encapsulate_field_colon_0_but_still_use_field" xml:space="preserve">
    <value>Encapsulate field: '{0}' (but still use field)</value>
  </data>
  <data name="Encapsulate_fields_and_use_property" xml:space="preserve">
    <value>Encapsulate fields (and use property)</value>
  </data>
  <data name="Encapsulate_fields_but_still_use_field" xml:space="preserve">
    <value>Encapsulate fields (but still use field)</value>
  </data>
  <data name="Could_not_extract_interface_colon_The_selection_is_not_inside_a_class_interface_struct" xml:space="preserve">
    <value>Could not extract interface: The selection is not inside a class/interface/struct.</value>
  </data>
  <data name="Could_not_extract_interface_colon_The_type_does_not_contain_any_member_that_can_be_extracted_to_an_interface" xml:space="preserve">
    <value>Could not extract interface: The type does not contain any member that can be extracted to an interface.</value>
  </data>
  <data name="can_t_not_construct_final_tree" xml:space="preserve">
    <value>can't not construct final tree</value>
  </data>
  <data name="Parameters_type_or_return_type_cannot_be_an_anonymous_type_colon_bracket_0_bracket" xml:space="preserve">
    <value>Parameters' type or return type cannot be an anonymous type : [{0}]</value>
  </data>
  <data name="The_selection_contains_no_active_statement" xml:space="preserve">
    <value>The selection contains no active statement.</value>
  </data>
  <data name="The_selection_contains_an_error_or_unknown_type" xml:space="preserve">
    <value>The selection contains an error or unknown type.</value>
  </data>
  <data name="Type_parameter_0_is_hidden_by_another_type_parameter_1" xml:space="preserve">
    <value>Type parameter '{0}' is hidden by another type parameter '{1}'.</value>
  </data>
  <data name="The_address_of_a_variable_is_used_inside_the_selected_code" xml:space="preserve">
    <value>The address of a variable is used inside the selected code.</value>
  </data>
  <data name="Assigning_to_readonly_fields_must_be_done_in_a_constructor_colon_bracket_0_bracket" xml:space="preserve">
    <value>Assigning to readonly fields must be done in a constructor : [{0}].</value>
  </data>
  <data name="generated_code_is_overlapping_with_hidden_portion_of_the_code" xml:space="preserve">
    <value>generated code is overlapping with hidden portion of the code</value>
  </data>
  <data name="Add_optional_parameters_to_0" xml:space="preserve">
    <value>Add optional parameters to '{0}'</value>
  </data>
  <data name="Add_parameters_to_0" xml:space="preserve">
    <value>Add parameters to '{0}'</value>
  </data>
  <data name="Generate_delegating_constructor_0_1" xml:space="preserve">
    <value>Generate delegating constructor '{0}({1})'</value>
  </data>
  <data name="Generate_constructor_0_1" xml:space="preserve">
    <value>Generate constructor '{0}({1})'</value>
  </data>
  <data name="Generate_field_assigning_constructor_0_1" xml:space="preserve">
    <value>Generate field assigning constructor '{0}({1})'</value>
  </data>
  <data name="Generate_Equals_and_GetHashCode" xml:space="preserve">
    <value>Generate Equals and GetHashCode</value>
  </data>
  <data name="Generate_Equals_object" xml:space="preserve">
    <value>Generate Equals(object)</value>
  </data>
  <data name="Generate_GetHashCode" xml:space="preserve">
    <value>Generate GetHashCode()</value>
  </data>
  <data name="Generate_constructor_in_0" xml:space="preserve">
    <value>Generate constructor in '{0}'</value>
  </data>
  <data name="Generate_all" xml:space="preserve">
    <value>Generate all</value>
  </data>
  <data name="Generate_enum_member_1_0" xml:space="preserve">
    <value>Generate enum member '{1}.{0}'</value>
  </data>
  <data name="Generate_constant_1_0" xml:space="preserve">
    <value>Generate constant '{1}.{0}'</value>
  </data>
  <data name="Generate_read_only_property_1_0" xml:space="preserve">
    <value>Generate read-only property '{1}.{0}'</value>
  </data>
  <data name="Generate_property_1_0" xml:space="preserve">
    <value>Generate property '{1}.{0}'</value>
  </data>
  <data name="Generate_read_only_field_1_0" xml:space="preserve">
    <value>Generate read-only field '{1}.{0}'</value>
  </data>
  <data name="Generate_field_1_0" xml:space="preserve">
    <value>Generate field '{1}.{0}'</value>
  </data>
  <data name="Generate_local_0" xml:space="preserve">
    <value>Generate local '{0}'</value>
  </data>
  <data name="Generate_0_1_in_new_file" xml:space="preserve">
    <value>Generate {0} '{1}' in new file</value>
  </data>
  <data name="Generate_nested_0_1" xml:space="preserve">
    <value>Generate nested {0} '{1}'</value>
  </data>
  <data name="Global_Namespace" xml:space="preserve">
    <value>Global Namespace</value>
  </data>
  <data name="Implement_interface_explicitly" xml:space="preserve">
    <value>Implement interface explicitly</value>
  </data>
  <data name="Implement_interface_abstractly" xml:space="preserve">
    <value>Implement interface abstractly</value>
  </data>
  <data name="Implement_interface_through_0" xml:space="preserve">
    <value>Implement interface through '{0}'</value>
  </data>
  <data name="Implement_interface" xml:space="preserve">
    <value>Implement interface</value>
  </data>
  <data name="Loading_context_from_0" xml:space="preserve">
    <value>Loading context from '{0}'.</value>
  </data>
  <data name="Type_Sharphelp_for_more_information" xml:space="preserve">
    <value>Type "#help" for more information.</value>
  </data>
  <data name="Specified_file_not_found_colon_0" xml:space="preserve">
    <value>Specified file not found: {0}</value>
  </data>
  <data name="Specified_file_not_found" xml:space="preserve">
    <value>Specified file not found.</value>
  </data>
  <data name="Searched_in_directory_colon" xml:space="preserve">
    <value>Searched in directory:</value>
  </data>
  <data name="Searched_in_directories_colon" xml:space="preserve">
    <value>Searched in directories:</value>
  </data>
  <data name="Introduce_field_for_0" xml:space="preserve">
    <value>Introduce field for '{0}'</value>
  </data>
  <data name="Introduce_local_for_0" xml:space="preserve">
    <value>Introduce local for '{0}'</value>
  </data>
  <data name="Introduce_constant_for_0" xml:space="preserve">
    <value>Introduce constant for '{0}'</value>
  </data>
  <data name="Introduce_local_constant_for_0" xml:space="preserve">
    <value>Introduce local constant for '{0}'</value>
  </data>
  <data name="Introduce_field_for_all_occurrences_of_0" xml:space="preserve">
    <value>Introduce field for all occurrences of '{0}'</value>
  </data>
  <data name="Introduce_local_for_all_occurrences_of_0" xml:space="preserve">
    <value>Introduce local for all occurrences of '{0}'</value>
  </data>
  <data name="Introduce_constant_for_all_occurrences_of_0" xml:space="preserve">
    <value>Introduce constant for all occurrences of '{0}'</value>
  </data>
  <data name="Introduce_local_constant_for_all_occurrences_of_0" xml:space="preserve">
    <value>Introduce local constant for all occurrences of '{0}'</value>
  </data>
  <data name="Introduce_query_variable_for_all_occurrences_of_0" xml:space="preserve">
    <value>Introduce query variable for all occurrences of '{0}'</value>
  </data>
  <data name="Introduce_query_variable_for_0" xml:space="preserve">
    <value>Introduce query variable for '{0}'</value>
  </data>
  <data name="Anonymous_Types_colon" xml:space="preserve">
    <value>Anonymous Types:</value>
  </data>
  <data name="is_" xml:space="preserve">
    <value>is</value>
  </data>
  <data name="Represents_an_object_whose_operations_will_be_resolved_at_runtime" xml:space="preserve">
    <value>Represents an object whose operations will be resolved at runtime.</value>
  </data>
  <data name="constant" xml:space="preserve">
    <value>constant</value>
  </data>
  <data name="field" xml:space="preserve">
    <value>field</value>
  </data>
  <data name="local_constant" xml:space="preserve">
    <value>local constant</value>
  </data>
  <data name="local_variable" xml:space="preserve">
    <value>local variable</value>
  </data>
  <data name="label" xml:space="preserve">
    <value>label</value>
  </data>
  <data name="range_variable" xml:space="preserve">
    <value>range variable</value>
  </data>
  <data name="parameter" xml:space="preserve">
    <value>parameter</value>
  </data>
  <data name="in_" xml:space="preserve">
    <value>in</value>
  </data>
  <data name="Summary_colon" xml:space="preserve">
    <value>Summary:</value>
  </data>
  <data name="Locals_and_parameters" xml:space="preserve">
    <value>Locals and parameters</value>
  </data>
  <data name="Type_parameters_colon" xml:space="preserve">
    <value>Type parameters:</value>
  </data>
  <data name="Returns_colon" xml:space="preserve">
    <value>Returns:</value>
  </data>
  <data name="Exceptions_colon" xml:space="preserve">
    <value>Exceptions:</value>
  </data>
  <data name="Remarks_colon" xml:space="preserve">
    <value>Remarks:</value>
  </data>
  <data name="generating_source_for_symbols_of_this_type_is_not_supported" xml:space="preserve">
    <value>generating source for symbols of this type is not supported</value>
  </data>
  <data name="Assembly" xml:space="preserve">
    <value>Assembly</value>
  </data>
  <data name="location_unknown" xml:space="preserve">
    <value>location unknown</value>
  </data>
  <data name="Extract_Interface" xml:space="preserve">
    <value>Extract Interface...</value>
  </data>
  <data name="Updating_0_will_prevent_the_debug_session_from_continuing" xml:space="preserve">
    <value>Updating '{0}' will prevent the debug session from continuing.</value>
  </data>
  <data name="Updating_a_complex_statement_containing_an_await_expression_will_prevent_the_debug_session_from_continuing" xml:space="preserve">
    <value>Updating a complex statement containing an await expression will prevent the debug session from continuing.</value>
  </data>
  <data name="Changing_visibility_of_a_constructor_will_prevent_the_debug_session_from_continuing" xml:space="preserve">
    <value>Changing visibility of a constructor will prevent the debug session from continuing.</value>
  </data>
  <data name="Capturing_variable_0_that_hasn_t_been_captured_before_will_prevent_the_debug_session_from_continuing" xml:space="preserve">
    <value>Capturing variable '{0}' that hasn't been captured before will prevent the debug session from continuing.</value>
  </data>
  <data name="Ceasing_to_capture_variable_0_will_prevent_the_debug_session_from_continuing" xml:space="preserve">
    <value>Ceasing to capture variable '{0}' will prevent the debug session from continuing.</value>
  </data>
  <data name="Deleting_captured_variable_0_will_prevent_the_debug_session_from_continuing" xml:space="preserve">
    <value>Deleting captured variable '{0}' will prevent the debug session from continuing.</value>
  </data>
  <data name="Changing_the_type_of_a_captured_variable_0_previously_of_type_1_will_prevent_the_debug_session_from_continuing" xml:space="preserve">
    <value>Changing the type of a captured variable '{0}' previously of type '{1}' will prevent the debug session from continuing.</value>
  </data>
  <data name="Changing_the_parameters_of_0_will_prevent_the_debug_session_from_continuing" xml:space="preserve">
    <value>Changing the parameters of '{0}' will prevent the debug session from continuing.</value>
  </data>
  <data name="Changing_the_return_type_of_0_will_prevent_the_debug_session_from_continuing" xml:space="preserve">
    <value>Changing the return type of '{0}' will prevent the debug session from continuing.</value>
  </data>
  <data name="Changing_the_type_of_0_will_prevent_the_debug_session_from_continuing" xml:space="preserve">
    <value>Changing the type of '{0}' will prevent the debug session from continuing.</value>
  </data>
  <data name="Changing_the_declaration_scope_of_a_captured_variable_0_will_prevent_the_debug_session_from_continuing" xml:space="preserve">
    <value>Changing the declaration scope of a captured variable '{0}' will prevent the debug session from continuing.</value>
  </data>
  <data name="Accessing_captured_variable_0_that_hasn_t_been_accessed_before_in_1_will_prevent_the_debug_session_from_continuing" xml:space="preserve">
    <value>Accessing captured variable '{0}' that hasn't been accessed before in {1} will prevent the debug session from continuing.</value>
  </data>
  <data name="Ceasing_to_access_captured_variable_0_in_1_will_prevent_the_debug_session_from_continuing" xml:space="preserve">
    <value>Ceasing to access captured variable '{0}' in {1} will prevent the debug session from continuing.</value>
  </data>
  <data name="Adding_0_that_accesses_captured_variables_1_and_2_declared_in_different_scopes_will_prevent_the_debug_session_from_continuing" xml:space="preserve">
    <value>Adding '{0}' that accesses captured variables '{1}' and '{2}' declared in different scopes will prevent the debug session from continuing.</value>
  </data>
  <data name="Removing_0_that_accessed_captured_variables_1_and_2_declared_in_different_scopes_will_prevent_the_debug_session_from_continuing" xml:space="preserve">
    <value>Removing '{0}' that accessed captured variables '{1}' and '{2}' declared in different scopes will prevent the debug session from continuing.</value>
  </data>
  <data name="Adding_0_into_a_1_will_prevent_the_debug_session_from_continuing" xml:space="preserve">
    <value>Adding '{0}' into a '{1}' will prevent the debug session from continuing.</value>
  </data>
  <data name="Adding_0_into_a_class_with_explicit_or_sequential_layout_will_prevent_the_debug_session_from_continuing" xml:space="preserve">
    <value>Adding '{0}' into a class with explicit or sequential layout will prevent the debug session from continuing.</value>
  </data>
  <data name="Updating_the_modifiers_of_0_will_prevent_the_debug_session_from_continuing" xml:space="preserve">
    <value>Updating the modifiers of '{0}' will prevent the debug session from continuing.</value>
  </data>
  <data name="Updating_the_Handles_clause_of_0_will_prevent_the_debug_session_from_continuing" xml:space="preserve">
    <value>Updating the Handles clause of '{0}' will prevent the debug session from continuing.</value>
  </data>
  <data name="Adding_0_with_the_Handles_clause_will_prevent_the_debug_session_from_continuing" xml:space="preserve">
    <value>Adding '{0}' with the Handles clause will prevent the debug session from continuing.</value>
  </data>
  <data name="Updating_the_Implements_clause_of_a_0_will_prevent_the_debug_session_from_continuing" xml:space="preserve">
    <value>Updating the Implements clause of a '{0}' will prevent the debug session from continuing.</value>
  </data>
  <data name="Changing_the_constraint_from_0_to_1_will_prevent_the_debug_session_from_continuing" xml:space="preserve">
    <value>Changing the constraint from '{0}' to '{1}' will prevent the debug session from continuing.</value>
  </data>
  <data name="Updating_the_variance_of_0_will_prevent_the_debug_session_from_continuing" xml:space="preserve">
    <value>Updating the variance of '{0}' will prevent the debug session from continuing.</value>
  </data>
  <data name="Updating_the_type_of_0_will_prevent_the_debug_session_from_continuing" xml:space="preserve">
    <value>Updating the type of '{0}' will prevent the debug session from continuing.</value>
  </data>
  <data name="Updating_the_initializer_of_0_will_prevent_the_debug_session_from_continuing" xml:space="preserve">
    <value>Updating the initializer of '{0}' will prevent the debug session from continuing.</value>
  </data>
  <data name="Updating_the_size_of_a_0_will_prevent_the_debug_session_from_continuing" xml:space="preserve">
    <value>Updating the size of a '{0}' will prevent the debug session from continuing.</value>
  </data>
  <data name="Updating_the_underlying_type_of_0_will_prevent_the_debug_session_from_continuing" xml:space="preserve">
    <value>Updating the underlying type of '{0}' will prevent the debug session from continuing.</value>
  </data>
  <data name="Updating_the_base_class_and_or_base_interface_s_of_0_will_prevent_the_debug_session_from_continuing" xml:space="preserve">
    <value>Updating the base class and/or base interface(s) of '{0}' will prevent the debug session from continuing.</value>
  </data>
  <data name="Updating_a_field_to_an_event_or_vice_versa_will_prevent_the_debug_session_from_continuing" xml:space="preserve">
    <value>Updating a field to an event or vice versa will prevent the debug session from continuing.</value>
  </data>
  <data name="Updating_the_kind_of_a_type_will_prevent_the_debug_session_from_continuing" xml:space="preserve">
    <value>Updating the kind of a type will prevent the debug session from continuing.</value>
  </data>
  <data name="Updating_the_kind_of_an_property_event_accessor_will_prevent_the_debug_session_from_continuing" xml:space="preserve">
    <value>Updating the kind of an property/event accessor will prevent the debug session from continuing.</value>
  </data>
  <data name="Updating_the_kind_of_a_method_Sub_Function_will_prevent_the_debug_session_from_continuing" xml:space="preserve">
    <value>Updating the kind of a method (Sub/Function) will prevent the debug session from continuing.</value>
  </data>
  <data name="Updating_the_library_name_of_Declare_Statement_will_prevent_the_debug_session_from_continuing" xml:space="preserve">
    <value>Updating the library name of Declare Statement will prevent the debug session from continuing.</value>
  </data>
  <data name="Updating_the_alias_of_Declare_Statement_will_prevent_the_debug_session_from_continuing" xml:space="preserve">
    <value>Updating the alias of Declare Statement will prevent the debug session from continuing.</value>
  </data>
  <data name="Renaming_0_will_prevent_the_debug_session_from_continuing" xml:space="preserve">
    <value>Renaming '{0}' will prevent the debug session from continuing.</value>
  </data>
  <data name="Adding_0_will_prevent_the_debug_session_from_continuing" xml:space="preserve">
    <value>Adding '{0}' will prevent the debug session from continuing.</value>
  </data>
  <data name="Adding_an_abstract_0_or_overriding_an_inherited_0_will_prevent_the_debug_session_from_continuing" xml:space="preserve">
    <value>Adding an abstract '{0}' or overriding an inherited '{0}' will prevent the debug session from continuing.</value>
  </data>
  <data name="Adding_a_MustOverride_0_or_overriding_an_inherited_0_will_prevent_the_debug_session_from_continuing" xml:space="preserve">
    <value>Adding a MustOverride '{0}' or overriding an inherited '{0}' will prevent the debug session from continuing.</value>
  </data>
  <data name="Adding_an_extern_0_will_prevent_the_debug_session_from_continuing" xml:space="preserve">
    <value>Adding an extern '{0}' will prevent the debug session from continuing.</value>
  </data>
  <data name="Adding_an_imported_method_will_prevent_the_debug_session_from_continuing" xml:space="preserve">
    <value>Adding an imported method will prevent the debug session from continuing.</value>
  </data>
  <data name="Adding_a_user_defined_0_will_prevent_the_debug_session_from_continuing" xml:space="preserve">
    <value>Adding a user defined '{0}' will prevent the debug session from continuing.</value>
  </data>
  <data name="Adding_a_generic_0_will_prevent_the_debug_session_from_continuing" xml:space="preserve">
    <value>Adding a generic '{0}' will prevent the debug session from continuing.</value>
  </data>
  <data name="Adding_0_around_an_active_statement_will_prevent_the_debug_session_from_continuing" xml:space="preserve">
    <value>Adding '{0}' around an active statement will prevent the debug session from continuing.</value>
  </data>
  <data name="Moving_0_will_prevent_the_debug_session_from_continuing" xml:space="preserve">
    <value>Moving '{0}' will prevent the debug session from continuing.</value>
  </data>
  <data name="Deleting_0_will_prevent_the_debug_session_from_continuing" xml:space="preserve">
    <value>Deleting '{0}' will prevent the debug session from continuing.</value>
  </data>
  <data name="Deleting_0_around_an_active_statement_will_prevent_the_debug_session_from_continuing" xml:space="preserve">
    <value>Deleting '{0}' around an active statement will prevent the debug session from continuing.</value>
  </data>
  <data name="Adding_a_method_body_will_prevent_the_debug_session_from_continuing" xml:space="preserve">
    <value>Adding a method body will prevent the debug session from continuing.</value>
  </data>
  <data name="Deleting_a_method_body_will_prevent_the_debug_session_from_continuing" xml:space="preserve">
    <value>Deleting a method body will prevent the debug session from continuing.</value>
  </data>
  <data name="An_active_statement_has_been_removed_from_its_original_method_You_must_revert_your_changes_to_continue_or_restart_the_debugging_session" xml:space="preserve">
    <value>An active statement has been removed from its original method. You must revert your changes to continue or restart the debugging session.</value>
  </data>
  <data name="Updating_a_0_statement_around_an_active_statement_will_prevent_the_debug_session_from_continuing" xml:space="preserve">
    <value>Updating a '{0}' statement around an active statement will prevent the debug session from continuing.</value>
  </data>
  <data name="Updating_async_or_iterator_modifier_around_an_active_statement_will_prevent_the_debug_session_from_continuing" xml:space="preserve">
    <value>Updating async or iterator modifier around an active statement will prevent the debug session from continuing.</value>
    <comment>{Locked="async"}{Locked="iterator"} "async" and "iterator" are C#/VB keywords and should not be localized.</comment>
  </data>
  <data name="Modifying_a_generic_method_will_prevent_the_debug_session_from_continuing" xml:space="preserve">
    <value>Modifying a generic method will prevent the debug session from continuing.</value>
  </data>
  <data name="Modifying_whitespace_or_comments_in_a_generic_0_will_prevent_the_debug_session_from_continuing" xml:space="preserve">
    <value>Modifying whitespace or comments in a generic '{0}' will prevent the debug session from continuing.</value>
  </data>
  <data name="Modifying_a_method_inside_the_context_of_a_generic_type_will_prevent_the_debug_session_from_continuing" xml:space="preserve">
    <value>Modifying a method inside the context of a generic type will prevent the debug session from continuing.</value>
  </data>
  <data name="Modifying_whitespace_or_comments_in_0_inside_the_context_of_a_generic_type_will_prevent_the_debug_session_from_continuing" xml:space="preserve">
    <value>Modifying whitespace or comments in '{0}' inside the context of a generic type will prevent the debug session from continuing.</value>
  </data>
  <data name="Modifying_the_initializer_of_0_in_a_generic_type_will_prevent_the_debug_session_from_continuing" xml:space="preserve">
    <value>Modifying the initializer of '{0}' in a generic type will prevent the debug session from continuing.</value>
  </data>
  <data name="Modifying_the_initializer_of_0_in_a_partial_type_will_prevent_the_debug_session_from_continuing" xml:space="preserve">
    <value>Modifying the initializer of '{0}' in a partial type will prevent the debug session from continuing.</value>
  </data>
  <data name="Adding_a_constructor_to_a_type_with_a_field_or_property_initializer_that_contains_an_anonymous_function_will_prevent_the_debug_session_from_continuing" xml:space="preserve">
    <value>Adding a constructor to a type with a field or property initializer that contains an anonymous function will prevent the debug session from continuing.</value>
  </data>
  <data name="Renaming_a_captured_variable_from_0_to_1_will_prevent_the_debug_session_from_continuing" xml:space="preserve">
    <value>Renaming a captured variable, from '{0}' to '{1}' will prevent the debug session from continuing.</value>
  </data>
  <data name="Modifying_a_catch_finally_handler_with_an_active_statement_in_the_try_block_will_prevent_the_debug_session_from_continuing" xml:space="preserve">
    <value>Modifying a catch/finally handler with an active statement in the try block will prevent the debug session from continuing.</value>
  </data>
  <data name="Modifying_a_try_catch_finally_statement_when_the_finally_block_is_active_will_prevent_the_debug_session_from_continuing" xml:space="preserve">
    <value>Modifying a try/catch/finally statement when the finally block is active will prevent the debug session from continuing.</value>
  </data>
  <data name="Modifying_a_catch_handler_around_an_active_statement_will_prevent_the_debug_session_from_continuing" xml:space="preserve">
    <value>Modifying a catch handler around an active statement will prevent the debug session from continuing.</value>
  </data>
  <data name="Modifying_0_which_contains_the_stackalloc_operator_will_prevent_the_debug_session_from_continuing" xml:space="preserve">
    <value>Modifying '{0}' which contains the 'stackalloc' operator will prevent the debug session from continuing.</value>
  </data>
  <data name="Modifying_an_active_0_which_contains_On_Error_or_Resume_statements_will_prevent_the_debug_session_from_continuing" xml:space="preserve">
    <value>Modifying an active '{0}' which contains 'On Error' or 'Resume' statements will prevent the debug session from continuing.</value>
  </data>
  <data name="Modifying_0_which_contains_an_Aggregate_Group_By_or_Join_query_clauses_will_prevent_the_debug_session_from_continuing" xml:space="preserve">
    <value>Modifying '{0}' which contains an Aggregate, Group By, or Join query clauses will prevent the debug session from continuing.</value>
  </data>
  <data name="Modifying_source_with_experimental_language_features_enabled_will_prevent_the_debug_session_from_continuing" xml:space="preserve">
    <value>Modifying source with experimental language features enabled will prevent the debug session from continuing.</value>
  </data>
  <data name="Updating_an_active_statement_will_prevent_the_debug_session_from_continuing" xml:space="preserve">
    <value>Updating an active statement will prevent the debug session from continuing.</value>
  </data>
  <data name="Removing_0_that_contains_an_active_statement_will_prevent_the_debug_session_from_continuing" xml:space="preserve">
    <value>Removing '{0}' that contains an active statement will prevent the debug session from continuing.</value>
  </data>
  <data name="Adding_a_new_file_will_prevent_the_debug_session_from_continuing" xml:space="preserve">
    <value>Adding a new file will prevent the debug session from continuing.</value>
  </data>
  <data name="Attribute_0_is_missing_Updating_an_async_method_or_an_iterator_will_prevent_the_debug_session_from_continuing" xml:space="preserve">
    <value>Attribute '{0}' is missing. Updating an async method or an iterator will prevent the debug session from continuing.</value>
  </data>
  <data name="Unexpected_interface_member_kind_colon_0" xml:space="preserve">
    <value>Unexpected interface member kind: {0}</value>
  </data>
  <data name="Unknown_symbol_kind" xml:space="preserve">
    <value>Unknown symbol kind</value>
  </data>
  <data name="Generate_abstract_property_1_0" xml:space="preserve">
    <value>Generate abstract property '{1}.{0}'</value>
  </data>
  <data name="Generate_abstract_method_1_0" xml:space="preserve">
    <value>Generate abstract method '{1}.{0}'</value>
  </data>
  <data name="Generate_method_1_0" xml:space="preserve">
    <value>Generate method '{1}.{0}'</value>
  </data>
  <data name="Failed_to_create_a_remote_process_for_interactive_code_execution" xml:space="preserve">
    <value>Failed to create a remote process for interactive code execution.</value>
  </data>
  <data name="Failed_to_initialize_remote_interactive_process" xml:space="preserve">
    <value>Failed to initialize remote interactive process.</value>
  </data>
  <data name="Attempt_to_connect_to_process_Sharp_0_failed_retrying" xml:space="preserve">
    <value>Attempt to connect to process #{0} failed, retrying ...</value>
  </data>
  <data name="Failed_to_launch_0_process_exit_code_colon_1_with_output_colon" xml:space="preserve">
    <value>Failed to launch '{0}' process (exit code: {1}) with output: </value>
  </data>
  <data name="Hosting_process_exited_with_exit_code_0" xml:space="preserve">
    <value>Hosting process exited with exit code {0}.</value>
  </data>
  <data name="Interactive_Host_not_initialized" xml:space="preserve">
    <value>Interactive Host not initialized.</value>
  </data>
  <data name="Cannot_resolve_reference_0" xml:space="preserve">
    <value>Cannot resolve reference '{0}'.</value>
  </data>
  <data name="Requested_assembly_already_loaded_from_0" xml:space="preserve">
    <value>Requested assembly already loaded from '{0}'.</value>
  </data>
  <data name="plus_additional_0_1" xml:space="preserve">
    <value> + additional {0} {1}</value>
  </data>
  <data name="Unable_to_create_hosting_process" xml:space="preserve">
    <value>Unable to create hosting process.</value>
  </data>
  <data name="The_symbol_does_not_have_an_icon" xml:space="preserve">
    <value>The symbol does not have an icon.</value>
  </data>
  <data name="Unknown" xml:space="preserve">
    <value>Unknown</value>
  </data>
  <data name="Extract_Method" xml:space="preserve">
    <value>Extract Method</value>
  </data>
  <data name="Extract_Method_plus_Local" xml:space="preserve">
    <value>Extract Method + Local</value>
  </data>
  <data name="Asynchronous_method_cannot_have_ref_out_parameters_colon_bracket_0_bracket" xml:space="preserve">
    <value>Asynchronous method cannot have ref/out parameters : [{0}]</value>
  </data>
  <data name="The_member_is_defined_in_metadata" xml:space="preserve">
    <value>The member is defined in metadata.</value>
  </data>
  <data name="You_can_only_change_the_signature_of_a_constructor_indexer_method_or_delegate" xml:space="preserve">
    <value>You can only change the signature of a constructor, indexer, method or delegate.</value>
  </data>
  <data name="This_symbol_has_related_definitions_or_references_in_metadata_Changing_its_signature_may_result_in_build_errors_Do_you_want_to_continue" xml:space="preserve">
    <value>This symbol has related definitions or references in metadata. Changing its signature may result in build errors.

Do you want to continue?</value>
  </data>
  <data name="Change_signature" xml:space="preserve">
    <value>Change signature...</value>
  </data>
  <data name="Generate_new_type" xml:space="preserve">
    <value>Generate new type...</value>
  </data>
  <data name="User_Diagnostic_Analyzer_Failure" xml:space="preserve">
    <value>User Diagnostic Analyzer Failure.</value>
  </data>
  <data name="Analyzer_0_threw_an_exception_of_type_1_with_message_2" xml:space="preserve">
    <value>Analyzer '{0}' threw an exception of type '{1}' with message '{2}'.</value>
  </data>
  <data name="Analyzer_0_threw_the_following_exception_colon_1" xml:space="preserve">
    <value>Analyzer '{0}' threw the following exception:
'{1}'.</value>
  </data>
  <data name="Remove_Unnecessary_Cast" xml:space="preserve">
    <value>Remove Unnecessary Cast</value>
  </data>
  <data name="Simplify_Names" xml:space="preserve">
    <value>Simplify Names</value>
  </data>
  <data name="Simplify_Member_Access" xml:space="preserve">
    <value>Simplify Member Access</value>
  </data>
  <data name="Remove_qualification" xml:space="preserve">
    <value>Remove qualification</value>
  </data>
  <data name="Edit_and_Continue1" xml:space="preserve">
    <value>Edit and Continue</value>
  </data>
  <data name="This_signature_does_not_contain_parameters_that_can_be_changed" xml:space="preserve">
    <value>This signature does not contain parameters that can be changed.</value>
  </data>
  <data name="Unknown_error_occurred" xml:space="preserve">
    <value>Unknown error occurred</value>
  </data>
  <data name="Available" xml:space="preserve">
    <value>Available</value>
  </data>
  <data name="Not_Available" xml:space="preserve">
    <value>Not Available</value>
  </data>
  <data name="_0_1" xml:space="preserve">
    <value>    {0} - {1}</value>
  </data>
  <data name="You_can_use_the_navigation_bar_to_switch_context" xml:space="preserve">
    <value>You can use the navigation bar to switch context.</value>
  </data>
  <data name="in_Source" xml:space="preserve">
    <value>in Source</value>
  </data>
  <data name="in_Suppression_File" xml:space="preserve">
    <value>in Suppression File</value>
  </data>
  <data name="Remove_Suppression_0" xml:space="preserve">
    <value>Remove Suppression {0}</value>
  </data>
  <data name="Remove_Suppression" xml:space="preserve">
    <value>Remove Suppression</value>
  </data>
  <data name="Pending" xml:space="preserve">
    <value>&lt;Pending&gt;</value>
  </data>
  <data name="Awaited_task_returns" xml:space="preserve">
    <value>Awaited task returns</value>
  </data>
  <data name="no_value" xml:space="preserve">
    <value>no value.</value>
  </data>
  <data name="Note_colon_Tab_twice_to_insert_the_0_snippet" xml:space="preserve">
    <value>Note: Tab twice to insert the '{0}' snippet.</value>
  </data>
  <data name="Implement_interface_explicitly_with_Dispose_pattern" xml:space="preserve">
    <value>Implement interface explicitly with Dispose pattern</value>
  </data>
  <data name="Implement_interface_with_Dispose_pattern" xml:space="preserve">
    <value>Implement interface with Dispose pattern</value>
  </data>
  <data name="Compiler1" xml:space="preserve">
    <value>Compiler</value>
  </data>
  <data name="Edit_and_Continue2" xml:space="preserve">
    <value>Edit and Continue</value>
  </data>
  <data name="Style" xml:space="preserve">
    <value>Style</value>
  </data>
  <data name="Suppress_0" xml:space="preserve">
    <value>Suppress {0}</value>
  </data>
  <data name="Re_triage_0_currently_1" xml:space="preserve">
    <value>Re-triage {0}(currently '{1}')</value>
  </data>
  <data name="Argument_cannot_have_a_null_element" xml:space="preserve">
    <value>Argument cannot have a null element.</value>
  </data>
  <data name="Argument_cannot_be_empty" xml:space="preserve">
    <value>Argument cannot be empty.</value>
  </data>
  <data name="Reported_diagnostic_with_ID_0_is_not_supported_by_the_analyzer" xml:space="preserve">
    <value>Reported diagnostic with ID '{0}' is not supported by the analyzer.</value>
  </data>
  <data name="Computing_fix_all_occurrences_code_fix" xml:space="preserve">
    <value>Computing fix all occurrences code fix...</value>
  </data>
  <data name="Fix_all_occurrences" xml:space="preserve">
    <value>Fix all occurrences</value>
  </data>
  <data name="Document" xml:space="preserve">
    <value>Document</value>
  </data>
  <data name="Project" xml:space="preserve">
    <value>Project</value>
  </data>
  <data name="Solution" xml:space="preserve">
    <value>Solution</value>
  </data>
  <data name="TODO_colon_dispose_managed_state_managed_objects" xml:space="preserve">
    <value>TODO: dispose managed state (managed objects).</value>
  </data>
  <data name="TODO_colon_set_large_fields_to_null" xml:space="preserve">
    <value>TODO: set large fields to null.</value>
  </data>
  <data name="To_detect_redundant_calls" xml:space="preserve">
    <value>To detect redundant calls</value>
  </data>
  <data name="Modifying_0_which_contains_a_static_variable_will_prevent_the_debug_session_from_continuing" xml:space="preserve">
    <value>Modifying '{0}' which contains a static variable will prevent the debug session from continuing.</value>
  </data>
  <data name="Compiler2" xml:space="preserve">
    <value>Compiler</value>
  </data>
  <data name="Edit_And_Continue" xml:space="preserve">
    <value>Edit And Continue</value>
  </data>
  <data name="Live" xml:space="preserve">
    <value>Live</value>
  </data>
  <data name="namespace_" xml:space="preserve">
    <value>namespace</value>
    <comment>{Locked}</comment>
  </data>
  <data name="class_" xml:space="preserve">
    <value>class</value>
    <comment>{Locked}</comment>
  </data>
  <data name="interface_" xml:space="preserve">
    <value>interface</value>
    <comment>{Locked}</comment>
  </data>
  <data name="enum_" xml:space="preserve">
    <value>enum</value>
    <comment>{Locked}</comment>
  </data>
  <data name="enum_value" xml:space="preserve">
    <value>enum value</value>
    <comment>{Locked="enum"} "enum" is a C#/VB keyword and should not be localized.</comment>
  </data>
  <data name="delegate_" xml:space="preserve">
    <value>delegate</value>
    <comment>{Locked}</comment>
  </data>
  <data name="const_field" xml:space="preserve">
    <value>const field</value>
    <comment>{Locked="const"} "const" is a C#/VB keyword and should not be localized.</comment>
  </data>
  <data name="method" xml:space="preserve">
    <value>method</value>
  </data>
  <data name="operator_" xml:space="preserve">
    <value>operator</value>
  </data>
  <data name="constructor" xml:space="preserve">
    <value>constructor</value>
  </data>
  <data name="auto_property" xml:space="preserve">
    <value>auto-property</value>
  </data>
  <data name="property_" xml:space="preserve">
    <value>property</value>
  </data>
  <data name="event_" xml:space="preserve">
    <value>event</value>
    <comment>{Locked}</comment>
  </data>
  <data name="event_accessor" xml:space="preserve">
    <value>event accessor</value>
  </data>
  <data name="type_constraint" xml:space="preserve">
    <value>type constraint</value>
  </data>
  <data name="type_parameter" xml:space="preserve">
    <value>type parameter</value>
  </data>
  <data name="attribute" xml:space="preserve">
    <value>attribute</value>
  </data>
  <data name="Use_auto_property" xml:space="preserve">
    <value>Use auto property</value>
  </data>
  <data name="Replace_0_and_1_with_property" xml:space="preserve">
    <value>Replace '{0}' and '{1}' with property</value>
  </data>
  <data name="Replace_0_with_property" xml:space="preserve">
    <value>Replace '{0}' with property</value>
  </data>
  <data name="Method_referenced_implicitly" xml:space="preserve">
    <value>Method referenced implicitly</value>
  </data>
  <data name="Generate_type_0" xml:space="preserve">
    <value>Generate type '{0}'</value>
  </data>
  <data name="Generate_0_1" xml:space="preserve">
    <value>Generate {0} '{1}'</value>
  </data>
  <data name="Change_0_to_1" xml:space="preserve">
    <value>Change '{0}' to '{1}'.</value>
  </data>
  <data name="Non_invoked_method_cannot_be_replaced_with_property" xml:space="preserve">
    <value>Non-invoked method cannot be replaced with property.</value>
  </data>
  <data name="Only_methods_with_a_single_argument_which_is_not_an_out_variable_declaration_can_be_replaced_with_a_property" xml:space="preserve">
    <value>Only methods with a single argument, which is not an out variable declaration, can be replaced with a property.</value>
  </data>
  <data name="Roslyn_HostError" xml:space="preserve">
    <value>Roslyn.HostError</value>
  </data>
  <data name="An_instance_of_analyzer_0_cannot_be_created_from_1_colon_2" xml:space="preserve">
    <value>An instance of analyzer {0} cannot be created from {1}: {2}.</value>
  </data>
  <data name="The_assembly_0_does_not_contain_any_analyzers" xml:space="preserve">
    <value>The assembly {0} does not contain any analyzers.</value>
  </data>
  <data name="Unable_to_load_Analyzer_assembly_0_colon_1" xml:space="preserve">
    <value>Unable to load Analyzer assembly {0}: {1}</value>
  </data>
  <data name="Make_method_synchronous" xml:space="preserve">
    <value>Make method synchronous</value>
  </data>
  <data name="Add_this_or_Me_qualification" xml:space="preserve">
    <value>Add 'this' or 'Me' qualification.</value>
  </data>
  <data name="Fix_Name_Violation_colon_0" xml:space="preserve">
    <value>Fix Name Violation: {0}</value>
  </data>
  <data name="Naming_rule_violation_0" xml:space="preserve">
    <value>Naming rule violation: {0}</value>
    <comment>{0} is the rule title, {1} is the way in which the rule was violated</comment>
  </data>
  <data name="Naming_Styles" xml:space="preserve">
    <value>Naming Styles</value>
  </data>
  <data name="from_0" xml:space="preserve">
    <value>from {0}</value>
  </data>
  <data name="Find_and_install_latest_version" xml:space="preserve">
    <value>Find and install latest version</value>
  </data>
  <data name="Use_local_version_0" xml:space="preserve">
    <value>Use local version '{0}'</value>
  </data>
  <data name="Use_locally_installed_0_version_1_This_version_used_in_colon_2" xml:space="preserve">
    <value>Use locally installed '{0}' version '{1}'
This version used in: {2}</value>
  </data>
  <data name="Find_and_install_latest_version_of_0" xml:space="preserve">
    <value>Find and install latest version of '{0}'</value>
  </data>
  <data name="Install_with_package_manager" xml:space="preserve">
    <value>Install with package manager...</value>
  </data>
  <data name="Install_0_1" xml:space="preserve">
    <value>Install '{0} {1}'</value>
  </data>
  <data name="Install_version_0" xml:space="preserve">
    <value>Install version '{0}'</value>
  </data>
  <data name="Generate_variable_0" xml:space="preserve">
    <value>Generate variable '{0}'</value>
  </data>
  <data name="Classes" xml:space="preserve">
    <value>Classes</value>
  </data>
  <data name="Constants" xml:space="preserve">
    <value>Constants</value>
  </data>
  <data name="Delegates" xml:space="preserve">
    <value>Delegates</value>
  </data>
  <data name="Enums" xml:space="preserve">
    <value>Enums</value>
  </data>
  <data name="Events" xml:space="preserve">
    <value>Events</value>
  </data>
  <data name="Extension_methods" xml:space="preserve">
    <value>Extension methods</value>
  </data>
  <data name="Fields" xml:space="preserve">
    <value>Fields</value>
  </data>
  <data name="Interfaces" xml:space="preserve">
    <value>Interfaces</value>
  </data>
  <data name="Locals" xml:space="preserve">
    <value>Locals</value>
  </data>
  <data name="Methods" xml:space="preserve">
    <value>Methods</value>
  </data>
  <data name="Modules" xml:space="preserve">
    <value>Modules</value>
  </data>
  <data name="Namespaces" xml:space="preserve">
    <value>Namespaces</value>
  </data>
  <data name="Properties" xml:space="preserve">
    <value>Properties</value>
  </data>
  <data name="Structures" xml:space="preserve">
    <value>Structures</value>
  </data>
  <data name="Parameters_colon" xml:space="preserve">
    <value>Parameters:</value>
  </data>
  <data name="Add_missing_cases" xml:space="preserve">
    <value>Add missing cases</value>
  </data>
  <data name="Add_both" xml:space="preserve">
    <value>Add both</value>
  </data>
  <data name="Add_default_case" xml:space="preserve">
    <value>Add default case</value>
  </data>
  <data name="Variadic_SignatureHelpItem_must_have_at_least_one_parameter" xml:space="preserve">
    <value>Variadic SignatureHelpItem must have at least one parameter.</value>
  </data>
  <data name="Add_braces" xml:space="preserve">
    <value>Add braces</value>
  </data>
  <data name="Replace_0_with_method" xml:space="preserve">
    <value>Replace '{0}' with method</value>
  </data>
  <data name="Replace_0_with_methods" xml:space="preserve">
    <value>Replace '{0}' with methods</value>
  </data>
  <data name="Property_referenced_implicitly" xml:space="preserve">
    <value>Property referenced implicitly</value>
  </data>
  <data name="Property_cannot_safely_be_replaced_with_a_method_call" xml:space="preserve">
    <value>Property cannot safely be replaced with a method call</value>
  </data>
  <data name="Convert_to_interpolated_string" xml:space="preserve">
    <value>Convert to interpolated string</value>
  </data>
  <data name="Move_type_to_0" xml:space="preserve">
    <value>Move type to {0}</value>
  </data>
  <data name="Rename_file_to_0" xml:space="preserve">
    <value>Rename file to {0}</value>
  </data>
  <data name="Rename_type_to_0" xml:space="preserve">
    <value>Rename type to {0}</value>
  </data>
  <data name="Remove_tag" xml:space="preserve">
    <value>Remove tag</value>
  </data>
  <data name="Add_missing_param_nodes" xml:space="preserve">
    <value>Add missing param nodes</value>
  </data>
  <data name="Make_containing_scope_async" xml:space="preserve">
    <value>Make containing scope async</value>
  </data>
  <data name="Make_containing_scope_async_return_Task" xml:space="preserve">
    <value>Make containing scope async (return Task)</value>
  </data>
  <data name="paren_Unknown_paren" xml:space="preserve">
    <value>(Unknown)</value>
  </data>
  <data name="Implement_Abstract_Class" xml:space="preserve">
    <value>Implement Abstract Class</value>
  </data>
  <data name="Use_framework_type" xml:space="preserve">
    <value>Use framework type</value>
  </data>
  <data name="Install_package_0" xml:space="preserve">
    <value>Install package '{0}'</value>
  </data>
  <data name="Object_initialization_can_be_simplified" xml:space="preserve">
    <value>Object initialization can be simplified</value>
  </data>
  <data name="Use_throw_expression" xml:space="preserve">
    <value>Use 'throw' expression</value>
  </data>
  <data name="project_0" xml:space="preserve">
    <value>project {0}</value>
  </data>
  <data name="Inline_variable_declaration" xml:space="preserve">
    <value>Inline variable declaration</value>
  </data>
  <data name="Use_pattern_matching" xml:space="preserve">
    <value>Use pattern matching</value>
  </data>
  <data name="Use_interpolated_verbatim_string" xml:space="preserve">
    <value>Use interpolated verbatim string</value>
  </data>
  <data name="Use_expression_body_for_methods" xml:space="preserve">
    <value>Use expression body for methods</value>
  </data>
  <data name="Use_block_body_for_methods" xml:space="preserve">
    <value>Use block body for methods</value>
  </data>
  <data name="Use_block_body_for_accessors" xml:space="preserve">
    <value>Use block body for accessors</value>
  </data>
  <data name="Use_block_body_for_constructors" xml:space="preserve">
    <value>Use block body for constructors</value>
  </data>
  <data name="Use_block_body_for_indexers" xml:space="preserve">
    <value>Use block body for indexers</value>
  </data>
  <data name="Use_block_body_for_operators" xml:space="preserve">
    <value>Use block body for operators</value>
  </data>
  <data name="Use_block_body_for_properties" xml:space="preserve">
    <value>Use block body for properties</value>
  </data>
  <data name="Use_expression_body_for_accessors" xml:space="preserve">
    <value>Use expression body for accessors</value>
  </data>
  <data name="Use_expression_body_for_constructors" xml:space="preserve">
    <value>Use expression body for constructors</value>
  </data>
  <data name="Use_expression_body_for_indexers" xml:space="preserve">
    <value>Use expression body for indexers</value>
  </data>
  <data name="Use_expression_body_for_operators" xml:space="preserve">
    <value>Use expression body for operators</value>
  </data>
  <data name="Use_expression_body_for_properties" xml:space="preserve">
    <value>Use expression body for properties</value>
  </data>
  <data name="Fix_typo_0" xml:space="preserve">
    <value>Fix typo '{0}'</value>
  </data>
  <data name="Fully_qualify_0" xml:space="preserve">
    <value>Fully qualify '{0}'</value>
  </data>
  <data name="Remove_reference_to_0" xml:space="preserve">
    <value>Remove reference to '{0}'.</value>
  </data>
  <data name="Keywords" xml:space="preserve">
    <value>Keywords</value>
  </data>
  <data name="Snippets" xml:space="preserve">
    <value>Snippets</value>
  </data>
  <data name="All_lowercase" xml:space="preserve">
    <value>All lowercase</value>
  </data>
  <data name="All_uppercase" xml:space="preserve">
    <value>All uppercase</value>
  </data>
  <data name="First_word_capitalized" xml:space="preserve">
    <value>First word capitalized</value>
  </data>
  <data name="Pascal_Case" xml:space="preserve">
    <value>Pascal Case</value>
  </data>
  <data name="Collection_initialization_can_be_simplified" xml:space="preserve">
    <value>Collection initialization can be simplified</value>
  </data>
  <data name="Use_coalesce_expression" xml:space="preserve">
    <value>Use coalesce expression</value>
  </data>
  <data name="Use_null_propagation" xml:space="preserve">
    <value>Use null propagation</value>
  </data>
  <data name="Variable_declaration_can_be_inlined" xml:space="preserve">
    <value>Variable declaration can be inlined</value>
  </data>
  <data name="Null_check_can_be_simplified" xml:space="preserve">
    <value>Null check can be simplified</value>
  </data>
  <data name="Simplify_collection_initialization" xml:space="preserve">
    <value>Simplify collection initialization</value>
  </data>
  <data name="Simplify_object_initialization" xml:space="preserve">
    <value>Simplify object initialization</value>
  </data>
  <data name="Prefer_explicitly_provided_tuple_element_name" xml:space="preserve">
    <value>Prefer explicitly provided tuple element name</value>
  </data>
  <data name="Use_explicitly_provided_tuple_name" xml:space="preserve">
    <value>Use explicitly provided tuple name</value>
  </data>
  <data name="Remove_document_0" xml:space="preserve">
    <value>Remove document '{0}'</value>
  </data>
  <data name="Add_document_0" xml:space="preserve">
    <value>Add document '{0}'</value>
  </data>
  <data name="Add_argument_name_0" xml:space="preserve">
    <value>Add argument name '{0}'</value>
  </data>
  <data name="Take_0" xml:space="preserve">
    <value>Take '{0}'</value>
  </data>
  <data name="Take_both" xml:space="preserve">
    <value>Take both</value>
  </data>
  <data name="Take_bottom" xml:space="preserve">
    <value>Take bottom</value>
  </data>
  <data name="Take_top" xml:space="preserve">
    <value>Take top</value>
  </data>
  <data name="Remove_unused_variable" xml:space="preserve">
    <value>Remove unused variable</value>
  </data>
  <data name="Convert_to_binary" xml:space="preserve">
    <value>Convert to binary</value>
  </data>
  <data name="Convert_to_decimal" xml:space="preserve">
    <value>Convert to decimal</value>
  </data>
  <data name="Convert_to_hex" xml:space="preserve">
    <value>Convert to hex</value>
  </data>
  <data name="Separate_thousands" xml:space="preserve">
    <value>Separate thousands</value>
  </data>
  <data name="Separate_words" xml:space="preserve">
    <value>Separate words</value>
  </data>
  <data name="Separate_nibbles" xml:space="preserve">
    <value>Separate nibbles</value>
  </data>
  <data name="Remove_separators" xml:space="preserve">
    <value>Remove separators</value>
  </data>
  <data name="Add_parameter_to_0" xml:space="preserve">
    <value>Add parameter to '{0}'</value>
  </data>
  <data name="Add_parameter_to_0_and_overrides_implementations" xml:space="preserve">
    <value>Add parameter to '{0}' (and overrides/implementations)</value>
  </data>
  <data name="Add_to_0" xml:space="preserve">
    <value>Add to '{0}'</value>
  </data>
  <data name="Related_method_signatures_found_in_metadata_will_not_be_updated" xml:space="preserve">
    <value>Related method signatures found in metadata will not be updated.</value>
  </data>
  <data name="Generate_constructor" xml:space="preserve">
    <value>Generate constructor...</value>
  </data>
  <data name="Pick_members_to_be_used_as_constructor_parameters" xml:space="preserve">
    <value>Pick members to be used as constructor parameters</value>
  </data>
  <data name="Pick_members_to_be_used_in_Equals_GetHashCode" xml:space="preserve">
    <value>Pick members to be used in Equals/GetHashCode</value>
  </data>
  <data name="Changes_to_expression_trees_may_result_in_behavior_changes_at_runtime" xml:space="preserve">
    <value>Changes to expression trees may result in behavior changes at runtime</value>
  </data>
  <data name="Generate_overrides" xml:space="preserve">
    <value>Generate overrides...</value>
  </data>
  <data name="Pick_members_to_override" xml:space="preserve">
    <value>Pick members to override</value>
  </data>
  <data name="Add_null_check" xml:space="preserve">
    <value>Add null check</value>
  </data>
  <data name="Add_string_IsNullOrEmpty_check" xml:space="preserve">
    <value>Add 'string.IsNullOrEmpty' check</value>
  </data>
  <data name="Add_string_IsNullOrWhiteSpace_check" xml:space="preserve">
    <value>Add 'string.IsNullOrWhiteSpace' check</value>
  </data>
  <data name="Create_and_initialize_field_0" xml:space="preserve">
    <value>Create and initialize field '{0}'</value>
  </data>
  <data name="Create_and_initialize_property_0" xml:space="preserve">
    <value>Create and initialize property '{0}'</value>
  </data>
  <data name="Initialize_field_0" xml:space="preserve">
    <value>Initialize field '{0}'</value>
  </data>
  <data name="Initialize_property_0" xml:space="preserve">
    <value>Initialize property '{0}'</value>
  </data>
  <data name="Add_null_checks" xml:space="preserve">
    <value>Add null checks</value>
  </data>
  <data name="Generate_operators" xml:space="preserve">
    <value>Generate operators</value>
  </data>
  <data name="Implement_0" xml:space="preserve">
    <value>Implement {0}</value>
  </data>
  <data name="Simplify_default_expression" xml:space="preserve">
    <value>Simplify 'default' expression</value>
  </data>
  <data name="default_expression_can_be_simplified" xml:space="preserve">
    <value>'default' expression can be simplified</value>
  </data>
  <data name="Format_string_contains_invalid_placeholder" xml:space="preserve">
    <value>Format string contains invalid placeholder</value>
  </data>
  <data name="Invalid_format_string" xml:space="preserve">
    <value>Invalid format string</value>
  </data>
  <data name="Use_inferred_member_name" xml:space="preserve">
    <value>Use inferred member name</value>
  </data>
  <data name="Member_name_can_be_simplified" xml:space="preserve">
    <value>Member name can be simplified</value>
  </data>
  <data name="Reported_diagnostic_0_has_a_source_location_in_file_1_which_is_not_part_of_the_compilation_being_analyzed" xml:space="preserve">
    <value>Reported diagnostic '{0}' has a source location in file '{1}', which is not part of the compilation being analyzed.</value>
  </data>
  <data name="Reported_diagnostic_0_has_a_source_location_1_in_file_2_which_is_outside_of_the_given_file" xml:space="preserve">
    <value>Reported diagnostic '{0}' has a source location '{1}' in file '{2}', which is outside of the given file.</value>
  </data>
  <data name="Unreachable_code_detected" xml:space="preserve">
    <value>Unreachable code detected</value>
  </data>
  <data name="Remove_unreachable_code" xml:space="preserve">
    <value>Remove unreachable code</value>
  </data>
  <data name="Modifiers_are_not_ordered" xml:space="preserve">
    <value>Modifiers are not ordered</value>
  </data>
  <data name="Order_modifiers" xml:space="preserve">
    <value>Order modifiers</value>
  </data>
  <data name="in_0_project_1" xml:space="preserve">
    <value>in {0} (project {1})</value>
  </data>
  <data name="Accessibility_modifiers_required" xml:space="preserve">
    <value>Accessibility modifiers required</value>
  </data>
  <data name="Add_accessibility_modifiers" xml:space="preserve">
    <value>Add accessibility modifiers</value>
  </data>
  <data name="Use_local_function" xml:space="preserve">
    <value>Use local function</value>
  </data>
  <data name="Warning_colon_Declaration_changes_scope_and_may_change_meaning" xml:space="preserve">
    <value>Warning: Declaration changes scope and may change meaning.</value>
  </data>
  <data name="Move_declaration_near_reference" xml:space="preserve">
    <value>Move declaration near reference</value>
  </data>
  <data name="Convert_to_full_property" xml:space="preserve">
    <value>Convert to full property</value>
  </data>
  <data name="Generate_constructor_in_0_without_fields" xml:space="preserve">
    <value>Generate constructor in '{0}' (without fields)</value>
  </data>
  <data name="Parentheses_can_be_removed" xml:space="preserve">
    <value>Parentheses can be removed</value>
  </data>
  <data name="Remove_unnecessary_parentheses" xml:space="preserve">
    <value>Remove unnecessary parentheses</value>
  </data>
  <data name="Add_file_banner" xml:space="preserve">
    <value>Add file banner</value>
  </data>
  <data name="Warning_Method_overrides_symbol_from_metadata" xml:space="preserve">
    <value>Warning: Method overrides symbol from metadata</value>
  </data>
  <data name="Add_parentheses_for_clarity" xml:space="preserve">
    <value>Add parentheses for clarity</value>
  </data>
  <data name="Parentheses_should_be_added_for_clarity" xml:space="preserve">
    <value>Parentheses should be added for clarity</value>
  </data>
  <data name="Use_0" xml:space="preserve">
    <value>Use {0}</value>
  </data>
  <data name="Switching_between_lambda_and_local_function_will_prevent_the_debug_session_from_continuing" xml:space="preserve">
    <value>Switching between a lambda and a local function will prevent the debug session from continuing.</value>
  </data>
  <data name="Deconstruct_variable_declaration" xml:space="preserve">
    <value>Deconstruct variable declaration</value>
  </data>
  <data name="Variable_declaration_can_be_deconstructed" xml:space="preserve">
    <value>Variable declaration can be deconstructed</value>
  </data>
  <data name="Add_argument_name_0_including_trailing_arguments" xml:space="preserve">
    <value>Add argument name '{0}' (including trailing arguments)</value>
  </data>
  <data name="Using_readonly_structs_will_prevent_the_debug_session_from_continuing" xml:space="preserve">
    <value>Using readonly structs will prevent the debug session from continuing.</value>
  </data>
  <data name="Using_ref_structs_will_prevent_the_debug_session_from_continuing" xml:space="preserve">
    <value>Using ref structs will prevent the debug session from continuing.</value>
  </data>
  <data name="Using_readonly_references_will_prevent_the_debug_session_from_continuing" xml:space="preserve">
    <value>Using readonly references will prevent the debug session from continuing.</value>
  </data>
  <data name="local_function" xml:space="preserve">
    <value>local function</value>
  </data>
  <data name="indexer_" xml:space="preserve">
    <value>indexer</value>
  </data>
  <data name="Alias_ambiguous_type_0" xml:space="preserve">
    <value>Alias ambiguous type '{0}'</value>
  </data>
  <data name="Warning_colon_Collection_was_modified_during_iteration" xml:space="preserve">
    <value>Warning: Collection was modified during iteration.</value>
  </data>
  <data name="Warning_colon_Iteration_variable_crossed_function_boundary" xml:space="preserve">
    <value>Warning: Iteration variable crossed function boundary.</value>
  </data>
  <data name="Warning_colon_Collection_may_be_modified_during_iteration" xml:space="preserve">
    <value>Warning: Collection may be modified during iteration.</value>
  </data>
  <data name="Add_readonly_modifier" xml:space="preserve">
    <value>Add readonly modifier</value>
  </data>
  <data name="Make_field_readonly" xml:space="preserve">
    <value>Make field readonly</value>
  </data>
  <data name="Convert_to_conditional_expression" xml:space="preserve">
    <value>Convert to conditional expression</value>
  </data>
  <data name="Convert_to_linq" xml:space="preserve">
    <value>Convert to LINQ</value>
  </data>
  <data name="Convert_to_tuple" xml:space="preserve">
    <value>Convert to tuple</value>
  </data>
  <data name="Convert_to_class" xml:space="preserve">
    <value>Convert to class</value>
  </data>
  <data name="Convert_to_struct" xml:space="preserve">
    <value>Convert to struct</value>
  </data>
  <data name="updating_usages_in_containing_member" xml:space="preserve">
    <value>updating usages in containing member</value>
  </data>
  <data name="updating_usages_in_containing_project" xml:space="preserve">
    <value>updating usages in containing project</value>
  </data>
  <data name="updating_usages_in_containing_type" xml:space="preserve">
    <value>updating usages in containing type</value>
  </data>
  <data name="updating_usages_in_dependent_projects" xml:space="preserve">
    <value>updating usages in dependent projects</value>
  </data>
  <data name="Formatting_document" xml:space="preserve">
    <value>Formatting document</value>
  </data>
  <data name="Add_member_name" xml:space="preserve">
    <value>Add member name</value>
  </data>
  <data name="Use_block_body_for_lambda_expressions" xml:space="preserve">
    <value>Use block body for lambda expressions</value>
  </data>
  <data name="Use_expression_body_for_lambda_expressions" xml:space="preserve">
    <value>Use expression body for lambda expressions</value>
  </data>
  <data name="Convert_to_linq_call_form" xml:space="preserve">
    <value>Convert to LINQ (call form)</value>
  </data>
  <data name="Adding_method_with_explicit_interface_specifier_will_prevernt_the_debug_session_from_continuing" xml:space="preserve">
    <value>Adding a method with an explicit interface specifier will prevent the debug session from continuing.</value>
  </data>
  <data name="Remove_unused_member" xml:space="preserve">
    <value>Remove unused member</value>
  </data>
  <data name="Private_member_0_is_unused" xml:space="preserve">
    <value>Private member '{0}' is unused.</value>
  </data>
  <data name="Remove_unused_private_members" xml:space="preserve">
    <value>Remove unused private members</value>
  </data>
  <data name="Remove_unread_private_members" xml:space="preserve">
    <value>Remove unread private members</value>
  </data>
  <data name="Private_member_0_can_be_removed_as_the_value_assigned_to_it_is_never_read" xml:space="preserve">
    <value>Private member '{0}' can be removed as the value assigned to it is never read.</value>
  </data>
  <data name="Code_Quality" xml:space="preserve">
    <value>Code Quality</value>
  </data>
  <data name="Modifying_source_file_will_prevent_the_debug_session_from_continuing_due_to_internal_error" xml:space="preserve">
    <value>Modifying source file {0} will prevent the debug session from continuing due to internal error: {1}.</value>
  </data>
<<<<<<< HEAD
  <data name="Use_compound_assignment" xml:space="preserve">
    <value>Use compound assignment</value>
  </data>
  <data name="Invert_conditional" xml:space="preserve">
    <value>Invert conditional</value>
  </data>
  <data name="Replace_0_with_1" xml:space="preserve">
    <value>Replace '{0}' with '{1}' </value>
  </data>
  <data name="Introduce_constant" xml:space="preserve">
    <value>Introduce constant</value>
  </data>
  <data name="Introduce_field" xml:space="preserve">
    <value>Introduce field</value>
  </data>
  <data name="Introduce_local" xml:space="preserve">
    <value>Introduce local</value>
  </data>
  <data name="Introduce_query_variable" xml:space="preserve">
    <value>Introduce query variable</value>
  </data>
  <data name="Failed_to_analyze_data_flow_for_0" xml:space="preserve">
    <value>Failed to analyze data-flow for: {0}</value>
=======
  <data name="Fix_formatting" xml:space="preserve">
    <value>Fix formatting</value>
>>>>>>> 99d2066f
  </data>
</root><|MERGE_RESOLUTION|>--- conflicted
+++ resolved
@@ -1442,7 +1442,6 @@
   <data name="Modifying_source_file_will_prevent_the_debug_session_from_continuing_due_to_internal_error" xml:space="preserve">
     <value>Modifying source file {0} will prevent the debug session from continuing due to internal error: {1}.</value>
   </data>
-<<<<<<< HEAD
   <data name="Use_compound_assignment" xml:space="preserve">
     <value>Use compound assignment</value>
   </data>
@@ -1466,9 +1465,8 @@
   </data>
   <data name="Failed_to_analyze_data_flow_for_0" xml:space="preserve">
     <value>Failed to analyze data-flow for: {0}</value>
-=======
+  </data>
   <data name="Fix_formatting" xml:space="preserve">
     <value>Fix formatting</value>
->>>>>>> 99d2066f
   </data>
 </root>