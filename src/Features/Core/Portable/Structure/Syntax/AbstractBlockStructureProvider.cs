--- conflicted
+++ resolved
@@ -69,11 +69,7 @@
         {
             using var spans = TemporaryArray<BlockSpan>.Empty;
             BlockSpanCollector.CollectBlockSpans(
-<<<<<<< HEAD
-                context.Document, syntaxRoot, _nodeProviderMap, _triviaProviderMap, ref spans.AsRef(), context.CancellationToken);
-=======
-                syntaxRoot, context.OptionProvider, _nodeProviderMap, _triviaProviderMap, spans, context.CancellationToken);
->>>>>>> 72e1f823
+                syntaxRoot, context.OptionProvider, _nodeProviderMap, _triviaProviderMap, ref spans.AsRef(), context.CancellationToken);
 
             foreach (var span in spans)
             {
