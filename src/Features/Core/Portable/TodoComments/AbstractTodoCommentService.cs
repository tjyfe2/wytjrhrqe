﻿// Licensed to the .NET Foundation under one or more agreements.
// The .NET Foundation licenses this file to you under the MIT license.
// See the LICENSE file in the project root for more information.

using System;
using System.Collections.Immutable;
using System.Threading;
using System.Threading.Tasks;
using Microsoft.CodeAnalysis.PooledObjects;
using Microsoft.CodeAnalysis.Remote;
using Microsoft.CodeAnalysis.Text;

namespace Microsoft.CodeAnalysis.TodoComments
{
    internal abstract class AbstractTodoCommentService : ITodoCommentDataService
    {
        protected abstract bool PreprocessorHasComment(SyntaxTrivia trivia);
        protected abstract bool IsSingleLineComment(SyntaxTrivia trivia);
        protected abstract bool IsMultilineComment(SyntaxTrivia trivia);
        protected abstract bool IsIdentifierCharacter(char ch);

        protected abstract string GetNormalizedText(string message);
        protected abstract int GetCommentStartingIndex(string message);
        protected abstract void AppendTodoComments(ImmutableArray<TodoCommentDescriptor> commentDescriptors, SyntacticDocument document, SyntaxTrivia trivia, ArrayBuilder<TodoCommentData> todoList);

        public async Task<ImmutableArray<TodoCommentData>> GetTodoCommentDataAsync(
            Document document,
            ImmutableArray<TodoCommentDescriptor> commentDescriptors,
            CancellationToken cancellationToken)
        {
            var client = await RemoteHostClient.TryGetClientAsync(document.Project, cancellationToken).ConfigureAwait(false);
            if (client != null)
            {
                var result = await client.TryInvokeAsync<IRemoteTodoCommentsDiscoveryService, ImmutableArray<TodoCommentData>>(
                    document.Project,
                    (service, checksum, cancellationToken) => service.GetTodoCommentDataAsync(checksum, document.Id, commentDescriptors, cancellationToken),
                    cancellationToken).ConfigureAwait(false);

                if (!result.HasValue)
                    return ImmutableArray<TodoCommentData>.Empty;

                return result.Value;
            }

            return await GetTodoCommentDataInProcessAsync(document, commentDescriptors, cancellationToken).ConfigureAwait(false);
        }

        private async Task<ImmutableArray<TodoCommentData>> GetTodoCommentDataInProcessAsync(
            Document document,
            ImmutableArray<TodoCommentDescriptor> commentDescriptors,
            CancellationToken cancellationToken)
        {
            if (commentDescriptors.IsEmpty)
                return ImmutableArray<TodoCommentData>.Empty;

            cancellationToken.ThrowIfCancellationRequested();

            // strongly hold onto text and tree
            var syntaxDoc = await SyntacticDocument.CreateAsync(document, cancellationToken).ConfigureAwait(false);

            // reuse list
<<<<<<< HEAD
            using var _1 = ArrayBuilder<TodoComment>.GetInstance(out var todoList);
=======
            using var _ = ArrayBuilder<TodoCommentData>.GetInstance(out var todoList);
>>>>>>> 8d15324d

            foreach (var trivia in syntaxDoc.Root.DescendantTrivia())
            {
                cancellationToken.ThrowIfCancellationRequested();

                if (!ContainsComments(trivia))
                    continue;

                AppendTodoComments(commentDescriptors, syntaxDoc, trivia, todoList);
            }

            using var _2 = ArrayBuilder<TodoCommentData>.GetInstance(out var converted);
            await TodoComment.ConvertAsync(document, todoList.ToImmutable(), converted, cancellationToken).ConfigureAwait(false);

            return converted.ToImmutable();
        }

        private bool ContainsComments(SyntaxTrivia trivia)
            => PreprocessorHasComment(trivia) || IsSingleLineComment(trivia) || IsMultilineComment(trivia);

        protected void AppendTodoCommentInfoFromSingleLine(
            ImmutableArray<TodoCommentDescriptor> commentDescriptors,
            SyntacticDocument document,
            string message, int start,
            ArrayBuilder<TodoCommentData> todoList)
        {
            var index = GetCommentStartingIndex(message);
            if (index >= message.Length)
            {
                return;
            }

            var normalized = GetNormalizedText(message);
            foreach (var commentDescriptor in commentDescriptors)
            {
                var token = commentDescriptor.Text;
                if (string.Compare(
                        normalized, index, token, indexB: 0,
                        length: token.Length, comparisonType: StringComparison.OrdinalIgnoreCase) != 0)
                {
                    continue;
                }

                if ((message.Length > index + token.Length) && IsIdentifierCharacter(message[index + token.Length]))
                {
                    // they wrote something like:
                    // todoboo
                    // instead of
                    // todo
                    continue;
                }

                var trimmedMessage = message[index..];
                var position = start + index;

                // Go through SyntaxTree so that any `#line` remapping is picked up
                var location = document.SyntaxTree.GetLocation(new TextSpan(position, 0));

                todoList.Add(new TodoCommentData(
                    commentDescriptor.Priority, trimmedMessage, document.Document.Id, location.GetLineSpan(), location.GetMappedLineSpan()));
            }
        }

        protected void ProcessMultilineComment(
            ImmutableArray<TodoCommentDescriptor> commentDescriptors,
            SyntacticDocument document,
            SyntaxTrivia trivia, int postfixLength,
            ArrayBuilder<TodoCommentData> todoList)
        {
            // this is okay since we know it is already alive
            var text = document.Text;

            var fullSpan = trivia.FullSpan;
            var fullString = trivia.ToFullString();

            var startLine = text.Lines.GetLineFromPosition(fullSpan.Start);
            var endLine = text.Lines.GetLineFromPosition(fullSpan.End);

            // single line multiline comments
            if (startLine.LineNumber == endLine.LineNumber)
            {
                var message = postfixLength == 0 ? fullString : fullString.Substring(0, fullSpan.Length - postfixLength);
                AppendTodoCommentInfoFromSingleLine(commentDescriptors, document, message, fullSpan.Start, todoList);
                return;
            }

            // multiline 
            var startMessage = text.ToString(TextSpan.FromBounds(fullSpan.Start, startLine.End));
            AppendTodoCommentInfoFromSingleLine(commentDescriptors, document, startMessage, fullSpan.Start, todoList);

            for (var lineNumber = startLine.LineNumber + 1; lineNumber < endLine.LineNumber; lineNumber++)
            {
                var line = text.Lines[lineNumber];
                var message = line.ToString();

                AppendTodoCommentInfoFromSingleLine(commentDescriptors, document, message, line.Start, todoList);
            }

            var length = fullSpan.End - endLine.Start;
            if (length >= postfixLength)
            {
                length -= postfixLength;
            }

            var endMessage = text.ToString(new TextSpan(endLine.Start, length));
            AppendTodoCommentInfoFromSingleLine(commentDescriptors, document, endMessage, endLine.Start, todoList);
        }
    }
}<|MERGE_RESOLUTION|>--- conflicted
+++ resolved
@@ -59,11 +59,7 @@
             var syntaxDoc = await SyntacticDocument.CreateAsync(document, cancellationToken).ConfigureAwait(false);
 
             // reuse list
-<<<<<<< HEAD
-            using var _1 = ArrayBuilder<TodoComment>.GetInstance(out var todoList);
-=======
             using var _ = ArrayBuilder<TodoCommentData>.GetInstance(out var todoList);
->>>>>>> 8d15324d
 
             foreach (var trivia in syntaxDoc.Root.DescendantTrivia())
             {
@@ -75,10 +71,7 @@
                 AppendTodoComments(commentDescriptors, syntaxDoc, trivia, todoList);
             }
 
-            using var _2 = ArrayBuilder<TodoCommentData>.GetInstance(out var converted);
-            await TodoComment.ConvertAsync(document, todoList.ToImmutable(), converted, cancellationToken).ConfigureAwait(false);
-
-            return converted.ToImmutable();
+            return todoList.ToImmutable();
         }
 
         private bool ContainsComments(SyntaxTrivia trivia)
