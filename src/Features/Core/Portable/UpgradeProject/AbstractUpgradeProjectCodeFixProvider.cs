--- conflicted
+++ resolved
@@ -42,13 +42,8 @@
             var result = new List<CodeAction>();
             var language = project.Language;
 
-<<<<<<< HEAD
-            var fixOneProjectTitle = string.Format(UpgradeThisProjectResource, AddBetaIfNeeded(newVersion));
+            var fixOneProjectTitle = string.Format(UpgradeThisProjectResource, newVersion);
             var fixOneProject = new ProjectOptionsChangeAction(fixOneProjectTitle,
-=======
-            var fixOneProjectTitle = string.Format(UpgradeThisProjectResource, newVersion);
-            var fixOneProject = new ParseOptionsChangeAction(fixOneProjectTitle,
->>>>>>> 4f18bb62
                 _ => Task.FromResult(UpgradeProject(project, newVersion)));
 
             result.Add(fixOneProject);
