--- conflicted
+++ resolved
@@ -73,19 +73,8 @@
             var language = objectCreationExpression.Language;
             var cancellationToken = context.CancellationToken;
 
-<<<<<<< HEAD
             var option = context.GetOption(CodeStyleOptions.PreferCollectionInitializer, language);
             if (!option.Value)
-=======
-            var optionSet = context.Options.GetDocumentOptionSetAsync(syntaxTree, cancellationToken).GetAwaiter().GetResult();
-            if (optionSet == null)
-            {
-                return;
-            }
-
-            var option = optionSet.GetOption(CodeStyleOptions.PreferCollectionInitializer, language);
-            if (option == null || !option.Value)
->>>>>>> edd063a0
             {
                 // not point in analyzing if the option is off.
                 return;
