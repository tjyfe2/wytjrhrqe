﻿<?xml version="1.0" encoding="utf-8"?>
<xliff xmlns="urn:oasis:names:tc:xliff:document:1.2" xmlns:xsi="http://www.w3.org/2001/XMLSchema-instance" version="1.2" xsi:schemaLocation="urn:oasis:names:tc:xliff:document:1.2 xliff-core-1.2-transitional.xsd">
  <file datatype="xml" source-language="en" target-language="es" original="../FeaturesResources.resx">
    <body>
      <trans-unit id="AM_PM_abbreviated">
        <source>AM/PM (abbreviated)</source>
        <target state="new">AM/PM (abbreviated)</target>
        <note />
      </trans-unit>
      <trans-unit id="AM_PM_abbreviated_description">
        <source>The "t" custom format specifier represents the first character of the AM/PM designator. The appropriate localized designator is retrieved from the DateTimeFormatInfo.AMDesignator or DateTimeFormatInfo.PMDesignator property of the current or specific culture. The AM designator is used for all times from 0:00:00 (midnight) to 11:59:59.999. The PM designator is used for all times from 12:00:00 (noon) to 23:59:59.999.

If the "t" format specifier is used without other custom format specifiers, it's interpreted as the "t" standard date and time format specifier.</source>
        <target state="new">The "t" custom format specifier represents the first character of the AM/PM designator. The appropriate localized designator is retrieved from the DateTimeFormatInfo.AMDesignator or DateTimeFormatInfo.PMDesignator property of the current or specific culture. The AM designator is used for all times from 0:00:00 (midnight) to 11:59:59.999. The PM designator is used for all times from 12:00:00 (noon) to 23:59:59.999.

If the "t" format specifier is used without other custom format specifiers, it's interpreted as the "t" standard date and time format specifier.</target>
        <note />
      </trans-unit>
      <trans-unit id="AM_PM_full">
        <source>AM/PM (full)</source>
        <target state="new">AM/PM (full)</target>
        <note />
      </trans-unit>
      <trans-unit id="AM_PM_full_description">
        <source>The "tt" custom format specifier (plus any number of additional "t" specifiers) represents the entire AM/PM designator. The appropriate localized designator is retrieved from the DateTimeFormatInfo.AMDesignator or DateTimeFormatInfo.PMDesignator property of the current or specific culture. The AM designator is used for all times from 0:00:00 (midnight) to 11:59:59.999. The PM designator is used for all times from 12:00:00 (noon) to 23:59:59.999.

Make sure to use the "tt" specifier for languages for which it's necessary to maintain the distinction between AM and PM. An example is Japanese, for which the AM and PM designators differ in the second character instead of the first character.</source>
        <target state="new">The "tt" custom format specifier (plus any number of additional "t" specifiers) represents the entire AM/PM designator. The appropriate localized designator is retrieved from the DateTimeFormatInfo.AMDesignator or DateTimeFormatInfo.PMDesignator property of the current or specific culture. The AM designator is used for all times from 0:00:00 (midnight) to 11:59:59.999. The PM designator is used for all times from 12:00:00 (noon) to 23:59:59.999.

Make sure to use the "tt" specifier for languages for which it's necessary to maintain the distinction between AM and PM. An example is Japanese, for which the AM and PM designators differ in the second character instead of the first character.</target>
        <note />
      </trans-unit>
      <trans-unit id="Add_DebuggerDisplay_attribute">
        <source>Add 'DebuggerDisplay' attribute</source>
        <target state="new">Add 'DebuggerDisplay' attribute</target>
        <note>{Locked="DebuggerDisplay"} "DebuggerDisplay" is a BCL class and should not be localized.</note>
      </trans-unit>
      <trans-unit id="Add_member_name">
        <source>Add member name</source>
        <target state="translated">Agregar nombre de miembro</target>
        <note />
      </trans-unit>
      <trans-unit id="Add_null_checks_for_all_parameters">
        <source>Add null checks for all parameters</source>
        <target state="translated">Agregar comprobaciones de valores NULL para todos los parámetros</target>
        <note />
      </trans-unit>
      <trans-unit id="Add_optional_parameter_to_constructor">
        <source>Add optional parameter to constructor</source>
        <target state="translated">Agregar parámetro opcional al constructor</target>
        <note />
      </trans-unit>
      <trans-unit id="Add_parameter_to_0_and_overrides_implementations">
        <source>Add parameter to '{0}' (and overrides/implementations)</source>
        <target state="translated">Agregar un parámetro a “{0}” (y reemplazos/implementaciones)</target>
        <note />
      </trans-unit>
      <trans-unit id="Add_parameter_to_constructor">
        <source>Add parameter to constructor</source>
        <target state="translated">Agregar parámetro al constructor</target>
        <note />
      </trans-unit>
      <trans-unit id="Add_project_reference_to_0">
        <source>Add project reference to '{0}'.</source>
        <target state="translated">Agregue referencia de proyecto a '{0}'.</target>
        <note />
      </trans-unit>
      <trans-unit id="Add_reference_to_0">
        <source>Add reference to '{0}'.</source>
        <target state="translated">Agregue referencia a '{0}'.</target>
        <note />
      </trans-unit>
      <trans-unit id="Actions_can_not_be_empty">
        <source>Actions can not be empty.</source>
        <target state="translated">Las acciones no pueden estar vacías.</target>
        <note />
      </trans-unit>
      <trans-unit id="Add_tuple_element_name_0">
        <source>Add tuple element name '{0}'</source>
        <target state="translated">Agregar el nombre del elemento de tupla "{0}"</target>
        <note />
      </trans-unit>
      <trans-unit id="Adding_0_into_an_interface_method_will_prevent_the_debug_session_from_continuing">
        <source>Adding '{0}' into an interface method will prevent the debug session from continuing.</source>
        <target state="translated">Agregar "{0}" a un método de interfaz impedirá que continúe la sesión de depuración.</target>
        <note />
      </trans-unit>
      <trans-unit id="Adding_0_into_an_interface_will_prevent_the_debug_session_from_continuing">
        <source>Adding '{0}' into an interface will prevent the debug session from continuing.</source>
        <target state="translated">Agregar '{0}' en una interfaz impedirá que continúe la sesión de depuración.</target>
        <note />
      </trans-unit>
      <trans-unit id="Adding_method_with_explicit_interface_specifier_will_prevernt_the_debug_session_from_continuing">
        <source>Adding a method with an explicit interface specifier will prevent the debug session from continuing.</source>
        <target state="translated">Agregar un método con un especificador de interfaz explícita evitará que la sesión de depuración continúe.</target>
        <note />
      </trans-unit>
      <trans-unit id="Align_wrapped_arguments">
        <source>Align wrapped arguments</source>
        <target state="translated">Alinear argumentos ajustados</target>
        <note />
      </trans-unit>
      <trans-unit id="Align_wrapped_parameters">
        <source>Align wrapped parameters</source>
        <target state="translated">Alinear parámetros ajustados</target>
        <note />
      </trans-unit>
      <trans-unit id="Awaited_task_returns_0">
        <source>Awaited task returns '{0}'</source>
        <target state="translated">La tarea esperada devuelve "{0}".</target>
        <note />
      </trans-unit>
      <trans-unit id="Awaited_task_returns_no_value">
        <source>Awaited task returns no value</source>
        <target state="translated">La tarea esperada no devuelve ningún valor.</target>
        <note />
      </trans-unit>
      <trans-unit id="Base_classes_contain_inaccessible_unimplemented_members">
        <source>Base classes contain inaccessible unimplemented members</source>
        <target state="new">Base classes contain inaccessible unimplemented members</target>
        <note />
      </trans-unit>
      <trans-unit id="CannotApplyChangesUnexpectedError">
        <source>Cannot apply changes -- unexpected error: '{0}'</source>
        <target state="translated">No se pueden aplicar los cambios. Error inesperado: "{0}"</target>
        <note />
      </trans-unit>
      <trans-unit id="Change_namespace_to_0">
        <source>Change namespace to '{0}'</source>
        <target state="translated">Cambiar el espacio de nombres "{0}"</target>
        <note />
      </trans-unit>
      <trans-unit id="Change_to_global_namespace">
        <source>Change to global namespace</source>
        <target state="translated">Cambiar al espacio de nombres global</target>
        <note />
      </trans-unit>
      <trans-unit id="ChangesDisallowedWhileStoppedAtException">
        <source>Changes are not allowed while stopped at exception</source>
        <target state="translated">No se permiten cambios durante una parada por una excepción</target>
        <note />
      </trans-unit>
      <trans-unit id="ChangesNotAppliedWhileRunning">
        <source>Changes made in project '{0}' will not be applied while the application is running</source>
        <target state="translated">Los cambios realizados en el proyecto "{0}" no se aplicarán mientras se esté ejecutando la aplicación</target>
        <note />
      </trans-unit>
      <trans-unit id="Changing_0_from_asynchronous_to_synchronous_will_prevent_the_debug_session_from_continuing">
        <source>Changing '{0}' from asynchronous to synchronous will prevent the debug session from continuing.</source>
        <target state="translated">Si se cambia "{0}" del modo asincrónico al modo sincrónico, la sesión de depuración no podrá continuar.</target>
        <note />
      </trans-unit>
      <trans-unit id="Changing_0_to_1_will_prevent_the_debug_session_from_continuing_because_it_changes_the_shape_of_the_state_machine">
        <source>Changing '{0}' to '{1}' will prevent the debug session from continuing because it changes the shape of the state machine.</source>
        <target state="translated">Si se cambia "{0}" a "{1}", la sesión de depuración no podrá continuar porque cambia la forma de la máquina de estados.</target>
        <note />
      </trans-unit>
      <trans-unit id="Conditional_expression_can_be_simplified">
        <source>Conditional expression can be simplified</source>
        <target state="new">Conditional expression can be simplified</target>
        <note />
      </trans-unit>
      <trans-unit id="Configure_0_code_style">
        <source>Configure {0} code style</source>
        <target state="translated">Configurar el estilo de código de {0}</target>
        <note />
      </trans-unit>
      <trans-unit id="Configure_0_severity">
        <source>Configure {0} severity</source>
        <target state="translated">Configurar la gravedad de {0}</target>
        <note />
      </trans-unit>
      <trans-unit id="Configure_severity_for_all_0_analyzers">
        <source>Configure severity for all '{0}' analyzers</source>
        <target state="new">Configure severity for all '{0}' analyzers</target>
        <note />
      </trans-unit>
      <trans-unit id="Configure_severity_for_all_analyzers">
        <source>Configure severity for all analyzers</source>
        <target state="new">Configure severity for all analyzers</target>
        <note />
      </trans-unit>
      <trans-unit id="Convert_to_linq">
        <source>Convert to LINQ</source>
        <target state="translated">Convertir a LINQ</target>
        <note />
      </trans-unit>
      <trans-unit id="Add_to_0">
        <source>Add to '{0}'</source>
        <target state="translated">Agregar a “{0}”</target>
        <note />
      </trans-unit>
      <trans-unit id="Convert_to_class">
        <source>Convert to class</source>
        <target state="translated">Convertir a la clase</target>
        <note />
      </trans-unit>
      <trans-unit id="Convert_to_linq_call_form">
        <source>Convert to LINQ (call form)</source>
        <target state="translated">Convertir a LINQ (formulario de llamada)</target>
        <note />
      </trans-unit>
      <trans-unit id="Convert_to_struct">
        <source>Convert to struct</source>
        <target state="translated">Convertir a struct</target>
        <note />
      </trans-unit>
      <trans-unit id="Convert_to_tuple">
        <source>Convert to tuple</source>
        <target state="translated">Convertir a tupla</target>
        <note />
      </trans-unit>
      <trans-unit id="Create_and_assign_field_0">
        <source>Create and assign field '{0}'</source>
        <target state="new">Create and assign field '{0}'</target>
        <note />
      </trans-unit>
      <trans-unit id="Create_and_assign_property_0">
        <source>Create and assign property '{0}'</source>
        <target state="new">Create and assign property '{0}'</target>
        <note />
      </trans-unit>
      <trans-unit id="Create_and_assign_remaining_as_fields">
        <source>Create and assign remaining as fields</source>
        <target state="new">Create and assign remaining as fields</target>
        <note />
      </trans-unit>
      <trans-unit id="Create_and_assign_remaining_as_properties">
        <source>Create and assign remaining as properties</source>
        <target state="new">Create and assign remaining as properties</target>
        <note />
      </trans-unit>
      <trans-unit id="DisposableFieldsShouldBeDisposedDescription">
        <source>A type that implements System.IDisposable declares fields that are of types that also implement IDisposable. The Dispose method of the field is not called by the Dispose method of the declaring type. To fix a violation of this rule, call Dispose on fields that are of types that implement IDisposable if you are responsible for allocating and releasing the unmanaged resources held by the field.</source>
        <target state="translated">Un tipo que implementa System.IDisposable declara campos de tipos que también implementan IDisposable. El método Dispose del tipo declarativo no llama al método Dispose del campo. Para corregir una infracción de esta regla, llame a Dispose en campos que sean de tipos que implementan IDisposable si usted es el responsable de asignar y liberar los recursos no administrados que contiene el campo.</target>
        <note />
      </trans-unit>
      <trans-unit id="Disposable_field_0_is_never_disposed">
        <source>Disposable field '{0}' is never disposed</source>
        <target state="translated">El campo "{0}" descartable nunca se desecha.</target>
        <note />
      </trans-unit>
      <trans-unit id="Disposable_fields_should_be_disposed">
        <source>Disposable fields should be disposed</source>
        <target state="translated">Aplique Dispose a los campos a los que se pueda</target>
        <note />
      </trans-unit>
      <trans-unit id="Disposable_object_created_by_0_is_never_disposed">
        <source>Disposable object created by '{0}' is never disposed</source>
        <target state="translated">El objeto descartable creado por "{0}" nunca se desecha.</target>
        <note />
      </trans-unit>
      <trans-unit id="Dispose_objects_before_losing_scope">
        <source>Dispose objects before losing scope</source>
        <target state="translated">Desechar (Dispose) objetos antes de perder el ámbito</target>
        <note />
      </trans-unit>
      <trans-unit id="Do_not_change_this_code_Put_cleanup_code_in_0_method">
        <source>Do not change this code. Put cleanup code in '{0}' method</source>
        <target state="new">Do not change this code. Put cleanup code in '{0}' method</target>
        <note />
      </trans-unit>
      <trans-unit id="DocumentIsOutOfSyncWithDebuggee">
        <source>The current content of source file '{0}' does not match the built source. Any changes made to this file while debugging won't be applied until its content matches the built source.</source>
        <target state="translated">El contenido actual del archivo de origen "{0}" no coincide con el del origen compilado, así que los cambios realizados en este archivo durante la depuración no se aplicarán hasta que coincida.</target>
        <note />
      </trans-unit>
      <trans-unit id="EditAndContinue">
        <source>Edit and Continue</source>
        <target state="translated">Editar y continuar</target>
        <note />
      </trans-unit>
      <trans-unit id="EditAndContinueDisallowedByModule">
        <source>Edit and Continue disallowed by module</source>
        <target state="translated">El módulo no permite editar y continuar</target>
        <note />
      </trans-unit>
      <trans-unit id="EditAndContinueDisallowedByProject">
        <source>Changes made in project '{0}' will prevent the debug session from continuing: {1}</source>
        <target state="translated">Los cambios realizados en el proyecto "{0}" impedirán que continúe la sesión de depuración: {1}</target>
        <note />
      </trans-unit>
      <trans-unit id="ErrorReadingFile">
        <source>Error while reading file '{0}': {1}</source>
        <target state="translated">Error al leer el archivo "{0}": {1}</target>
        <note />
      </trans-unit>
      <trans-unit id="Extract_interface">
        <source>Extract interface...</source>
        <target state="translated">Extraer interfaz...</target>
        <note />
      </trans-unit>
      <trans-unit id="Extract_local_function">
        <source>Extract local function</source>
        <target state="translated">Extraer función local</target>
        <note />
      </trans-unit>
      <trans-unit id="Extract_method">
        <source>Extract method</source>
        <target state="translated">Extraer método</target>
        <note />
      </trans-unit>
      <trans-unit id="Failed_to_analyze_data_flow_for_0">
        <source>Failed to analyze data-flow for: {0}</source>
        <target state="translated">No se pudo analizar el flujo de datos para: {0}.</target>
        <note />
      </trans-unit>
      <trans-unit id="Fix_formatting">
        <source>Fix formatting</source>
        <target state="translated">Fijar formato</target>
        <note />
      </trans-unit>
      <trans-unit id="Fix_typo_0">
        <source>Fix typo '{0}'</source>
        <target state="translated">Corregir error de escritura "{0}"</target>
        <note />
      </trans-unit>
      <trans-unit id="Formatting_document">
        <source>Formatting document</source>
        <target state="translated">Aplicando formato al documento</target>
        <note />
      </trans-unit>
      <trans-unit id="Generate_comparison_operators">
        <source>Generate comparison operators</source>
        <target state="new">Generate comparison operators</target>
        <note />
      </trans-unit>
      <trans-unit id="Generate_for_0">
        <source>Generate for '{0}'</source>
        <target state="new">Generate for '{0}'</target>
        <note />
      </trans-unit>
      <trans-unit id="Generate_parameter_0">
        <source>Generate parameter '{0}'</source>
        <target state="translated">Generar el parámetro "{0}"</target>
        <note />
      </trans-unit>
      <trans-unit id="Generate_parameter_0_and_overrides_implementations">
        <source>Generate parameter '{0}' (and overrides/implementations)</source>
        <target state="translated">Generar el parámetro "{0}" (y reemplazos/implementaciones)</target>
        <note />
      </trans-unit>
      <trans-unit id="GetHashCode_implementation_can_be_simplified">
        <source>'GetHashCode' implementation can be simplified</source>
        <target state="translated">La implementación de "GetHashCode" se puede simplificar.</target>
        <note />
      </trans-unit>
      <trans-unit id="Implement_0_explicitly">
        <source>Implement '{0}' explicitly</source>
        <target state="translated">Implementar "{0}" de forma explícita</target>
        <note />
      </trans-unit>
      <trans-unit id="Implement_0_implicitly">
        <source>Implement '{0}' implicitly</source>
        <target state="translated">Implementar "{0}" de forma implícita</target>
        <note />
      </trans-unit>
      <trans-unit id="Implement_abstract_class">
        <source>Implement abstract class</source>
        <target state="new">Implement abstract class</target>
        <note />
      </trans-unit>
      <trans-unit id="Implement_all_interfaces_explicitly">
        <source>Implement all interfaces explicitly</source>
        <target state="new">Implement all interfaces explicitly</target>
        <note />
      </trans-unit>
      <trans-unit id="Implement_all_interfaces_implicitly">
        <source>Implement all interfaces implicitly</source>
        <target state="translated">Implementar todas las interfaces de forma implícita</target>
        <note />
      </trans-unit>
      <trans-unit id="Implement_all_members_explicitly">
        <source>Implement all members explicitly</source>
        <target state="new">Implement all members explicitly</target>
        <note />
      </trans-unit>
      <trans-unit id="Implement_explicitly">
        <source>Implement explicitly</source>
        <target state="new">Implement explicitly</target>
        <note />
      </trans-unit>
      <trans-unit id="Implement_implicitly">
        <source>Implement implicitly</source>
        <target state="translated">Implementar de forma implícita</target>
        <note />
      </trans-unit>
      <trans-unit id="Implement_remaining_members_explicitly">
        <source>Implement remaining members explicitly</source>
        <target state="new">Implement remaining members explicitly</target>
        <note />
      </trans-unit>
      <trans-unit id="Implement_through_0">
        <source>Implement through '{0}'</source>
        <target state="new">Implement through '{0}'</target>
        <note />
      </trans-unit>
      <trans-unit id="Indent_all_arguments">
        <source>Indent all arguments</source>
        <target state="translated">Aplicar sangría a todos los argumentos</target>
        <note />
      </trans-unit>
      <trans-unit id="Indent_all_parameters">
        <source>Indent all parameters</source>
        <target state="translated">Aplicar sangría a todos los parámetros</target>
        <note />
      </trans-unit>
      <trans-unit id="Indent_wrapped_arguments">
        <source>Indent wrapped arguments</source>
        <target state="translated">Argumentos con la sangría ajustada</target>
        <note />
      </trans-unit>
      <trans-unit id="Indent_wrapped_parameters">
        <source>Indent wrapped parameters</source>
        <target state="translated">Parámetros con la sangría ajustada</target>
        <note />
      </trans-unit>
      <trans-unit id="Indexing_can_be_simplified">
        <source>Indexing can be simplified</source>
        <target state="translated">La indexación de direcciones puede ser simplificado</target>
        <note />
      </trans-unit>
      <trans-unit id="Interpolation_can_be_simplified">
        <source>Interpolation can be simplified</source>
        <target state="translated">La interpolación se puede simplificar</target>
        <note />
      </trans-unit>
      <trans-unit id="Introduce_constant">
        <source>Introduce constant</source>
        <target state="translated">Introducir la sangría</target>
        <note />
      </trans-unit>
      <trans-unit id="Introduce_field">
        <source>Introduce field</source>
        <target state="translated">Introducir campo</target>
        <note />
      </trans-unit>
      <trans-unit id="Introduce_local">
        <source>Introduce local</source>
        <target state="translated">Introducir local</target>
        <note />
      </trans-unit>
      <trans-unit id="Introduce_query_variable">
        <source>Introduce query variable</source>
        <target state="translated">Introducir la variable de consulta</target>
        <note />
      </trans-unit>
      <trans-unit id="Make_member_static">
        <source>Make static</source>
        <target state="translated">Hacer estático</target>
        <note />
      </trans-unit>
      <trans-unit id="Make_readonly_fields_writable">
        <source>Make readonly fields writable</source>
        <target state="translated">Convertir en editables los campos readonly</target>
        <note>{Locked="readonly"} "readonly" is C# keyword and should not be localized.</note>
      </trans-unit>
      <trans-unit id="Invert_conditional">
        <source>Invert conditional</source>
        <target state="translated">Invertir condicional</target>
        <note />
      </trans-unit>
      <trans-unit id="Local_function_can_be_made_static">
        <source>Local function can be made static</source>
        <target state="translated">La función local se puede convertir en estática</target>
        <note />
      </trans-unit>
      <trans-unit id="Make_local_function_static">
        <source>Make local function 'static'</source>
        <target state="translated">Convertir la función local "static"</target>
        <note />
      </trans-unit>
      <trans-unit id="Merge_with_nested_0_statement">
        <source>Merge with nested '{0}' statement</source>
        <target state="translated">Combinar con la instrucción "{0}" anidada</target>
        <note />
      </trans-unit>
      <trans-unit id="Merge_with_next_0_statement">
        <source>Merge with next '{0}' statement</source>
        <target state="translated">Combinar con la instrucción "{0}" siguiente</target>
        <note />
      </trans-unit>
      <trans-unit id="Merge_with_outer_0_statement">
        <source>Merge with outer '{0}' statement</source>
        <target state="translated">Combinar con la instrucción "{0}" externa</target>
        <note />
      </trans-unit>
      <trans-unit id="Merge_with_previous_0_statement">
        <source>Merge with previous '{0}' statement</source>
        <target state="translated">Combinar con la instrucción "{0}" anterior</target>
        <note />
      </trans-unit>
      <trans-unit id="MethodMustReturnStreamThatSupportsReadAndSeek">
        <source>{0} must return a stream that supports read and seek operations.</source>
        <target state="translated">{0} debe devolver una secuencia que admita operaciones de lectura y búsqueda.</target>
        <note />
      </trans-unit>
      <trans-unit id="Modifying_0_which_contains_a_switch_expression_will_prevent_the_debug_session_from_continuing">
        <source>Modifying '{0}' which contains a switch expression will prevent the debug session from continuing.</source>
        <target state="translated">Si se modifica "{0}", que contiene una expresión switch, la sesión de depuración no podrá continuar.</target>
        <note />
      </trans-unit>
      <trans-unit id="Move_contents_to_namespace">
        <source>Move contents to namespace...</source>
        <target state="translated">Mover contenido al espacio de nombres...</target>
        <note />
      </trans-unit>
      <trans-unit id="Move_file_to_0">
        <source>Move file to '{0}'</source>
        <target state="translated">Mover el archivo a "{0}"</target>
        <note />
      </trans-unit>
      <trans-unit id="Move_file_to_project_root_folder">
        <source>Move file to project root folder</source>
        <target state="translated">Mover el archivo a la carpeta raíz del proyecto</target>
        <note />
      </trans-unit>
      <trans-unit id="Move_to_namespace">
        <source>Move to namespace...</source>
        <target state="translated">Mover a espacio de nombres...</target>
        <note />
      </trans-unit>
      <trans-unit id="Modifying_source_file_will_prevent_the_debug_session_from_continuing_due_to_internal_error">
        <source>Modifying source file {0} will prevent the debug session from continuing due to internal error: {1}.</source>
        <target state="translated">Modificar fuente archivo {0} evitará que la sesión de depuración continua debido a un error interno: {1}.</target>
        <note />
      </trans-unit>
      <trans-unit id="Pull_0_up">
        <source>Pull '{0}' up</source>
        <target state="translated">Extraer "{0}"</target>
        <note />
      </trans-unit>
      <trans-unit id="Pull_0_up_to_1">
        <source>Pull '{0}' up to '{1}'</source>
        <target state="translated">Extraer "{0}" hasta "{1}"</target>
        <note />
      </trans-unit>
      <trans-unit id="Pull_members_up_to_base_type">
        <source>Pull members up to base type...</source>
        <target state="translated">Extraer miembros hasta el tipo de base...</target>
        <note />
      </trans-unit>
      <trans-unit id="Related_method_signatures_found_in_metadata_will_not_be_updated">
        <source>Related method signatures found in metadata will not be updated.</source>
        <target state="translated">Las signaturas de método relacionadas encontradas en los metadatos no se actualizarán.</target>
        <note />
      </trans-unit>
      <trans-unit id="Replace_0_with_1">
        <source>Replace '{0}' with '{1}' </source>
        <target state="translated">Reemplazar "{0}" por "{1}"</target>
        <note />
      </trans-unit>
      <trans-unit id="Resolve_conflict_markers">
        <source>Resolve conflict markers</source>
        <target state="new">Resolve conflict markers</target>
        <note />
      </trans-unit>
      <trans-unit id="RudeEdit">
        <source>Rude edit</source>
        <target state="translated">Edición superficial</target>
        <note />
      </trans-unit>
      <trans-unit id="Simplify_conditional_expression">
        <source>Simplify conditional expression</source>
        <target state="new">Simplify conditional expression</target>
        <note />
      </trans-unit>
      <trans-unit id="Simplify_interpolation">
        <source>Simplify interpolation</source>
        <target state="translated">Simplificar la interpolación</target>
        <note />
      </trans-unit>
      <trans-unit id="Split_into_consecutive_0_statements">
        <source>Split into consecutive '{0}' statements</source>
        <target state="translated">Dividir en instrucciones "{0}" consecutivas</target>
        <note />
      </trans-unit>
      <trans-unit id="Split_into_nested_0_statements">
        <source>Split into nested '{0}' statements</source>
        <target state="translated">Dividir en instrucciones "{0}" anidadas</target>
        <note />
      </trans-unit>
      <trans-unit id="StreamMustSupportReadAndSeek">
        <source>Stream must support read and seek operations.</source>
        <target state="translated">La secuencia debe admitir las operaciones de lectura y búsqueda.</target>
        <note />
      </trans-unit>
      <trans-unit id="Struct_contains_assignment_to_this_outside_of_constructor_Make_readonly_fields_writable">
        <source>Struct contains assignment to 'this' outside of constructor. Make readonly fields writable</source>
        <target state="new">Struct contains assignment to 'this' outside of constructor. Make readonly fields writable</target>
        <note>{Locked="Struct"}{Locked="this"} these are C#/VB keywords and should not be localized.</note>
      </trans-unit>
      <trans-unit id="Suppress_0">
        <source>Suppress {0}</source>
        <target state="translated">Suprimir {0}</target>
        <note />
      </trans-unit>
      <trans-unit id="TODO_colon_free_unmanaged_resources_unmanaged_objects_and_override_finalizer">
        <source>TODO: free unmanaged resources (unmanaged objects) and override finalizer</source>
        <target state="new">TODO: free unmanaged resources (unmanaged objects) and override finalizer</target>
        <note />
      </trans-unit>
      <trans-unit id="TODO_colon_override_finalizer_only_if_0_has_code_to_free_unmanaged_resources">
        <source>TODO: override finalizer only if '{0}' has code to free unmanaged resources</source>
        <target state="new">TODO: override finalizer only if '{0}' has code to free unmanaged resources</target>
        <note />
      </trans-unit>
      <trans-unit id="Target_type_matches">
        <source>Target type matches</source>
        <target state="translated">El tipo de destino coincide con</target>
        <note />
      </trans-unit>
      <trans-unit id="The_selection_contains_a_local_function_call_without_its_declaration">
        <source>The selection contains a local function call without its declaration.</source>
        <target state="translated">La selección contiene una llamada a una función local sin la declaración correspondiente.</target>
        <note />
      </trans-unit>
      <trans-unit id="UnableToReadSourceFileOrPdb">
        <source>Unable to read source file '{0}' or the PDB built for the containing project. Any changes made to this file while debugging won't be applied until its content matches the built source.</source>
        <target state="translated">No se puede leer el archivo de origen "{0}" o el PDB compilado para el proyecto que lo contiene. Los cambios realizados en este archivo durante la depuración no se aplicarán hasta que su contenido coincida con el del origen compilado.</target>
        <note />
      </trans-unit>
      <trans-unit id="Unwrap_all_arguments">
        <source>Unwrap all arguments</source>
        <target state="translated">Desajustar todos los argumentos</target>
        <note />
      </trans-unit>
      <trans-unit id="Unwrap_all_parameters">
        <source>Unwrap all parameters</source>
        <target state="translated">Desajustar todos los parámetros</target>
        <note />
      </trans-unit>
      <trans-unit id="Unwrap_and_indent_all_arguments">
        <source>Unwrap and indent all arguments</source>
        <target state="translated">Desajustar todos los argumentos y aplicarles sangría</target>
        <note />
      </trans-unit>
      <trans-unit id="Unwrap_and_indent_all_parameters">
        <source>Unwrap and indent all parameters</source>
        <target state="translated">Desajustar todos los parámetros y aplicarles sangría</target>
        <note />
      </trans-unit>
      <trans-unit id="Unwrap_argument_list">
        <source>Unwrap argument list</source>
        <target state="translated">Desajustar la lista de argumentos</target>
        <note />
      </trans-unit>
      <trans-unit id="Unwrap_call_chain">
        <source>Unwrap call chain</source>
        <target state="translated">Desencapsular la cadena de llamadas</target>
        <note />
      </trans-unit>
      <trans-unit id="Unwrap_expression">
        <source>Unwrap expression</source>
        <target state="translated">Desajustar la expresión</target>
        <note />
      </trans-unit>
      <trans-unit id="Unwrap_parameter_list">
        <source>Unwrap parameter list</source>
        <target state="translated">Desajustar la lista de parámetros</target>
        <note />
      </trans-unit>
      <trans-unit id="Updating_a_0_around_an_active_statement_will_prevent_the_debug_session_from_continuing">
        <source>Updating a '{0}' around an active statement will prevent the debug session from continuing.</source>
        <target state="translated">Si se actualiza un "{0}" en torno a una instrucción activa, la sesión de depuración no podrá continuar.</target>
        <note />
      </trans-unit>
      <trans-unit id="UseRecommendedDisposePatternDescription">
        <source>Use recommended dispose pattern to ensure that locally scoped disposable objects are disposed on all paths. If possible, wrap the creation within a 'using' statement or a 'using' declaration. Otherwise, use a try-finally pattern, with a dedicated local variable declared before the try region and an unconditional Dispose invocation on non-null value in the 'finally' region, say 'x?.Dispose()'. If the object is explicitly disposed within the try region or the dispose ownership is transferred to another object or method, assign 'null' to the local variable just after such an operation to prevent double dispose in 'finally'</source>
        <target state="translated">Use el patrón de Dispose recomendado para asegurarse de que los objetos descartables de ámbito local se desechan en todas las rutas de acceso. Si es posible, incluya la creación en una instrucción "using" o una declaración "using". En caso contrario, use un patrón try-finally, con la declaración de una variable local dedicada antes de la región "try" y una invocación de Dispose incondicional en un valor no nulo en la región "finally", por ejemplo, "x?.Dispose()". Si el objeto se desecha de forma explícita en la región "try" o la pertenencia de Dispose se transfiere a otro objeto o método, asigne "null" a la variable local justo después de tal operación para evitar un doble Dispose en "finally".</target>
        <note />
      </trans-unit>
      <trans-unit id="Use_System_HashCode">
        <source>Use 'System.HashCode'</source>
        <target state="translated">Usar "System.HashCode"</target>
        <note />
      </trans-unit>
      <trans-unit id="Use_block_body_for_lambda_expressions">
        <source>Use block body for lambda expressions</source>
        <target state="translated">Usar cuerpo del bloque para las expresiones lambda</target>
        <note />
      </trans-unit>
      <trans-unit id="Use_compound_assignment">
        <source>Use compound assignment</source>
        <target state="translated">Usar la asignación compuesta</target>
        <note />
      </trans-unit>
      <trans-unit id="Use_expression_body_for_lambda_expressions">
        <source>Use expression body for lambda expressions</source>
        <target state="translated">Usar órgano de expresión para expresiones lambda</target>
        <note />
      </trans-unit>
      <trans-unit id="Use_index_operator">
        <source>Use index operator</source>
        <target state="translated">Usar operador de índice</target>
        <note />
      </trans-unit>
      <trans-unit id="Use_interpolated_verbatim_string">
        <source>Use interpolated verbatim string</source>
        <target state="translated">Utilizar cadenas verbatim interpoladas</target>
        <note />
      </trans-unit>
      <trans-unit id="Use_range_operator">
        <source>Use range operator</source>
        <target state="translated">Usar el operador de intervalo</target>
        <note />
      </trans-unit>
      <trans-unit id="Use_recommended_dispose_pattern">
        <source>Use recommended dispose pattern</source>
        <target state="translated">Usar el patrón de Dispose recomendado</target>
        <note />
      </trans-unit>
      <trans-unit id="Use_recommended_dispose_pattern_to_ensure_that_object_created_by_0_is_disposed_on_all_paths_using_statement_declaration_or_try_finally">
        <source>Use recommended dispose pattern to ensure that object created by '{0}' is disposed on all paths: using statement/declaration or try/finally</source>
        <target state="translated">Use el patrón de Dispose recomendado para asegurarse de que el objeto creado por "{0}" se desecha en todas las rutas de acceso: instrucción o declaración using o try/finally</target>
        <note>{Locked="using"}{Locked="try"}{Locked="finally"} "using", "try" and "finally" are C# keywords and should not be localized.</note>
      </trans-unit>
      <trans-unit id="Use_simple_using_statement">
        <source>Use simple 'using' statement</source>
        <target state="translated">Use la instrucción "using" simple</target>
        <note />
      </trans-unit>
      <trans-unit id="Value_colon">
        <source>Value:</source>
        <target state="new">Value:</target>
        <note />
      </trans-unit>
      <trans-unit id="Warning_colon_changing_namespace_may_produce_invalid_code_and_change_code_meaning">
        <source>Warning: Changing namespace may produce invalid code and change code meaning.</source>
        <target state="translated">Advertencia: si cambia Cambiar el espacio de nombres puede producir código inválido y cambiar el significado del código.</target>
        <note />
      </trans-unit>
      <trans-unit id="Warning_colon_semantics_may_change_when_converting_statement">
        <source>Warning: Semantics may change when converting statement.</source>
        <target state="translated">Advertencia: La semántica puede cambiar al convertir la instrucción.</target>
        <note />
      </trans-unit>
      <trans-unit id="Wrap_and_align_call_chain">
        <source>Wrap and align call chain</source>
        <target state="translated">Encapsular y alinear la cadena de llamadas</target>
        <note />
      </trans-unit>
      <trans-unit id="Wrap_and_align_expression">
        <source>Wrap and align expression</source>
        <target state="translated">Expresión de encapsulado y alineación</target>
        <note />
      </trans-unit>
      <trans-unit id="Wrap_and_align_long_call_chain">
        <source>Wrap and align long call chain</source>
        <target state="translated">Encapsular y alinear la cadena de llamadas larga</target>
        <note />
      </trans-unit>
      <trans-unit id="Wrap_call_chain">
        <source>Wrap call chain</source>
        <target state="translated">Encapsular la cadena de llamadas</target>
        <note />
      </trans-unit>
      <trans-unit id="Wrap_every_argument">
        <source>Wrap every argument</source>
        <target state="translated">Ajustar todos los argumentos</target>
        <note />
      </trans-unit>
      <trans-unit id="Wrap_every_parameter">
        <source>Wrap every parameter</source>
        <target state="translated">Ajustar todos los parámetros</target>
        <note />
      </trans-unit>
      <trans-unit id="Wrap_expression">
        <source>Wrap expression</source>
        <target state="translated">Ajustar la expresión</target>
        <note />
      </trans-unit>
      <trans-unit id="Wrap_long_argument_list">
        <source>Wrap long argument list</source>
        <target state="translated">Desajustar la lista larga de argumentos</target>
        <note />
      </trans-unit>
      <trans-unit id="Wrap_long_call_chain">
        <source>Wrap long call chain</source>
        <target state="translated">Encapsular la cadena de llamadas larga</target>
        <note />
      </trans-unit>
      <trans-unit id="Wrap_long_parameter_list">
        <source>Wrap long parameter list</source>
        <target state="translated">Ajustar la lista larga de parámetros</target>
        <note />
      </trans-unit>
      <trans-unit id="Wrapping">
        <source>Wrapping</source>
        <target state="translated">Ajuste</target>
        <note />
      </trans-unit>
      <trans-unit id="_0_can_be_simplified">
        <source>{0} can be simplified</source>
        <target state="translated">{0} se puede simplificar.</target>
        <note />
      </trans-unit>
      <trans-unit id="_10000000ths_of_a_second">
        <source>10,000,000ths of a second</source>
        <target state="new">10,000,000ths of a second</target>
        <note />
      </trans-unit>
      <trans-unit id="_10000000ths_of_a_second_description">
        <source>The "fffffff" custom format specifier represents the seven most significant digits of the seconds fraction; that is, it represents the ten millionths of a second in a date and time value.

Although it's possible to display the ten millionths of a second component of a time value, that value may not be meaningful. The precision of date and time values depends on the resolution of the system clock. On the Windows NT 3.5 (and later) and Windows Vista operating systems, the clock's resolution is approximately 10-15 milliseconds.</source>
        <target state="new">The "fffffff" custom format specifier represents the seven most significant digits of the seconds fraction; that is, it represents the ten millionths of a second in a date and time value.

Although it's possible to display the ten millionths of a second component of a time value, that value may not be meaningful. The precision of date and time values depends on the resolution of the system clock. On the Windows NT 3.5 (and later) and Windows Vista operating systems, the clock's resolution is approximately 10-15 milliseconds.</target>
        <note />
      </trans-unit>
      <trans-unit id="_10000000ths_of_a_second_non_zero">
        <source>10,000,000ths of a second (non-zero)</source>
        <target state="new">10,000,000ths of a second (non-zero)</target>
        <note />
      </trans-unit>
      <trans-unit id="_10000000ths_of_a_second_non_zero_description">
        <source>The "FFFFFFF" custom format specifier represents the seven most significant digits of the seconds fraction; that is, it represents the ten millionths of a second in a date and time value. However, trailing zeros or seven zero digits aren't displayed.

Although it's possible to display the ten millionths of a second component of a time value, that value may not be meaningful. The precision of date and time values depends on the resolution of the system clock. On the Windows NT 3.5 (and later) and Windows Vista operating systems, the clock's resolution is approximately 10-15 milliseconds.</source>
        <target state="new">The "FFFFFFF" custom format specifier represents the seven most significant digits of the seconds fraction; that is, it represents the ten millionths of a second in a date and time value. However, trailing zeros or seven zero digits aren't displayed.

Although it's possible to display the ten millionths of a second component of a time value, that value may not be meaningful. The precision of date and time values depends on the resolution of the system clock. On the Windows NT 3.5 (and later) and Windows Vista operating systems, the clock's resolution is approximately 10-15 milliseconds.</target>
        <note />
      </trans-unit>
      <trans-unit id="_1000000ths_of_a_second">
        <source>1,000,000ths of a second</source>
        <target state="new">1,000,000ths of a second</target>
        <note />
      </trans-unit>
      <trans-unit id="_1000000ths_of_a_second_description">
        <source>The "ffffff" custom format specifier represents the six most significant digits of the seconds fraction; that is, it represents the millionths of a second in a date and time value.

Although it's possible to display the millionths of a second component of a time value, that value may not be meaningful. The precision of date and time values depends on the resolution of the system clock. On the Windows NT 3.5 (and later) and Windows Vista operating systems, the clock's resolution is approximately 10-15 milliseconds.</source>
        <target state="new">The "ffffff" custom format specifier represents the six most significant digits of the seconds fraction; that is, it represents the millionths of a second in a date and time value.

Although it's possible to display the millionths of a second component of a time value, that value may not be meaningful. The precision of date and time values depends on the resolution of the system clock. On the Windows NT 3.5 (and later) and Windows Vista operating systems, the clock's resolution is approximately 10-15 milliseconds.</target>
        <note />
      </trans-unit>
      <trans-unit id="_1000000ths_of_a_second_non_zero">
        <source>1,000,000ths of a second (non-zero)</source>
        <target state="new">1,000,000ths of a second (non-zero)</target>
        <note />
      </trans-unit>
      <trans-unit id="_1000000ths_of_a_second_non_zero_description">
        <source>The "FFFFFF" custom format specifier represents the six most significant digits of the seconds fraction; that is, it represents the millionths of a second in a date and time value. However, trailing zeros or six zero digits aren't displayed.

Although it's possible to display the millionths of a second component of a time value, that value may not be meaningful. The precision of date and time values depends on the resolution of the system clock. On the Windows NT 3.5 (and later) and Windows Vista operating systems, the clock's resolution is approximately 10-15 milliseconds.</source>
        <target state="new">The "FFFFFF" custom format specifier represents the six most significant digits of the seconds fraction; that is, it represents the millionths of a second in a date and time value. However, trailing zeros or six zero digits aren't displayed.

Although it's possible to display the millionths of a second component of a time value, that value may not be meaningful. The precision of date and time values depends on the resolution of the system clock. On the Windows NT 3.5 (and later) and Windows Vista operating systems, the clock's resolution is approximately 10-15 milliseconds.</target>
        <note />
      </trans-unit>
      <trans-unit id="_100000ths_of_a_second">
        <source>100,000ths of a second</source>
        <target state="new">100,000ths of a second</target>
        <note />
      </trans-unit>
      <trans-unit id="_100000ths_of_a_second_description">
        <source>The "fffff" custom format specifier represents the five most significant digits of the seconds fraction; that is, it represents the hundred thousandths of a second in a date and time value.

Although it's possible to display the hundred thousandths of a second component of a time value, that value may not be meaningful. The precision of date and time values depends on the resolution of the system clock. On the Windows NT 3.5 (and later) and Windows Vista operating systems, the clock's resolution is approximately 10-15 milliseconds.</source>
        <target state="new">The "fffff" custom format specifier represents the five most significant digits of the seconds fraction; that is, it represents the hundred thousandths of a second in a date and time value.

Although it's possible to display the hundred thousandths of a second component of a time value, that value may not be meaningful. The precision of date and time values depends on the resolution of the system clock. On the Windows NT 3.5 (and later) and Windows Vista operating systems, the clock's resolution is approximately 10-15 milliseconds.</target>
        <note />
      </trans-unit>
      <trans-unit id="_100000ths_of_a_second_non_zero">
        <source>100,000ths of a second (non-zero)</source>
        <target state="new">100,000ths of a second (non-zero)</target>
        <note />
      </trans-unit>
      <trans-unit id="_100000ths_of_a_second_non_zero_description">
        <source>The "FFFFF" custom format specifier represents the five most significant digits of the seconds fraction; that is, it represents the hundred thousandths of a second in a date and time value. However, trailing zeros or five zero digits aren't displayed.

Although it's possible to display the hundred thousandths of a second component of a time value, that value may not be meaningful. The precision of date and time values depends on the resolution of the system clock. On the Windows NT 3.5 (and later) and Windows Vista operating systems, the clock's resolution is approximately 10-15 milliseconds.</source>
        <target state="new">The "FFFFF" custom format specifier represents the five most significant digits of the seconds fraction; that is, it represents the hundred thousandths of a second in a date and time value. However, trailing zeros or five zero digits aren't displayed.

Although it's possible to display the hundred thousandths of a second component of a time value, that value may not be meaningful. The precision of date and time values depends on the resolution of the system clock. On the Windows NT 3.5 (and later) and Windows Vista operating systems, the clock's resolution is approximately 10-15 milliseconds.</target>
        <note />
      </trans-unit>
      <trans-unit id="_10000ths_of_a_second">
        <source>10,000ths of a second</source>
        <target state="new">10,000ths of a second</target>
        <note />
      </trans-unit>
      <trans-unit id="_10000ths_of_a_second_description">
        <source>The "ffff" custom format specifier represents the four most significant digits of the seconds fraction; that is, it represents the ten thousandths of a second in a date and time value.

Although it's possible to display the ten thousandths of a second component of a time value, that value may not be meaningful. The precision of date and time values depends on the resolution of the system clock. On the Windows NT version 3.5 (and later) and Windows Vista operating systems, the clock's resolution is approximately 10-15 milliseconds.</source>
        <target state="new">The "ffff" custom format specifier represents the four most significant digits of the seconds fraction; that is, it represents the ten thousandths of a second in a date and time value.

Although it's possible to display the ten thousandths of a second component of a time value, that value may not be meaningful. The precision of date and time values depends on the resolution of the system clock. On the Windows NT version 3.5 (and later) and Windows Vista operating systems, the clock's resolution is approximately 10-15 milliseconds.</target>
        <note />
      </trans-unit>
      <trans-unit id="_10000ths_of_a_second_non_zero">
        <source>10,000ths of a second (non-zero)</source>
        <target state="new">10,000ths of a second (non-zero)</target>
        <note />
      </trans-unit>
      <trans-unit id="_10000ths_of_a_second_non_zero_description">
        <source>The "FFFF" custom format specifier represents the four most significant digits of the seconds fraction; that is, it represents the ten thousandths of a second in a date and time value. However, trailing zeros or four zero digits aren't displayed.

Although it's possible to display the ten thousandths of a second component of a time value, that value may not be meaningful. The precision of date and time values depends on the resolution of the system clock. On the Windows NT 3.5 (and later) and Windows Vista operating systems, the clock's resolution is approximately 10-15 milliseconds.</source>
        <target state="new">The "FFFF" custom format specifier represents the four most significant digits of the seconds fraction; that is, it represents the ten thousandths of a second in a date and time value. However, trailing zeros or four zero digits aren't displayed.

Although it's possible to display the ten thousandths of a second component of a time value, that value may not be meaningful. The precision of date and time values depends on the resolution of the system clock. On the Windows NT 3.5 (and later) and Windows Vista operating systems, the clock's resolution is approximately 10-15 milliseconds.</target>
        <note />
      </trans-unit>
      <trans-unit id="_1000ths_of_a_second">
        <source>1,000ths of a second</source>
        <target state="new">1,000ths of a second</target>
        <note />
      </trans-unit>
      <trans-unit id="_1000ths_of_a_second_description">
        <source>The "fff" custom format specifier represents the three most significant digits of the seconds fraction; that is, it represents the milliseconds in a date and time value.</source>
        <target state="new">The "fff" custom format specifier represents the three most significant digits of the seconds fraction; that is, it represents the milliseconds in a date and time value.</target>
        <note />
      </trans-unit>
      <trans-unit id="_1000ths_of_a_second_non_zero">
        <source>1,000ths of a second (non-zero)</source>
        <target state="new">1,000ths of a second (non-zero)</target>
        <note />
      </trans-unit>
      <trans-unit id="_1000ths_of_a_second_non_zero_description">
        <source>The "FFF" custom format specifier represents the three most significant digits of the seconds fraction; that is, it represents the milliseconds in a date and time value. However, trailing zeros or three zero digits aren't displayed.</source>
        <target state="new">The "FFF" custom format specifier represents the three most significant digits of the seconds fraction; that is, it represents the milliseconds in a date and time value. However, trailing zeros or three zero digits aren't displayed.</target>
        <note />
      </trans-unit>
      <trans-unit id="_100ths_of_a_second">
        <source>100ths of a second</source>
        <target state="new">100ths of a second</target>
        <note />
      </trans-unit>
      <trans-unit id="_100ths_of_a_second_description">
        <source>The "ff" custom format specifier represents the two most significant digits of the seconds fraction; that is, it represents the hundredths of a second in a date and time value.</source>
        <target state="new">The "ff" custom format specifier represents the two most significant digits of the seconds fraction; that is, it represents the hundredths of a second in a date and time value.</target>
        <note />
      </trans-unit>
      <trans-unit id="_100ths_of_a_second_non_zero">
        <source>100ths of a second (non-zero)</source>
        <target state="new">100ths of a second (non-zero)</target>
        <note />
      </trans-unit>
      <trans-unit id="_100ths_of_a_second_non_zero_description">
        <source>The "FF" custom format specifier represents the two most significant digits of the seconds fraction; that is, it represents the hundredths of a second in a date and time value. However, trailing zeros or two zero digits aren't displayed.</source>
        <target state="new">The "FF" custom format specifier represents the two most significant digits of the seconds fraction; that is, it represents the hundredths of a second in a date and time value. However, trailing zeros or two zero digits aren't displayed.</target>
        <note />
      </trans-unit>
      <trans-unit id="_10ths_of_a_second">
        <source>10ths of a second</source>
        <target state="new">10ths of a second</target>
        <note />
      </trans-unit>
      <trans-unit id="_10ths_of_a_second_description">
        <source>The "f" custom format specifier represents the most significant digit of the seconds fraction; that is, it represents the tenths of a second in a date and time value.

If the "f" format specifier is used without other format specifiers, it's interpreted as the "f" standard date and time format specifier.

When you use "f" format specifiers as part of a format string supplied to the ParseExact, TryParseExact, ParseExact, or TryParseExact method, the number of "f" format specifiers indicates the number of most significant digits of the seconds fraction that must be present to successfully parse the string.</source>
        <target state="new">The "f" custom format specifier represents the most significant digit of the seconds fraction; that is, it represents the tenths of a second in a date and time value.

If the "f" format specifier is used without other format specifiers, it's interpreted as the "f" standard date and time format specifier.

When you use "f" format specifiers as part of a format string supplied to the ParseExact, TryParseExact, ParseExact, or TryParseExact method, the number of "f" format specifiers indicates the number of most significant digits of the seconds fraction that must be present to successfully parse the string.</target>
        <note />
      </trans-unit>
      <trans-unit id="_10ths_of_a_second_non_zero">
        <source>10ths of a second (non-zero)</source>
        <target state="new">10ths of a second (non-zero)</target>
        <note />
      </trans-unit>
      <trans-unit id="_10ths_of_a_second_non_zero_description">
        <source>The "F" custom format specifier represents the most significant digit of the seconds fraction; that is, it represents the tenths of a second in a date and time value. Nothing is displayed if the digit is zero.

If the "F" format specifier is used without other format specifiers, it's interpreted as the "F" standard date and time format specifier.

The number of "F" format specifiers used with the ParseExact, TryParseExact, ParseExact, or TryParseExact method indicates the maximum number of most significant digits of the seconds fraction that can be present to successfully parse the string.</source>
        <target state="new">The "F" custom format specifier represents the most significant digit of the seconds fraction; that is, it represents the tenths of a second in a date and time value. Nothing is displayed if the digit is zero.

If the "F" format specifier is used without other format specifiers, it's interpreted as the "F" standard date and time format specifier.

The number of "F" format specifiers used with the ParseExact, TryParseExact, ParseExact, or TryParseExact method indicates the maximum number of most significant digits of the seconds fraction that can be present to successfully parse the string.</target>
        <note />
      </trans-unit>
      <trans-unit id="_12_hour_clock_1_2_digits">
        <source>12 hour clock (1-2 digits)</source>
        <target state="new">12 hour clock (1-2 digits)</target>
        <note />
      </trans-unit>
      <trans-unit id="_12_hour_clock_1_2_digits_description">
        <source>The "h" custom format specifier represents the hour as a number from 1 through 12; that is, the hour is represented by a 12-hour clock that counts the whole hours since midnight or noon. A particular hour after midnight is indistinguishable from the same hour after noon. The hour is not rounded, and a single-digit hour is formatted without a leading zero. For example, given a time of 5:43 in the morning or afternoon, this custom format specifier displays "5".

If the "h" format specifier is used without other custom format specifiers, it's interpreted as a standard date and time format specifier and throws a FormatException.</source>
        <target state="new">The "h" custom format specifier represents the hour as a number from 1 through 12; that is, the hour is represented by a 12-hour clock that counts the whole hours since midnight or noon. A particular hour after midnight is indistinguishable from the same hour after noon. The hour is not rounded, and a single-digit hour is formatted without a leading zero. For example, given a time of 5:43 in the morning or afternoon, this custom format specifier displays "5".

If the "h" format specifier is used without other custom format specifiers, it's interpreted as a standard date and time format specifier and throws a FormatException.</target>
        <note />
      </trans-unit>
      <trans-unit id="_12_hour_clock_2_digits">
        <source>12 hour clock (2 digits)</source>
        <target state="new">12 hour clock (2 digits)</target>
        <note />
      </trans-unit>
      <trans-unit id="_12_hour_clock_2_digits_description">
        <source>The "hh" custom format specifier (plus any number of additional "h" specifiers) represents the hour as a number from 01 through 12; that is, the hour is represented by a 12-hour clock that counts the whole hours since midnight or noon. A particular hour after midnight is indistinguishable from the same hour after noon. The hour is not rounded, and a single-digit hour is formatted with a leading zero. For example, given a time of 5:43 in the morning or afternoon, this format specifier displays "05".</source>
        <target state="new">The "hh" custom format specifier (plus any number of additional "h" specifiers) represents the hour as a number from 01 through 12; that is, the hour is represented by a 12-hour clock that counts the whole hours since midnight or noon. A particular hour after midnight is indistinguishable from the same hour after noon. The hour is not rounded, and a single-digit hour is formatted with a leading zero. For example, given a time of 5:43 in the morning or afternoon, this format specifier displays "05".</target>
        <note />
      </trans-unit>
      <trans-unit id="_24_hour_clock_1_2_digits">
        <source>24 hour clock (1-2 digits)</source>
        <target state="new">24 hour clock (1-2 digits)</target>
        <note />
      </trans-unit>
      <trans-unit id="_24_hour_clock_1_2_digits_description">
        <source>The "H" custom format specifier represents the hour as a number from 0 through 23; that is, the hour is represented by a zero-based 24-hour clock that counts the hours since midnight. A single-digit hour is formatted without a leading zero.

If the "H" format specifier is used without other custom format specifiers, it's interpreted as a standard date and time format specifier and throws a FormatException.</source>
        <target state="new">The "H" custom format specifier represents the hour as a number from 0 through 23; that is, the hour is represented by a zero-based 24-hour clock that counts the hours since midnight. A single-digit hour is formatted without a leading zero.

If the "H" format specifier is used without other custom format specifiers, it's interpreted as a standard date and time format specifier and throws a FormatException.</target>
        <note />
      </trans-unit>
      <trans-unit id="_24_hour_clock_2_digits">
        <source>24 hour clock (2 digits)</source>
        <target state="new">24 hour clock (2 digits)</target>
        <note />
      </trans-unit>
      <trans-unit id="_24_hour_clock_2_digits_description">
        <source>The "HH" custom format specifier (plus any number of additional "H" specifiers) represents the hour as a number from 00 through 23; that is, the hour is represented by a zero-based 24-hour clock that counts the hours since midnight. A single-digit hour is formatted with a leading zero.</source>
        <target state="new">The "HH" custom format specifier (plus any number of additional "H" specifiers) represents the hour as a number from 00 through 23; that is, the hour is represented by a zero-based 24-hour clock that counts the hours since midnight. A single-digit hour is formatted with a leading zero.</target>
        <note />
      </trans-unit>
      <trans-unit id="date_separator">
        <source>date separator</source>
        <target state="new">date separator</target>
        <note />
      </trans-unit>
      <trans-unit id="date_separator_description">
        <source>The "/" custom format specifier represents the date separator, which is used to differentiate years, months, and days. The appropriate localized date separator is retrieved from the DateTimeFormatInfo.DateSeparator property of the current or specified culture.

Note: To change the date separator for a particular date and time string, specify the separator character within a literal string delimiter. For example, the custom format string mm'/'dd'/'yyyy produces a result string in which "/" is always used as the date separator. To change the date separator for all dates for a culture, either change the value of the DateTimeFormatInfo.DateSeparator property of the current culture, or instantiate a DateTimeFormatInfo object, assign the character to its DateSeparator property, and call an overload of the formatting method that includes an IFormatProvider parameter.

If the "/" format specifier is used without other custom format specifiers, it's interpreted as a standard date and time format specifier and throws a FormatException.</source>
        <target state="new">The "/" custom format specifier represents the date separator, which is used to differentiate years, months, and days. The appropriate localized date separator is retrieved from the DateTimeFormatInfo.DateSeparator property of the current or specified culture.

Note: To change the date separator for a particular date and time string, specify the separator character within a literal string delimiter. For example, the custom format string mm'/'dd'/'yyyy produces a result string in which "/" is always used as the date separator. To change the date separator for all dates for a culture, either change the value of the DateTimeFormatInfo.DateSeparator property of the current culture, or instantiate a DateTimeFormatInfo object, assign the character to its DateSeparator property, and call an overload of the formatting method that includes an IFormatProvider parameter.

If the "/" format specifier is used without other custom format specifiers, it's interpreted as a standard date and time format specifier and throws a FormatException.</target>
        <note />
      </trans-unit>
      <trans-unit id="day_of_the_month_1_2_digits">
        <source>day of the month (1-2 digits)</source>
        <target state="new">day of the month (1-2 digits)</target>
        <note />
      </trans-unit>
      <trans-unit id="day_of_the_month_1_2_digits_description">
        <source>The "d" custom format specifier represents the day of the month as a number from 1 through 31. A single-digit day is formatted without a leading zero.

If the "d" format specifier is used without other custom format specifiers, it's interpreted as the "d" standard date and time format specifier.</source>
        <target state="new">The "d" custom format specifier represents the day of the month as a number from 1 through 31. A single-digit day is formatted without a leading zero.

If the "d" format specifier is used without other custom format specifiers, it's interpreted as the "d" standard date and time format specifier.</target>
        <note />
      </trans-unit>
      <trans-unit id="day_of_the_month_2_digits">
        <source>day of the month (2 digits)</source>
        <target state="new">day of the month (2 digits)</target>
        <note />
      </trans-unit>
      <trans-unit id="day_of_the_month_2_digits_description">
        <source>The "dd" custom format string represents the day of the month as a number from 01 through 31. A single-digit day is formatted with a leading zero.</source>
        <target state="new">The "dd" custom format string represents the day of the month as a number from 01 through 31. A single-digit day is formatted with a leading zero.</target>
        <note />
      </trans-unit>
      <trans-unit id="day_of_the_week_abbreviated">
        <source>day of the week (abbreviated)</source>
        <target state="new">day of the week (abbreviated)</target>
        <note />
      </trans-unit>
      <trans-unit id="day_of_the_week_abbreviated_description">
        <source>The "ddd" custom format specifier represents the abbreviated name of the day of the week. The localized abbreviated name of the day of the week is retrieved from the DateTimeFormatInfo.AbbreviatedDayNames property of the current or specified culture.</source>
        <target state="new">The "ddd" custom format specifier represents the abbreviated name of the day of the week. The localized abbreviated name of the day of the week is retrieved from the DateTimeFormatInfo.AbbreviatedDayNames property of the current or specified culture.</target>
        <note />
      </trans-unit>
      <trans-unit id="day_of_the_week_full">
        <source>day of the week (full)</source>
        <target state="new">day of the week (full)</target>
        <note />
      </trans-unit>
      <trans-unit id="day_of_the_week_full_description">
        <source>The "dddd" custom format specifier (plus any number of additional "d" specifiers) represents the full name of the day of the week. The localized name of the day of the week is retrieved from the DateTimeFormatInfo.DayNames property of the current or specified culture.</source>
        <target state="new">The "dddd" custom format specifier (plus any number of additional "d" specifiers) represents the full name of the day of the week. The localized name of the day of the week is retrieved from the DateTimeFormatInfo.DayNames property of the current or specified culture.</target>
        <note />
      </trans-unit>
      <trans-unit id="discard">
        <source>discard</source>
        <target state="translated">descartar</target>
        <note />
      </trans-unit>
      <trans-unit id="full_long_date_time">
        <source>full long date/time</source>
        <target state="new">full long date/time</target>
        <note />
      </trans-unit>
      <trans-unit id="full_long_date_time_description">
        <source>The "F" standard format specifier represents a custom date and time format string that is defined by the current DateTimeFormatInfo.FullDateTimePattern property. For example, the custom format string for the invariant culture is "dddd, dd MMMM yyyy HH:mm:ss".</source>
        <target state="new">The "F" standard format specifier represents a custom date and time format string that is defined by the current DateTimeFormatInfo.FullDateTimePattern property. For example, the custom format string for the invariant culture is "dddd, dd MMMM yyyy HH:mm:ss".</target>
        <note />
      </trans-unit>
      <trans-unit id="full_short_date_time">
        <source>full short date/time</source>
        <target state="new">full short date/time</target>
        <note />
      </trans-unit>
      <trans-unit id="full_short_date_time_description">
        <source>The Full Date Short Time ("f") Format Specifier

The "f" standard format specifier represents a combination of the long date ("D") and short time ("t") patterns, separated by a space.</source>
        <target state="new">The Full Date Short Time ("f") Format Specifier

The "f" standard format specifier represents a combination of the long date ("D") and short time ("t") patterns, separated by a space.</target>
        <note />
      </trans-unit>
      <trans-unit id="general_long_date_time">
        <source>general long date/time</source>
        <target state="new">general long date/time</target>
        <note />
      </trans-unit>
      <trans-unit id="general_long_date_time_description">
        <source>The "G" standard format specifier represents a combination of the short date ("d") and long time ("T") patterns, separated by a space.</source>
        <target state="new">The "G" standard format specifier represents a combination of the short date ("d") and long time ("T") patterns, separated by a space.</target>
        <note />
      </trans-unit>
      <trans-unit id="general_short_date_time">
        <source>general short date/time</source>
        <target state="new">general short date/time</target>
        <note />
      </trans-unit>
      <trans-unit id="general_short_date_time_description">
        <source>The "g" standard format specifier represents a combination of the short date ("d") and short time ("t") patterns, separated by a space.</source>
        <target state="new">The "g" standard format specifier represents a combination of the short date ("d") and short time ("t") patterns, separated by a space.</target>
        <note />
      </trans-unit>
      <trans-unit id="generic_overload">
        <source>generic overload</source>
        <target state="translated">sobrecarga genérica</target>
        <note />
      </trans-unit>
      <trans-unit id="generic_overloads">
        <source>generic overloads</source>
        <target state="translated">sobrecargas genéricas</target>
        <note />
      </trans-unit>
      <trans-unit id="in_Source_attribute">
        <source>in Source (attribute)</source>
        <target state="translated">en el origen (atributo)</target>
        <note />
      </trans-unit>
      <trans-unit id="long_date">
        <source>long date</source>
        <target state="new">long date</target>
        <note />
      </trans-unit>
      <trans-unit id="long_date_description">
        <source>The "D" standard format specifier represents a custom date and time format string that is defined by the current DateTimeFormatInfo.LongDatePattern property. For example, the custom format string for the invariant culture is "dddd, dd MMMM yyyy".</source>
        <target state="new">The "D" standard format specifier represents a custom date and time format string that is defined by the current DateTimeFormatInfo.LongDatePattern property. For example, the custom format string for the invariant culture is "dddd, dd MMMM yyyy".</target>
        <note />
      </trans-unit>
      <trans-unit id="long_time">
        <source>long time</source>
        <target state="new">long time</target>
        <note />
      </trans-unit>
      <trans-unit id="long_time_description">
        <source>The "T" standard format specifier represents a custom date and time format string that is defined by a specific culture's DateTimeFormatInfo.LongTimePattern property. For example, the custom format string for the invariant culture is "HH:mm:ss".</source>
        <target state="new">The "T" standard format specifier represents a custom date and time format string that is defined by a specific culture's DateTimeFormatInfo.LongTimePattern property. For example, the custom format string for the invariant culture is "HH:mm:ss".</target>
        <note />
      </trans-unit>
      <trans-unit id="minute_1_2_digits">
        <source>minute (1-2 digits)</source>
        <target state="new">minute (1-2 digits)</target>
        <note />
      </trans-unit>
      <trans-unit id="minute_1_2_digits_description">
        <source>The "m" custom format specifier represents the minute as a number from 0 through 59. The minute represents whole minutes that have passed since the last hour. A single-digit minute is formatted without a leading zero.

If the "m" format specifier is used without other custom format specifiers, it's interpreted as the "m" standard date and time format specifier.</source>
        <target state="new">The "m" custom format specifier represents the minute as a number from 0 through 59. The minute represents whole minutes that have passed since the last hour. A single-digit minute is formatted without a leading zero.

If the "m" format specifier is used without other custom format specifiers, it's interpreted as the "m" standard date and time format specifier.</target>
        <note />
      </trans-unit>
      <trans-unit id="minute_2_digits">
        <source>minute (2 digits)</source>
        <target state="new">minute (2 digits)</target>
        <note />
      </trans-unit>
      <trans-unit id="minute_2_digits_description">
        <source>The "mm" custom format specifier (plus any number of additional "m" specifiers) represents the minute as a number from 00 through 59. The minute represents whole minutes that have passed since the last hour. A single-digit minute is formatted with a leading zero.</source>
        <target state="new">The "mm" custom format specifier (plus any number of additional "m" specifiers) represents the minute as a number from 00 through 59. The minute represents whole minutes that have passed since the last hour. A single-digit minute is formatted with a leading zero.</target>
        <note />
      </trans-unit>
      <trans-unit id="month_1_2_digits">
        <source>month (1-2 digits)</source>
        <target state="new">month (1-2 digits)</target>
        <note />
      </trans-unit>
      <trans-unit id="month_1_2_digits_description">
        <source>The "M" custom format specifier represents the month as a number from 1 through 12 (or from 1 through 13 for calendars that have 13 months). A single-digit month is formatted without a leading zero.

If the "M" format specifier is used without other custom format specifiers, it's interpreted as the "M" standard date and time format specifier.</source>
        <target state="new">The "M" custom format specifier represents the month as a number from 1 through 12 (or from 1 through 13 for calendars that have 13 months). A single-digit month is formatted without a leading zero.

If the "M" format specifier is used without other custom format specifiers, it's interpreted as the "M" standard date and time format specifier.</target>
        <note />
      </trans-unit>
      <trans-unit id="month_2_digits">
        <source>month (2 digits)</source>
        <target state="new">month (2 digits)</target>
        <note />
      </trans-unit>
      <trans-unit id="month_2_digits_description">
        <source>The "MM" custom format specifier represents the month as a number from 01 through 12 (or from 1 through 13 for calendars that have 13 months). A single-digit month is formatted with a leading zero.</source>
        <target state="new">The "MM" custom format specifier represents the month as a number from 01 through 12 (or from 1 through 13 for calendars that have 13 months). A single-digit month is formatted with a leading zero.</target>
        <note />
      </trans-unit>
      <trans-unit id="month_abbreviated">
        <source>month (abbreviated)</source>
        <target state="new">month (abbreviated)</target>
        <note />
      </trans-unit>
      <trans-unit id="month_abbreviated_description">
        <source>The "MMM" custom format specifier represents the abbreviated name of the month. The localized abbreviated name of the month is retrieved from the DateTimeFormatInfo.AbbreviatedMonthNames property of the current or specified culture.</source>
        <target state="new">The "MMM" custom format specifier represents the abbreviated name of the month. The localized abbreviated name of the month is retrieved from the DateTimeFormatInfo.AbbreviatedMonthNames property of the current or specified culture.</target>
        <note />
      </trans-unit>
      <trans-unit id="month_day">
        <source>month day</source>
        <target state="new">month day</target>
        <note />
      </trans-unit>
      <trans-unit id="month_day_description">
        <source>The "M" or "m" standard format specifier represents a custom date and time format string that is defined by the current DateTimeFormatInfo.MonthDayPattern property. For example, the custom format string for the invariant culture is "MMMM dd".</source>
        <target state="new">The "M" or "m" standard format specifier represents a custom date and time format string that is defined by the current DateTimeFormatInfo.MonthDayPattern property. For example, the custom format string for the invariant culture is "MMMM dd".</target>
        <note />
      </trans-unit>
      <trans-unit id="month_full">
        <source>month (full)</source>
        <target state="new">month (full)</target>
        <note />
      </trans-unit>
      <trans-unit id="month_full_description">
        <source>The "MMMM" custom format specifier represents the full name of the month. The localized name of the month is retrieved from the DateTimeFormatInfo.MonthNames property of the current or specified culture.</source>
        <target state="new">The "MMMM" custom format specifier represents the full name of the month. The localized name of the month is retrieved from the DateTimeFormatInfo.MonthNames property of the current or specified culture.</target>
        <note />
      </trans-unit>
      <trans-unit id="overload">
        <source>overload</source>
        <target state="translated">sobrecarga</target>
        <note />
      </trans-unit>
      <trans-unit id="overloads_">
        <source>overloads</source>
        <target state="translated">sobrecargas</target>
        <note />
      </trans-unit>
      <trans-unit id="_0_Keyword">
        <source>{0} Keyword</source>
        <target state="translated">{0} Palabra clave</target>
        <note />
      </trans-unit>
      <trans-unit id="Encapsulate_field_colon_0_and_use_property">
        <source>Encapsulate field: '{0}' (and use property)</source>
        <target state="translated">Encapsular campo: '{0}' (y usar propiedad)</target>
        <note />
      </trans-unit>
      <trans-unit id="Encapsulate_field_colon_0_but_still_use_field">
        <source>Encapsulate field: '{0}' (but still use field)</source>
        <target state="translated">Encapsular campo: '{0}' (pero seguir usándolo)</target>
        <note />
      </trans-unit>
      <trans-unit id="Encapsulate_fields_and_use_property">
        <source>Encapsulate fields (and use property)</source>
        <target state="translated">Encapsular campos (y usar propiedad)</target>
        <note />
      </trans-unit>
      <trans-unit id="Encapsulate_fields_but_still_use_field">
        <source>Encapsulate fields (but still use field)</source>
        <target state="translated">Encapsular campos (pero seguir usando el campo)</target>
        <note />
      </trans-unit>
      <trans-unit id="Could_not_extract_interface_colon_The_selection_is_not_inside_a_class_interface_struct">
        <source>Could not extract interface: The selection is not inside a class/interface/struct.</source>
        <target state="translated">No se pudo extraer la interfaz: la selección no está dentro de una clase/interfaz/estructura.</target>
        <note />
      </trans-unit>
      <trans-unit id="Could_not_extract_interface_colon_The_type_does_not_contain_any_member_that_can_be_extracted_to_an_interface">
        <source>Could not extract interface: The type does not contain any member that can be extracted to an interface.</source>
        <target state="translated">No se pudo extraer la interfaz: el tipo no contiene ningún miembro que se pueda extraer a una interfaz.</target>
        <note />
      </trans-unit>
      <trans-unit id="can_t_not_construct_final_tree">
        <source>can't not construct final tree</source>
        <target state="translated">no se puede construir el árbol final</target>
        <note />
      </trans-unit>
      <trans-unit id="Parameters_type_or_return_type_cannot_be_an_anonymous_type_colon_bracket_0_bracket">
        <source>Parameters' type or return type cannot be an anonymous type : [{0}]</source>
        <target state="translated">El tipo de los parámetros o el tipo de valor devuelto no puede ser un tipo anónimo: [{0}]</target>
        <note />
      </trans-unit>
      <trans-unit id="The_selection_contains_no_active_statement">
        <source>The selection contains no active statement.</source>
        <target state="translated">La selección no contiene instrucciones activas.</target>
        <note />
      </trans-unit>
      <trans-unit id="The_selection_contains_an_error_or_unknown_type">
        <source>The selection contains an error or unknown type.</source>
        <target state="translated">La selección contiene un error o un tipo desconocido.</target>
        <note />
      </trans-unit>
      <trans-unit id="Type_parameter_0_is_hidden_by_another_type_parameter_1">
        <source>Type parameter '{0}' is hidden by another type parameter '{1}'.</source>
        <target state="translated">El parámetro de tipo '{0}' está oculto por otro parámetro de tipo '{1}'.</target>
        <note />
      </trans-unit>
      <trans-unit id="The_address_of_a_variable_is_used_inside_the_selected_code">
        <source>The address of a variable is used inside the selected code.</source>
        <target state="translated">La dirección de una variable se usa dentro del código seleccionado.</target>
        <note />
      </trans-unit>
      <trans-unit id="Assigning_to_readonly_fields_must_be_done_in_a_constructor_colon_bracket_0_bracket">
        <source>Assigning to readonly fields must be done in a constructor : [{0}].</source>
        <target state="translated">La asignación a campos de solo lectura se debe hacer en un constructor: [{0}].</target>
        <note />
      </trans-unit>
      <trans-unit id="generated_code_is_overlapping_with_hidden_portion_of_the_code">
        <source>generated code is overlapping with hidden portion of the code</source>
        <target state="translated">el código generado se superpone con la parte oculta del código</target>
        <note />
      </trans-unit>
      <trans-unit id="Add_optional_parameters_to_0">
        <source>Add optional parameters to '{0}'</source>
        <target state="translated">Agregar parámetros opcionales a "{0}"</target>
        <note />
      </trans-unit>
      <trans-unit id="Add_parameters_to_0">
        <source>Add parameters to '{0}'</source>
        <target state="translated">Agregar parámetros a "{0}"</target>
        <note />
      </trans-unit>
      <trans-unit id="Generate_delegating_constructor_0_1">
        <source>Generate delegating constructor '{0}({1})'</source>
        <target state="translated">Generar el constructor delegado '{0}({1})'</target>
        <note />
      </trans-unit>
      <trans-unit id="Generate_constructor_0_1">
        <source>Generate constructor '{0}({1})'</source>
        <target state="translated">Generar el constructor '{0}({1})'</target>
        <note />
      </trans-unit>
      <trans-unit id="Generate_field_assigning_constructor_0_1">
        <source>Generate field assigning constructor '{0}({1})'</source>
        <target state="translated">Generar campo asignando constructor '{0}({1})'</target>
        <note />
      </trans-unit>
      <trans-unit id="Generate_Equals_and_GetHashCode">
        <source>Generate Equals and GetHashCode</source>
        <target state="translated">Generar Equals y GetHashCode</target>
        <note />
      </trans-unit>
      <trans-unit id="Generate_Equals_object">
        <source>Generate Equals(object)</source>
        <target state="translated">Generar "Equals(object)"</target>
        <note />
      </trans-unit>
      <trans-unit id="Generate_GetHashCode">
        <source>Generate GetHashCode()</source>
        <target state="translated">Generar "GetHashCode()"</target>
        <note />
      </trans-unit>
      <trans-unit id="Generate_constructor_in_0">
        <source>Generate constructor in '{0}'</source>
        <target state="translated">Generar constructor en '{0}'</target>
        <note />
      </trans-unit>
      <trans-unit id="Generate_all">
        <source>Generate all</source>
        <target state="translated">Generar todo</target>
        <note />
      </trans-unit>
      <trans-unit id="Generate_enum_member_1_0">
        <source>Generate enum member '{1}.{0}'</source>
        <target state="translated">Generar miembro de enumeración "{1}.{0}"</target>
        <note />
      </trans-unit>
      <trans-unit id="Generate_constant_1_0">
        <source>Generate constant '{1}.{0}'</source>
        <target state="translated">Generar constante "{1}.{0}"</target>
        <note />
      </trans-unit>
      <trans-unit id="Generate_read_only_property_1_0">
        <source>Generate read-only property '{1}.{0}'</source>
        <target state="translated">Generar la propiedad de solo lectura '{1}.{0}'</target>
        <note />
      </trans-unit>
      <trans-unit id="Generate_property_1_0">
        <source>Generate property '{1}.{0}'</source>
        <target state="translated">Generar la propiedad '{1}.{0}'</target>
        <note />
      </trans-unit>
      <trans-unit id="Generate_read_only_field_1_0">
        <source>Generate read-only field '{1}.{0}'</source>
        <target state="translated">Generar el campo de solo lectura '{1}.{0}'</target>
        <note />
      </trans-unit>
      <trans-unit id="Generate_field_1_0">
        <source>Generate field '{1}.{0}'</source>
        <target state="translated">Generar campo "{1}.{0}"</target>
        <note />
      </trans-unit>
      <trans-unit id="Generate_local_0">
        <source>Generate local '{0}'</source>
        <target state="translated">Generar la variable local '{0}'</target>
        <note />
      </trans-unit>
      <trans-unit id="Generate_0_1_in_new_file">
        <source>Generate {0} '{1}' in new file</source>
        <target state="translated">Generar {0} '{1}' en archivo nuevo</target>
        <note />
      </trans-unit>
      <trans-unit id="Generate_nested_0_1">
        <source>Generate nested {0} '{1}'</source>
        <target state="translated">Generar {0} anidado '{1}'</target>
        <note />
      </trans-unit>
      <trans-unit id="Global_Namespace">
        <source>Global Namespace</source>
        <target state="translated">Espacio de nombres global</target>
        <note />
      </trans-unit>
      <trans-unit id="Implement_interface_abstractly">
        <source>Implement interface abstractly</source>
        <target state="translated">Implementar interfaz de forma abstracta</target>
        <note />
      </trans-unit>
      <trans-unit id="Implement_interface_through_0">
        <source>Implement interface through '{0}'</source>
        <target state="translated">Implementar interfaz a través de '{0}'</target>
        <note />
      </trans-unit>
      <trans-unit id="Implement_interface">
        <source>Implement interface</source>
        <target state="translated">Implementar interfaz</target>
        <note />
      </trans-unit>
      <trans-unit id="Introduce_field_for_0">
        <source>Introduce field for '{0}'</source>
        <target state="translated">Introducir el campo de '{0}'</target>
        <note />
      </trans-unit>
      <trans-unit id="Introduce_local_for_0">
        <source>Introduce local for '{0}'</source>
        <target state="translated">Introducir la variable local de '{0}'</target>
        <note />
      </trans-unit>
      <trans-unit id="Introduce_constant_for_0">
        <source>Introduce constant for '{0}'</source>
        <target state="translated">Introducir la constante de '{0}'</target>
        <note />
      </trans-unit>
      <trans-unit id="Introduce_local_constant_for_0">
        <source>Introduce local constant for '{0}'</source>
        <target state="translated">Introducir la constante local de '{0}'</target>
        <note />
      </trans-unit>
      <trans-unit id="Introduce_field_for_all_occurrences_of_0">
        <source>Introduce field for all occurrences of '{0}'</source>
        <target state="translated">Introducir el campo para todas las repeticiones de '{0}'</target>
        <note />
      </trans-unit>
      <trans-unit id="Introduce_local_for_all_occurrences_of_0">
        <source>Introduce local for all occurrences of '{0}'</source>
        <target state="translated">Introducir la variable local para todas las repeticiones de '{0}'</target>
        <note />
      </trans-unit>
      <trans-unit id="Introduce_constant_for_all_occurrences_of_0">
        <source>Introduce constant for all occurrences of '{0}'</source>
        <target state="translated">Introducir la constante para todas las repeticiones de '{0}'</target>
        <note />
      </trans-unit>
      <trans-unit id="Introduce_local_constant_for_all_occurrences_of_0">
        <source>Introduce local constant for all occurrences of '{0}'</source>
        <target state="translated">Introducir la constante local para todas las repeticiones de '{0}'</target>
        <note />
      </trans-unit>
      <trans-unit id="Introduce_query_variable_for_all_occurrences_of_0">
        <source>Introduce query variable for all occurrences of '{0}'</source>
        <target state="translated">Introducir la variable de consulta para todas las repeticiones de '{0}'</target>
        <note />
      </trans-unit>
      <trans-unit id="Introduce_query_variable_for_0">
        <source>Introduce query variable for '{0}'</source>
        <target state="translated">Introducir la variable de consulta de '{0}'</target>
        <note />
      </trans-unit>
      <trans-unit id="Anonymous_Types_colon">
        <source>Anonymous Types:</source>
        <target state="translated">Tipos anónimos:</target>
        <note />
      </trans-unit>
      <trans-unit id="is_">
        <source>is</source>
        <target state="translated">es</target>
        <note />
      </trans-unit>
      <trans-unit id="Represents_an_object_whose_operations_will_be_resolved_at_runtime">
        <source>Represents an object whose operations will be resolved at runtime.</source>
        <target state="translated">Representa un objeto cuyas operaciones se resolverán en tiempo de ejecución.</target>
        <note />
      </trans-unit>
      <trans-unit id="constant">
        <source>constant</source>
        <target state="translated">constante</target>
        <note />
      </trans-unit>
      <trans-unit id="field">
        <source>field</source>
        <target state="translated">Campo</target>
        <note />
      </trans-unit>
      <trans-unit id="local_constant">
        <source>local constant</source>
        <target state="translated">constante local</target>
        <note />
      </trans-unit>
      <trans-unit id="local_variable">
        <source>local variable</source>
        <target state="translated">variable local</target>
        <note />
      </trans-unit>
      <trans-unit id="label">
        <source>label</source>
        <target state="translated">Etiqueta</target>
        <note />
      </trans-unit>
      <trans-unit id="period_era">
        <source>period/era</source>
        <target state="new">period/era</target>
        <note />
      </trans-unit>
      <trans-unit id="period_era_description">
        <source>The "g" or "gg" custom format specifiers (plus any number of additional "g" specifiers) represents the period or era, such as A.D. The formatting operation ignores this specifier if the date to be formatted doesn't have an associated period or era string.

If the "g" format specifier is used without other custom format specifiers, it's interpreted as the "g" standard date and time format specifier.</source>
        <target state="new">The "g" or "gg" custom format specifiers (plus any number of additional "g" specifiers) represents the period or era, such as A.D. The formatting operation ignores this specifier if the date to be formatted doesn't have an associated period or era string.

If the "g" format specifier is used without other custom format specifiers, it's interpreted as the "g" standard date and time format specifier.</target>
        <note />
      </trans-unit>
      <trans-unit id="range_variable">
        <source>range variable</source>
        <target state="translated">variable de rango</target>
        <note />
      </trans-unit>
      <trans-unit id="parameter">
        <source>parameter</source>
        <target state="translated">parámetro</target>
        <note />
      </trans-unit>
      <trans-unit id="in_">
        <source>in</source>
        <target state="translated">en</target>
        <note />
      </trans-unit>
      <trans-unit id="Summary_colon">
        <source>Summary:</source>
        <target state="translated">Resumen:</target>
        <note />
      </trans-unit>
      <trans-unit id="Locals_and_parameters">
        <source>Locals and parameters</source>
        <target state="translated">Variables locales y parámetros</target>
        <note />
      </trans-unit>
      <trans-unit id="Type_parameters_colon">
        <source>Type parameters:</source>
        <target state="translated">Parámetros de tipo:</target>
        <note />
      </trans-unit>
      <trans-unit id="Returns_colon">
        <source>Returns:</source>
        <target state="translated">Devuelve:</target>
        <note />
      </trans-unit>
      <trans-unit id="Exceptions_colon">
        <source>Exceptions:</source>
        <target state="translated">Excepciones:</target>
        <note />
      </trans-unit>
      <trans-unit id="Remarks_colon">
        <source>Remarks:</source>
        <target state="translated">Comentarios:</target>
        <note />
      </trans-unit>
      <trans-unit id="generating_source_for_symbols_of_this_type_is_not_supported">
        <source>generating source for symbols of this type is not supported</source>
        <target state="translated">no está permitido generar código fuente para símbolos de este tipo</target>
        <note />
      </trans-unit>
      <trans-unit id="Assembly">
        <source>Assembly</source>
        <target state="translated">ensamblado</target>
        <note />
      </trans-unit>
      <trans-unit id="location_unknown">
        <source>location unknown</source>
        <target state="translated">ubicación desconocida</target>
        <note />
      </trans-unit>
      <trans-unit id="Updating_0_will_prevent_the_debug_session_from_continuing">
        <source>Updating '{0}' will prevent the debug session from continuing.</source>
        <target state="translated">Actualizar '{0}' impedirá que continúe la sesión de depuración.</target>
        <note />
      </trans-unit>
      <trans-unit id="Updating_a_complex_statement_containing_an_await_expression_will_prevent_the_debug_session_from_continuing">
        <source>Updating a complex statement containing an await expression will prevent the debug session from continuing.</source>
        <target state="translated">Si se actualiza una instrucción compleja que contiene una expresión await, la sesión de depuración no podrá continuar.</target>
        <note />
      </trans-unit>
      <trans-unit id="Changing_visibility_of_a_constructor_will_prevent_the_debug_session_from_continuing">
        <source>Changing visibility of a constructor will prevent the debug session from continuing.</source>
        <target state="translated">Si se cambia la visibilidad de un constructor, la sesión de depuración no podrá continuar.</target>
        <note />
      </trans-unit>
      <trans-unit id="Capturing_variable_0_that_hasn_t_been_captured_before_will_prevent_the_debug_session_from_continuing">
        <source>Capturing variable '{0}' that hasn't been captured before will prevent the debug session from continuing.</source>
        <target state="translated">La captura de una variable "{0}" que no se había capturado antes impedirá que continúe la sesión de depuración.</target>
        <note />
      </trans-unit>
      <trans-unit id="Ceasing_to_capture_variable_0_will_prevent_the_debug_session_from_continuing">
        <source>Ceasing to capture variable '{0}' will prevent the debug session from continuing.</source>
        <target state="translated">Si se deja de capturar la variable "{0}", la sesión de depuración no podrá continuar.</target>
        <note />
      </trans-unit>
      <trans-unit id="Deleting_captured_variable_0_will_prevent_the_debug_session_from_continuing">
        <source>Deleting captured variable '{0}' will prevent the debug session from continuing.</source>
        <target state="translated">La eliminación de la variable capturada "{0}" impedirá que continúe la sesión de depuración.</target>
        <note />
      </trans-unit>
      <trans-unit id="Changing_the_type_of_a_captured_variable_0_previously_of_type_1_will_prevent_the_debug_session_from_continuing">
        <source>Changing the type of a captured variable '{0}' previously of type '{1}' will prevent the debug session from continuing.</source>
        <target state="translated">El cambio de tipo de una variable capturada "{0}" que antes era de tipo "{1}" impedirá que continúe la sesión de depuración.</target>
        <note />
      </trans-unit>
      <trans-unit id="Changing_the_parameters_of_0_will_prevent_the_debug_session_from_continuing">
        <source>Changing the parameters of '{0}' will prevent the debug session from continuing.</source>
        <target state="translated">El cambio de los parámetros de '{0}' evitará que continúe la sesión de depuración.</target>
        <note />
      </trans-unit>
      <trans-unit id="Changing_the_return_type_of_0_will_prevent_the_debug_session_from_continuing">
        <source>Changing the return type of '{0}' will prevent the debug session from continuing.</source>
        <target state="translated">El cambio del tipo de retorno de '{0}' evitará que continúe la sesión de depuración.</target>
        <note />
      </trans-unit>
      <trans-unit id="Changing_the_type_of_0_will_prevent_the_debug_session_from_continuing">
        <source>Changing the type of '{0}' will prevent the debug session from continuing.</source>
        <target state="translated">El cambio del tipo de '{0}' evitará que continúe la sesión de depuración.</target>
        <note />
      </trans-unit>
      <trans-unit id="Changing_the_declaration_scope_of_a_captured_variable_0_will_prevent_the_debug_session_from_continuing">
        <source>Changing the declaration scope of a captured variable '{0}' will prevent the debug session from continuing.</source>
        <target state="translated">El cambio del ámbito de declaración de una variable "{0}" capturada impedirá que continúe la sesión de depuración.</target>
        <note />
      </trans-unit>
      <trans-unit id="Accessing_captured_variable_0_that_hasn_t_been_accessed_before_in_1_will_prevent_the_debug_session_from_continuing">
        <source>Accessing captured variable '{0}' that hasn't been accessed before in {1} will prevent the debug session from continuing.</source>
        <target state="translated">El acceso a una variable capturada "{0}" a la que no se había accedido antes en {1} impedirá que continúe la sesión de depuración.</target>
        <note />
      </trans-unit>
      <trans-unit id="Ceasing_to_access_captured_variable_0_in_1_will_prevent_the_debug_session_from_continuing">
        <source>Ceasing to access captured variable '{0}' in {1} will prevent the debug session from continuing.</source>
        <target state="translated">Si se deja de obtener acceso a la variable capturada "{0}" de {1}, la sesión de depuración no podrá continuar.</target>
        <note />
      </trans-unit>
      <trans-unit id="Adding_0_that_accesses_captured_variables_1_and_2_declared_in_different_scopes_will_prevent_the_debug_session_from_continuing">
        <source>Adding '{0}' that accesses captured variables '{1}' and '{2}' declared in different scopes will prevent the debug session from continuing.</source>
        <target state="translated">La adición de "{0}", que obtiene acceso a las variables capturadas "{1}" y "{2}" declaradas en distintos ámbitos, impedirá que continúe la sesión de depuración.</target>
        <note />
      </trans-unit>
      <trans-unit id="Removing_0_that_accessed_captured_variables_1_and_2_declared_in_different_scopes_will_prevent_the_debug_session_from_continuing">
        <source>Removing '{0}' that accessed captured variables '{1}' and '{2}' declared in different scopes will prevent the debug session from continuing.</source>
        <target state="translated">La eliminación del elemento "{0}", que obtuvo acceso a las variables capturadas "{1}" y "{2}" declaradas en distintos ámbitos, impedirá que continúe la sesión de depuración.</target>
        <note />
      </trans-unit>
      <trans-unit id="Adding_0_into_a_1_will_prevent_the_debug_session_from_continuing">
        <source>Adding '{0}' into a '{1}' will prevent the debug session from continuing.</source>
        <target state="translated">Agregar '{0}' en un '{1}' impedirá que continúe la sesión de depuración.</target>
        <note />
      </trans-unit>
      <trans-unit id="Adding_0_into_a_class_with_explicit_or_sequential_layout_will_prevent_the_debug_session_from_continuing">
        <source>Adding '{0}' into a class with explicit or sequential layout will prevent the debug session from continuing.</source>
        <target state="translated">Agregar '{0}' en una clase con un diseño explícito o secuencial impedirá que continúe la sesión de depuración.</target>
        <note />
      </trans-unit>
      <trans-unit id="Updating_the_modifiers_of_0_will_prevent_the_debug_session_from_continuing">
        <source>Updating the modifiers of '{0}' will prevent the debug session from continuing.</source>
        <target state="translated">Actualizar los modificadores de '{0}' impedirá que continúe la sesión de depuración.</target>
        <note />
      </trans-unit>
      <trans-unit id="Updating_the_Handles_clause_of_0_will_prevent_the_debug_session_from_continuing">
        <source>Updating the Handles clause of '{0}' will prevent the debug session from continuing.</source>
        <target state="translated">Actualizar la cláusula Handles de '{0}' impedirá que continúe la sesión de depuración.</target>
        <note />
      </trans-unit>
      <trans-unit id="Adding_0_with_the_Handles_clause_will_prevent_the_debug_session_from_continuing">
        <source>Adding '{0}' with the Handles clause will prevent the debug session from continuing.</source>
        <target state="translated">Agregar '{0}' con la cláusula Handles impedirá que la sesión de depuración continúe.</target>
        <note />
      </trans-unit>
      <trans-unit id="Updating_the_Implements_clause_of_a_0_will_prevent_the_debug_session_from_continuing">
        <source>Updating the Implements clause of a '{0}' will prevent the debug session from continuing.</source>
        <target state="translated">Actualizar la cláusula Implements de un '{0}' impedirá que continúe la sesión de depuración.</target>
        <note />
      </trans-unit>
      <trans-unit id="Changing_the_constraint_from_0_to_1_will_prevent_the_debug_session_from_continuing">
        <source>Changing the constraint from '{0}' to '{1}' will prevent the debug session from continuing.</source>
        <target state="translated">Cambiar la restricción de '{0}' a '{1}' impedirá que continúe la sesión de depuración.</target>
        <note />
      </trans-unit>
      <trans-unit id="Updating_the_variance_of_0_will_prevent_the_debug_session_from_continuing">
        <source>Updating the variance of '{0}' will prevent the debug session from continuing.</source>
        <target state="translated">Actualizar la varianza de '{0}' impedirá que continúe la sesión de depuración.</target>
        <note />
      </trans-unit>
      <trans-unit id="Updating_the_type_of_0_will_prevent_the_debug_session_from_continuing">
        <source>Updating the type of '{0}' will prevent the debug session from continuing.</source>
        <target state="translated">Actualizar el tipo de '{0}' impedirá que continúe la sesión de depuración.</target>
        <note />
      </trans-unit>
      <trans-unit id="Updating_the_initializer_of_0_will_prevent_the_debug_session_from_continuing">
        <source>Updating the initializer of '{0}' will prevent the debug session from continuing.</source>
        <target state="translated">Actualizar el inicializador de '{0}' impedirá que continúe la sesión de depuración.</target>
        <note />
      </trans-unit>
      <trans-unit id="Updating_the_size_of_a_0_will_prevent_the_debug_session_from_continuing">
        <source>Updating the size of a '{0}' will prevent the debug session from continuing.</source>
        <target state="translated">Actualizar el tamaño de un '{0}' impedirá que continúe la sesión de depuración.</target>
        <note />
      </trans-unit>
      <trans-unit id="Updating_the_underlying_type_of_0_will_prevent_the_debug_session_from_continuing">
        <source>Updating the underlying type of '{0}' will prevent the debug session from continuing.</source>
        <target state="translated">Actualizar el tipo subyacente de '{0}' impedirá que continúe la sesión de depuración.</target>
        <note />
      </trans-unit>
      <trans-unit id="Updating_the_base_class_and_or_base_interface_s_of_0_will_prevent_the_debug_session_from_continuing">
        <source>Updating the base class and/or base interface(s) of '{0}' will prevent the debug session from continuing.</source>
        <target state="translated">Actualizar la clase base y/o la(s) interfaz (interfaces) de '{0}' impedirá que continúe la sesión de depuración.</target>
        <note />
      </trans-unit>
      <trans-unit id="Updating_a_field_to_an_event_or_vice_versa_will_prevent_the_debug_session_from_continuing">
        <source>Updating a field to an event or vice versa will prevent the debug session from continuing.</source>
        <target state="translated">Actualizar un campo a un evento o viceversa impedirá que continúe la sesión de depuración.</target>
        <note />
      </trans-unit>
      <trans-unit id="Updating_the_kind_of_a_type_will_prevent_the_debug_session_from_continuing">
        <source>Updating the kind of a type will prevent the debug session from continuing.</source>
        <target state="translated">Actualizar el tipo de un tipo impedirá que continúe la sesión de depuración.</target>
        <note />
      </trans-unit>
      <trans-unit id="Updating_the_kind_of_an_property_event_accessor_will_prevent_the_debug_session_from_continuing">
        <source>Updating the kind of an property/event accessor will prevent the debug session from continuing.</source>
        <target state="translated">Actualizar el tipo de un descriptor de acceso de propiedad/evento impedirá que continúe la sesión de depuración.</target>
        <note />
      </trans-unit>
      <trans-unit id="Updating_the_kind_of_a_method_Sub_Function_will_prevent_the_debug_session_from_continuing">
        <source>Updating the kind of a method (Sub/Function) will prevent the debug session from continuing.</source>
        <target state="translated">Actualizar el tipo de un método (Sub/Function) impedirá que continúe la sesión de depuración.</target>
        <note />
      </trans-unit>
      <trans-unit id="Updating_the_library_name_of_Declare_Statement_will_prevent_the_debug_session_from_continuing">
        <source>Updating the library name of Declare Statement will prevent the debug session from continuing.</source>
        <target state="translated">Actualizar el nombre de biblioteca de Declarar instrucción impedirá que continúe la sesión de depuración.</target>
        <note />
      </trans-unit>
      <trans-unit id="Updating_the_alias_of_Declare_Statement_will_prevent_the_debug_session_from_continuing">
        <source>Updating the alias of Declare Statement will prevent the debug session from continuing.</source>
        <target state="translated">Actualizar el alias de Declarar instrucción impedirá que continúe la sesión de depuración.</target>
        <note />
      </trans-unit>
      <trans-unit id="Renaming_0_will_prevent_the_debug_session_from_continuing">
        <source>Renaming '{0}' will prevent the debug session from continuing.</source>
        <target state="translated">Cambiar el nombre de '{0}' impedirá que continúe la sesión de depuración.</target>
        <note />
      </trans-unit>
      <trans-unit id="Adding_0_will_prevent_the_debug_session_from_continuing">
        <source>Adding '{0}' will prevent the debug session from continuing.</source>
        <target state="translated">Agregar '{0}' impedirá que continúe la sesión de depuración.</target>
        <note />
      </trans-unit>
      <trans-unit id="Adding_an_abstract_0_or_overriding_an_inherited_0_will_prevent_the_debug_session_from_continuing">
        <source>Adding an abstract '{0}' or overriding an inherited '{0}' will prevent the debug session from continuing.</source>
        <target state="translated">Si se agrega un '{0}' abstracto o se invalida un '{0}' heredado, la sesión de depuración no podrá continuar.</target>
        <note />
      </trans-unit>
      <trans-unit id="Adding_a_MustOverride_0_or_overriding_an_inherited_0_will_prevent_the_debug_session_from_continuing">
        <source>Adding a MustOverride '{0}' or overriding an inherited '{0}' will prevent the debug session from continuing.</source>
        <target state="translated">Si se agrega un '{0}' MustOverride o se invalida un '{0}' heredado, la sesión de depuración no podrá continuar.</target>
        <note />
      </trans-unit>
      <trans-unit id="Adding_an_extern_0_will_prevent_the_debug_session_from_continuing">
        <source>Adding an extern '{0}' will prevent the debug session from continuing.</source>
        <target state="translated">Agregar un '{0}' externo impedirá que continúe la sesión de depuración.</target>
        <note />
      </trans-unit>
      <trans-unit id="Adding_an_imported_method_will_prevent_the_debug_session_from_continuing">
        <source>Adding an imported method will prevent the debug session from continuing.</source>
        <target state="translated">Agregar un método importado impedirá que continúe la sesión de depuración.</target>
        <note />
      </trans-unit>
      <trans-unit id="Adding_a_user_defined_0_will_prevent_the_debug_session_from_continuing">
        <source>Adding a user defined '{0}' will prevent the debug session from continuing.</source>
        <target state="translated">Agregar un '{0}' definido por el usuario impedirá que continúe la sesión de depuración.</target>
        <note />
      </trans-unit>
      <trans-unit id="Adding_a_generic_0_will_prevent_the_debug_session_from_continuing">
        <source>Adding a generic '{0}' will prevent the debug session from continuing.</source>
        <target state="translated">Agregar un '{0}' genérico impedirá que continúe la sesión de depuración,</target>
        <note />
      </trans-unit>
      <trans-unit id="Adding_0_around_an_active_statement_will_prevent_the_debug_session_from_continuing">
        <source>Adding '{0}' around an active statement will prevent the debug session from continuing.</source>
        <target state="translated">Agregar '{0}' en una instrucción activa impedirá que continúe la sesión de depuración.</target>
        <note />
      </trans-unit>
      <trans-unit id="Moving_0_will_prevent_the_debug_session_from_continuing">
        <source>Moving '{0}' will prevent the debug session from continuing.</source>
        <target state="translated">Mover '{0}' impedirá que continúe la sesión de depuración.</target>
        <note />
      </trans-unit>
      <trans-unit id="Deleting_0_will_prevent_the_debug_session_from_continuing">
        <source>Deleting '{0}' will prevent the debug session from continuing.</source>
        <target state="translated">Eliminar '{0}' impedirá que continúe la sesión de depuración.</target>
        <note />
      </trans-unit>
      <trans-unit id="Deleting_0_around_an_active_statement_will_prevent_the_debug_session_from_continuing">
        <source>Deleting '{0}' around an active statement will prevent the debug session from continuing.</source>
        <target state="translated">Eliminar '{0}' en una instrucción activa impedirá que continúe la sesión de depuración.</target>
        <note />
      </trans-unit>
      <trans-unit id="Adding_a_method_body_will_prevent_the_debug_session_from_continuing">
        <source>Adding a method body will prevent the debug session from continuing.</source>
        <target state="translated">Agregar un cuerpo de método impedirá que continúe la sesión de depuración.</target>
        <note />
      </trans-unit>
      <trans-unit id="Deleting_a_method_body_will_prevent_the_debug_session_from_continuing">
        <source>Deleting a method body will prevent the debug session from continuing.</source>
        <target state="translated">Eliminar un cuerpo de método impedirá que continúe la sesión de depuración.</target>
        <note />
      </trans-unit>
      <trans-unit id="An_active_statement_has_been_removed_from_its_original_method_You_must_revert_your_changes_to_continue_or_restart_the_debugging_session">
        <source>An active statement has been removed from its original method. You must revert your changes to continue or restart the debugging session.</source>
        <target state="translated">Se quitó una instrucción activa de su método original. Debe revertir los cambios para continuar o reiniciar la sesión de depuración.</target>
        <note />
      </trans-unit>
      <trans-unit id="Updating_async_or_iterator_modifier_around_an_active_statement_will_prevent_the_debug_session_from_continuing">
        <source>Updating async or iterator modifier around an active statement will prevent the debug session from continuing.</source>
        <target state="translated">La actualización del modificador async o iterator en una instrucción activa impedirá que la sesión de depuración continúe.</target>
        <note>{Locked="async"}{Locked="iterator"} "async" and "iterator" are C#/VB keywords and should not be localized.</note>
      </trans-unit>
      <trans-unit id="Modifying_a_generic_method_will_prevent_the_debug_session_from_continuing">
        <source>Modifying a generic method will prevent the debug session from continuing.</source>
        <target state="translated">Modificar un método genérico impedirá que continúe la sesión de depuración.</target>
        <note />
      </trans-unit>
      <trans-unit id="Modifying_whitespace_or_comments_in_a_generic_0_will_prevent_the_debug_session_from_continuing">
        <source>Modifying whitespace or comments in a generic '{0}' will prevent the debug session from continuing.</source>
        <target state="translated">Modificar espacios en blanco o comentarios en un '{0}' genérico impedirá que continúe la sesión de depuración.</target>
        <note />
      </trans-unit>
      <trans-unit id="Modifying_a_method_inside_the_context_of_a_generic_type_will_prevent_the_debug_session_from_continuing">
        <source>Modifying a method inside the context of a generic type will prevent the debug session from continuing.</source>
        <target state="translated">Modificar un método dentro del contexto de un tipo genérico impedirá que continúe la sesión de depuración.</target>
        <note />
      </trans-unit>
      <trans-unit id="Modifying_whitespace_or_comments_in_0_inside_the_context_of_a_generic_type_will_prevent_the_debug_session_from_continuing">
        <source>Modifying whitespace or comments in '{0}' inside the context of a generic type will prevent the debug session from continuing.</source>
        <target state="translated">Modificar espacios en blanco o comentarios en '{0}' dentro del contexto de un tipo genérico impedirá que continúe la sesión de depuración.</target>
        <note />
      </trans-unit>
      <trans-unit id="Modifying_the_initializer_of_0_in_a_generic_type_will_prevent_the_debug_session_from_continuing">
        <source>Modifying the initializer of '{0}' in a generic type will prevent the debug session from continuing.</source>
        <target state="translated">Modificar el inicializador de '{0}' en un tipo genérico impedirá que continúe la sesión de depuración.</target>
        <note />
      </trans-unit>
      <trans-unit id="Modifying_the_initializer_of_0_in_a_partial_type_will_prevent_the_debug_session_from_continuing">
        <source>Modifying the initializer of '{0}' in a partial type will prevent the debug session from continuing.</source>
        <target state="translated">Modificar el inicializador de '{0}' en un tipo parcial impedirá que continúe la sesión de depuración.</target>
        <note />
      </trans-unit>
      <trans-unit id="Adding_a_constructor_to_a_type_with_a_field_or_property_initializer_that_contains_an_anonymous_function_will_prevent_the_debug_session_from_continuing">
        <source>Adding a constructor to a type with a field or property initializer that contains an anonymous function will prevent the debug session from continuing.</source>
        <target state="translated">Añadir un constructor a un tipo con un inicializador de campo o propiedad que contiene una función anónima detendrá la sesión de depuración.</target>
        <note />
      </trans-unit>
      <trans-unit id="Renaming_a_captured_variable_from_0_to_1_will_prevent_the_debug_session_from_continuing">
        <source>Renaming a captured variable, from '{0}' to '{1}' will prevent the debug session from continuing.</source>
        <target state="translated">Si cambia el nombre de una variable capturada de "{1}" a "{0}", la sesión de depuración no podrà continuar.</target>
        <note />
      </trans-unit>
      <trans-unit id="Modifying_a_catch_finally_handler_with_an_active_statement_in_the_try_block_will_prevent_the_debug_session_from_continuing">
        <source>Modifying a catch/finally handler with an active statement in the try block will prevent the debug session from continuing.</source>
        <target state="translated">Modificar un controlador catch/finally con una instrucción activa en el bloque try impedirá que continúe la sesión de depuración.</target>
        <note />
      </trans-unit>
      <trans-unit id="Modifying_a_try_catch_finally_statement_when_the_finally_block_is_active_will_prevent_the_debug_session_from_continuing">
        <source>Modifying a try/catch/finally statement when the finally block is active will prevent the debug session from continuing.</source>
        <target state="translated">Modificar una instrucción try/catch/finally cuando el bloque finally esté activo impedirá que continúe la sesión de depuración.</target>
        <note />
      </trans-unit>
      <trans-unit id="Modifying_a_catch_handler_around_an_active_statement_will_prevent_the_debug_session_from_continuing">
        <source>Modifying a catch handler around an active statement will prevent the debug session from continuing.</source>
        <target state="translated">Modificar un controlador catch en una instrucción activa impedirá que continúe la sesión de depuración.</target>
        <note />
      </trans-unit>
      <trans-unit id="Modifying_0_which_contains_the_stackalloc_operator_will_prevent_the_debug_session_from_continuing">
        <source>Modifying '{0}' which contains the 'stackalloc' operator will prevent the debug session from continuing.</source>
        <target state="translated">Modificar '{0}' que contenga el operador 'stackalloc' impedirá que continúe la sesión de depuración.</target>
        <note />
      </trans-unit>
      <trans-unit id="Modifying_an_active_0_which_contains_On_Error_or_Resume_statements_will_prevent_the_debug_session_from_continuing">
        <source>Modifying an active '{0}' which contains 'On Error' or 'Resume' statements will prevent the debug session from continuing.</source>
        <target state="translated">Modificar una '{0}' activa que contenga las instrucciones 'On Error' o 'Resume' impedirá que continúe la sesión de depuración.</target>
        <note />
      </trans-unit>
      <trans-unit id="Modifying_0_which_contains_an_Aggregate_Group_By_or_Join_query_clauses_will_prevent_the_debug_session_from_continuing">
        <source>Modifying '{0}' which contains an Aggregate, Group By, or Join query clauses will prevent the debug session from continuing.</source>
        <target state="translated">La modificación de '{0}', que contiene las cláusulas de consulta Aggregate, Group By o Join, evitará que continúe la sesión de depuración.</target>
        <note />
      </trans-unit>
      <trans-unit id="Modifying_source_with_experimental_language_features_enabled_will_prevent_the_debug_session_from_continuing">
        <source>Modifying source with experimental language features enabled will prevent the debug session from continuing.</source>
        <target state="translated">Modificar código fuente con funcionalidades experimentales de idioma habilitadas impedirá que continúe la sesión de depuración.</target>
        <note />
      </trans-unit>
      <trans-unit id="Updating_an_active_statement_will_prevent_the_debug_session_from_continuing">
        <source>Updating an active statement will prevent the debug session from continuing.</source>
        <target state="translated">Actualizar una instrucción activa impedirá que continúe la sesión de depuración.</target>
        <note />
      </trans-unit>
      <trans-unit id="Removing_0_that_contains_an_active_statement_will_prevent_the_debug_session_from_continuing">
        <source>Removing '{0}' that contains an active statement will prevent the debug session from continuing.</source>
        <target state="translated">Quitar '{0}' que contiene una instrucción activa impedirá que continúe la sesión de depuración.</target>
        <note />
      </trans-unit>
      <trans-unit id="Adding_a_new_file_will_prevent_the_debug_session_from_continuing">
        <source>Adding a new file will prevent the debug session from continuing.</source>
        <target state="translated">Agregar un nuevo archivo impedirá que la sesión de depuración continúe.</target>
        <note />
      </trans-unit>
      <trans-unit id="Attribute_0_is_missing_Updating_an_async_method_or_an_iterator_will_prevent_the_debug_session_from_continuing">
        <source>Attribute '{0}' is missing. Updating an async method or an iterator will prevent the debug session from continuing.</source>
        <target state="translated">Falta el atributo '{0}'. Si se actualiza un método asincrónico o un iterador, no podrá continuar la sesión de depuración.</target>
        <note />
      </trans-unit>
      <trans-unit id="Unexpected_interface_member_kind_colon_0">
        <source>Unexpected interface member kind: {0}</source>
        <target state="translated">Tipo de miembro de interfaz inesperado: {0}</target>
        <note />
      </trans-unit>
      <trans-unit id="Unknown_symbol_kind">
        <source>Unknown symbol kind</source>
        <target state="translated">Tipo de símbolo desconocido</target>
        <note />
      </trans-unit>
      <trans-unit id="Generate_abstract_property_1_0">
        <source>Generate abstract property '{1}.{0}'</source>
        <target state="translated">Generar propiedad abstracta "{1}.{0}"</target>
        <note />
      </trans-unit>
      <trans-unit id="Generate_abstract_method_1_0">
        <source>Generate abstract method '{1}.{0}'</source>
        <target state="translated">Generar método abstracto "{1}.{0}"</target>
        <note />
      </trans-unit>
      <trans-unit id="Generate_method_1_0">
        <source>Generate method '{1}.{0}'</source>
        <target state="translated">Generar el método '{1}.{0}'</target>
        <note />
      </trans-unit>
      <trans-unit id="Requested_assembly_already_loaded_from_0">
        <source>Requested assembly already loaded from '{0}'.</source>
        <target state="translated">El ensamblado solicitado ya se ha cargado desde '{0}'.</target>
        <note />
      </trans-unit>
      <trans-unit id="The_symbol_does_not_have_an_icon">
        <source>The symbol does not have an icon.</source>
        <target state="translated">El símbolo no tiene un icono.</target>
        <note />
      </trans-unit>
      <trans-unit id="Unknown">
        <source>Unknown</source>
        <target state="translated">Desconocido</target>
        <note />
      </trans-unit>
      <trans-unit id="Asynchronous_method_cannot_have_ref_out_parameters_colon_bracket_0_bracket">
        <source>Asynchronous method cannot have ref/out parameters : [{0}]</source>
        <target state="translated">El método asincrónico no puede tener parámetros ref/out: [{0}]</target>
        <note />
      </trans-unit>
      <trans-unit id="The_member_is_defined_in_metadata">
        <source>The member is defined in metadata.</source>
        <target state="translated">El miembro está definido en metadatos.</target>
        <note />
      </trans-unit>
      <trans-unit id="You_can_only_change_the_signature_of_a_constructor_indexer_method_or_delegate">
        <source>You can only change the signature of a constructor, indexer, method or delegate.</source>
        <target state="translated">Solo se puede cambiar la firma de un constructor, indizador, método o delegado.</target>
        <note />
      </trans-unit>
      <trans-unit id="This_symbol_has_related_definitions_or_references_in_metadata_Changing_its_signature_may_result_in_build_errors_Do_you_want_to_continue">
        <source>This symbol has related definitions or references in metadata. Changing its signature may result in build errors.

Do you want to continue?</source>
        <target state="translated">Este símbolo tiene definiciones o referencias relacionadas en metadatos. Cambiar la firma puede provocar errores de compilación.

¿Quiere continuar?</target>
        <note />
      </trans-unit>
      <trans-unit id="Change_signature">
        <source>Change signature...</source>
        <target state="translated">Cambiar firma...</target>
        <note />
      </trans-unit>
      <trans-unit id="Generate_new_type">
        <source>Generate new type...</source>
        <target state="translated">Generar nuevo tipo...</target>
        <note />
      </trans-unit>
      <trans-unit id="User_Diagnostic_Analyzer_Failure">
        <source>User Diagnostic Analyzer Failure.</source>
        <target state="translated">Error del analizador de diagnóstico de usuario.</target>
        <note />
      </trans-unit>
      <trans-unit id="Analyzer_0_threw_an_exception_of_type_1_with_message_2">
        <source>Analyzer '{0}' threw an exception of type '{1}' with message '{2}'.</source>
        <target state="translated">El analizador '{0}' produjo una excepción de tipo '{1}' con el mensaje '{2}'.</target>
        <note />
      </trans-unit>
      <trans-unit id="Analyzer_0_threw_the_following_exception_colon_1">
        <source>Analyzer '{0}' threw the following exception:
'{1}'.</source>
        <target state="translated">El analizador '{0}' inició la siguiente excepción:
'{1}'.</target>
        <note />
      </trans-unit>
      <trans-unit id="Simplify_Names">
        <source>Simplify Names</source>
        <target state="translated">Simplificar nombres</target>
        <note />
      </trans-unit>
      <trans-unit id="Simplify_Member_Access">
        <source>Simplify Member Access</source>
        <target state="translated">Simplificar acceso de miembros</target>
        <note />
      </trans-unit>
      <trans-unit id="Remove_qualification">
        <source>Remove qualification</source>
        <target state="translated">Quitar cualificación</target>
        <note />
      </trans-unit>
      <trans-unit id="Unknown_error_occurred">
        <source>Unknown error occurred</source>
        <target state="translated">Se ha producido un error desconocido</target>
        <note />
      </trans-unit>
      <trans-unit id="Available">
        <source>Available</source>
        <target state="translated">Disponible</target>
        <note />
      </trans-unit>
      <trans-unit id="Not_Available">
        <source>Not Available</source>
        <target state="translated">No disponible</target>
        <note />
      </trans-unit>
      <trans-unit id="_0_1">
        <source>    {0} - {1}</source>
        <target state="translated">    {0} - {1}</target>
        <note />
      </trans-unit>
      <trans-unit id="You_can_use_the_navigation_bar_to_switch_context">
        <source>You can use the navigation bar to switch context.</source>
        <target state="translated">Puede usar la barra de navegación para cambiar el contexto.</target>
        <note />
      </trans-unit>
      <trans-unit id="in_Source">
        <source>in Source</source>
        <target state="translated">En origen</target>
        <note />
      </trans-unit>
      <trans-unit id="in_Suppression_File">
        <source>in Suppression File</source>
        <target state="translated">En&amp; archivo de supresión</target>
        <note />
      </trans-unit>
      <trans-unit id="Remove_Suppression_0">
        <source>Remove Suppression {0}</source>
        <target state="translated">Quitar supresión {0}</target>
        <note />
      </trans-unit>
      <trans-unit id="Remove_Suppression">
        <source>Remove Suppression</source>
        <target state="translated">Quitar supresión</target>
        <note />
      </trans-unit>
      <trans-unit id="Pending">
        <source>&lt;Pending&gt;</source>
        <target state="translated">&lt;pendiente&gt;</target>
        <note />
      </trans-unit>
      <trans-unit id="Note_colon_Tab_twice_to_insert_the_0_snippet">
        <source>Note: Tab twice to insert the '{0}' snippet.</source>
        <target state="translated">Nota: Presione dos veces la tecla Tab para insertar el fragmento de código '{0}'.</target>
        <note />
      </trans-unit>
      <trans-unit id="Implement_interface_explicitly_with_Dispose_pattern">
        <source>Implement interface explicitly with Dispose pattern</source>
        <target state="translated">Implementar la interfaz de forma explícita con el patrón de Dispose</target>
        <note />
      </trans-unit>
      <trans-unit id="Implement_interface_with_Dispose_pattern">
        <source>Implement interface with Dispose pattern</source>
        <target state="translated">Implementar la interfaz con el patrón de Dispose</target>
        <note />
      </trans-unit>
      <trans-unit id="Re_triage_0_currently_1">
        <source>Re-triage {0}(currently '{1}')</source>
        <target state="translated">Volver a evaluar prioridades de {0}(valor actual: '{1}')</target>
        <note />
      </trans-unit>
      <trans-unit id="Argument_cannot_have_a_null_element">
        <source>Argument cannot have a null element.</source>
        <target state="translated">El argumento no puede tener un elemento nulo.</target>
        <note />
      </trans-unit>
      <trans-unit id="Argument_cannot_be_empty">
        <source>Argument cannot be empty.</source>
        <target state="translated">El argumento no puede estar vacío.</target>
        <note />
      </trans-unit>
      <trans-unit id="Reported_diagnostic_with_ID_0_is_not_supported_by_the_analyzer">
        <source>Reported diagnostic with ID '{0}' is not supported by the analyzer.</source>
        <target state="translated">El analizador no admite el diagnóstico notificado con identificador '{0}'.</target>
        <note />
      </trans-unit>
      <trans-unit id="Computing_fix_all_occurrences_code_fix">
        <source>Computing fix all occurrences code fix...</source>
        <target state="translated">Calculando corrección de todas las repeticiones de corrección de código...</target>
        <note />
      </trans-unit>
      <trans-unit id="Fix_all_occurrences">
        <source>Fix all occurrences</source>
        <target state="translated">Corregir todas las repeticiones</target>
        <note />
      </trans-unit>
      <trans-unit id="Document">
        <source>Document</source>
        <target state="translated">Documento</target>
        <note />
      </trans-unit>
      <trans-unit id="Project">
        <source>Project</source>
        <target state="translated">Proyecto</target>
        <note />
      </trans-unit>
      <trans-unit id="Solution">
        <source>Solution</source>
        <target state="translated">Solución</target>
        <note />
      </trans-unit>
      <trans-unit id="TODO_colon_dispose_managed_state_managed_objects">
        <source>TODO: dispose managed state (managed objects)</source>
        <target state="needs-review-translation">TODO: elimine el estado administrado (objetos administrados).</target>
        <note />
      </trans-unit>
      <trans-unit id="TODO_colon_set_large_fields_to_null">
        <source>TODO: set large fields to null</source>
        <target state="needs-review-translation">TODO: configure los campos grandes en nulos.</target>
        <note />
      </trans-unit>
      <trans-unit id="Modifying_0_which_contains_a_static_variable_will_prevent_the_debug_session_from_continuing">
        <source>Modifying '{0}' which contains a static variable will prevent the debug session from continuing.</source>
        <target state="translated">La modificación de '{0}', que contiene una variable estática, evitará que continúe la sesión de depuración.</target>
        <note />
      </trans-unit>
      <trans-unit id="Compiler2">
        <source>Compiler</source>
        <target state="translated">Compilador</target>
        <note />
      </trans-unit>
      <trans-unit id="Live">
        <source>Live</source>
        <target state="translated">Activo</target>
        <note />
      </trans-unit>
      <trans-unit id="enum_value">
        <source>enum value</source>
        <target state="translated">valor de enumeración</target>
        <note>{Locked="enum"} "enum" is a C#/VB keyword and should not be localized.</note>
      </trans-unit>
      <trans-unit id="const_field">
        <source>const field</source>
        <target state="translated">campo const</target>
        <note>{Locked="const"} "const" is a C#/VB keyword and should not be localized.</note>
      </trans-unit>
      <trans-unit id="method">
        <source>method</source>
        <target state="translated">método</target>
        <note />
      </trans-unit>
      <trans-unit id="operator_">
        <source>operator</source>
        <target state="translated">Operador</target>
        <note />
      </trans-unit>
      <trans-unit id="constructor">
        <source>constructor</source>
        <target state="translated">constructor</target>
        <note />
      </trans-unit>
      <trans-unit id="auto_property">
        <source>auto-property</source>
        <target state="translated">propiedad automática</target>
        <note />
      </trans-unit>
      <trans-unit id="property_">
        <source>property</source>
        <target state="translated">Propiedad</target>
        <note />
      </trans-unit>
      <trans-unit id="event_accessor">
        <source>event accessor</source>
        <target state="translated">descriptor de acceso de eventos</target>
        <note />
      </trans-unit>
      <trans-unit id="rfc1123_date_time">
        <source>rfc1123 date/time</source>
        <target state="new">rfc1123 date/time</target>
        <note />
      </trans-unit>
      <trans-unit id="rfc1123_date_time_description">
        <source>The "R" or "r" standard format specifier represents a custom date and time format string that is defined by the DateTimeFormatInfo.RFC1123Pattern property. The pattern reflects a defined standard, and the property is read-only. Therefore, it is always the same, regardless of the culture used or the format provider supplied. The custom format string is "ddd, dd MMM yyyy HH':'mm':'ss 'GMT'". When this standard format specifier is used, the formatting or parsing operation always uses the invariant culture.</source>
        <target state="new">The "R" or "r" standard format specifier represents a custom date and time format string that is defined by the DateTimeFormatInfo.RFC1123Pattern property. The pattern reflects a defined standard, and the property is read-only. Therefore, it is always the same, regardless of the culture used or the format provider supplied. The custom format string is "ddd, dd MMM yyyy HH':'mm':'ss 'GMT'". When this standard format specifier is used, the formatting or parsing operation always uses the invariant culture.</target>
        <note />
      </trans-unit>
      <trans-unit id="round_trip_date_time">
        <source>round-trip date/time</source>
        <target state="new">round-trip date/time</target>
        <note />
      </trans-unit>
      <trans-unit id="round_trip_date_time_description">
        <source>The "O" or "o" standard format specifier represents a custom date and time format string using a pattern that preserves time zone information and emits a result string that complies with ISO 8601. For DateTime values, this format specifier is designed to preserve date and time values along with the DateTime.Kind property in text. The formatted string can be parsed back by using the DateTime.Parse(String, IFormatProvider, DateTimeStyles) or DateTime.ParseExact method if the styles parameter is set to DateTimeStyles.RoundtripKind.

The "O" or "o" standard format specifier corresponds to the "yyyy'-'MM'-'dd'T'HH':'mm':'ss'.'fffffffK" custom format string for DateTime values and to the "yyyy'-'MM'-'dd'T'HH':'mm':'ss'.'fffffffzzz" custom format string for DateTimeOffset values. In this string, the pairs of single quotation marks that delimit individual characters, such as the hyphens, the colons, and the letter "T", indicate that the individual character is a literal that cannot be changed. The apostrophes do not appear in the output string.

The "O" or "o" standard format specifier (and the "yyyy'-'MM'-'dd'T'HH':'mm':'ss'.'fffffffK" custom format string) takes advantage of the three ways that ISO 8601 represents time zone information to preserve the Kind property of DateTime values:

    The time zone component of DateTimeKind.Local date and time values is an offset from UTC (for example, +01:00, -07:00). All DateTimeOffset values are also represented in this format.

    The time zone component of DateTimeKind.Utc date and time values uses "Z" (which stands for zero offset) to represent UTC.

    DateTimeKind.Unspecified date and time values have no time zone information.

Because the "O" or "o" standard format specifier conforms to an international standard, the formatting or parsing operation that uses the specifier always uses the invariant culture and the Gregorian calendar.

Strings that are passed to the Parse, TryParse, ParseExact, and TryParseExact methods of DateTime and DateTimeOffset can be parsed by using the "O" or "o" format specifier if they are in one of these formats. In the case of DateTime objects, the parsing overload that you call should also include a styles parameter with a value of DateTimeStyles.RoundtripKind. Note that if you call a parsing method with the custom format string that corresponds to the "O" or "o" format specifier, you won't get the same results as "O" or "o". This is because parsing methods that use a custom format string can't parse the string representation of date and time values that lack a time zone component or use "Z" to indicate UTC.</source>
        <target state="new">The "O" or "o" standard format specifier represents a custom date and time format string using a pattern that preserves time zone information and emits a result string that complies with ISO 8601. For DateTime values, this format specifier is designed to preserve date and time values along with the DateTime.Kind property in text. The formatted string can be parsed back by using the DateTime.Parse(String, IFormatProvider, DateTimeStyles) or DateTime.ParseExact method if the styles parameter is set to DateTimeStyles.RoundtripKind.

The "O" or "o" standard format specifier corresponds to the "yyyy'-'MM'-'dd'T'HH':'mm':'ss'.'fffffffK" custom format string for DateTime values and to the "yyyy'-'MM'-'dd'T'HH':'mm':'ss'.'fffffffzzz" custom format string for DateTimeOffset values. In this string, the pairs of single quotation marks that delimit individual characters, such as the hyphens, the colons, and the letter "T", indicate that the individual character is a literal that cannot be changed. The apostrophes do not appear in the output string.

The "O" or "o" standard format specifier (and the "yyyy'-'MM'-'dd'T'HH':'mm':'ss'.'fffffffK" custom format string) takes advantage of the three ways that ISO 8601 represents time zone information to preserve the Kind property of DateTime values:

    The time zone component of DateTimeKind.Local date and time values is an offset from UTC (for example, +01:00, -07:00). All DateTimeOffset values are also represented in this format.

    The time zone component of DateTimeKind.Utc date and time values uses "Z" (which stands for zero offset) to represent UTC.

    DateTimeKind.Unspecified date and time values have no time zone information.

Because the "O" or "o" standard format specifier conforms to an international standard, the formatting or parsing operation that uses the specifier always uses the invariant culture and the Gregorian calendar.

Strings that are passed to the Parse, TryParse, ParseExact, and TryParseExact methods of DateTime and DateTimeOffset can be parsed by using the "O" or "o" format specifier if they are in one of these formats. In the case of DateTime objects, the parsing overload that you call should also include a styles parameter with a value of DateTimeStyles.RoundtripKind. Note that if you call a parsing method with the custom format string that corresponds to the "O" or "o" format specifier, you won't get the same results as "O" or "o". This is because parsing methods that use a custom format string can't parse the string representation of date and time values that lack a time zone component or use "Z" to indicate UTC.</target>
        <note />
      </trans-unit>
      <trans-unit id="second_1_2_digits">
        <source>second (1-2 digits)</source>
        <target state="new">second (1-2 digits)</target>
        <note />
      </trans-unit>
      <trans-unit id="second_1_2_digits_description">
        <source>The "s" custom format specifier represents the seconds as a number from 0 through 59. The result represents whole seconds that have passed since the last minute. A single-digit second is formatted without a leading zero.

If the "s" format specifier is used without other custom format specifiers, it's interpreted as the "s" standard date and time format specifier.</source>
        <target state="new">The "s" custom format specifier represents the seconds as a number from 0 through 59. The result represents whole seconds that have passed since the last minute. A single-digit second is formatted without a leading zero.

If the "s" format specifier is used without other custom format specifiers, it's interpreted as the "s" standard date and time format specifier.</target>
        <note />
      </trans-unit>
      <trans-unit id="second_2_digits">
        <source>second (2 digits)</source>
        <target state="new">second (2 digits)</target>
        <note />
      </trans-unit>
      <trans-unit id="second_2_digits_description">
        <source>The "ss" custom format specifier (plus any number of additional "s" specifiers) represents the seconds as a number from 00 through 59. The result represents whole seconds that have passed since the last minute. A single-digit second is formatted with a leading zero.</source>
        <target state="new">The "ss" custom format specifier (plus any number of additional "s" specifiers) represents the seconds as a number from 00 through 59. The result represents whole seconds that have passed since the last minute. A single-digit second is formatted with a leading zero.</target>
        <note />
      </trans-unit>
      <trans-unit id="short_date">
        <source>short date</source>
        <target state="new">short date</target>
        <note />
      </trans-unit>
      <trans-unit id="short_date_description">
        <source>The "d" standard format specifier represents a custom date and time format string that is defined by a specific culture's DateTimeFormatInfo.ShortDatePattern property. For example, the custom format string that is returned by the ShortDatePattern property of the invariant culture is "MM/dd/yyyy".</source>
        <target state="new">The "d" standard format specifier represents a custom date and time format string that is defined by a specific culture's DateTimeFormatInfo.ShortDatePattern property. For example, the custom format string that is returned by the ShortDatePattern property of the invariant culture is "MM/dd/yyyy".</target>
        <note />
      </trans-unit>
      <trans-unit id="short_time">
        <source>short time</source>
        <target state="new">short time</target>
        <note />
      </trans-unit>
      <trans-unit id="short_time_description">
        <source>The "t" standard format specifier represents a custom date and time format string that is defined by the current DateTimeFormatInfo.ShortTimePattern property. For example, the custom format string for the invariant culture is "HH:mm".</source>
        <target state="new">The "t" standard format specifier represents a custom date and time format string that is defined by the current DateTimeFormatInfo.ShortTimePattern property. For example, the custom format string for the invariant culture is "HH:mm".</target>
        <note />
      </trans-unit>
      <trans-unit id="sortable_date_time">
        <source>sortable date/time</source>
        <target state="new">sortable date/time</target>
        <note />
      </trans-unit>
      <trans-unit id="sortable_date_time_description">
        <source>The "s" standard format specifier represents a custom date and time format string that is defined by the DateTimeFormatInfo.SortableDateTimePattern property. The pattern reflects a defined standard (ISO 8601), and the property is read-only. Therefore, it is always the same, regardless of the culture used or the format provider supplied. The custom format string is "yyyy'-'MM'-'dd'T'HH':'mm':'ss".

The purpose of the "s" format specifier is to produce result strings that sort consistently in ascending or descending order based on date and time values. As a result, although the "s" standard format specifier represents a date and time value in a consistent format, the formatting operation does not modify the value of the date and time object that is being formatted to reflect its DateTime.Kind property or its DateTimeOffset.Offset value. For example, the result strings produced by formatting the date and time values 2014-11-15T18:32:17+00:00 and 2014-11-15T18:32:17+08:00 are identical.

When this standard format specifier is used, the formatting or parsing operation always uses the invariant culture.</source>
        <target state="new">The "s" standard format specifier represents a custom date and time format string that is defined by the DateTimeFormatInfo.SortableDateTimePattern property. The pattern reflects a defined standard (ISO 8601), and the property is read-only. Therefore, it is always the same, regardless of the culture used or the format provider supplied. The custom format string is "yyyy'-'MM'-'dd'T'HH':'mm':'ss".

The purpose of the "s" format specifier is to produce result strings that sort consistently in ascending or descending order based on date and time values. As a result, although the "s" standard format specifier represents a date and time value in a consistent format, the formatting operation does not modify the value of the date and time object that is being formatted to reflect its DateTime.Kind property or its DateTimeOffset.Offset value. For example, the result strings produced by formatting the date and time values 2014-11-15T18:32:17+00:00 and 2014-11-15T18:32:17+08:00 are identical.

When this standard format specifier is used, the formatting or parsing operation always uses the invariant culture.</target>
        <note />
      </trans-unit>
      <trans-unit id="time_separator">
        <source>time separator</source>
        <target state="new">time separator</target>
        <note />
      </trans-unit>
      <trans-unit id="time_separator_description">
        <source>The ":" custom format specifier represents the time separator, which is used to differentiate hours, minutes, and seconds. The appropriate localized time separator is retrieved from the DateTimeFormatInfo.TimeSeparator property of the current or specified culture.

Note: To change the time separator for a particular date and time string, specify the separator character within a literal string delimiter. For example, the custom format string hh'_'dd'_'ss produces a result string in which "_" (an underscore) is always used as the time separator. To change the time separator for all dates for a culture, either change the value of the DateTimeFormatInfo.TimeSeparator property of the current culture, or instantiate a DateTimeFormatInfo object, assign the character to its TimeSeparator property, and call an overload of the formatting method that includes an IFormatProvider parameter.

If the ":" format specifier is used without other custom format specifiers, it's interpreted as a standard date and time format specifier and throws a FormatException.</source>
        <target state="new">The ":" custom format specifier represents the time separator, which is used to differentiate hours, minutes, and seconds. The appropriate localized time separator is retrieved from the DateTimeFormatInfo.TimeSeparator property of the current or specified culture.

Note: To change the time separator for a particular date and time string, specify the separator character within a literal string delimiter. For example, the custom format string hh'_'dd'_'ss produces a result string in which "_" (an underscore) is always used as the time separator. To change the time separator for all dates for a culture, either change the value of the DateTimeFormatInfo.TimeSeparator property of the current culture, or instantiate a DateTimeFormatInfo object, assign the character to its TimeSeparator property, and call an overload of the formatting method that includes an IFormatProvider parameter.

If the ":" format specifier is used without other custom format specifiers, it's interpreted as a standard date and time format specifier and throws a FormatException.</target>
        <note />
      </trans-unit>
      <trans-unit id="time_zone">
        <source>time zone</source>
        <target state="new">time zone</target>
        <note />
      </trans-unit>
      <trans-unit id="time_zone_description">
        <source>The "K" custom format specifier represents the time zone information of a date and time value. When this format specifier is used with DateTime values, the result string is defined by the value of the DateTime.Kind property:

    For the local time zone (a DateTime.Kind property value of DateTimeKind.Local), this specifier is equivalent to the "zzz" specifier and produces a result string containing the local offset from Coordinated Universal Time (UTC); for example, "-07:00".

    For a UTC time (a DateTime.Kind property value of DateTimeKind.Utc), the result string includes a "Z" character to represent a UTC date.

    For a time from an unspecified time zone (a time whose DateTime.Kind property equals DateTimeKind.Unspecified), the result is equivalent to String.Empty.

For DateTimeOffset values, the "K" format specifier is equivalent to the "zzz" format specifier, and produces a result string containing the DateTimeOffset value's offset from UTC.

If the "K" format specifier is used without other custom format specifiers, it's interpreted as a standard date and time format specifier and throws a FormatException.</source>
        <target state="new">The "K" custom format specifier represents the time zone information of a date and time value. When this format specifier is used with DateTime values, the result string is defined by the value of the DateTime.Kind property:

    For the local time zone (a DateTime.Kind property value of DateTimeKind.Local), this specifier is equivalent to the "zzz" specifier and produces a result string containing the local offset from Coordinated Universal Time (UTC); for example, "-07:00".

    For a UTC time (a DateTime.Kind property value of DateTimeKind.Utc), the result string includes a "Z" character to represent a UTC date.

    For a time from an unspecified time zone (a time whose DateTime.Kind property equals DateTimeKind.Unspecified), the result is equivalent to String.Empty.

For DateTimeOffset values, the "K" format specifier is equivalent to the "zzz" format specifier, and produces a result string containing the DateTimeOffset value's offset from UTC.

If the "K" format specifier is used without other custom format specifiers, it's interpreted as a standard date and time format specifier and throws a FormatException.</target>
        <note />
      </trans-unit>
      <trans-unit id="type_constraint">
        <source>type constraint</source>
        <target state="translated">restricción de tipo</target>
        <note />
      </trans-unit>
      <trans-unit id="type_parameter">
        <source>type parameter</source>
        <target state="translated">parámetro de tipo</target>
        <note />
      </trans-unit>
      <trans-unit id="attribute">
        <source>attribute</source>
        <target state="translated">atributo</target>
        <note />
      </trans-unit>
      <trans-unit id="Use_auto_property">
        <source>Use auto property</source>
        <target state="translated">Usar propiedad automática</target>
        <note />
      </trans-unit>
      <trans-unit id="Replace_0_and_1_with_property">
        <source>Replace '{0}' and '{1}' with property</source>
        <target state="translated">Reemplazar '{0}' y '{1}' por la propiedad</target>
        <note />
      </trans-unit>
      <trans-unit id="Replace_0_with_property">
        <source>Replace '{0}' with property</source>
        <target state="translated">Reemplazar '{0}' por la propiedad</target>
        <note />
      </trans-unit>
      <trans-unit id="Method_referenced_implicitly">
        <source>Method referenced implicitly</source>
        <target state="translated">Método al que se hace referencia implícita</target>
        <note />
      </trans-unit>
      <trans-unit id="Generate_type_0">
        <source>Generate type '{0}'</source>
        <target state="translated">Generar tipo '{0}'</target>
        <note />
      </trans-unit>
      <trans-unit id="Generate_0_1">
        <source>Generate {0} '{1}'</source>
        <target state="translated">Generar {0} '{1}'</target>
        <note />
      </trans-unit>
      <trans-unit id="Change_0_to_1">
        <source>Change '{0}' to '{1}'.</source>
        <target state="translated">Cambie '{0}' a '{1}'.</target>
        <note />
      </trans-unit>
      <trans-unit id="Non_invoked_method_cannot_be_replaced_with_property">
        <source>Non-invoked method cannot be replaced with property.</source>
        <target state="translated">El método no invocado no se puede reemplazar por la propiedad.</target>
        <note />
      </trans-unit>
      <trans-unit id="Only_methods_with_a_single_argument_which_is_not_an_out_variable_declaration_can_be_replaced_with_a_property">
        <source>Only methods with a single argument, which is not an out variable declaration, can be replaced with a property.</source>
        <target state="translated">Solo los métodos que tienen un solo argumento, que no es una declaración de variable out, se pueden reemplazar por una propiedad.</target>
        <note />
      </trans-unit>
      <trans-unit id="Roslyn_HostError">
        <source>Roslyn.HostError</source>
        <target state="translated">Roslyn.HostError</target>
        <note />
      </trans-unit>
      <trans-unit id="An_instance_of_analyzer_0_cannot_be_created_from_1_colon_2">
        <source>An instance of analyzer {0} cannot be created from {1}: {2}.</source>
        <target state="translated">No se puede crear una instancia de analizador {0} desde {1}: {2}.</target>
        <note />
      </trans-unit>
      <trans-unit id="The_assembly_0_does_not_contain_any_analyzers">
        <source>The assembly {0} does not contain any analyzers.</source>
        <target state="translated">El ensamblado {0} no contiene ningún analizador.</target>
        <note />
      </trans-unit>
      <trans-unit id="Unable_to_load_Analyzer_assembly_0_colon_1">
        <source>Unable to load Analyzer assembly {0}: {1}</source>
        <target state="translated">No se puede cargar el ensamblado del analizador {0}: {1}</target>
        <note />
      </trans-unit>
      <trans-unit id="Make_method_synchronous">
        <source>Make method synchronous</source>
        <target state="translated">Convertir el método en sincrónico</target>
        <note />
      </trans-unit>
      <trans-unit id="from_0">
        <source>from {0}</source>
        <target state="translated">desde {0}</target>
        <note />
      </trans-unit>
      <trans-unit id="Find_and_install_latest_version">
        <source>Find and install latest version</source>
        <target state="translated">Buscar e instalar la última versión</target>
        <note />
      </trans-unit>
      <trans-unit id="Use_local_version_0">
        <source>Use local version '{0}'</source>
        <target state="translated">Usar la versión local '{0}'</target>
        <note />
      </trans-unit>
      <trans-unit id="Use_locally_installed_0_version_1_This_version_used_in_colon_2">
        <source>Use locally installed '{0}' version '{1}'
This version used in: {2}</source>
        <target state="translated">Usar la versión '{0}' instalada localmente '{1}'
Esta versión se utiliza en: {2}</target>
        <note />
      </trans-unit>
      <trans-unit id="Find_and_install_latest_version_of_0">
        <source>Find and install latest version of '{0}'</source>
        <target state="translated">Buscar e instalar la última versión de '{0}'</target>
        <note />
      </trans-unit>
      <trans-unit id="Install_with_package_manager">
        <source>Install with package manager...</source>
        <target state="translated">Instalar con el Administrador de paquetes...</target>
        <note />
      </trans-unit>
      <trans-unit id="Install_0_1">
        <source>Install '{0} {1}'</source>
        <target state="translated">Instalar '{0} {1}'</target>
        <note />
      </trans-unit>
      <trans-unit id="Install_version_0">
        <source>Install version '{0}'</source>
        <target state="translated">Instalar la versión '{0}'</target>
        <note />
      </trans-unit>
      <trans-unit id="Generate_variable_0">
        <source>Generate variable '{0}'</source>
        <target state="translated">Generar variable '{0}'</target>
        <note />
      </trans-unit>
      <trans-unit id="Classes">
        <source>Classes</source>
        <target state="translated">Clases</target>
        <note />
      </trans-unit>
      <trans-unit id="Constants">
        <source>Constants</source>
        <target state="translated">Constantes</target>
        <note />
      </trans-unit>
      <trans-unit id="Delegates">
        <source>Delegates</source>
        <target state="translated">Delegados</target>
        <note />
      </trans-unit>
      <trans-unit id="Enums">
        <source>Enums</source>
        <target state="translated">Enumeraciones</target>
        <note />
      </trans-unit>
      <trans-unit id="Events">
        <source>Events</source>
        <target state="translated">Eventos</target>
        <note />
      </trans-unit>
      <trans-unit id="Extension_methods">
        <source>Extension methods</source>
        <target state="translated">Métodos de extensión</target>
        <note />
      </trans-unit>
      <trans-unit id="Fields">
        <source>Fields</source>
        <target state="translated">Campos</target>
        <note />
      </trans-unit>
      <trans-unit id="Interfaces">
        <source>Interfaces</source>
        <target state="translated">Interfaces</target>
        <note />
      </trans-unit>
      <trans-unit id="Locals">
        <source>Locals</source>
        <target state="translated">Variables locales</target>
        <note />
      </trans-unit>
      <trans-unit id="Methods">
        <source>Methods</source>
        <target state="translated">Métodos</target>
        <note />
      </trans-unit>
      <trans-unit id="Modules">
        <source>Modules</source>
        <target state="translated">Módulos</target>
        <note />
      </trans-unit>
      <trans-unit id="Namespaces">
        <source>Namespaces</source>
        <target state="translated">Espacios de nombres</target>
        <note />
      </trans-unit>
      <trans-unit id="Properties">
        <source>Properties</source>
        <target state="translated">Propiedades</target>
        <note />
      </trans-unit>
      <trans-unit id="Structures">
        <source>Structures</source>
        <target state="translated">Estructuras</target>
        <note />
      </trans-unit>
      <trans-unit id="Parameters_colon">
        <source>Parameters:</source>
        <target state="translated">Parámetros:</target>
        <note />
      </trans-unit>
      <trans-unit id="Variadic_SignatureHelpItem_must_have_at_least_one_parameter">
        <source>Variadic SignatureHelpItem must have at least one parameter.</source>
        <target state="translated">El elemento variádico SignatureHelpItem debe tener al menos un parámetro.</target>
        <note />
      </trans-unit>
      <trans-unit id="Replace_0_with_method">
        <source>Replace '{0}' with method</source>
        <target state="translated">Reemplazar '{0}' por un método</target>
        <note />
      </trans-unit>
      <trans-unit id="Replace_0_with_methods">
        <source>Replace '{0}' with methods</source>
        <target state="translated">Reemplazar '{0}' por métodos</target>
        <note />
      </trans-unit>
      <trans-unit id="Property_referenced_implicitly">
        <source>Property referenced implicitly</source>
        <target state="translated">Propiedad a la que se hace referencia de forma implícita</target>
        <note />
      </trans-unit>
      <trans-unit id="Property_cannot_safely_be_replaced_with_a_method_call">
        <source>Property cannot safely be replaced with a method call</source>
        <target state="translated">La propiedad no se puede reemplazar por una llamada a un método de forma segura</target>
        <note />
      </trans-unit>
      <trans-unit id="Convert_to_interpolated_string">
        <source>Convert to interpolated string</source>
        <target state="translated">Convertir a cadena interpolada</target>
        <note />
      </trans-unit>
      <trans-unit id="Move_type_to_0">
        <source>Move type to {0}</source>
        <target state="translated">Mover tipo a {0}</target>
        <note />
      </trans-unit>
      <trans-unit id="Rename_file_to_0">
        <source>Rename file to {0}</source>
        <target state="translated">Cambiar nombre de archivo por {0}</target>
        <note />
      </trans-unit>
      <trans-unit id="Rename_type_to_0">
        <source>Rename type to {0}</source>
        <target state="translated">Cambiar nombre de tipo por {0}</target>
        <note />
      </trans-unit>
      <trans-unit id="Remove_tag">
        <source>Remove tag</source>
        <target state="translated">Quitar etiqueta</target>
        <note />
      </trans-unit>
      <trans-unit id="Add_missing_param_nodes">
        <source>Add missing param nodes</source>
        <target state="translated">Agregar nodos de parámetros que faltan</target>
        <note />
      </trans-unit>
      <trans-unit id="Make_containing_scope_async">
        <source>Make containing scope async</source>
        <target state="translated">Convertir el ámbito contenedor en asincrónico</target>
        <note />
      </trans-unit>
      <trans-unit id="Make_containing_scope_async_return_Task">
        <source>Make containing scope async (return Task)</source>
        <target state="translated">Convertir el ámbito contenedor en asincrónico (devolver Task)</target>
        <note />
      </trans-unit>
      <trans-unit id="paren_Unknown_paren">
        <source>(Unknown)</source>
        <target state="translated">(Desconocido)</target>
        <note />
      </trans-unit>
      <trans-unit id="Use_framework_type">
        <source>Use framework type</source>
        <target state="translated">Usar tipo de marco de trabajo</target>
        <note />
      </trans-unit>
      <trans-unit id="Install_package_0">
        <source>Install package '{0}'</source>
        <target state="translated">Instalar paquete '{0}'</target>
        <note />
      </trans-unit>
      <trans-unit id="project_0">
        <source>project {0}</source>
        <target state="translated">proyecto {0}</target>
        <note />
      </trans-unit>
      <trans-unit id="Inline_variable_declaration">
        <source>Inline variable declaration</source>
        <target state="translated">Declaración de variables alineada</target>
        <note />
      </trans-unit>
      <trans-unit id="Fully_qualify_0">
        <source>Fully qualify '{0}'</source>
        <target state="translated">{0}' completo</target>
        <note />
      </trans-unit>
      <trans-unit id="Remove_reference_to_0">
        <source>Remove reference to '{0}'.</source>
        <target state="translated">Quitar referencia a '{0}'.</target>
        <note />
      </trans-unit>
      <trans-unit id="Keywords">
        <source>Keywords</source>
        <target state="translated">Palabras clave</target>
        <note />
      </trans-unit>
      <trans-unit id="Snippets">
        <source>Snippets</source>
        <target state="translated">Fragmentos de código</target>
        <note />
      </trans-unit>
      <trans-unit id="All_lowercase">
        <source>All lowercase</source>
        <target state="translated">Todo minúsculas</target>
        <note />
      </trans-unit>
      <trans-unit id="All_uppercase">
        <source>All uppercase</source>
        <target state="translated">Todo mayúsculas</target>
        <note />
      </trans-unit>
      <trans-unit id="First_word_capitalized">
        <source>First word capitalized</source>
        <target state="translated">Primera palabra en mayúsculas</target>
        <note />
      </trans-unit>
      <trans-unit id="Pascal_Case">
        <source>Pascal Case</source>
        <target state="translated">Pascal Case</target>
        <note />
      </trans-unit>
      <trans-unit id="Variable_declaration_can_be_inlined">
        <source>Variable declaration can be inlined</source>
        <target state="translated">La declaración de variables se puede insertar</target>
        <note />
      </trans-unit>
      <trans-unit id="Remove_document_0">
        <source>Remove document '{0}'</source>
        <target state="translated">Quitar documento "{0}"</target>
        <note />
      </trans-unit>
      <trans-unit id="Add_document_0">
        <source>Add document '{0}'</source>
        <target state="translated">Agregar documento "{0}"</target>
        <note />
      </trans-unit>
      <trans-unit id="Add_argument_name_0">
        <source>Add argument name '{0}'</source>
        <target state="translated">Agregar nombre de argumento "{0}"</target>
        <note />
      </trans-unit>
      <trans-unit id="Take_0">
        <source>Take '{0}'</source>
        <target state="translated">Tomar "{0}"</target>
        <note />
      </trans-unit>
      <trans-unit id="Take_both">
        <source>Take both</source>
        <target state="translated">Tomar ambas</target>
        <note />
      </trans-unit>
      <trans-unit id="Take_bottom">
        <source>Take bottom</source>
        <target state="translated">Tomar parte inferior</target>
        <note />
      </trans-unit>
      <trans-unit id="Take_top">
        <source>Take top</source>
        <target state="translated">Tomar parte superior</target>
        <note />
      </trans-unit>
      <trans-unit id="Remove_unused_variable">
        <source>Remove unused variable</source>
        <target state="translated">Quitar variable no utilizada</target>
        <note />
      </trans-unit>
      <trans-unit id="Convert_to_binary">
        <source>Convert to binary</source>
        <target state="translated">Convertir a binario</target>
        <note />
      </trans-unit>
      <trans-unit id="Convert_to_decimal">
        <source>Convert to decimal</source>
        <target state="translated">Convertir a decimal</target>
        <note />
      </trans-unit>
      <trans-unit id="Convert_to_hex">
        <source>Convert to hex</source>
        <target state="translated">Convertir a hexadecimal</target>
        <note />
      </trans-unit>
      <trans-unit id="Separate_thousands">
        <source>Separate thousands</source>
        <target state="translated">Separar miles</target>
        <note />
      </trans-unit>
      <trans-unit id="Separate_words">
        <source>Separate words</source>
        <target state="translated">Separar palabras</target>
        <note />
      </trans-unit>
      <trans-unit id="Separate_nibbles">
        <source>Separate nibbles</source>
        <target state="translated">Separar cuartetos</target>
        <note />
      </trans-unit>
      <trans-unit id="Remove_separators">
        <source>Remove separators</source>
        <target state="translated">Quitar separadores</target>
        <note />
      </trans-unit>
      <trans-unit id="Add_parameter_to_0">
        <source>Add parameter to '{0}'</source>
        <target state="translated">Agregar parámetro a "{0}"</target>
        <note />
      </trans-unit>
      <trans-unit id="Generate_constructor">
        <source>Generate constructor...</source>
        <target state="translated">Generar constructor...</target>
        <note />
      </trans-unit>
      <trans-unit id="Pick_members_to_be_used_as_constructor_parameters">
        <source>Pick members to be used as constructor parameters</source>
        <target state="translated">Seleccionar miembros para usarlos como parámetros del constructor</target>
        <note />
      </trans-unit>
      <trans-unit id="Pick_members_to_be_used_in_Equals_GetHashCode">
        <source>Pick members to be used in Equals/GetHashCode</source>
        <target state="translated">Seleccionar miembros para usar en Equals/GetHashCode</target>
        <note />
      </trans-unit>
      <trans-unit id="Generate_overrides">
        <source>Generate overrides...</source>
        <target state="translated">Generar invalidaciones...</target>
        <note />
      </trans-unit>
      <trans-unit id="Pick_members_to_override">
        <source>Pick members to override</source>
        <target state="translated">Seleccionar miembros para invalidar</target>
        <note />
      </trans-unit>
      <trans-unit id="Add_null_check">
        <source>Add null check</source>
        <target state="translated">Agregar comprobación de valores null</target>
        <note />
      </trans-unit>
      <trans-unit id="Add_string_IsNullOrEmpty_check">
        <source>Add 'string.IsNullOrEmpty' check</source>
        <target state="translated">Agregar comprobación de "string.IsNullOrEmpty"</target>
        <note />
      </trans-unit>
      <trans-unit id="Add_string_IsNullOrWhiteSpace_check">
        <source>Add 'string.IsNullOrWhiteSpace' check</source>
        <target state="translated">Agregar comprobación de "string.IsNullOrWhiteSpace"</target>
        <note />
      </trans-unit>
      <trans-unit id="Initialize_field_0">
        <source>Initialize field '{0}'</source>
        <target state="translated">Inicializar campo "{0}"</target>
        <note />
      </trans-unit>
      <trans-unit id="Initialize_property_0">
        <source>Initialize property '{0}'</source>
        <target state="translated">Inicializar propiedad "{0}"</target>
        <note />
      </trans-unit>
      <trans-unit id="Add_null_checks">
        <source>Add null checks</source>
        <target state="translated">Agregar comprobaciones de valores null</target>
        <note />
      </trans-unit>
      <trans-unit id="Generate_operators">
        <source>Generate operators</source>
        <target state="translated">Generar operadores</target>
        <note />
      </trans-unit>
      <trans-unit id="Implement_0">
        <source>Implement {0}</source>
        <target state="translated">Implementar {0}</target>
        <note />
      </trans-unit>
      <trans-unit id="Use_inferred_member_name">
        <source>Use inferred member name</source>
        <target state="translated">Usar nombre de miembro inferido</target>
        <note />
      </trans-unit>
      <trans-unit id="Member_name_can_be_simplified">
        <source>Member name can be simplified</source>
        <target state="translated">El nombre del miembro se puede simplificar.</target>
        <note />
      </trans-unit>
      <trans-unit id="Reported_diagnostic_0_has_a_source_location_in_file_1_which_is_not_part_of_the_compilation_being_analyzed">
        <source>Reported diagnostic '{0}' has a source location in file '{1}', which is not part of the compilation being analyzed.</source>
        <target state="translated">El diagnóstico notificado "{0}" tiene una ubicación de origen en el archivo "{1}", que no forma parte de la compilación que se está analizando.</target>
        <note />
      </trans-unit>
      <trans-unit id="Reported_diagnostic_0_has_a_source_location_1_in_file_2_which_is_outside_of_the_given_file">
        <source>Reported diagnostic '{0}' has a source location '{1}' in file '{2}', which is outside of the given file.</source>
        <target state="translated">El diagnóstico notificado "{0}" tiene una ubicación de origen "{1}" en el archivo "{2}", que está fuera del archivo dado.</target>
        <note />
      </trans-unit>
      <trans-unit id="in_0_project_1">
        <source>in {0} (project {1})</source>
        <target state="translated">en {0} (proyecto {1})</target>
        <note />
      </trans-unit>
      <trans-unit id="Add_accessibility_modifiers">
        <source>Add accessibility modifiers</source>
        <target state="translated">Agregar modificadores de accesibilidad</target>
        <note />
      </trans-unit>
      <trans-unit id="Use_local_function">
        <source>Use local function</source>
        <target state="translated">Usar función local</target>
        <note />
      </trans-unit>
      <trans-unit id="Move_declaration_near_reference">
        <source>Move declaration near reference</source>
        <target state="translated">Mover la declaración cerca de la referencia</target>
        <note />
      </trans-unit>
      <trans-unit id="Convert_to_full_property">
        <source>Convert to full property</source>
        <target state="translated">Convertir en propiedad completa</target>
        <note />
      </trans-unit>
      <trans-unit id="Generate_constructor_in_0_without_fields">
        <source>Generate constructor in '{0}' (without fields)</source>
        <target state="translated">Generar constructor en "{0}" (sin campos)</target>
        <note />
      </trans-unit>
      <trans-unit id="Warning_Method_overrides_symbol_from_metadata">
        <source>Warning: Method overrides symbol from metadata</source>
        <target state="translated">Advertencia: El método reemplaza el símbolo de los metadatos.</target>
        <note />
      </trans-unit>
      <trans-unit id="Use_0">
        <source>Use {0}</source>
        <target state="translated">Usar {0}</target>
        <note />
      </trans-unit>
      <trans-unit id="Switching_between_lambda_and_local_function_will_prevent_the_debug_session_from_continuing">
        <source>Switching between a lambda and a local function will prevent the debug session from continuing.</source>
        <target state="translated">Al cambiar entre una expresión lambda y una función local, se impedirá que continúe la sesión de depuración.</target>
        <note />
      </trans-unit>
      <trans-unit id="Add_argument_name_0_including_trailing_arguments">
        <source>Add argument name '{0}' (including trailing arguments)</source>
        <target state="translated">Agregar el nombre de argumento "{0}" (incluidos los argumentos finales)</target>
        <note />
      </trans-unit>
      <trans-unit id="local_function">
        <source>local function</source>
        <target state="translated">función local</target>
        <note />
      </trans-unit>
      <trans-unit id="indexer_">
        <source>indexer</source>
        <target state="translated">indizador</target>
        <note />
      </trans-unit>
      <trans-unit id="Parentheses_can_be_removed">
        <source>Parentheses can be removed</source>
        <target state="translated">Los paréntesis se pueden quitar</target>
        <note />
      </trans-unit>
      <trans-unit id="Remove_unnecessary_parentheses">
        <source>Remove unnecessary parentheses</source>
        <target state="translated">Quitar los paréntesis innecesarios</target>
        <note />
      </trans-unit>
      <trans-unit id="Add_parentheses_for_clarity">
        <source>Add parentheses for clarity</source>
        <target state="translated">Agregar paréntesis para claridad</target>
        <note />
      </trans-unit>
      <trans-unit id="Parentheses_should_be_added_for_clarity">
        <source>Parentheses should be added for clarity</source>
        <target state="translated">Los paréntesis deben agregarse para mejorar la claridad</target>
        <note />
      </trans-unit>
      <trans-unit id="Alias_ambiguous_type_0">
        <source>Alias ambiguous type '{0}'</source>
        <target state="translated">Tipo de alias ambiguo "{0}"</target>
        <note />
      </trans-unit>
      <trans-unit id="Warning_colon_Collection_was_modified_during_iteration">
        <source>Warning: Collection was modified during iteration.</source>
        <target state="translated">Advertencia: la colección se modificó durante la iteración.</target>
        <note />
      </trans-unit>
      <trans-unit id="Warning_colon_Iteration_variable_crossed_function_boundary">
        <source>Warning: Iteration variable crossed function boundary.</source>
        <target state="translated">Advertencia: límite de función cruzada de variable de iteración.</target>
        <note />
      </trans-unit>
      <trans-unit id="Warning_colon_Collection_may_be_modified_during_iteration">
        <source>Warning: Collection may be modified during iteration.</source>
        <target state="translated">Advertencia: es posible que la colección se modifique durante la iteración.</target>
        <note />
      </trans-unit>
<<<<<<< HEAD
      <trans-unit id="Convert_to_conditional_expression">
        <source>Convert to conditional expression</source>
        <target state="translated">Convertir a expresión condicional</target>
        <note />
      </trans-unit>
      <trans-unit id="universal_full_date_time">
        <source>universal full date/time</source>
        <target state="new">universal full date/time</target>
        <note />
      </trans-unit>
      <trans-unit id="universal_full_date_time_description">
        <source>The "U" standard format specifier represents a custom date and time format string that is defined by a specified culture's DateTimeFormatInfo.FullDateTimePattern property. The pattern is the same as the "F" pattern. However, the DateTime value is automatically converted to UTC before it is formatted.</source>
        <target state="new">The "U" standard format specifier represents a custom date and time format string that is defined by a specified culture's DateTimeFormatInfo.FullDateTimePattern property. The pattern is the same as the "F" pattern. However, the DateTime value is automatically converted to UTC before it is formatted.</target>
        <note />
      </trans-unit>
      <trans-unit id="universal_sortable_date_time">
        <source>universal sortable date/time</source>
        <target state="new">universal sortable date/time</target>
        <note />
      </trans-unit>
      <trans-unit id="universal_sortable_date_time_description">
        <source>The "u" standard format specifier represents a custom date and time format string that is defined by the DateTimeFormatInfo.UniversalSortableDateTimePattern property. The pattern reflects a defined standard, and the property is read-only. Therefore, it is always the same, regardless of the culture used or the format provider supplied. The custom format string is "yyyy'-'MM'-'dd HH':'mm':'ss'Z'". When this standard format specifier is used, the formatting or parsing operation always uses the invariant culture.

Although the result string should express a time as Coordinated Universal Time (UTC), no conversion of the original DateTime value is performed during the formatting operation. Therefore, you must convert a DateTime value to UTC by calling the DateTime.ToUniversalTime method before formatting it.</source>
        <target state="new">The "u" standard format specifier represents a custom date and time format string that is defined by the DateTimeFormatInfo.UniversalSortableDateTimePattern property. The pattern reflects a defined standard, and the property is read-only. Therefore, it is always the same, regardless of the culture used or the format provider supplied. The custom format string is "yyyy'-'MM'-'dd HH':'mm':'ss'Z'". When this standard format specifier is used, the formatting or parsing operation always uses the invariant culture.

Although the result string should express a time as Coordinated Universal Time (UTC), no conversion of the original DateTime value is performed during the formatting operation. Therefore, you must convert a DateTime value to UTC by calling the DateTime.ToUniversalTime method before formatting it.</target>
        <note />
      </trans-unit>
=======
>>>>>>> 72ca06a4
      <trans-unit id="updating_usages_in_containing_member">
        <source>updating usages in containing member</source>
        <target state="translated">actualización de los usos en el miembro contenedor</target>
        <note />
      </trans-unit>
      <trans-unit id="updating_usages_in_containing_project">
        <source>updating usages in containing project</source>
        <target state="translated">actualización de usos en el proyecto contenedor</target>
        <note />
      </trans-unit>
      <trans-unit id="updating_usages_in_containing_type">
        <source>updating usages in containing type</source>
        <target state="translated">actualización de los usos en el tipo contenedor</target>
        <note />
      </trans-unit>
      <trans-unit id="updating_usages_in_dependent_projects">
        <source>updating usages in dependent projects</source>
        <target state="translated">actualización de usos en proyectos dependientes</target>
        <note />
      </trans-unit>
      <trans-unit id="using_statement_can_be_simplified">
        <source>'using' statement can be simplified</source>
        <target state="translated">La instrucción "using" se puede simplificar</target>
        <note />
      </trans-unit>
      <trans-unit id="utc_hour_and_minute_offset">
        <source>utc hour and minute offset</source>
        <target state="new">utc hour and minute offset</target>
        <note />
      </trans-unit>
      <trans-unit id="utc_hour_and_minute_offset_description">
        <source>With DateTime values, the "zzz" custom format specifier represents the signed offset of the local operating system's time zone from UTC, measured in hours and minutes. It doesn't reflect the value of an instance's DateTime.Kind property. For this reason, the "zzz" format specifier is not recommended for use with DateTime values.

With DateTimeOffset values, this format specifier represents the DateTimeOffset value's offset from UTC in hours and minutes.

The offset is always displayed with a leading sign. A plus sign (+) indicates hours ahead of UTC, and a minus sign (-) indicates hours behind UTC. A single-digit offset is formatted with a leading zero.</source>
        <target state="new">With DateTime values, the "zzz" custom format specifier represents the signed offset of the local operating system's time zone from UTC, measured in hours and minutes. It doesn't reflect the value of an instance's DateTime.Kind property. For this reason, the "zzz" format specifier is not recommended for use with DateTime values.

With DateTimeOffset values, this format specifier represents the DateTimeOffset value's offset from UTC in hours and minutes.

The offset is always displayed with a leading sign. A plus sign (+) indicates hours ahead of UTC, and a minus sign (-) indicates hours behind UTC. A single-digit offset is formatted with a leading zero.</target>
        <note />
      </trans-unit>
      <trans-unit id="utc_hour_offset_1_2_digits">
        <source>utc hour offset (1-2 digits)</source>
        <target state="new">utc hour offset (1-2 digits)</target>
        <note />
      </trans-unit>
      <trans-unit id="utc_hour_offset_1_2_digits_description">
        <source>With DateTime values, the "z" custom format specifier represents the signed offset of the local operating system's time zone from Coordinated Universal Time (UTC), measured in hours. It doesn't reflect the value of an instance's DateTime.Kind property. For this reason, the "z" format specifier is not recommended for use with DateTime values.

With DateTimeOffset values, this format specifier represents the DateTimeOffset value's offset from UTC in hours.

The offset is always displayed with a leading sign. A plus sign (+) indicates hours ahead of UTC, and a minus sign (-) indicates hours behind UTC. A single-digit offset is formatted without a leading zero.

If the "z" format specifier is used without other custom format specifiers, it's interpreted as a standard date and time format specifier and throws a FormatException.</source>
        <target state="new">With DateTime values, the "z" custom format specifier represents the signed offset of the local operating system's time zone from Coordinated Universal Time (UTC), measured in hours. It doesn't reflect the value of an instance's DateTime.Kind property. For this reason, the "z" format specifier is not recommended for use with DateTime values.

With DateTimeOffset values, this format specifier represents the DateTimeOffset value's offset from UTC in hours.

The offset is always displayed with a leading sign. A plus sign (+) indicates hours ahead of UTC, and a minus sign (-) indicates hours behind UTC. A single-digit offset is formatted without a leading zero.

If the "z" format specifier is used without other custom format specifiers, it's interpreted as a standard date and time format specifier and throws a FormatException.</target>
        <note />
      </trans-unit>
      <trans-unit id="utc_hour_offset_2_digits">
        <source>utc hour offset (2 digits)</source>
        <target state="new">utc hour offset (2 digits)</target>
        <note />
      </trans-unit>
      <trans-unit id="utc_hour_offset_2_digits_description">
        <source>With DateTime values, the "zz" custom format specifier represents the signed offset of the local operating system's time zone from UTC, measured in hours. It doesn't reflect the value of an instance's DateTime.Kind property. For this reason, the "zz" format specifier is not recommended for use with DateTime values.

With DateTimeOffset values, this format specifier represents the DateTimeOffset value's offset from UTC in hours.

The offset is always displayed with a leading sign. A plus sign (+) indicates hours ahead of UTC, and a minus sign (-) indicates hours behind UTC. A single-digit offset is formatted with a leading zero.</source>
        <target state="new">With DateTime values, the "zz" custom format specifier represents the signed offset of the local operating system's time zone from UTC, measured in hours. It doesn't reflect the value of an instance's DateTime.Kind property. For this reason, the "zz" format specifier is not recommended for use with DateTime values.

With DateTimeOffset values, this format specifier represents the DateTimeOffset value's offset from UTC in hours.

The offset is always displayed with a leading sign. A plus sign (+) indicates hours ahead of UTC, and a minus sign (-) indicates hours behind UTC. A single-digit offset is formatted with a leading zero.</target>
        <note />
      </trans-unit>
      <trans-unit id="year_1_2_digits">
        <source>year (1-2 digits)</source>
        <target state="new">year (1-2 digits)</target>
        <note />
      </trans-unit>
      <trans-unit id="year_1_2_digits_description">
        <source>The "y" custom format specifier represents the year as a one-digit or two-digit number. If the year has more than two digits, only the two low-order digits appear in the result. If the first digit of a two-digit year begins with a zero (for example, 2008), the number is formatted without a leading zero.

If the "y" format specifier is used without other custom format specifiers, it's interpreted as the "y" standard date and time format specifier.</source>
        <target state="new">The "y" custom format specifier represents the year as a one-digit or two-digit number. If the year has more than two digits, only the two low-order digits appear in the result. If the first digit of a two-digit year begins with a zero (for example, 2008), the number is formatted without a leading zero.

If the "y" format specifier is used without other custom format specifiers, it's interpreted as the "y" standard date and time format specifier.</target>
        <note />
      </trans-unit>
      <trans-unit id="year_2_digits">
        <source>year (2 digits)</source>
        <target state="new">year (2 digits)</target>
        <note />
      </trans-unit>
      <trans-unit id="year_2_digits_description">
        <source>The "yy" custom format specifier represents the year as a two-digit number. If the year has more than two digits, only the two low-order digits appear in the result. If the two-digit year has fewer than two significant digits, the number is padded with leading zeros to produce two digits.

In a parsing operation, a two-digit year that is parsed using the "yy" custom format specifier is interpreted based on the Calendar.TwoDigitYearMax property of the format provider's current calendar. The following example parses the string representation of a date that has a two-digit year by using the default Gregorian calendar of the en-US culture, which, in this case, is the current culture. It then changes the current culture's CultureInfo object to use a GregorianCalendar object whose TwoDigitYearMax property has been modified.</source>
        <target state="new">The "yy" custom format specifier represents the year as a two-digit number. If the year has more than two digits, only the two low-order digits appear in the result. If the two-digit year has fewer than two significant digits, the number is padded with leading zeros to produce two digits.

In a parsing operation, a two-digit year that is parsed using the "yy" custom format specifier is interpreted based on the Calendar.TwoDigitYearMax property of the format provider's current calendar. The following example parses the string representation of a date that has a two-digit year by using the default Gregorian calendar of the en-US culture, which, in this case, is the current culture. It then changes the current culture's CultureInfo object to use a GregorianCalendar object whose TwoDigitYearMax property has been modified.</target>
        <note />
      </trans-unit>
      <trans-unit id="year_3_4_digits">
        <source>year (3-4 digits)</source>
        <target state="new">year (3-4 digits)</target>
        <note />
      </trans-unit>
      <trans-unit id="year_3_4_digits_description">
        <source>The "yyy" custom format specifier represents the year with a minimum of three digits. If the year has more than three significant digits, they are included in the result string. If the year has fewer than three digits, the number is padded with leading zeros to produce three digits.</source>
        <target state="new">The "yyy" custom format specifier represents the year with a minimum of three digits. If the year has more than three significant digits, they are included in the result string. If the year has fewer than three digits, the number is padded with leading zeros to produce three digits.</target>
        <note />
      </trans-unit>
      <trans-unit id="year_4_digits">
        <source>year (4 digits)</source>
        <target state="new">year (4 digits)</target>
        <note />
      </trans-unit>
      <trans-unit id="year_4_digits_description">
        <source>The "yyyy" custom format specifier represents the year with a minimum of four digits. If the year has more than four significant digits, they are included in the result string. If the year has fewer than four digits, the number is padded with leading zeros to produce four digits.</source>
        <target state="new">The "yyyy" custom format specifier represents the year with a minimum of four digits. If the year has more than four significant digits, they are included in the result string. If the year has fewer than four digits, the number is padded with leading zeros to produce four digits.</target>
        <note />
      </trans-unit>
      <trans-unit id="year_5_digits">
        <source>year (5 digits)</source>
        <target state="new">year (5 digits)</target>
        <note />
      </trans-unit>
      <trans-unit id="year_5_digits_description">
        <source>The "yyyyy" custom format specifier (plus any number of additional "y" specifiers) represents the year with a minimum of five digits. If the year has more than five significant digits, they are included in the result string. If the year has fewer than five digits, the number is padded with leading zeros to produce five digits.

If there are additional "y" specifiers, the number is padded with as many leading zeros as necessary to produce the number of "y" specifiers.</source>
        <target state="new">The "yyyyy" custom format specifier (plus any number of additional "y" specifiers) represents the year with a minimum of five digits. If the year has more than five significant digits, they are included in the result string. If the year has fewer than five digits, the number is padded with leading zeros to produce five digits.

If there are additional "y" specifiers, the number is padded with as many leading zeros as necessary to produce the number of "y" specifiers.</target>
        <note />
      </trans-unit>
      <trans-unit id="year_month">
        <source>year month</source>
        <target state="new">year month</target>
        <note />
      </trans-unit>
      <trans-unit id="year_month_description">
        <source>The "Y" or "y" standard format specifier represents a custom date and time format string that is defined by the DateTimeFormatInfo.YearMonthPattern property of a specified culture. For example, the custom format string for the invariant culture is "yyyy MMMM".</source>
        <target state="new">The "Y" or "y" standard format specifier represents a custom date and time format string that is defined by the DateTimeFormatInfo.YearMonthPattern property of a specified culture. For example, the custom format string for the invariant culture is "yyyy MMMM".</target>
        <note />
      </trans-unit>
    </body>
  </file>
</xliff><|MERGE_RESOLUTION|>--- conflicted
+++ resolved
@@ -3010,12 +3010,6 @@
         <target state="translated">Advertencia: es posible que la colección se modifique durante la iteración.</target>
         <note />
       </trans-unit>
-<<<<<<< HEAD
-      <trans-unit id="Convert_to_conditional_expression">
-        <source>Convert to conditional expression</source>
-        <target state="translated">Convertir a expresión condicional</target>
-        <note />
-      </trans-unit>
       <trans-unit id="universal_full_date_time">
         <source>universal full date/time</source>
         <target state="new">universal full date/time</target>
@@ -3040,8 +3034,6 @@
 Although the result string should express a time as Coordinated Universal Time (UTC), no conversion of the original DateTime value is performed during the formatting operation. Therefore, you must convert a DateTime value to UTC by calling the DateTime.ToUniversalTime method before formatting it.</target>
         <note />
       </trans-unit>
-=======
->>>>>>> 72ca06a4
       <trans-unit id="updating_usages_in_containing_member">
         <source>updating usages in containing member</source>
         <target state="translated">actualización de los usos en el miembro contenedor</target>
