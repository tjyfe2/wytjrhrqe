<?xml version="1.0" encoding="utf-8"?>
<xliff xmlns="urn:oasis:names:tc:xliff:document:1.2" xmlns:xsi="http://www.w3.org/2001/XMLSchema-instance" version="1.2" xsi:schemaLocation="urn:oasis:names:tc:xliff:document:1.2 xliff-core-1.2-transitional.xsd">
  <file datatype="xml" source-language="en" target-language="ko" original="../FeaturesResources.resx">
    <body>
      <trans-unit id="AM_PM_abbreviated">
        <source>AM/PM (abbreviated)</source>
        <target state="translated">AM/PM(약식)</target>
        <note />
      </trans-unit>
      <trans-unit id="AM_PM_abbreviated_description">
        <source>The "t" custom format specifier represents the first character of the AM/PM designator. The appropriate localized designator is retrieved from the DateTimeFormatInfo.AMDesignator or DateTimeFormatInfo.PMDesignator property of the current or specific culture. The AM designator is used for all times from 0:00:00 (midnight) to 11:59:59.999. The PM designator is used for all times from 12:00:00 (noon) to 23:59:59.999.

If the "t" format specifier is used without other custom format specifiers, it's interpreted as the "t" standard date and time format specifier.</source>
        <target state="translated">"t" 사용자 지정 형식 지정자는 AM/PM 지정자의 첫 번째 문자를 나타냅니다. 지역화된 적절한 지정자는 현재 문화권 또는 특정 문화권의 DateTimeFormatInfo.AMDesignator 또는 DateTimeFormatInfo.PMDesignator 속성에서 검색됩니다. AM 지정자는 0:00:00(자정)부터 11:59:59.999까지의 모든 시간에 사용됩니다. PM 지정자는 12:00:00(정오)부터 23:59:59.999까지의 모든 시간에 사용됩니다.

다른 사용자 지정 형식 지정자 없이 "t" 형식 지정자를 사용하면 "t" 표준 날짜 및 시간 형식 지정자로 해석됩니다.</target>
        <note />
      </trans-unit>
      <trans-unit id="AM_PM_full">
        <source>AM/PM (full)</source>
        <target state="translated">AM/PM(전체)</target>
        <note />
      </trans-unit>
      <trans-unit id="AM_PM_full_description">
        <source>The "tt" custom format specifier (plus any number of additional "t" specifiers) represents the entire AM/PM designator. The appropriate localized designator is retrieved from the DateTimeFormatInfo.AMDesignator or DateTimeFormatInfo.PMDesignator property of the current or specific culture. The AM designator is used for all times from 0:00:00 (midnight) to 11:59:59.999. The PM designator is used for all times from 12:00:00 (noon) to 23:59:59.999.

Make sure to use the "tt" specifier for languages for which it's necessary to maintain the distinction between AM and PM. An example is Japanese, for which the AM and PM designators differ in the second character instead of the first character.</source>
        <target state="translated">"tt" 사용자 지정 형식 지정자(및 임의 개수의 추가 "t" 지정자)는 전체 AM/PM 지정자를 나타냅니다. 지역화된 적절한 지정자는 현재 문화권 또는 특정 문화권의 DateTimeFormatInfo.AMDesignator 또는 DateTimeFormatInfo.PMDesignator 속성에서 검색됩니다. AM 지정자는 0:00:00(자정)부터 11:59:59.999까지의 모든 시간에 사용됩니다. PM 지정자는 12:00:00(정오)부터 23:59:59.999까지의 모든 시간에 사용됩니다.

"tt" 지정자는 AM과 PM 사이의 구분을 유지해야 하는 언어에 사용해야 합니다. 그 예로 일본어를 들 수 있는데, 일본어에서는 AM 지정자와 PM 지정자가 첫 번째 문자가 아닌 두 번째 문자에서 구분됩니다.</target>
        <note />
      </trans-unit>
      <trans-unit id="A_subtraction_must_be_the_last_element_in_a_character_class">
        <source>A subtraction must be the last element in a character class</source>
        <target state="translated">빼기는 문자 클래스의 마지막 요소여야 합니다.</target>
        <note>This is an error message shown to the user when they write an invalid Regular Expression. Example: [a-[b]-c]</note>
      </trans-unit>
      <trans-unit id="Add_DebuggerDisplay_attribute">
        <source>Add 'DebuggerDisplay' attribute</source>
        <target state="translated">'DebuggerDisplay' 특성을 추가합니다.</target>
        <note>{Locked="DebuggerDisplay"} "DebuggerDisplay" is a BCL class and should not be localized.</note>
      </trans-unit>
      <trans-unit id="Add_explicit_cast">
        <source>Add explicit cast</source>
        <target state="translated">명시적 캐스트 추가</target>
        <note />
      </trans-unit>
      <trans-unit id="Add_member_name">
        <source>Add member name</source>
        <target state="translated">멤버 이름 추가</target>
        <note />
      </trans-unit>
      <trans-unit id="Add_null_checks_for_all_parameters">
        <source>Add null checks for all parameters</source>
        <target state="translated">모든 매개 변수에 대한 null 검사 추가</target>
        <note />
      </trans-unit>
      <trans-unit id="Add_optional_parameter_to_constructor">
        <source>Add optional parameter to constructor</source>
        <target state="translated">생성자에 선택적 매개 변수 추가</target>
        <note />
      </trans-unit>
      <trans-unit id="Add_parameter_to_0_and_overrides_implementations">
        <source>Add parameter to '{0}' (and overrides/implementations)</source>
        <target state="translated">'{0}'(및 재정의/구현)에 매개 변수 추가</target>
        <note />
      </trans-unit>
      <trans-unit id="Add_parameter_to_constructor">
        <source>Add parameter to constructor</source>
        <target state="translated">생성자에 매개 변수 추가</target>
        <note />
      </trans-unit>
      <trans-unit id="Add_project_reference_to_0">
        <source>Add project reference to '{0}'.</source>
        <target state="translated">프로젝트 참조를 '{0}'에 추가합니다.</target>
        <note />
      </trans-unit>
      <trans-unit id="Add_reference_to_0">
        <source>Add reference to '{0}'.</source>
        <target state="translated">참조를 '{0}'에 추가합니다.</target>
        <note />
      </trans-unit>
      <trans-unit id="Actions_can_not_be_empty">
        <source>Actions can not be empty.</source>
        <target state="translated">작업은 비워 둘 수 없습니다.</target>
        <note />
      </trans-unit>
      <trans-unit id="Add_tuple_element_name_0">
        <source>Add tuple element name '{0}'</source>
        <target state="translated">튜플 요소 이름 '{0}' 추가</target>
        <note />
      </trans-unit>
      <trans-unit id="Adding_0_into_a_generic_type_will_prevent_the_debug_session_from_continuing">
        <source>Adding '{0}' into a generic type will prevent the debug session from continuing.</source>
        <target state="translated">'{0}'을(를) 제네릭 형식에 추가하면 디버그 세션을 계속할 수 없습니다.</target>
        <note />
      </trans-unit>
      <trans-unit id="Adding_0_into_an_interface_method_will_prevent_the_debug_session_from_continuing">
        <source>Adding '{0}' into an interface method will prevent the debug session from continuing.</source>
        <target state="translated">인터페이스 메서드에 '{0}'을(를) 추가하면 디버그 세션을 계속할 수 없습니다.</target>
        <note />
      </trans-unit>
      <trans-unit id="Adding_0_into_an_interface_will_prevent_the_debug_session_from_continuing">
        <source>Adding '{0}' into an interface will prevent the debug session from continuing.</source>
        <target state="translated">인터페이스에 '{0}'을(를) 추가하면 디버그 세션을 계속할 수 없습니다.</target>
        <note />
      </trans-unit>
      <trans-unit id="Adding_a_positional_parameter_to_a_record_will_prevent_the_debug_session_from_continuing">
        <source>Adding a positional parameter to a record will prevent the debug session from continuing.</source>
        <target state="translated">레코드에 위치 매개 변수를 추가하면 디버그 세션이 계속 진행되지 않습니다.</target>
        <note />
      </trans-unit>
      <trans-unit id="Adding_method_with_explicit_interface_specifier_will_prevernt_the_debug_session_from_continuing">
        <source>Adding a method with an explicit interface specifier will prevent the debug session from continuing.</source>
        <target state="translated">명시적 인터페이스 지정자를 사용하여 메서드를 추가하면 디버그 세션을 계속할 수 없습니다.</target>
        <note />
      </trans-unit>
      <trans-unit id="Align_wrapped_arguments">
        <source>Align wrapped arguments</source>
        <target state="translated">래핑된 인수 맞춤</target>
        <note />
      </trans-unit>
      <trans-unit id="Align_wrapped_parameters">
        <source>Align wrapped parameters</source>
        <target state="translated">래핑된 매개 변수 맞춤</target>
        <note />
      </trans-unit>
      <trans-unit id="Alternation_conditions_cannot_be_comments">
        <source>Alternation conditions cannot be comments</source>
        <target state="translated">교체 조건은 주석이 될 수 없습니다.</target>
        <note>This is an error message shown to the user when they write an invalid Regular Expression. Example: a|(?#b)</note>
      </trans-unit>
      <trans-unit id="Alternation_conditions_do_not_capture_and_cannot_be_named">
        <source>Alternation conditions do not capture and cannot be named</source>
        <target state="translated">교체 조건은 캡처하지 않고 이름을 지정할 수 없습니다.</target>
        <note>This is an error message shown to the user when they write an invalid Regular Expression. Example: (?(?'x'))</note>
      </trans-unit>
      <trans-unit id="Apply_file_header_preferences">
        <source>Apply file header preferences</source>
        <target state="translated">파일 헤더 기본 설정 적용</target>
        <note />
      </trans-unit>
      <trans-unit id="Apply_object_collection_initialization_preferences">
        <source>Apply object/collection initialization preferences</source>
        <target state="translated">개체/컬렉션 초기화 기본 설정 적용</target>
        <note />
      </trans-unit>
      <trans-unit id="An_active_statement_has_been_removed_from_its_original_method_You_must_revert_your_changes_to_continue_or_restart_the_debugging_session">
        <source>An active statement has been removed from its original method. You must revert your changes to continue or restart the debugging session.</source>
        <target state="translated">원래 메서드에서 활성 문이 제거되었습니다. 변경 내용을 취소하고 계속하거나 디버깅 세션을 다시 시작해야 합니다.</target>
        <note />
      </trans-unit>
      <trans-unit id="Awaited_task_returns_0">
        <source>Awaited task returns '{0}'</source>
        <target state="translated">대기된 작업에서 '{0}'이(가) 반환됨</target>
        <note />
      </trans-unit>
      <trans-unit id="Awaited_task_returns_no_value">
        <source>Awaited task returns no value</source>
        <target state="translated">대기된 작업에서 값이 반환되지 않음</target>
        <note />
      </trans-unit>
      <trans-unit id="Base_classes_contain_inaccessible_unimplemented_members">
        <source>Base classes contain inaccessible unimplemented members</source>
        <target state="translated">기본 클래스에 구현되지 않아 액세스할 수 없는 멤버가 포함되어 있습니다.</target>
        <note />
      </trans-unit>
      <trans-unit id="CannotApplyChangesUnexpectedError">
        <source>Cannot apply changes -- unexpected error: '{0}'</source>
        <target state="translated">변경 내용을 적용할 수 없음 -- 예기치 않은 오류: '{0}'</target>
        <note />
      </trans-unit>
      <trans-unit id="Cannot_include_class_0_in_character_range">
        <source>Cannot include class \{0} in character range</source>
        <target state="translated">문자 범위에 \{0} 클래스를 포함할 수 없습니다.</target>
        <note>This is an error message shown to the user when they write an invalid Regular Expression. Example: [a-\w]. {0} is the invalid class (\w here)</note>
      </trans-unit>
      <trans-unit id="Capture_group_numbers_must_be_less_than_or_equal_to_Int32_MaxValue">
        <source>Capture group numbers must be less than or equal to Int32.MaxValue</source>
        <target state="translated">캡처 그룹 번호는 Int32.MaxValue보다 작거나 같아야 합니다.</target>
        <note>This is an error message shown to the user when they write an invalid Regular Expression. Example: a{2147483648}</note>
      </trans-unit>
      <trans-unit id="Capture_number_cannot_be_zero">
        <source>Capture number cannot be zero</source>
        <target state="translated">캡처 번호는 0일 수 없습니다.</target>
        <note>This is an error message shown to the user when they write an invalid Regular Expression. Example: (?&lt;0&gt;a)</note>
      </trans-unit>
      <trans-unit id="ChangeSignature_NewParameterInferValue">
        <source>&lt;infer&gt;</source>
        <target state="translated">&lt;유추&gt;</target>
        <note />
      </trans-unit>
      <trans-unit id="ChangeSignature_NewParameterIntroduceTODOVariable">
        <source>TODO</source>
        <target state="translated">TODO</target>
        <note>"TODO" is an indication that there is work still to be done.</note>
      </trans-unit>
      <trans-unit id="ChangeSignature_NewParameterOmitValue">
        <source>&lt;omit&gt;</source>
        <target state="translated">&lt;생략&gt;</target>
        <note />
      </trans-unit>
      <trans-unit id="Change_namespace_to_0">
        <source>Change namespace to '{0}'</source>
        <target state="translated">네임스페이스를 '{0}'(으)로 변경</target>
        <note />
      </trans-unit>
      <trans-unit id="Change_to_global_namespace">
        <source>Change to global namespace</source>
        <target state="translated">전역 네임스페이스로 변경</target>
        <note />
      </trans-unit>
      <trans-unit id="ChangesDisallowedWhileStoppedAtException">
        <source>Changes are not allowed while stopped at exception</source>
        <target state="translated">예외에서 중지된 동안에는 변경할 수 없습니다.</target>
        <note />
      </trans-unit>
      <trans-unit id="ChangesNotAppliedWhileRunning">
        <source>Changes made in project '{0}' will not be applied while the application is running</source>
        <target state="translated">애플리케이션이 실행되는 동안에는 '{0}' 프로젝트의 변경 내용이 적용되지 않습니다.</target>
        <note />
      </trans-unit>
      <trans-unit id="Changing_0_from_asynchronous_to_synchronous_will_prevent_the_debug_session_from_continuing">
        <source>Changing '{0}' from asynchronous to synchronous will prevent the debug session from continuing.</source>
        <target state="translated">'{0}'을(를) 비동기에서 동기로 변경하면 디버그 세션을 계속할 수 없습니다.</target>
        <note />
      </trans-unit>
      <trans-unit id="Changing_0_to_1_will_prevent_the_debug_session_from_continuing_because_it_changes_the_shape_of_the_state_machine">
        <source>Changing '{0}' to '{1}' will prevent the debug session from continuing because it changes the shape of the state machine.</source>
        <target state="translated">'{0}'을(를) '{1}'(으)로 변경하면 상태 시스템의 셰이프가 변경되므로 디버그 세션을 계속할 수 없습니다.</target>
        <note />
      </trans-unit>
      <trans-unit id="Changing_visibility_of_0_will_prevent_the_debug_session_from_continuing">
        <source>Changing visibility of {0} will prevent the debug session from continuing.</source>
        <target state="translated">{0} 표시 여부를 변경하면 디버그 세션을 계속할 수 없습니다.</target>
        <note />
      </trans-unit>
      <trans-unit id="Configure_0_code_style">
        <source>Configure {0} code style</source>
        <target state="translated">{0} 코드 스타일 구성</target>
        <note />
      </trans-unit>
      <trans-unit id="Configure_0_severity">
        <source>Configure {0} severity</source>
        <target state="translated">{0} 심각도 구성</target>
        <note />
      </trans-unit>
      <trans-unit id="Configure_severity_for_all_0_analyzers">
        <source>Configure severity for all '{0}' analyzers</source>
        <target state="translated">모든 '{0}' 분석기에 대해 심각도 구성</target>
        <note />
      </trans-unit>
      <trans-unit id="Configure_severity_for_all_analyzers">
        <source>Configure severity for all analyzers</source>
        <target state="translated">모든 분석기에 대해 심각도 구성</target>
        <note />
      </trans-unit>
      <trans-unit id="Convert_to_linq">
        <source>Convert to LINQ</source>
        <target state="translated">LINQ로 변환</target>
        <note />
      </trans-unit>
      <trans-unit id="Add_to_0">
        <source>Add to '{0}'</source>
        <target state="translated">'{0}'에 추가</target>
        <note />
      </trans-unit>
      <trans-unit id="Convert_to_class">
        <source>Convert to class</source>
        <target state="translated">클래스로 변환</target>
        <note />
      </trans-unit>
      <trans-unit id="Convert_to_linq_call_form">
        <source>Convert to LINQ (call form)</source>
        <target state="translated">LINQ로 변환(통화 양식)</target>
        <note />
      </trans-unit>
      <trans-unit id="Convert_to_record">
        <source>Convert to record</source>
        <target state="translated">레코드로 변환</target>
        <note />
      </trans-unit>
      <trans-unit id="Convert_to_record_struct">
        <source>Convert to record struct</source>
        <target state="new">Convert to record struct</target>
        <note />
      </trans-unit>
      <trans-unit id="Convert_to_struct">
        <source>Convert to struct</source>
        <target state="translated">구조체로 변환</target>
        <note />
      </trans-unit>
      <trans-unit id="Convert_type_to_0">
        <source>Convert type to '{0}'</source>
        <target state="translated">형식을 '{0}'(으)로 변환</target>
        <note />
      </trans-unit>
      <trans-unit id="Create_and_assign_field_0">
        <source>Create and assign field '{0}'</source>
        <target state="translated">'{0}' 필드 만들기 및 할당</target>
        <note />
      </trans-unit>
      <trans-unit id="Create_and_assign_property_0">
        <source>Create and assign property '{0}'</source>
        <target state="translated">'{0}' 속성 만들기 및 할당</target>
        <note />
      </trans-unit>
      <trans-unit id="Create_and_assign_remaining_as_fields">
        <source>Create and assign remaining as fields</source>
        <target state="translated">나머지를 만들고 필드로 할당합니다.</target>
        <note />
      </trans-unit>
      <trans-unit id="Create_and_assign_remaining_as_properties">
        <source>Create and assign remaining as properties</source>
        <target state="translated">나머지를 만들고 속성으로 할당합니다.</target>
        <note />
      </trans-unit>
      <trans-unit id="Deleting_a_positional_parameter_from_a_record_will_prevent_the_debug_session_from_continuing">
        <source>Deleting a positional parameter from a record will prevent the debug session from continuing.</source>
        <target state="translated">레코드에서 위치 매개 변수를 삭제하면 디버그 세션이 계속 진행되지 않습니다.</target>
        <note />
      </trans-unit>
      <trans-unit id="Do_not_change_this_code_Put_cleanup_code_in_0_method">
        <source>Do not change this code. Put cleanup code in '{0}' method</source>
        <target state="translated">이 코드를 변경하지 마세요. '{0}' 메서드에 정리 코드를 입력합니다.</target>
        <note />
      </trans-unit>
      <trans-unit id="DocumentIsOutOfSyncWithDebuggee">
        <source>The current content of source file '{0}' does not match the built source. Any changes made to this file while debugging won't be applied until its content matches the built source.</source>
        <target state="translated">소스 파일 '{0}'의 현재 콘텐츠가 빌드된 소스와 일치하지 않습니다. 디버그하는 동안 이 파일의 변경된 모든 내용은 해당 콘텐츠가 빌드된 소스와 일치할 때까지 적용되지 않습니다.</target>
        <note />
      </trans-unit>
      <trans-unit id="Document_must_be_contained_in_the_workspace_that_created_this_service">
        <source>Document must be contained in the workspace that created this service</source>
        <target state="translated">문서가 이 서비스를 만든 작업 영역에 포함되어 있어야 합니다.</target>
        <note />
      </trans-unit>
      <trans-unit id="EditAndContinue">
        <source>Edit and Continue</source>
        <target state="translated">편집하며 계속하기</target>
        <note />
      </trans-unit>
      <trans-unit id="EditAndContinueDisallowedByModule">
        <source>Edit and Continue disallowed by module</source>
        <target state="translated">모듈에서 편집하며 계속하기를 허용하지 않음</target>
        <note />
      </trans-unit>
      <trans-unit id="EditAndContinueDisallowedByProject">
        <source>Changes made in project '{0}' will prevent the debug session from continuing: {1}</source>
        <target state="translated">'{0}' 프로젝트에서 수행한 변경으로 디버그 세션을 계속할 수 없습니다. {1}</target>
        <note />
      </trans-unit>
      <trans-unit id="Edit_and_continue_is_not_supported_by_the_runtime">
        <source>Edit and continue is not supported by the runtime.</source>
        <target state="translated">편집하고 계속하기는 런타임에서 지원되지 않습니다.</target>
        <note />
      </trans-unit>
      <trans-unit id="ErrorReadingFile">
        <source>Error while reading file '{0}': {1}</source>
        <target state="translated">'{0}' 파일을 읽는 동안 오류가 발생했습니다. {1}</target>
        <note />
      </trans-unit>
      <trans-unit id="Error_creating_instance_of_CodeFixProvider">
        <source>Error creating instance of CodeFixProvider</source>
        <target state="translated">CodeFixProvider 인스턴스를 만드는 동안 오류가 발생했습니다.</target>
        <note />
      </trans-unit>
      <trans-unit id="Error_creating_instance_of_CodeFixProvider_0">
        <source>Error creating instance of CodeFixProvider '{0}'</source>
        <target state="translated">CodeFixProvider '{0}' 인스턴스를 만드는 동안 오류가 발생했습니다.</target>
        <note />
      </trans-unit>
      <trans-unit id="Example">
        <source>Example:</source>
        <target state="translated">예:</target>
        <note>Singular form when we want to show an example, but only have one to show.</note>
      </trans-unit>
      <trans-unit id="Examples">
        <source>Examples:</source>
        <target state="translated">예:</target>
        <note>Plural form when we have multiple examples to show.</note>
      </trans-unit>
      <trans-unit id="Explicitly_implemented_methods_of_records_must_have_parameter_names_that_match_the_compiler_generated_equivalent_0">
        <source>Explicitly implemented methods of records must have parameter names that match the compiler generated equivalent '{0}'</source>
        <target state="translated">명시적으로 구현된 레코드 메서드에는 컴파일러에서 생성된 것과 일치하는 매개 변수 이름 '{0}'이 있어야 합니다.</target>
        <note />
      </trans-unit>
      <trans-unit id="Extract_base_class">
        <source>Extract base class...</source>
        <target state="translated">기본 클래스 추출...</target>
        <note />
      </trans-unit>
      <trans-unit id="Extract_interface">
        <source>Extract interface...</source>
        <target state="translated">인터페이스 추출...</target>
        <note />
      </trans-unit>
      <trans-unit id="Extract_local_function">
        <source>Extract local function</source>
        <target state="translated">로컬 함수 추출</target>
        <note />
      </trans-unit>
      <trans-unit id="Extract_method">
        <source>Extract method</source>
        <target state="translated">메서드 추출</target>
        <note />
      </trans-unit>
      <trans-unit id="Failed_to_analyze_data_flow_for_0">
        <source>Failed to analyze data-flow for: {0}</source>
        <target state="translated">{0}의 데이터 흐름 분석 실패</target>
        <note />
      </trans-unit>
      <trans-unit id="Fix_formatting">
        <source>Fix formatting</source>
        <target state="translated">서식 수정</target>
        <note />
      </trans-unit>
      <trans-unit id="Fix_typo_0">
        <source>Fix typo '{0}'</source>
        <target state="translated">오타 '{0}' 수정</target>
        <note />
      </trans-unit>
      <trans-unit id="Format_document">
        <source>Format document</source>
        <target state="translated">문서 서식</target>
        <note />
      </trans-unit>
      <trans-unit id="Formatting_document">
        <source>Formatting document</source>
        <target state="translated">문서 서식을 지정하는 중</target>
        <note />
      </trans-unit>
      <trans-unit id="Generate_comparison_operators">
        <source>Generate comparison operators</source>
        <target state="translated">비교 연산자 생성</target>
        <note />
      </trans-unit>
      <trans-unit id="Generate_constructor_in_0_with_fields">
        <source>Generate constructor in '{0}' (with fields)</source>
        <target state="translated">'{0}'에 생성자 생성(필드 포함)</target>
        <note />
      </trans-unit>
      <trans-unit id="Generate_constructor_in_0_with_properties">
        <source>Generate constructor in '{0}' (with properties)</source>
        <target state="translated">'{0}'에 생성자 생성(속성 포함)</target>
        <note />
      </trans-unit>
      <trans-unit id="Generate_for_0">
        <source>Generate for '{0}'</source>
        <target state="translated">'{0}'에 대해 생성</target>
        <note />
      </trans-unit>
      <trans-unit id="Generate_parameter_0">
        <source>Generate parameter '{0}'</source>
        <target state="translated">'{0}' 매개 변수 생성</target>
        <note />
      </trans-unit>
      <trans-unit id="Generate_parameter_0_and_overrides_implementations">
        <source>Generate parameter '{0}' (and overrides/implementations)</source>
        <target state="translated">'{0}' 매개 변수(및 재정의/구현) 생성</target>
        <note />
      </trans-unit>
      <trans-unit id="Illegal_backslash_at_end_of_pattern">
        <source>Illegal \ at end of pattern</source>
        <target state="translated">패턴 끝에 \를 사용할 수 없습니다.</target>
        <note>This is an error message shown to the user when they write an invalid Regular Expression. Example: \</note>
      </trans-unit>
      <trans-unit id="Illegal_x_y_with_x_less_than_y">
        <source>Illegal {x,y} with x &gt; y</source>
        <target state="translated">x &gt; y인 잘못된 {x,y}입니다.</target>
        <note>This is an error message shown to the user when they write an invalid Regular Expression. Example: a{1,0}</note>
      </trans-unit>
      <trans-unit id="Implement_0_explicitly">
        <source>Implement '{0}' explicitly</source>
        <target state="translated">'{0}'을(를) 명시적으로 구현</target>
        <note />
      </trans-unit>
      <trans-unit id="Implement_0_implicitly">
        <source>Implement '{0}' implicitly</source>
        <target state="translated">'{0}'을(를) 암시적으로 구현</target>
        <note />
      </trans-unit>
      <trans-unit id="Implement_abstract_class">
        <source>Implement abstract class</source>
        <target state="translated">추상 클래스 구현</target>
        <note />
      </trans-unit>
      <trans-unit id="Implement_all_interfaces_explicitly">
        <source>Implement all interfaces explicitly</source>
        <target state="translated">모든 인터페이스를 명시적으로 구현</target>
        <note />
      </trans-unit>
      <trans-unit id="Implement_all_interfaces_implicitly">
        <source>Implement all interfaces implicitly</source>
        <target state="translated">모든 인터페이스를 암시적으로 구현</target>
        <note />
      </trans-unit>
      <trans-unit id="Implement_all_members_explicitly">
        <source>Implement all members explicitly</source>
        <target state="translated">모든 멤버를 명시적으로 구현</target>
        <note />
      </trans-unit>
      <trans-unit id="Implement_explicitly">
        <source>Implement explicitly</source>
        <target state="translated">명시적으로 구현</target>
        <note />
      </trans-unit>
      <trans-unit id="Implement_implicitly">
        <source>Implement implicitly</source>
        <target state="translated">암시적으로 구현</target>
        <note />
      </trans-unit>
      <trans-unit id="Implement_remaining_members_explicitly">
        <source>Implement remaining members explicitly</source>
        <target state="translated">나머지 멤버를 명시적으로 구현</target>
        <note />
      </trans-unit>
      <trans-unit id="Implement_through_0">
        <source>Implement through '{0}'</source>
        <target state="translated">'{0}'을(를) 통해 구현</target>
        <note />
      </trans-unit>
      <trans-unit id="Implementing_a_record_positional_parameter_0_as_read_only_will_prevent_the_debug_session_from_continuing">
        <source>Implementing a record positional parameter '{0}' as read only will prevent the debug session from continuing,</source>
        <target state="translated">레코드 위치 매개 변수 '{0}'을(를) 읽기 전용으로 구현 하면 디버그 세션이 계속 진행되지 않습니다.</target>
        <note />
      </trans-unit>
      <trans-unit id="Implementing_a_record_positional_parameter_0_with_a_set_accessor_will_prevent_the_debug_session_from_continuing">
        <source>Implementing a record positional parameter '{0}' with a set accessor will prevent the debug session from continuing.</source>
        <target state="translated">집합 접근자로 레코드 위치 매개 변수 '{0}'을(를) 구현하면 디버그 세션이 계속 진행되지 않습니다.</target>
        <note />
      </trans-unit>
      <trans-unit id="Incomplete_character_escape">
        <source>Incomplete \p{X} character escape</source>
        <target state="translated">불완전한 \p{X} 문자 이스케이프</target>
        <note>This is an error message shown to the user when they write an invalid Regular Expression. Example: \p{ Cc }</note>
      </trans-unit>
      <trans-unit id="Indent_all_arguments">
        <source>Indent all arguments</source>
        <target state="translated">모든 인수 들여쓰기</target>
        <note />
      </trans-unit>
      <trans-unit id="Indent_all_parameters">
        <source>Indent all parameters</source>
        <target state="translated">모든 매개 변수 들여쓰기</target>
        <note />
      </trans-unit>
      <trans-unit id="Indent_wrapped_arguments">
        <source>Indent wrapped arguments</source>
        <target state="translated">래핑된 인수 들여쓰기</target>
        <note />
      </trans-unit>
      <trans-unit id="Indent_wrapped_parameters">
        <source>Indent wrapped parameters</source>
        <target state="translated">래핑된 매개 변수 들여쓰기</target>
        <note />
      </trans-unit>
      <trans-unit id="Inline_0">
        <source>Inline '{0}'</source>
        <target state="translated">'{0}'을(를) 인라인으로 지정</target>
        <note />
      </trans-unit>
      <trans-unit id="Inline_and_keep_0">
        <source>Inline and keep '{0}'</source>
        <target state="translated">'{0}'을(를) 인라인으로 지정 및 유지</target>
        <note />
      </trans-unit>
      <trans-unit id="Insufficient_hexadecimal_digits">
        <source>Insufficient hexadecimal digits</source>
        <target state="translated">16진수가 부족합니다.</target>
        <note>This is an error message shown to the user when they write an invalid Regular Expression. Example: \x</note>
      </trans-unit>
      <trans-unit id="Introduce_constant">
        <source>Introduce constant</source>
        <target state="translated">상수 지정</target>
        <note />
      </trans-unit>
      <trans-unit id="Introduce_field">
        <source>Introduce field</source>
        <target state="translated">필드 지정</target>
        <note />
      </trans-unit>
      <trans-unit id="Introduce_local">
        <source>Introduce local</source>
        <target state="translated">로컬 소개</target>
        <note />
      </trans-unit>
      <trans-unit id="Introduce_parameter">
        <source>Introduce parameter</source>
        <target state="new">Introduce parameter</target>
        <note />
      </trans-unit>
      <trans-unit id="Introduce_parameter_for_0">
        <source>Introduce parameter for '{0}'</source>
        <target state="new">Introduce parameter for '{0}'</target>
        <note />
      </trans-unit>
      <trans-unit id="Introduce_parameter_for_all_occurrences_of_0">
        <source>Introduce parameter for all occurrences of '{0}'</source>
        <target state="new">Introduce parameter for all occurrences of '{0}'</target>
        <note />
      </trans-unit>
      <trans-unit id="Introduce_query_variable">
        <source>Introduce query variable</source>
        <target state="translated">쿼리 변수 지정</target>
        <note />
      </trans-unit>
      <trans-unit id="Invalid_group_name_Group_names_must_begin_with_a_word_character">
        <source>Invalid group name: Group names must begin with a word character</source>
        <target state="translated">잘못된 그룹 이름: 그룹 이름은 단어 문자로 시작해야 합니다.</target>
        <note>This is an error message shown to the user when they write an invalid Regular Expression. Example: (?&lt;a &gt;a)</note>
      </trans-unit>
      <trans-unit id="Make_class_abstract">
        <source>Make class 'abstract'</source>
        <target state="translated">'abstract' 클래스 만들기</target>
        <note />
      </trans-unit>
      <trans-unit id="Make_member_static">
        <source>Make static</source>
        <target state="translated">정적으로 만들기</target>
        <note />
      </trans-unit>
      <trans-unit id="Invert_conditional">
        <source>Invert conditional</source>
        <target state="translated">조건 반전</target>
        <note />
      </trans-unit>
      <trans-unit id="Making_a_method_an_iterator_will_prevent_the_debug_session_from_continuing">
        <source>Making a method an iterator will prevent the debug session from continuing.</source>
        <target state="translated">메서드를 반복자로 만들면 디버그 세션이 계속되지 않습니다.</target>
        <note />
      </trans-unit>
      <trans-unit id="Making_a_method_async_will_prevent_the_debug_session_from_continuing">
        <source>Making a method 'async' will prevent the debug session from continuing.</source>
        <target state="translated">'async' 메서드를 만들면 디버그 세션이 계속되지 않습니다.</target>
        <note />
      </trans-unit>
      <trans-unit id="Malformed">
        <source>malformed</source>
        <target state="translated">형식이 잘못되었습니다.</target>
        <note>This is an error message shown to the user when they write an invalid Regular Expression. Example: (?(0</note>
      </trans-unit>
      <trans-unit id="Malformed_character_escape">
        <source>Malformed \p{X} character escape</source>
        <target state="translated">형식이 잘못된 \p{X} 문자 이스케이프</target>
        <note>This is an error message shown to the user when they write an invalid Regular Expression. Example: \p {Cc}</note>
      </trans-unit>
      <trans-unit id="Malformed_named_back_reference">
        <source>Malformed \k&lt;...&gt; named back reference</source>
        <target state="translated">\k&lt;...&gt; 역참조 형식이 잘못되었습니다.</target>
        <note>This is an error message shown to the user when they write an invalid Regular Expression. Example: \k'</note>
      </trans-unit>
      <trans-unit id="Merge_with_nested_0_statement">
        <source>Merge with nested '{0}' statement</source>
        <target state="translated">중첩 '{0}' 문과 병합</target>
        <note />
      </trans-unit>
      <trans-unit id="Merge_with_next_0_statement">
        <source>Merge with next '{0}' statement</source>
        <target state="translated">다음 '{0}' 문과 병합</target>
        <note />
      </trans-unit>
      <trans-unit id="Merge_with_outer_0_statement">
        <source>Merge with outer '{0}' statement</source>
        <target state="translated">외부 '{0}' 문과 병합</target>
        <note />
      </trans-unit>
      <trans-unit id="Merge_with_previous_0_statement">
        <source>Merge with previous '{0}' statement</source>
        <target state="translated">이전 '{0}' 문과 병합</target>
        <note />
      </trans-unit>
      <trans-unit id="MethodMustReturnStreamThatSupportsReadAndSeek">
        <source>{0} must return a stream that supports read and seek operations.</source>
        <target state="translated">{0}은(는) 읽기 및 검색 작업을 지원하는 스트림을 반환해야 합니다.</target>
        <note />
      </trans-unit>
      <trans-unit id="Missing_control_character">
        <source>Missing control character</source>
        <target state="translated">제어 문자가 없습니다.</target>
        <note>This is an error message shown to the user when they write an invalid Regular Expression. Example: \c</note>
      </trans-unit>
      <trans-unit id="Modifying_body_of_member_will_prevent_the_debug_session_from_continuing_because_the_body_has_too_many_statements">
        <source>Modifying the body of '{0}' will prevent the debug session from continuing because the body has too many statements.</source>
        <target state="translated">본문에 문이 너무 많아 '{0}'의 본문을 수정하면 디버그 세션을 계속 진행할 수 없습니다.</target>
        <note />
      </trans-unit>
      <trans-unit id="Modifying_body_of_member_will_prevent_the_debug_session_from_continuing_due_to_internal_error">
        <source>Modifying the body of '{0}' will prevent the debug session from continuing due to internal error: {1}</source>
        <target state="translated">'{0}'의 본문을 수정하면 다음 내부 오류로 인해 디버그 세션을 계속 진행할 수 없습니다. {1}</target>
        <note>{1} is a multi-line exception message including a stacktrace. Place it at the end of the message and don’t add any punctation after or around {1}</note>
      </trans-unit>
      <trans-unit id="Modifying_source_file_will_prevent_the_debug_session_from_continuing_because_the_file_is_too_big">
        <source>Modifying source file '{0}' will prevent the debug session from continuing because the file is too big.</source>
        <target state="translated">'{0}' 소스 파일을 수정하면 파일이 너무 커서 디버그 세션을 계속 진행할 수 없습니다.</target>
        <note />
      </trans-unit>
      <trans-unit id="Move_contents_to_namespace">
        <source>Move contents to namespace...</source>
        <target state="translated">네임스페이스로 콘텐츠 이동...</target>
        <note />
      </trans-unit>
      <trans-unit id="Move_file_to_0">
        <source>Move file to '{0}'</source>
        <target state="translated">파일을 '{0}'(으)로 이동</target>
        <note />
      </trans-unit>
      <trans-unit id="Move_file_to_project_root_folder">
        <source>Move file to project root folder</source>
        <target state="translated">파일을 프로젝트 루트 폴더로 이동</target>
        <note />
      </trans-unit>
      <trans-unit id="Move_to_namespace">
        <source>Move to namespace...</source>
        <target state="translated">네임스페이스로 이동...</target>
        <note />
      </trans-unit>
      <trans-unit id="Modifying_source_file_will_prevent_the_debug_session_from_continuing_due_to_internal_error">
        <source>Modifying source file '{0}' will prevent the debug session from continuing due to internal error: {1}</source>
        <target state="translated">'{0}' 소스 파일을 수정하면 다음 내부 오류로 인해 디버그 세션을 계속 진행할 수 없습니다. {1}</target>
        <note>{1} is a multi-line exception message including a stacktrace. Place it at the end of the message and don’t add any punctation after or around {1}</note>
      </trans-unit>
      <trans-unit id="Nested_quantifier_0">
        <source>Nested quantifier {0}</source>
        <target state="translated">중첩 수량자 {0}입니다.</target>
        <note>This is an error message shown to the user when they write an invalid Regular Expression. Example: a**. In this case {0} will be '*', the extra unnecessary quantifier.</note>
      </trans-unit>
      <trans-unit id="No_valid_location_to_insert_method_call">
        <source>No valid location to insert method call.</source>
        <target state="translated">메서드 호출을 삽입할 유효한 위치가 없습니다.</target>
        <note />
      </trans-unit>
      <trans-unit id="Not_enough_close_parens">
        <source>Not enough )'s</source>
        <target state="translated">부족 )'s</target>
        <note>This is an error message shown to the user when they write an invalid Regular Expression. Example: (a</note>
      </trans-unit>
      <trans-unit id="Operators">
        <source>Operators</source>
        <target state="translated">연산자</target>
        <note />
      </trans-unit>
      <trans-unit id="Property_reference_cannot_be_updated">
        <source>Property reference cannot be updated</source>
        <target state="translated">속성 참조를 업데이트할 수 없습니다.</target>
        <note />
      </trans-unit>
      <trans-unit id="Pull_0_up">
        <source>Pull '{0}' up</source>
        <target state="translated">'{0}' 끌어오기</target>
        <note />
      </trans-unit>
      <trans-unit id="Pull_0_up_to_1">
        <source>Pull '{0}' up to '{1}'</source>
        <target state="translated">'{0}'을(를) '{1}'(으)로 끌어오기</target>
        <note />
      </trans-unit>
      <trans-unit id="Pull_members_up_to_base_type">
        <source>Pull members up to base type...</source>
        <target state="translated">기본 형식까지 멤버를 풀...</target>
        <note />
      </trans-unit>
      <trans-unit id="Pull_members_up_to_new_base_class">
        <source>Pull member(s) up to new base class...</source>
        <target state="translated">새 기본 클래스까지 멤버를 풀하세요...</target>
        <note />
      </trans-unit>
      <trans-unit id="Quantifier_x_y_following_nothing">
        <source>Quantifier {x,y} following nothing</source>
        <target state="translated">수량자 {x,y} 앞에 아무 것도 없습니다.</target>
        <note>This is an error message shown to the user when they write an invalid Regular Expression. Example: *</note>
      </trans-unit>
      <trans-unit id="Reference_to_undefined_group">
        <source>reference to undefined group</source>
        <target state="translated">정의되지 않은 그룹에 대한 참조</target>
        <note>This is an error message shown to the user when they write an invalid Regular Expression. Example: (?(1))</note>
      </trans-unit>
      <trans-unit id="Reference_to_undefined_group_name_0">
        <source>Reference to undefined group name {0}</source>
        <target state="translated">정의되지 않은 그룹 이름 {0}에 대한 참조입니다.</target>
        <note>This is an error message shown to the user when they write an invalid Regular Expression. Example: \k&lt;a&gt;. Here, {0} will be the name of the undefined group ('a')</note>
      </trans-unit>
      <trans-unit id="Reference_to_undefined_group_number_0">
        <source>Reference to undefined group number {0}</source>
        <target state="translated">정의되지 않은 그룹 번호 {0}을(를) 참조합니다.</target>
        <note>This is an error message shown to the user when they write an invalid Regular Expression. Example: (?&lt;-1&gt;). Here, {0} will be the number of the undefined group ('1')</note>
      </trans-unit>
      <trans-unit id="Regex_all_control_characters_long">
        <source>All control characters. This includes the Cc, Cf, Cs, Co, and Cn categories.</source>
        <target state="translated">모든 제어 문자입니다. Cc, Cf, Cs, Co 및 Cn 범주가 포함됩니다.</target>
        <note />
      </trans-unit>
      <trans-unit id="Regex_all_control_characters_short">
        <source>all control characters</source>
        <target state="translated">모든 제어 문자</target>
        <note />
      </trans-unit>
      <trans-unit id="Regex_all_diacritic_marks_long">
        <source>All diacritic marks. This includes the Mn, Mc, and Me categories.</source>
        <target state="translated">모든 분음 부호입니다. Mn, Mc 및 Me 범주가 포함됩니다.</target>
        <note />
      </trans-unit>
      <trans-unit id="Regex_all_diacritic_marks_short">
        <source>all diacritic marks</source>
        <target state="translated">모든 분음 부호</target>
        <note />
      </trans-unit>
      <trans-unit id="Regex_all_letter_characters_long">
        <source>All letter characters. This includes the Lu, Ll, Lt, Lm, and Lo characters.</source>
        <target state="translated">모든 문자입니다. Lu, Ll, Lt, Lm 및 Lo 문자가 포함됩니다.</target>
        <note />
      </trans-unit>
      <trans-unit id="Regex_all_letter_characters_short">
        <source>all letter characters</source>
        <target state="translated">모든 문자</target>
        <note />
      </trans-unit>
      <trans-unit id="Regex_all_numbers_long">
        <source>All numbers. This includes the Nd, Nl, and No categories.</source>
        <target state="translated">모든 숫자입니다. Nd, Nl 및 No 범주가 포함됩니다.</target>
        <note />
      </trans-unit>
      <trans-unit id="Regex_all_numbers_short">
        <source>all numbers</source>
        <target state="translated">모든 숫자</target>
        <note />
      </trans-unit>
      <trans-unit id="Regex_all_punctuation_characters_long">
        <source>All punctuation characters. This includes the Pc, Pd, Ps, Pe, Pi, Pf, and Po categories.</source>
        <target state="translated">모든 문장 부호 문자입니다. Pc, Pd, Ps, Pe, Pi, Pf 및 Po 범주가 포함됩니다.</target>
        <note />
      </trans-unit>
      <trans-unit id="Regex_all_punctuation_characters_short">
        <source>all punctuation characters</source>
        <target state="translated">모든 문장 부호 문자</target>
        <note />
      </trans-unit>
      <trans-unit id="Regex_all_separator_characters_long">
        <source>All separator characters. This includes the Zs, Zl, and Zp categories.</source>
        <target state="translated">모든 구분 문자입니다. Zs, Zl 및 Zp 범주가 포함됩니다.</target>
        <note />
      </trans-unit>
      <trans-unit id="Regex_all_separator_characters_short">
        <source>all separator characters</source>
        <target state="translated">모든 구분 문자</target>
        <note />
      </trans-unit>
      <trans-unit id="Regex_all_symbols_long">
        <source>All symbols. This includes the Sm, Sc, Sk, and So categories.</source>
        <target state="translated">모든 기호입니다. Sm, Sc, Sk 및 So 범주가 포함됩니다.</target>
        <note />
      </trans-unit>
      <trans-unit id="Regex_all_symbols_short">
        <source>all symbols</source>
        <target state="translated">모든 기호</target>
        <note />
      </trans-unit>
      <trans-unit id="Regex_alternation_long">
        <source>You can use the vertical bar (|) character to match any one of a series of patterns, where the | character separates each pattern.</source>
        <target state="translated">세로 막대(|) 문자를 사용하여 일련의 패턴 중 하나를 일치시킬 수 있습니다. 여기서 | 문자는 각 패턴을 구분합니다.</target>
        <note />
      </trans-unit>
      <trans-unit id="Regex_alternation_short">
        <source>alternation</source>
        <target state="translated">대체</target>
        <note />
      </trans-unit>
      <trans-unit id="Regex_any_character_group_long">
        <source>The period character (.) matches any character except \n (the newline character, \u000A).  If a regular expression pattern is modified by the RegexOptions.Singleline option, or if the portion of the pattern that contains the . character class is modified by the 's' option, . matches any character.</source>
        <target state="translated">마침표(.) 문자는 \n(줄 바꿈 문자, \u000A)을 제외한 모든 문자와 일치시킵니다. 정규식 패턴이 RegexOptions.Singleline 옵션으로 수정되거나 . 문자 클래스가 포함된 패턴의 일부가 's' 옵션으로 수정된 경우 .는 모든 문자와 일치시킵니다.</target>
        <note />
      </trans-unit>
      <trans-unit id="Regex_any_character_group_short">
        <source>any character</source>
        <target state="translated">모든 문자</target>
        <note />
      </trans-unit>
      <trans-unit id="Regex_atomic_group_long">
        <source>Atomic groups (known in some other regular expression engines as a nonbacktracking subexpression, an atomic subexpression, or a once-only subexpression) disable backtracking. The regular expression engine will match as many characters in the input string as it can. When no further match is possible, it will not backtrack to attempt alternate pattern matches. (That is, the subexpression matches only strings that would be matched by the subexpression alone; it does not attempt to match a string based on the subexpression and any subexpressions that follow it.)

This option is recommended if you know that backtracking will not succeed. Preventing the regular expression engine from performing unnecessary searching improves performance.</source>
        <target state="translated">원자성 그룹(다른 정규식 엔진에서 역추적하지 않는 하위 식, 원자성 하위 식 또는 한 번만 하위 식이라고 함)은 역추적을 사용하지 않도록 설정합니다. 정규식 엔진은 입력 문자열에서 가능한 한 많은 문자와 일치시킵니다. 더 이상 일치 항목을 찾을 수 없으면 대체 패턴 일치 항목 찾기를 시도하도록 역추적하지 않습니다. 즉, 하위 식은 해당 하위 식 단독으로 일치되는 문자열만 일치시킵니다. 해당 하위 식과 그 뒤에 오는 하위 식을 기반으로 문자열을 일치시키지 않습니다.

이 옵션은 역추적이 성공하지 못할 것을 알고 있는 경우에 사용하는 것이 좋습니다. 정규식 엔진이 불필요한 검색을 수행하지 않도록 하면 성능이 향상됩니다.</target>
        <note />
      </trans-unit>
      <trans-unit id="Regex_atomic_group_short">
        <source>atomic group</source>
        <target state="translated">원자성 그룹</target>
        <note />
      </trans-unit>
      <trans-unit id="Regex_backspace_character_long">
        <source>Matches a backspace character, \u0008</source>
        <target state="translated">백스페이스 문자 \u0008과 일치시킵니다.</target>
        <note />
      </trans-unit>
      <trans-unit id="Regex_backspace_character_short">
        <source>backspace character</source>
        <target state="translated">백스페이스 문자</target>
        <note />
      </trans-unit>
      <trans-unit id="Regex_balancing_group_long">
        <source>A balancing group definition deletes the definition of a previously defined group and stores, in the current group, the interval between the previously defined group and the current group.
    
'name1' is the current group (optional), 'name2' is a previously defined group, and 'subexpression' is any valid regular expression pattern. The balancing group definition deletes the definition of name2 and stores the interval between name2 and name1 in name1. If no name2 group is defined, the match backtracks. Because deleting the last definition of name2 reveals the previous definition of name2, this construct lets you use the stack of captures for group name2 as a counter for keeping track of nested constructs such as parentheses or opening and closing brackets.

The balancing group definition uses 'name2' as a stack. The beginning character of each nested construct is placed in the group and in its Group.Captures collection. When the closing character is matched, its corresponding opening character is removed from the group, and the Captures collection is decreased by one. After the opening and closing characters of all nested constructs have been matched, 'name1' is empty.</source>
        <target state="translated">균형 조정 그룹 정의는 이전에 정의된 그룹의 정의를 삭제하고, 이전에 정의된 그룹과 현재 그룹 사이의 간격을 현재 그룹에 저장합니다.
    
'name1'은 현재 그룹이고(선택 사항), 'name2'는 이전에 정의된 그룹이며, 'subexpression'은 유효한 정규식 패턴입니다. 균형 조정 그룹 정의는 name2의 정의를 삭제하고 name2와 name1 사이의 간격을 name1에 저장합니다. name2 그룹이 정의되어 있지 않으면 일치에서 역추적합니다. name2의 마지막 정의를 삭제하면 name2의 이전 정의가 표시되므로 이 구문을 통해 name2 그룹에 대한 캡처 스택을 괄호 또는 여는 대괄호 및 닫는 대괄호와 같은 중첩 구문을 추적하기 위한 카운터로 사용할 수 있습니다.

균형 조정 그룹 정의에서는 'name2'를 스택으로 사용합니다. 각 중첩 구문의 시작 문자는 그룹 및 해당 Group.Captures 컬렉션에 배치됩니다. 닫는 문자가 일치되면 해당하는 여는 문자가 그룹에서 제거되고 Captures 컬렉션이 하나 감소합니다. 모든 중첩 구문의 여는 문자와 닫는 문자가 일치되고 나면 'name1'은 비어 있는 상태가 됩니다.</target>
        <note />
      </trans-unit>
      <trans-unit id="Regex_balancing_group_short">
        <source>balancing group</source>
        <target state="translated">균형 조정 그룹</target>
        <note />
      </trans-unit>
      <trans-unit id="Regex_base_group">
        <source>base-group</source>
        <target state="translated">기본 그룹</target>
        <note />
      </trans-unit>
      <trans-unit id="Regex_bell_character_long">
        <source>Matches a bell (alarm) character, \u0007</source>
        <target state="translated">벨(경보) 문자 \u0007과 일치시킵니다.</target>
        <note />
      </trans-unit>
      <trans-unit id="Regex_bell_character_short">
        <source>bell character</source>
        <target state="translated">벨 문자</target>
        <note />
      </trans-unit>
      <trans-unit id="Regex_carriage_return_character_long">
        <source>Matches a carriage-return character, \u000D.  Note that \r is not equivalent to the newline character, \n.</source>
        <target state="translated">캐리지 리턴 문자 \u000D와 일치시킵니다. \r은 줄 바꿈 문자 \n과 같지 않습니다.</target>
        <note />
      </trans-unit>
      <trans-unit id="Regex_carriage_return_character_short">
        <source>carriage-return character</source>
        <target state="translated">캐리지 리턴 문자</target>
        <note />
      </trans-unit>
      <trans-unit id="Regex_character_class_subtraction_long">
        <source>Character class subtraction yields a set of characters that is the result of excluding the characters in one character class from another character class.

'base_group' is a positive or negative character group or range. The 'excluded_group' component is another positive or negative character group, or another character class subtraction expression (that is, you can nest character class subtraction expressions).</source>
        <target state="translated">문자 클래스 빼기를 사용하면 한 문자 클래스의 문자를 다른 문자 클래스에서 제외한 결과인 문자 집합을 얻게 됩니다.

'base_group'은 긍정 또는 부정 문자 그룹이거나 문자 범위입니다. 'excluded_group' 구성 요소는 다른 긍정 또는 부정 문자 그룹이거나 다른 문자 클래스 빼기 식입니다(즉, 문자 클래스 빼기 식을 중첩할 수 있음).</target>
        <note />
      </trans-unit>
      <trans-unit id="Regex_character_class_subtraction_short">
        <source>character class subtraction</source>
        <target state="translated">문자 클래스 빼기</target>
        <note />
      </trans-unit>
      <trans-unit id="Regex_character_group">
        <source>character-group</source>
        <target state="translated">문자 그룹</target>
        <note />
      </trans-unit>
      <trans-unit id="Regex_comment">
        <source>comment</source>
        <target state="translated">주석</target>
        <note />
      </trans-unit>
      <trans-unit id="Regex_conditional_expression_match_long">
        <source>This language element attempts to match one of two patterns depending on whether it can match an initial pattern.

'expression' is the initial pattern to match, 'yes' is the pattern to match if expression is matched, and 'no' is the optional pattern to match if expression is not matched.</source>
        <target state="translated">이 언어 요소는 초기 패턴과 일치시킬 수 있는지 여부에 따라 두 패턴 중 하나와 일치시키려고 시도합니다.

'expression'은 일치시킬 초기 패턴이며 'yes'는 식이 일치하는 경우 일치시킬 패턴이고 'no'는 식이 일치하지 않는 경우 일치시킬 선택적 패턴입니다.</target>
        <note />
      </trans-unit>
      <trans-unit id="Regex_conditional_expression_match_short">
        <source>conditional expression match</source>
        <target state="translated">조건식 일치</target>
        <note />
      </trans-unit>
      <trans-unit id="Regex_conditional_group_match_long">
        <source>This language element attempts to match one of two patterns depending on whether it has matched a specified capturing group.

'name' is the name (or number) of a capturing group, 'yes' is the expression to match if 'name' (or 'number') has a match, and 'no' is the optional expression to match if it does not.</source>
        <target state="translated">이 언어 요소는 지정한 캡처링 그룹과 일치시켰는지 여부에 따라 두 패턴 중 하나와 일치시키려고 시도합니다.

'name'은 캡처링 그룹의 이름(또는 번호)이며 'yes'는 'name'(또는 'number')에 일치 항목이 있는 경우 일치시킬 식이고 'no'는 일치 항목이 없는 경우 일치시킬 선택적 식입니다.</target>
        <note />
      </trans-unit>
      <trans-unit id="Regex_conditional_group_match_short">
        <source>conditional group match</source>
        <target state="translated">조건 그룹 일치</target>
        <note />
      </trans-unit>
      <trans-unit id="Regex_contiguous_matches_long">
        <source>The \G anchor specifies that a match must occur at the point where the previous match ended. When you use this anchor with the Regex.Matches or Match.NextMatch method, it ensures that all matches are contiguous.</source>
        <target state="translated">\G 앵커는 이전 일치 항목 찾기가 끝난 지점에서 일치 항목을 찾도록 지정합니다. 이 앵커를 Regex.Matches 또는 Match.NextMatch 메서드와 함께 사용하면 모든 일치 항목이 연속되도록 합니다.</target>
        <note />
      </trans-unit>
      <trans-unit id="Regex_contiguous_matches_short">
        <source>contiguous matches</source>
        <target state="translated">연속 일치</target>
        <note />
      </trans-unit>
      <trans-unit id="Regex_control_character_long">
        <source>Matches an ASCII control character, where X is the letter of the control character. For example, \cC is CTRL-C.</source>
        <target state="translated">ASCII 제어 문자와 일치시킵니다. 여기서, X는 제어 문자의 문자입니다. 예를 들어 \cC는 CTRL-C입니다.</target>
        <note />
      </trans-unit>
      <trans-unit id="Regex_control_character_short">
        <source>control character</source>
        <target state="translated">제어 문자</target>
        <note />
      </trans-unit>
      <trans-unit id="Regex_decimal_digit_character_long">
        <source>\d matches any decimal digit. It is equivalent to the \p{Nd} regular expression pattern, which includes the standard decimal digits 0-9 as well as the decimal digits of a number of other character sets.

If ECMAScript-compliant behavior is specified, \d is equivalent to [0-9]</source>
        <target state="translated">\d는 10진수와 일치시킵니다. 표준 10진수 0-9와 여러 다른 문자 집합의 10진수를 포함한 \p{Nd} 정규식 패턴과 같습니다.

ECMAScript 규격 동작을 지정한 경우 \d는 [0-9]와 같습니다.</target>
        <note />
      </trans-unit>
      <trans-unit id="Regex_decimal_digit_character_short">
        <source>decimal-digit character</source>
        <target state="translated">10진수 문자</target>
        <note />
      </trans-unit>
      <trans-unit id="Regex_end_of_line_comment_long">
        <source>A number sign (#) marks an x-mode comment, which starts at the unescaped # character at the end of the regular expression pattern and continues until the end of the line. To use this construct, you must either enable the x option (through inline options) or supply the RegexOptions.IgnorePatternWhitespace value to the option parameter when instantiating the Regex object or calling a static Regex method.</source>
        <target state="translated">숫자 기호(#)는 정규식 패턴의 끝에 있는 이스케이프되지 않은 # 문자에서 시작하고 줄의 끝까지 계속되는 x-모드 주석을 표시합니다. 이 구문을 사용하려면 인라인 옵션을 통해 x 옵션을 사용해야 합니다. 또는 Regex 개체를 인스턴스화하거나 정적 Regex 메서드를 호출할 때 RegexOptions.IgnorePatternWhitespace 값을 옵션 매개 변수에 제공해야 합니다.</target>
        <note />
      </trans-unit>
      <trans-unit id="Regex_end_of_line_comment_short">
        <source>end-of-line comment</source>
        <target state="translated">줄의 끝 주석</target>
        <note />
      </trans-unit>
      <trans-unit id="Regex_end_of_string_only_long">
        <source>The \z anchor specifies that a match must occur at the end of the input string. Like the $ language element, \z ignores the RegexOptions.Multiline option. Unlike the \Z language element, \z does not match a \n character at the end of a string. Therefore, it can only match the last line of the input string.</source>
        <target state="translated">\z 앵커는 입력 문자열의 끝부분에서 일치 항목을 찾도록 지정합니다. $ 언어 요소와 마찬가지로, \z는 RegexOptions.Multiline 옵션을 무시합니다. 하지만 \Z 언어 요소와 달리 \z는 문자열의 끝에 있는 \n 문자와 일치시키지 않습니다. 따라서 입력 문자열의 마지막 줄만 일치시킬 수 있습니다.</target>
        <note />
      </trans-unit>
      <trans-unit id="Regex_end_of_string_only_short">
        <source>end of string only</source>
        <target state="translated">문자열의 끝만</target>
        <note />
      </trans-unit>
      <trans-unit id="Regex_end_of_string_or_before_ending_newline_long">
        <source>The \Z anchor specifies that a match must occur at the end of the input string, or before \n at the end of the input string. It is identical to the $ anchor, except that \Z ignores the RegexOptions.Multiline option. Therefore, in a multiline string, it can only match the end of the last line, or the last line before \n.

The \Z anchor matches \n but does not match \r\n (the CR/LF character combination). To match CR/LF, include \r?\Z in the regular expression pattern.</source>
        <target state="translated">\Z 앵커는 입력 문자열의 끝부분이나 입력 문자열의 끝부분에 있는 \n 앞에서 일치 항목을 찾도록 지정합니다. \Z는 RegexOptions.Multiline 옵션을 무시한다는 점을 제외하고는 $ 앵커와 동일합니다. 따라서 여러 줄 문자열에서는 마지막 줄의 끝이나 \n 앞의 마지막 줄만 일치시킬 수 있습니다.

\Z 앵커는 \n은 일치시키지만 \r\n(CR/LF 문자 조합)은 일치시키지 않습니다. CR/LF와 일치시키려면 정규식 패턴에 \r?\Z를 포함하세요.</target>
        <note />
      </trans-unit>
      <trans-unit id="Regex_end_of_string_or_before_ending_newline_short">
        <source>end of string or before ending newline</source>
        <target state="translated">문자열의 끝 또는 줄 바꿈 종료 전</target>
        <note />
      </trans-unit>
      <trans-unit id="Regex_end_of_string_or_line_long">
        <source>The $ anchor specifies that the preceding pattern must occur at the end of the input string, or before \n at the end of the input string. If you use $ with the RegexOptions.Multiline option, the match can also occur at the end of a line.

The $ anchor matches \n but does not match \r\n (the combination of carriage return and newline characters, or CR/LF). To match the CR/LF character combination, include \r?$ in the regular expression pattern.</source>
        <target state="translated">$ 앵커는 입력 문자열의 끝부분이나 입력 문자열의 끝부분에 있는 \n 앞에 이전 패턴이 오도록 지정합니다. RegexOptions.Multiline 옵션과 함께 $를 사용하면 줄의 끝부분에서도 일치 항목을 찾을 수 있습니다.

$ 앵커는 \n은 일치시키지만 \r\n(캐리지 리턴 및 줄 바꿈 문자 조합 또는 CR/LF)은 일치시키지 않습니다. CR/LF 문자 조합과 일치시키려면 정규식 패턴에 \r?$를 포함하세요.</target>
        <note />
      </trans-unit>
      <trans-unit id="Regex_end_of_string_or_line_short">
        <source>end of string or line</source>
        <target state="translated">문자열 또는 줄의 끝</target>
        <note />
      </trans-unit>
      <trans-unit id="Regex_escape_character_long">
        <source>Matches an escape character, \u001B</source>
        <target state="translated">이스케이프 문자 \u001B와 일치시킵니다.</target>
        <note />
      </trans-unit>
      <trans-unit id="Regex_escape_character_short">
        <source>escape character</source>
        <target state="translated">이스케이프 문자</target>
        <note />
      </trans-unit>
      <trans-unit id="Regex_excluded_group">
        <source>excluded-group</source>
        <target state="translated">제외된 그룹</target>
        <note />
      </trans-unit>
      <trans-unit id="Regex_expression">
        <source>expression</source>
        <target state="translated">식</target>
        <note />
      </trans-unit>
      <trans-unit id="Regex_form_feed_character_long">
        <source>Matches a form-feed character, \u000C</source>
        <target state="translated">용지 공급 문자 \u000C와 일치시킵니다.</target>
        <note />
      </trans-unit>
      <trans-unit id="Regex_form_feed_character_short">
        <source>form-feed character</source>
        <target state="translated">용지 공급 문자</target>
        <note />
      </trans-unit>
      <trans-unit id="Regex_group_options_long">
        <source>This grouping construct applies or disables the specified options within a subexpression. The options to enable are specified after the question mark, and the options to disable after the minus sign. The allowed options are:

    i	Use case-insensitive matching.
    m	Use multiline mode, where ^ and $ match the beginning and end of each line
	(instead of the beginning and end of the input string).
    s	Use single-line mode, where the period (.) matches every character
	(instead of every character except \n).
    n	Do not capture unnamed groups. The only valid captures are explicitly
	named or numbered groups of the form (?&lt;name&gt; subexpression).
    x	Exclude unescaped white space from the pattern, and enable comments
	after a number sign (#).</source>
        <target state="translated">이 그룹화 생성자는 하위 식 내에서 지정된 옵션을 적용하거나 사용하지 않도록 설정합니다. 사용하도록 설정하는 옵션은 물음표 뒤에 지정되며 사용하지 않도록 설정하는 옵션은 빼기 기호 뒤에 지정됩니다. 허용되는 옵션은 다음과 같습니다.

    i	대/소문자를 구분하지 않는 일치를 사용합니다.
    m	여러 줄 모드를 사용합니다. 여기서, ^ 및 $는 각 줄의 시작 및 끝과 일치시킵니다(입력
	문자열의 시작 및 끝이 아님).
    s	한 줄 모드를 사용합니다. 여기서, 마침표(.)는 모든 문자(\n을 제외한
	모든 문자가 아님)와 일치시킵니다.
    n	명명되지 않은 그룹을 캡처하지 않습니다. 양식(?&lt;이름&gt; 하위 식)의 명시적으로 명명된 그룹
	또는 번호가 매겨진 그룹만 유효한 캡처입니다.
    x	이스케이프되지 않은 공백은 패턴에서 제외하고 주석은 숫자 기호(#) 다음에
	사용합니다.</target>
        <note />
      </trans-unit>
      <trans-unit id="Regex_group_options_short">
        <source>group options</source>
        <target state="translated">그룹 옵션</target>
        <note />
      </trans-unit>
      <trans-unit id="Regex_hexadecimal_escape_long">
        <source>Matches an ASCII character, where ## is a two-digit hexadecimal character code.</source>
        <target state="translated">ASCII 문자와 일치시킵니다. 여기서, ##은 두 자리 16진수 문자 코드입니다.</target>
        <note />
      </trans-unit>
      <trans-unit id="Regex_hexadecimal_escape_short">
        <source>hexadecimal escape</source>
        <target state="translated">16진수 이스케이프</target>
        <note />
      </trans-unit>
      <trans-unit id="Regex_inline_comment_long">
        <source>The (?# comment) construct lets you include an inline comment in a regular expression. The regular expression engine does not use any part of the comment in pattern matching, although the comment is included in the string that is returned by the Regex.ToString method. The comment ends at the first closing parenthesis.</source>
        <target state="translated">(?# comment) 구문에서는 정규식에 인라인 주석을 포함할 수 있습니다. Regex.ToString 메서드에서 반환된 문자열에 주석이 포함되어 있어도 정규식 엔진은 패턴 일치에 주석의 어떤 부분도 사용하지 않습니다. 주석은 첫 번째 닫는 괄호에서 종료됩니다.</target>
        <note />
      </trans-unit>
      <trans-unit id="Regex_inline_comment_short">
        <source>inline comment</source>
        <target state="translated">인라인 주석</target>
        <note />
      </trans-unit>
      <trans-unit id="Regex_inline_options_long">
        <source>Enables or disables specific pattern matching options for the remainder of a regular expression. The options to enable are specified after the question mark, and the options to disable after the minus sign. The allowed options are:

    i	Use case-insensitive matching.
    m	Use multiline mode, where ^ and $ match the beginning and end of each line
	(instead of the beginning and end of the input string).
    s	Use single-line mode, where the period (.) matches every character
	(instead of every character except \n).
    n	Do not capture unnamed groups. The only valid captures are explicitly named
	or numbered groups of the form (?&lt;name&gt; subexpression).
    x	Exclude unescaped white space from the pattern, and enable comments
	after a number sign (#).</source>
        <target state="translated">정규식의 나머지 부분에 대해 특정 패턴 일치 옵션을 사용하거나 사용하지 않도록 설정합니다. 사용하도록 설정하는 옵션은 물음표 뒤에 지정되며 사용하지 않도록 설정하는 옵션은 빼기 기호 뒤에 지정됩니다. 허용되는 옵션은 다음과 같습니다.

    i	대/소문자를 구분하지 않는 일치를 사용합니다.
    m	여러 줄 모드를 사용합니다. 여기서, ^ 및 $는 각 줄의 시작 및 끝과 일치시킵니다(입력
	문자열의 시작 및 끝이 아님).
    s	한 줄 모드를 사용합니다. 여기서, 마침표(.)는 모든 문자(\n을 제외한
	모든 문자가 아님)와 일치시킵니다.
    n	명명되지 않은 그룹을 캡처하지 않습니다. 양식(?&lt;이름&gt; 하위 식)의 명시적으로 명명된 그룹
	또는 번호가 매겨진 그룹만 유효한 캡처입니다.
    x	이스케이프되지 않은 공백은 패턴에서 제외하고 주석은 숫자 기호(#) 다음에
	사용합니다.</target>
        <note />
      </trans-unit>
      <trans-unit id="Regex_inline_options_short">
        <source>inline options</source>
        <target state="translated">인라인 옵션</target>
        <note />
      </trans-unit>
      <trans-unit id="Regex_issue_0">
        <source>Regex issue: {0}</source>
        <target state="translated">Regex 문제: {0}</target>
        <note>This is an error message shown to the user when they write an invalid Regular Expression. {0} will be the actual text of one of the above Regular Expression errors.</note>
      </trans-unit>
      <trans-unit id="Regex_letter_lowercase">
        <source>letter, lowercase</source>
        <target state="translated">문자, 소문자</target>
        <note />
      </trans-unit>
      <trans-unit id="Regex_letter_modifier">
        <source>letter, modifier</source>
        <target state="translated">문자, 한정자</target>
        <note />
      </trans-unit>
      <trans-unit id="Regex_letter_other">
        <source>letter, other</source>
        <target state="translated">문자, 기타</target>
        <note />
      </trans-unit>
      <trans-unit id="Regex_letter_titlecase">
        <source>letter, titlecase</source>
        <target state="translated">문자, 첫 글자만 대문자</target>
        <note />
      </trans-unit>
      <trans-unit id="Regex_letter_uppercase">
        <source>letter, uppercase</source>
        <target state="translated">문자, 대문자</target>
        <note />
      </trans-unit>
      <trans-unit id="Regex_mark_enclosing">
        <source>mark, enclosing</source>
        <target state="translated">표시, 묶음</target>
        <note />
      </trans-unit>
      <trans-unit id="Regex_mark_nonspacing">
        <source>mark, nonspacing</source>
        <target state="translated">표시, 공간을 차지하지 않음</target>
        <note />
      </trans-unit>
      <trans-unit id="Regex_mark_spacing_combining">
        <source>mark, spacing combining</source>
        <target state="translated">표시, 간격 결합</target>
        <note />
      </trans-unit>
      <trans-unit id="Regex_match_at_least_n_times_lazy_long">
        <source>The {n,}? quantifier matches the preceding element at least n times, where n is any integer, but as few times as possible. It is the lazy counterpart of the greedy quantifier {n,}</source>
        <target state="translated">{n,}? 수량자는 n번 이상 이전 요소와 일치시키지만 가능한 한 적은 횟수로 일치시킵니다. 여기서, n은 정수입니다. 탐욕적 수량자 {n,}에 대응되는 게으른 수량자입니다.</target>
        <note />
      </trans-unit>
      <trans-unit id="Regex_match_at_least_n_times_lazy_short">
        <source>match at least 'n' times (lazy)</source>
        <target state="translated">'n'번 이상 일치(지연)</target>
        <note />
      </trans-unit>
      <trans-unit id="Regex_match_at_least_n_times_long">
        <source>The {n,} quantifier matches the preceding element at least n times, where n is any integer. {n,} is a greedy quantifier whose lazy equivalent is {n,}?</source>
        <target state="translated">{n,} 수량자는 n번 이상 이전 요소와 일치시킵니다. 여기서, n은 정수입니다. {n,}는 해당 게으른 수량자가 {n,}?인 탐욕적 수량자입니다.</target>
        <note />
      </trans-unit>
      <trans-unit id="Regex_match_at_least_n_times_short">
        <source>match at least 'n' times</source>
        <target state="translated">'n'번 이상 일치</target>
        <note />
      </trans-unit>
      <trans-unit id="Regex_match_between_m_and_n_times_lazy_long">
        <source>The {n,m}? quantifier matches the preceding element between n and m times, where n and m are integers, but as few times as possible. It is the lazy counterpart of the greedy quantifier {n,m}</source>
        <target state="translated">{n,m}? 수량자는 n 및 m번 사이로 이전 요소와 일치시키지만 가능한 한 적은 횟수로 일치시킵니다. 여기서, n 및 m은 정수입니다. 탐욕적 수량자 {n,m}에 대응되는 게으른 수량자입니다.</target>
        <note />
      </trans-unit>
      <trans-unit id="Regex_match_between_m_and_n_times_lazy_short">
        <source>match at least 'n' times (lazy)</source>
        <target state="translated">'n'번 이상 일치(지연)</target>
        <note />
      </trans-unit>
      <trans-unit id="Regex_match_between_m_and_n_times_long">
        <source>The {n,m} quantifier matches the preceding element at least n times, but no more than m times, where n and m are integers. {n,m} is a greedy quantifier whose lazy equivalent is {n,m}?</source>
        <target state="translated">{n,m} 수량자는 n번 이상 m번 이하로 이전 요소와 일치시킵니다. 여기서, n 및 m은 정수입니다. {n,m}는 해당 게으른 수량자가 {n,m}?인 탐욕적 수량자입니다.</target>
        <note />
      </trans-unit>
      <trans-unit id="Regex_match_between_m_and_n_times_short">
        <source>match between 'm' and 'n' times</source>
        <target state="translated">'m'에서 'n'번 사이 일치</target>
        <note />
      </trans-unit>
      <trans-unit id="Regex_match_exactly_n_times_lazy_long">
        <source>The {n}? quantifier matches the preceding element exactly n times, where n is any integer. It is the lazy counterpart of the greedy quantifier {n}+</source>
        <target state="translated">{n}? 수량자는 정확히 n번을 이전 요소와 일치시킵니다. 여기서, n은 정수입니다. 탐욕적 수량자 {n}+에 대응되는 게으른 수량자입니다.</target>
        <note />
      </trans-unit>
      <trans-unit id="Regex_match_exactly_n_times_lazy_short">
        <source>match exactly 'n' times (lazy)</source>
        <target state="translated">정확하게 'n'번 일치(지연)</target>
        <note />
      </trans-unit>
      <trans-unit id="Regex_match_exactly_n_times_long">
        <source>The {n} quantifier matches the preceding element exactly n times, where n is any integer. {n} is a greedy quantifier whose lazy equivalent is {n}?</source>
        <target state="translated">{n} 수량자는 정확히 n번을 이전 요소와 일치시킵니다. 여기서, n은 정수입니다. {n}는 해당 게으른 수량자가 {n}?인 탐욕적 수량자입니다.</target>
        <note />
      </trans-unit>
      <trans-unit id="Regex_match_exactly_n_times_short">
        <source>match exactly 'n' times</source>
        <target state="translated">정확하게 'n'번 일치</target>
        <note />
      </trans-unit>
      <trans-unit id="Regex_match_one_or_more_times_lazy_long">
        <source>The +? quantifier matches the preceding element one or more times, but as few times as possible. It is the lazy counterpart of the greedy quantifier +</source>
        <target state="translated">+? 수량자는 1번 이상 이전 요소와 일치시키지만 가능한 한 적은 횟수로 일치시킵니다. 탐욕적 수량자 +에 대응되는 게으른 수량자입니다.</target>
        <note />
      </trans-unit>
      <trans-unit id="Regex_match_one_or_more_times_lazy_short">
        <source>match one or more times (lazy)</source>
        <target state="translated">1번 이상 일치(지연)</target>
        <note />
      </trans-unit>
      <trans-unit id="Regex_match_one_or_more_times_long">
        <source>The + quantifier matches the preceding element one or more times. It is equivalent to the {1,} quantifier. + is a greedy quantifier whose lazy equivalent is +?.</source>
        <target state="translated">+ 수량자는 1번 이상 이전 요소와 일치시킵니다. {1,} 수량자와 같습니다. +는 해당 게으른 수량자가 +?인 탐욕적 수량자입니다.</target>
        <note />
      </trans-unit>
      <trans-unit id="Regex_match_one_or_more_times_short">
        <source>match one or more times</source>
        <target state="translated">1번 이상 일치</target>
        <note />
      </trans-unit>
      <trans-unit id="Regex_match_zero_or_more_times_lazy_long">
        <source>The *? quantifier matches the preceding element zero or more times, but as few times as possible. It is the lazy counterpart of the greedy quantifier *</source>
        <target state="translated">*? 수량자는 0번 이상 이전 요소와 일치시키지만 가능한 한 적은 횟수로 일치시킵니다. 탐욕적 수량자 *에 대응되는 게으른 수량자입니다.</target>
        <note />
      </trans-unit>
      <trans-unit id="Regex_match_zero_or_more_times_lazy_short">
        <source>match zero or more times (lazy)</source>
        <target state="translated">0번 이상 일치(지연)</target>
        <note />
      </trans-unit>
      <trans-unit id="Regex_match_zero_or_more_times_long">
        <source>The * quantifier matches the preceding element zero or more times. It is equivalent to the {0,} quantifier. * is a greedy quantifier whose lazy equivalent is *?.</source>
        <target state="translated">* 수량자는 0번 이상 이전 요소와 일치시킵니다. {0,} 수량자와 같습니다. *는 해당 게으른 수량자가 *?인 탐욕적 수량자입니다.</target>
        <note />
      </trans-unit>
      <trans-unit id="Regex_match_zero_or_more_times_short">
        <source>match zero or more times</source>
        <target state="translated">0번 이상 일치</target>
        <note />
      </trans-unit>
      <trans-unit id="Regex_match_zero_or_one_time_lazy_long">
        <source>The ?? quantifier matches the preceding element zero or one time, but as few times as possible. It is the lazy counterpart of the greedy quantifier ?</source>
        <target state="translated">?? 수량자는 0번 이상 이전 요소와 일치시키지만 가능한 한 적은 횟수로 일치시킵니다. 탐욕적 수량자 ?에 대응되는 게으른 수량자입니다.</target>
        <note />
      </trans-unit>
      <trans-unit id="Regex_match_zero_or_one_time_lazy_short">
        <source>match zero or one time (lazy)</source>
        <target state="translated">0 또는 1번 일치(지연)</target>
        <note />
      </trans-unit>
      <trans-unit id="Regex_match_zero_or_one_time_long">
        <source>The ? quantifier matches the preceding element zero or one time. It is equivalent to the {0,1} quantifier. ? is a greedy quantifier whose lazy equivalent is ??.</source>
        <target state="translated">? 수량자는 0번 이상 이전 요소와 일치시킵니다. {0,1} 수량자와 같습니다. ?는 해당 게으른 수량자가 ??인 탐욕적 수량자입니다.</target>
        <note />
      </trans-unit>
      <trans-unit id="Regex_match_zero_or_one_time_short">
        <source>match zero or one time</source>
        <target state="translated">0 또는 1번 일치</target>
        <note />
      </trans-unit>
      <trans-unit id="Regex_matched_subexpression_long">
        <source>This grouping construct captures a matched 'subexpression', where 'subexpression' is any valid regular expression pattern. Captures that use parentheses are numbered automatically from left to right based on the order of the opening parentheses in the regular expression, starting from one. The capture that is numbered zero is the text matched by the entire regular expression pattern.</source>
        <target state="translated">이 그룹화 생성자는 일치하는 'subexpression'을 캡처합니다. 여기서, 'subexpression'은 임의의 유효한 정규식 패턴입니다. 괄호를 사용하는 캡처는 정규식의 여는 괄호 순서를 기준으로 왼쪽에서 오른쪽으로 1부터 자동으로 번호가 매겨집니다. 0으로 번호가 매겨진 캡처는 전체 정규식 패턴과 일치하는 텍스트입니다.</target>
        <note />
      </trans-unit>
      <trans-unit id="Regex_matched_subexpression_short">
        <source>matched subexpression</source>
        <target state="translated">일치하는 하위 식</target>
        <note />
      </trans-unit>
      <trans-unit id="Regex_name">
        <source>name</source>
        <target state="translated">이름</target>
        <note />
      </trans-unit>
      <trans-unit id="Regex_name1">
        <source>name1</source>
        <target state="translated">name1</target>
        <note />
      </trans-unit>
      <trans-unit id="Regex_name2">
        <source>name2</source>
        <target state="translated">name2</target>
        <note />
      </trans-unit>
      <trans-unit id="Regex_name_or_number">
        <source>name-or-number</source>
        <target state="translated">이름 또는 번호</target>
        <note />
      </trans-unit>
      <trans-unit id="Regex_named_backreference_long">
        <source>A named or numbered backreference.

'name' is the name of a capturing group defined in the regular expression pattern.</source>
        <target state="translated">명명되거나 번호가 매겨진 역참조입니다.

'name'은 정규식 패턴에 정의된 캡처링 그룹의 이름입니다.</target>
        <note />
      </trans-unit>
      <trans-unit id="Regex_named_backreference_short">
        <source>named backreference</source>
        <target state="translated">명명된 역참조</target>
        <note />
      </trans-unit>
      <trans-unit id="Regex_named_matched_subexpression_long">
        <source>Captures a matched subexpression and lets you access it by name or by number.

'name' is a valid group name, and 'subexpression' is any valid regular expression pattern. 'name' must not contain any punctuation characters and cannot begin with a number.

If the RegexOptions parameter of a regular expression pattern matching method includes the RegexOptions.ExplicitCapture flag, or if the n option is applied to this subexpression, the only way to capture a subexpression is to explicitly name capturing groups.</source>
        <target state="translated">일치하는 하위 식을 캡처하고 이름 또는 번호를 통해 해당 하위 식에 액세스할 수 있도록 허용합니다.

'name'은 유효한 그룹 이름이고 'subexpression'은 유효한 정규식 패턴입니다. 'name'은 문장 부호 문자를 사용하지 않아야 하며 숫자로 시작할 수 없습니다.

정규식 패턴 일치 메서드의 RegexOptions 매개 변수에 RegexOptions.ExplicitCapture 플래그가 포함되어 있거나 이 하위 식에 n 옵션이 적용되는 경우 하위 식을 캡처하는 유일한 방법은 명시적으로 캡처링 그룹 이름을 지정하는 것입니다.</target>
        <note />
      </trans-unit>
      <trans-unit id="Regex_named_matched_subexpression_short">
        <source>named matched subexpression</source>
        <target state="translated">명명된 일치하는 하위 식</target>
        <note />
      </trans-unit>
      <trans-unit id="Regex_negative_character_group_long">
        <source>A negative character group specifies a list of characters that must not appear in an input string for a match to occur. The list of characters are specified individually.

Two or more character ranges can be concatenated. For example, to specify the range of decimal digits from "0" through "9", the range of lowercase letters from "a" through "f", and the range of uppercase letters from "A" through "F", use [0-9a-fA-F].</source>
        <target state="translated">부정 문자 그룹은 일치 항목을 찾을 입력 문자열에 표시되지 않아야 하는 문자 목록을 지정합니다. 문자 목록은 개별적으로 지정됩니다.

둘 이상의 문자 범위를 연결할 수 있습니다. 예를 들어 "0"에서 "9"까지의 10진수 범위, "a"에서 "f"까지의 소문자 범위 및 "A"에서 "F"까지의 대문자 범위를 지정하려면 [0-9a-fA-F]를 사용합니다.</target>
        <note />
      </trans-unit>
      <trans-unit id="Regex_negative_character_group_short">
        <source>negative character group</source>
        <target state="translated">부정 문자 그룹</target>
        <note />
      </trans-unit>
      <trans-unit id="Regex_negative_character_range_long">
        <source>A negative character range specifies a list of characters that must not appear in an input string for a match to occur. 'firstCharacter' is the character that begins the range, and 'lastCharacter' is the character that ends the range.

Two or more character ranges can be concatenated. For example, to specify the range of decimal digits from "0" through "9", the range of lowercase letters from "a" through "f", and the range of uppercase letters from "A" through "F", use [0-9a-fA-F].</source>
        <target state="translated">부정 문자 범위는 일치 항목을 찾을 입력 문자열에 표시되지 않아야 하는 문자 목록을 지정합니다. 'firstCharacter'는 범위를 시작하는 문자이고 'lastCharacter'는 범위를 끝내는 문자입니다.

둘 이상의 문자 범위를 연결할 수 있습니다. 예를 들어 "0"에서 "9"까지의 10진수 범위, "a"에서 "f"까지의 소문자 범위 및 "A"에서 "F"까지의 대문자 범위를 지정하려면 [0-9a-fA-F]를 사용합니다.</target>
        <note />
      </trans-unit>
      <trans-unit id="Regex_negative_character_range_short">
        <source>negative character range</source>
        <target state="translated">부정 문자 범위</target>
        <note />
      </trans-unit>
      <trans-unit id="Regex_negative_unicode_category_long">
        <source>The regular expression construct \P{ name } matches any character that does not belong to a Unicode general category or named block, where name is the category abbreviation or named block name.</source>
        <target state="translated">정규식 구문 \P{ name }는 유니코드 일반 범주 또는 명명된 블록에 속하지 않는 모든 문자와 일치시킵니다. 여기서, name은 범주 약어 또는 명명된 블록 이름입니다.</target>
        <note />
      </trans-unit>
      <trans-unit id="Regex_negative_unicode_category_short">
        <source>negative unicode category</source>
        <target state="translated">부정 유니코드 범주</target>
        <note />
      </trans-unit>
      <trans-unit id="Regex_new_line_character_long">
        <source>Matches a new-line character, \u000A</source>
        <target state="translated">줄 바꿈 문자 \u000A와 일치시킵니다.</target>
        <note />
      </trans-unit>
      <trans-unit id="Regex_new_line_character_short">
        <source>new-line character</source>
        <target state="translated">줄 바꿈 문자</target>
        <note />
      </trans-unit>
      <trans-unit id="Regex_no">
        <source>no</source>
        <target state="translated">아니요</target>
        <note />
      </trans-unit>
      <trans-unit id="Regex_non_digit_character_long">
        <source>\D matches any non-digit character. It is equivalent to the \P{Nd} regular expression pattern.

If ECMAScript-compliant behavior is specified, \D is equivalent to [^0-9]</source>
        <target state="translated">\D는 숫자가 아닌 문자와 일치시킵니다. \P{Nd} 정규식 패턴과 같습니다.

ECMAScript 규격 동작을 지정한 경우 \D는 [^0-9]와 같습니다.</target>
        <note />
      </trans-unit>
      <trans-unit id="Regex_non_digit_character_short">
        <source>non-digit character</source>
        <target state="translated">숫자가 아닌 문자</target>
        <note />
      </trans-unit>
      <trans-unit id="Regex_non_white_space_character_long">
        <source>\S matches any non-white-space character. It is equivalent to the [^\f\n\r\t\v\x85\p{Z}] regular expression pattern, or the opposite of the regular expression pattern that is equivalent to \s, which matches white-space characters.

If ECMAScript-compliant behavior is specified, \S is equivalent to [^ \f\n\r\t\v]</source>
        <target state="translated">\S는 공백이 아닌 문자와 일치시킵니다. [^\f\n\r\t\v\x85\p{Z}] 정규식 패턴과 같거나, 공백 문자와 일치시키는 \s와 같은 정규식 패턴과 반대됩니다.

ECMAScript 규격 동작을 지정한 경우 \S는 [^ \f\n\r\t\v]와 같습니다.</target>
        <note />
      </trans-unit>
      <trans-unit id="Regex_non_white_space_character_short">
        <source>non-white-space character</source>
        <target state="translated">공백이 아닌 문자</target>
        <note />
      </trans-unit>
      <trans-unit id="Regex_non_word_boundary_long">
        <source>The \B anchor specifies that the match must not occur on a word boundary. It is the opposite of the \b anchor.</source>
        <target state="translated">\B 앵커는 단어 경계에서 일치 항목을 찾도록 지정합니다. \b 앵커와 반대입니다.</target>
        <note />
      </trans-unit>
      <trans-unit id="Regex_non_word_boundary_short">
        <source>non-word boundary</source>
        <target state="translated">단어가 아닌 경계</target>
        <note />
      </trans-unit>
      <trans-unit id="Regex_non_word_character_long">
        <source>\W matches any non-word character. It matches any character except for those in the following Unicode categories:

    Ll	Letter, Lowercase
    Lu	Letter, Uppercase
    Lt	Letter, Titlecase
    Lo	Letter, Other
    Lm	Letter, Modifier
    Mn	Mark, Nonspacing
    Nd	Number, Decimal Digit
    Pc	Punctuation, Connector

If ECMAScript-compliant behavior is specified, \W is equivalent to [^a-zA-Z_0-9]</source>
        <target state="translated">\W는 단어가 아닌 문자와 일치시킵니다. 다음 유니코드 범주의 문자를 제외한 모든 문자와 일치시킵니다.

    Ll	문자, 소문자
    Lu	문자, 대문자
    Lt	문자, 첫 글자만 대문자
    Lo	문자, 기타
    Lm	문자, 한정자
    Mn	표시, 공간을 차지하지 않는 문자
    Nd	숫자, 10진수
    Pc	문장 부호, 연결선

ECMAScript 규격 동작을 지정한 경우 \W는 [^a-zA-Z_0-9]와 같습니다.</target>
        <note>Note: Ll, Lu, Lt, Lo, Lm, Mn, Nd, and Pc are all things that should not be localized. </note>
      </trans-unit>
      <trans-unit id="Regex_non_word_character_short">
        <source>non-word character</source>
        <target state="translated">단어가 아닌 문자</target>
        <note />
      </trans-unit>
      <trans-unit id="Regex_noncapturing_group_long">
        <source>This construct does not capture the substring that is matched by a subexpression:

The noncapturing group construct is typically used when a quantifier is applied to a group, but the substrings captured by the group are of no interest.

If a regular expression includes nested grouping constructs, an outer noncapturing group construct does not apply to the inner nested group constructs.</source>
        <target state="translated">이 구문은 하위 식으로 일치되는 하위 문자열을 캡처하지 않습니다.

한정사가 그룹에 적용되는 경우 일반적으로 비캡처링 그룹 구문이 사용되지만 그룹에서 캡처된 하위 문자열과는 관련이 없습니다.

정규식에 중첩 그룹화 생성자가 포함되는 경우 외부 비캡처링 그룹 구문은 내부 중첩 그룹 구문에 적용되지 않습니다.</target>
        <note />
      </trans-unit>
      <trans-unit id="Regex_noncapturing_group_short">
        <source>noncapturing group</source>
        <target state="translated">비캡처링 그룹</target>
        <note />
      </trans-unit>
      <trans-unit id="Regex_number_decimal_digit">
        <source>number, decimal digit</source>
        <target state="translated">숫자, 10진수</target>
        <note />
      </trans-unit>
      <trans-unit id="Regex_number_letter">
        <source>number, letter</source>
        <target state="translated">숫자, 문자</target>
        <note />
      </trans-unit>
      <trans-unit id="Regex_number_other">
        <source>number, other</source>
        <target state="translated">숫자, 기타</target>
        <note />
      </trans-unit>
      <trans-unit id="Regex_numbered_backreference_long">
        <source>A numbered backreference, where 'number' is the ordinal position of the capturing group in the regular expression. For example, \4 matches the contents of the fourth capturing group.

There is an ambiguity between octal escape codes (such as \16) and \number backreferences that use the same notation. If the ambiguity is a problem, you can use the \k&lt;name&gt; notation, which is unambiguous and cannot be confused with octal character codes. Similarly, hexadecimal codes such as \xdd are unambiguous and cannot be confused with backreferences.</source>
        <target state="translated">번호가 매겨진 역참조입니다. 여기서 'number'는 정규식에 있는 캡처링 그룹의 서수 위치입니다. 예를 들어 \4는 네 번째 캡처링 그룹의 콘텐츠와 일치시킵니다.

8진수 이스케이프 코드(예: \16) 및 동일한 표기법을 사용하는 \number 역참조 사이에는 모호성이 있습니다. 모호성 문제가 발생하는 경우 명확하며 8진수 문자 코드와 혼동되지 않는 \k&lt;이름&gt; 표기법을 사용할 수 있습니다. 마찬가지로, \xdd와 같은 16진수 코드는 명확하며 역참조와 혼동되지 않습니다.</target>
        <note />
      </trans-unit>
      <trans-unit id="Regex_numbered_backreference_short">
        <source>numbered backreference</source>
        <target state="translated">번호가 매겨진 역참조</target>
        <note />
      </trans-unit>
      <trans-unit id="Regex_other_control">
        <source>other, control</source>
        <target state="translated">기타, 제어</target>
        <note />
      </trans-unit>
      <trans-unit id="Regex_other_format">
        <source>other, format</source>
        <target state="translated">기타, 형식</target>
        <note />
      </trans-unit>
      <trans-unit id="Regex_other_not_assigned">
        <source>other, not assigned</source>
        <target state="translated">기타, 할당되지 않음</target>
        <note />
      </trans-unit>
      <trans-unit id="Regex_other_private_use">
        <source>other, private use</source>
        <target state="translated">기타, 프라이빗 사용</target>
        <note />
      </trans-unit>
      <trans-unit id="Regex_other_surrogate">
        <source>other, surrogate</source>
        <target state="translated">기타, 서로게이트</target>
        <note />
      </trans-unit>
      <trans-unit id="Regex_positive_character_group_long">
        <source>A positive character group specifies a list of characters, any one of which may appear in an input string for a match to occur.</source>
        <target state="translated">긍정 문자 그룹은 일치 항목을 찾을 입력 문자열에 표시될 수 있는 문자 목록을 지정합니다.</target>
        <note />
      </trans-unit>
      <trans-unit id="Regex_positive_character_group_short">
        <source>positive character group</source>
        <target state="translated">긍정 문자 그룹</target>
        <note />
      </trans-unit>
      <trans-unit id="Regex_positive_character_range_long">
        <source>A positive character range specifies a range of characters, any one of which may appear in an input string for a match to occur.  'firstCharacter' is the character that begins the range and 'lastCharacter' is the character that ends the range. </source>
        <target state="translated">긍정 문자 범위는 일치 항목을 찾을 입력 문자열에 표시될 수 있는 문자 범위를 지정합니다. 'firstCharacter'는 범위를 시작하는 문자이고 'lastCharacter'는 범위를 끝내는 문자입니다. </target>
        <note />
      </trans-unit>
      <trans-unit id="Regex_positive_character_range_short">
        <source>positive character range</source>
        <target state="translated">긍정 문자 범위</target>
        <note />
      </trans-unit>
      <trans-unit id="Regex_punctuation_close">
        <source>punctuation, close</source>
        <target state="translated">문장 부호, 닫기</target>
        <note />
      </trans-unit>
      <trans-unit id="Regex_punctuation_connector">
        <source>punctuation, connector</source>
        <target state="translated">문장 부호, 연결선</target>
        <note />
      </trans-unit>
      <trans-unit id="Regex_punctuation_dash">
        <source>punctuation, dash</source>
        <target state="translated">문장 부호, 대시</target>
        <note />
      </trans-unit>
      <trans-unit id="Regex_punctuation_final_quote">
        <source>punctuation, final quote</source>
        <target state="translated">문장 부호, 마지막 따옴표</target>
        <note />
      </trans-unit>
      <trans-unit id="Regex_punctuation_initial_quote">
        <source>punctuation, initial quote</source>
        <target state="translated">문장 부호, 처음 따옴표</target>
        <note />
      </trans-unit>
      <trans-unit id="Regex_punctuation_open">
        <source>punctuation, open</source>
        <target state="translated">문장 부호, 열기</target>
        <note />
      </trans-unit>
      <trans-unit id="Regex_punctuation_other">
        <source>punctuation, other</source>
        <target state="translated">문장 부호, 기타</target>
        <note />
      </trans-unit>
      <trans-unit id="Regex_separator_line">
        <source>separator, line</source>
        <target state="translated">구분 기호, 줄</target>
        <note />
      </trans-unit>
      <trans-unit id="Regex_separator_paragraph">
        <source>separator, paragraph</source>
        <target state="translated">구분 기호, 단락</target>
        <note />
      </trans-unit>
      <trans-unit id="Regex_separator_space">
        <source>separator, space</source>
        <target state="translated">구분 기호, 공백</target>
        <note />
      </trans-unit>
      <trans-unit id="Regex_start_of_string_only_long">
        <source>The \A anchor specifies that a match must occur at the beginning of the input string. It is identical to the ^ anchor, except that \A ignores the RegexOptions.Multiline option. Therefore, it can only match the start of the first line in a multiline input string.</source>
        <target state="translated">\A 앵커는 입력 문자열의 시작 부분에서 일치 항목을 찾도록 지정합니다. \A가 RegexOptions.Multiline 옵션을 무시한다는 점을 제외하고는 ^ 앵커와 동일합니다. 따라서 여러 줄 입력 문자열에서 첫 번째 줄의 시작 부분만 찾을 수 있습니다.</target>
        <note />
      </trans-unit>
      <trans-unit id="Regex_start_of_string_only_short">
        <source>start of string only</source>
        <target state="translated">문자열의 시작만</target>
        <note />
      </trans-unit>
      <trans-unit id="Regex_start_of_string_or_line_long">
        <source>The ^ anchor specifies that the following pattern must begin at the first character position of the string. If you use ^ with the RegexOptions.Multiline option, the match must occur at the beginning of each line.</source>
        <target state="translated">^ 앵커는 다음 패턴이 문자열의 첫 번째 문자 위치에서 시작하도록 지정합니다. ^ 기호를 RegexOptions.Multiline 옵션과 함께 사용하는 경우 각 줄의 시작 부분에 일치 항목이 있어야 합니다.</target>
        <note />
      </trans-unit>
      <trans-unit id="Regex_start_of_string_or_line_short">
        <source>start of string or line</source>
        <target state="translated">문자열 또는 줄의 시작</target>
        <note />
      </trans-unit>
      <trans-unit id="Regex_subexpression">
        <source>subexpression</source>
        <target state="translated">하위 식</target>
        <note />
      </trans-unit>
      <trans-unit id="Regex_symbol_currency">
        <source>symbol, currency</source>
        <target state="translated">기호, 통화</target>
        <note />
      </trans-unit>
      <trans-unit id="Regex_symbol_math">
        <source>symbol, math</source>
        <target state="translated">기호, 수학</target>
        <note />
      </trans-unit>
      <trans-unit id="Regex_symbol_modifier">
        <source>symbol, modifier</source>
        <target state="translated">기호, 한정자</target>
        <note />
      </trans-unit>
      <trans-unit id="Regex_symbol_other">
        <source>symbol, other</source>
        <target state="translated">기호, 기타</target>
        <note />
      </trans-unit>
      <trans-unit id="Regex_tab_character_long">
        <source>Matches a tab character, \u0009</source>
        <target state="translated">탭 문자 \u0009와 일치시킵니다.</target>
        <note />
      </trans-unit>
      <trans-unit id="Regex_tab_character_short">
        <source>tab character</source>
        <target state="translated">탭 문자</target>
        <note />
      </trans-unit>
      <trans-unit id="Regex_unicode_category_long">
        <source>The regular expression construct \p{ name } matches any character that belongs to a Unicode general category or named block, where name is the category abbreviation or named block name.</source>
        <target state="translated">정규식 구문 \p{ name }는 유니코드 일반 범주 또는 명명된 블록에 속하는 모든 문자와 일치시킵니다. 여기서, name은 범주 약어 또는 명명된 블록 이름입니다.</target>
        <note />
      </trans-unit>
      <trans-unit id="Regex_unicode_category_short">
        <source>unicode category</source>
        <target state="translated">유니코드 범주</target>
        <note />
      </trans-unit>
      <trans-unit id="Regex_unicode_escape_long">
        <source>Matches a UTF-16 code unit whose value is #### hexadecimal.</source>
        <target state="translated">값이 #### 16진수인 UTF-16 코드 단위와 일치시킵니다.</target>
        <note />
      </trans-unit>
      <trans-unit id="Regex_unicode_escape_short">
        <source>unicode escape</source>
        <target state="translated">유니코드 이스케이프</target>
        <note />
      </trans-unit>
      <trans-unit id="Regex_unicode_general_category_0">
        <source>Unicode General Category: {0}</source>
        <target state="translated">유니코드 일반 범주: {0}</target>
        <note />
      </trans-unit>
      <trans-unit id="Regex_vertical_tab_character_long">
        <source>Matches a vertical-tab character, \u000B</source>
        <target state="translated">세로 탭 문자 \u000B와 일치시킵니다.</target>
        <note />
      </trans-unit>
      <trans-unit id="Regex_vertical_tab_character_short">
        <source>vertical-tab character</source>
        <target state="translated">세로 탭 문자</target>
        <note />
      </trans-unit>
      <trans-unit id="Regex_white_space_character_long">
        <source>\s matches any white-space character. It is equivalent to the following escape sequences and Unicode categories:

    \f	The form feed character, \u000C
    \n	The newline character, \u000A
    \r	The carriage return character, \u000D
    \t	The tab character, \u0009
    \v	The vertical tab character, \u000B
    \x85	The ellipsis or NEXT LINE (NEL) character (…), \u0085
    \p{Z}	Matches any separator character

If ECMAScript-compliant behavior is specified, \s is equivalent to [ \f\n\r\t\v]</source>
        <target state="translated">\s는 공백 문자와 일치시킵니다. 다음 이스케이프 시퀀스 및 유니코드 범주와 같습니다.

    \f	용지 공급 문자, \u000C
    \n	줄 바꿈 문자, \u000A
    \r	캐리지 리턴 문자, \u000D
    \t	탭 문자, \u0009
    \v	세로 탭 문자, \u000B
    \x85	줄임표 또는 NEXT LINE(NEL) 문자(…), \u0085
    \p{Z}	구분 문자와 일치시킵니다.

ECMAScript와 호환되는 동작을 지정한 경우 \s는 [ \f\n\r\t\v]와 같습니다.</target>
        <note />
      </trans-unit>
      <trans-unit id="Regex_white_space_character_short">
        <source>white-space character</source>
        <target state="translated">공백 문자</target>
        <note />
      </trans-unit>
      <trans-unit id="Regex_word_boundary_long">
        <source>The \b anchor specifies that the match must occur on a boundary between a word character (the \w language element) and a non-word character (the \W language element). Word characters consist of alphanumeric characters and underscores; a non-word character is any character that is not alphanumeric or an underscore. The match may also occur on a word boundary at the beginning or end of the string.

The \b anchor is frequently used to ensure that a subexpression matches an entire word instead of just the beginning or end of a word.</source>
        <target state="translated">\b 앵커는 단어 문자(\w 언어 요소)와 단어가 아닌 문자(\W 언어 요소) 사이의 경계에서 일치 항목을 찾도록 지정합니다. 단어 문자는 영숫자 문자 및 밑줄로 구성되고, 단어가 아닌 문자는 영숫자나 밑줄이 아닌 모든 문자입니다. 문자열의 시작 또는 끝부분 단어 경계에서 일치 항목을 찾을 수도 있습니다.

\b 앵커는 하위 식이 단어의 시작 또는 끝부분이 아닌 전체 단어를 일치시키도록 하는 데 자주 사용됩니다.</target>
        <note />
      </trans-unit>
      <trans-unit id="Regex_word_boundary_short">
        <source>word boundary</source>
        <target state="translated">단어 경계</target>
        <note />
      </trans-unit>
      <trans-unit id="Regex_word_character_long">
        <source>\w matches any word character. A word character is a member of any of the following Unicode categories:

    Ll	Letter, Lowercase
    Lu	Letter, Uppercase
    Lt	Letter, Titlecase
    Lo	Letter, Other
    Lm	Letter, Modifier
    Mn	Mark, Nonspacing
    Nd	Number, Decimal Digit
    Pc	Punctuation, Connector

If ECMAScript-compliant behavior is specified, \w is equivalent to [a-zA-Z_0-9]</source>
        <target state="translated">\w는 단어 문자와 일치시킵니다. 단어 문자는 다음 유니코드 범주의 멤버입니다.

    Ll	문자, 소문자
    Lu	문자, 대문자
    Lt	문자, 첫 글자만 대문자
    Lo	문자, 기타
    Lm	문자, 한정자
    Mn	표시, 공간을 차지하지 않는 문자
    Nd	숫자, 10진수
    Pc	문장 부호, 연결선

ECMAScript 규격 동작을 지정한 경우 \w는 [a-zA-Z_0-9]와 같습니다.</target>
        <note>Note: Ll, Lu, Lt, Lo, Lm, Mn, Nd, and Pc are all things that should not be localized.</note>
      </trans-unit>
      <trans-unit id="Regex_word_character_short">
        <source>word character</source>
        <target state="translated">단어 문자</target>
        <note />
      </trans-unit>
      <trans-unit id="Regex_yes">
        <source>yes</source>
        <target state="translated">예</target>
        <note />
      </trans-unit>
      <trans-unit id="Regex_zero_width_negative_lookahead_assertion_long">
        <source>A zero-width negative lookahead assertion, where for the match to be successful, the input string must not match the regular expression pattern in subexpression. The matched string is not included in the match result.

A zero-width negative lookahead assertion is typically used either at the beginning or at the end of a regular expression. At the beginning of a regular expression, it can define a specific pattern that should not be matched when the beginning of the regular expression defines a similar but more general pattern to be matched. In this case, it is often used to limit backtracking. At the end of a regular expression, it can define a subexpression that cannot occur at the end of a match.</source>
        <target state="translated">너비가 0인 부정 lookahead 어설션입니다. 여기서, 일치 항목을 찾으려면 입력 문자열이 하위 식의 정규식 패턴과 일치하면 안 됩니다. 일치하는 문자열은 일치 결과에 포함되지 않습니다.

너비가 0인 부정 lookahead 어설션은 일반적으로 정규식의 시작 부분이나 끝부분에 사용됩니다. 정규식의 시작 부분에서는 일치시켜야 하는 유사하지만 보다 일반적인 패턴을 정의할 때 일치시키면 안 되는 특정 패턴을 정의할 수 있습니다. 이 경우 보통 역추적을 제한하는 데 사용됩니다. 정규식의 끝부분에서는 일치 항목의 끝부분에 있으면 안 되는 하위 식을 정의할 수 있습니다.</target>
        <note />
      </trans-unit>
      <trans-unit id="Regex_zero_width_negative_lookahead_assertion_short">
        <source>zero-width negative lookahead assertion</source>
        <target state="translated">너비가 0인 부정 lookahead 어설션</target>
        <note />
      </trans-unit>
      <trans-unit id="Regex_zero_width_negative_lookbehind_assertion_long">
        <source>A zero-width negative lookbehind assertion, where for a match to be successful, 'subexpression' must not occur at the input string to the left of the current position. Any substring that does not match 'subexpression' is not included in the match result.

Zero-width negative lookbehind assertions are typically used at the beginning of regular expressions. The pattern that they define precludes a match in the string that follows. They are also used to limit backtracking when the last character or characters in a captured group must not be one or more of the characters that match that group's regular expression pattern.</source>
        <target state="translated">너비가 0인 부정 lookbehind 어설션입니다. 여기서, 일치 항목을 찾으려면 입력 문자열에서 현재 위치 왼쪽에 'subexpression'이 없어야 합니다. 'subexpression'과 일치하지 않는 하위 문자열은 일치 결과에 포함되지 않습니다.

너비가 0인 부정 lookbehind 어설션은 일반적으로 정규식의 시작 부분에 사용됩니다. 어설션이 정의하는 패턴은 뒤에 오는 문자열에 일치 항목이 없도록 합니다. 캡처된 그룹에 있는 마지막 문자가 해당 그룹의 정규식 패턴과 일치하는 하나 이상의 문자가 아니어야 하는 경우 역추적을 제한하는 데도 사용됩니다.</target>
        <note />
      </trans-unit>
      <trans-unit id="Regex_zero_width_negative_lookbehind_assertion_short">
        <source>zero-width negative lookbehind assertion</source>
        <target state="translated">너비가 0인 부정 lookbehind 어설션</target>
        <note />
      </trans-unit>
      <trans-unit id="Regex_zero_width_positive_lookahead_assertion_long">
        <source>A zero-width positive lookahead assertion, where for a match to be successful, the input string must match the regular expression pattern in 'subexpression'. The matched substring is not included in the match result. A zero-width positive lookahead assertion does not backtrack.

Typically, a zero-width positive lookahead assertion is found at the end of a regular expression pattern. It defines a substring that must be found at the end of a string for a match to occur but that should not be included in the match. It is also useful for preventing excessive backtracking. You can use a zero-width positive lookahead assertion to ensure that a particular captured group begins with text that matches a subset of the pattern defined for that captured group.</source>
        <target state="translated">너비가 0인 긍정 lookahead 어설션입니다. 여기서, 일치 항목을 찾으려면 입력 문자열이 'subexpression'의 정규식 패턴과 일치해야 합니다. 일치된 하위 문자열은 일치 결과에 포함되지 않습니다. 너비가 0인 긍정 lookahead 어설션은 역추적하지 않습니다.

일반적으로 너비가 0인 긍정 lookahead 어설션은 정규식 패턴 끝에 있습니다. 이 어설션은 일치 항목을 찾을 문자열 끝에 있어야 하지만 일치에 포함되면 안 되는 하위 문자열을 정의합니다. 또한, 과도한 역추적을 방지하는 데에도 유용합니다. 너비가 0인 긍정 lookahead 어설션을 사용하면 캡처된 특정 그룹이 이 캡처된 그룹에 정의된 패턴의 하위 집합과 일치하는 텍스트로 시작하도록 할 수 있습니다.</target>
        <note />
      </trans-unit>
      <trans-unit id="Regex_zero_width_positive_lookahead_assertion_short">
        <source>zero-width positive lookahead assertion</source>
        <target state="translated">너비가 0인 긍정 lookahead 어설션</target>
        <note />
      </trans-unit>
      <trans-unit id="Regex_zero_width_positive_lookbehind_assertion_long">
        <source>A zero-width positive lookbehind assertion, where for a match to be successful, 'subexpression' must occur at the input string to the left of the current position. 'subexpression' is not included in the match result. A zero-width positive lookbehind assertion does not backtrack.

Zero-width positive lookbehind assertions are typically used at the beginning of regular expressions. The pattern that they define is a precondition for a match, although it is not a part of the match result.</source>
        <target state="translated">너비가 0인 긍정 lookbehind 어설션입니다. 여기서, 일치 항목을 찾으려면 입력 문자열에서 현재 위치 왼쪽에 'subexpression'이 있어야 합니다. 'subexpression'은 일치 결과에 포함되지 않습니다. 너비가 0인 긍정 lookbehind 어설션은 역추적하지 않습니다.

너비가 0인 긍정 lookbehind 어설션은 일반적으로 정규식의 시작 부분에 사용됩니다. 어설션이 정의하는 패턴은 일치 항목의 사전 조건이지만 일치 결과에 포함되지 않습니다.</target>
        <note />
      </trans-unit>
      <trans-unit id="Regex_zero_width_positive_lookbehind_assertion_short">
        <source>zero-width positive lookbehind assertion</source>
        <target state="translated">너비가 0인 긍정 lookbehind 어설션</target>
        <note />
      </trans-unit>
      <trans-unit id="Related_method_signatures_found_in_metadata_will_not_be_updated">
        <source>Related method signatures found in metadata will not be updated.</source>
        <target state="translated">메타데이터에서 찾은 관련 메서드 시그니처가 업데이트되지 않습니다.</target>
        <note />
      </trans-unit>
      <trans-unit id="Removal_of_document_not_supported">
        <source>Removal of document not supported</source>
        <target state="translated">지원되지 않는 문서 제거</target>
        <note />
      </trans-unit>
      <trans-unit id="Remove_async_modifier">
        <source>Remove 'async' modifier</source>
        <target state="translated">'async' 한정자 제거</target>
        <note />
      </trans-unit>
      <trans-unit id="Remove_unnecessary_casts">
        <source>Remove unnecessary casts</source>
        <target state="translated">불필요한 캐스트 제거</target>
        <note />
      </trans-unit>
      <trans-unit id="Remove_unused_variables">
        <source>Remove unused variables</source>
        <target state="translated">사용하지 않는 변수 제거</target>
        <note />
      </trans-unit>
      <trans-unit id="Replace_0_with_1">
        <source>Replace '{0}' with '{1}' </source>
        <target state="translated">'{0}'을(를) '{1}'(으)로 바꾸기</target>
        <note />
      </trans-unit>
      <trans-unit id="Resolve_conflict_markers">
        <source>Resolve conflict markers</source>
        <target state="translated">충돌 표식 확인</target>
        <note />
      </trans-unit>
      <trans-unit id="RudeEdit">
        <source>Rude edit</source>
        <target state="translated">편집 다시 실행</target>
        <note />
      </trans-unit>
      <trans-unit id="Sort_accessibility_modifiers">
        <source>Sort accessibility modifiers</source>
        <target state="translated">접근성 한정자 정렬</target>
        <note />
      </trans-unit>
      <trans-unit id="Split_into_consecutive_0_statements">
        <source>Split into consecutive '{0}' statements</source>
        <target state="translated">연속 '{0}' 문으로 분할</target>
        <note />
      </trans-unit>
      <trans-unit id="Split_into_nested_0_statements">
        <source>Split into nested '{0}' statements</source>
        <target state="translated">중첩 '{0}' 문으로 분할</target>
        <note />
      </trans-unit>
      <trans-unit id="StreamMustSupportReadAndSeek">
        <source>Stream must support read and seek operations.</source>
        <target state="translated">스트림은 읽기 및 찾기 작업을 지원해야 합니다.</target>
        <note />
      </trans-unit>
      <trans-unit id="Suppress_0">
        <source>Suppress {0}</source>
        <target state="translated">{0}을(를) 표시하지 않음</target>
        <note />
      </trans-unit>
      <trans-unit id="TODO_colon_free_unmanaged_resources_unmanaged_objects_and_override_finalizer">
        <source>TODO: free unmanaged resources (unmanaged objects) and override finalizer</source>
        <target state="translated">TODO: 비관리형 리소스(비관리형 개체)를 해제하고 종료자를 재정의합니다.</target>
        <note />
      </trans-unit>
      <trans-unit id="TODO_colon_override_finalizer_only_if_0_has_code_to_free_unmanaged_resources">
        <source>TODO: override finalizer only if '{0}' has code to free unmanaged resources</source>
        <target state="translated">TODO: 비관리형 리소스를 해제하는 코드가 '{0}'에 포함된 경우에만 종료자를 재정의합니다.</target>
        <note />
      </trans-unit>
      <trans-unit id="Target_type_matches">
        <source>Target type matches</source>
        <target state="translated">대상 유형 일치</target>
        <note />
      </trans-unit>
      <trans-unit id="The_assembly_0_containing_type_1_references_NET_Framework">
        <source>The assembly '{0}' containing type '{1}' references .NET Framework, which is not supported.</source>
        <target state="translated">'{1}' 형식을 포함하는 '{0}' 어셈블리가 지원되지 않는 .NET Framework를 참조합니다.</target>
        <note />
      </trans-unit>
      <trans-unit id="The_selection_contains_a_local_function_call_without_its_declaration">
        <source>The selection contains a local function call without its declaration.</source>
        <target state="translated">선언이 없는 로컬 함수 호출이 선택 영역에 있습니다.</target>
        <note />
      </trans-unit>
      <trans-unit id="Too_many_bars_in_conditional_grouping">
        <source>Too many | in (?()|)</source>
        <target state="translated">(?()|)에 |가 너무 많습니다.</target>
        <note>This is an error message shown to the user when they write an invalid Regular Expression. Example: (?(0)a|b|)</note>
      </trans-unit>
      <trans-unit id="Too_many_close_parens">
        <source>Too many )'s</source>
        <target state="translated">)가 너무 많습니다.</target>
        <note>This is an error message shown to the user when they write an invalid Regular Expression. Example: )</note>
      </trans-unit>
      <trans-unit id="UnableToReadSourceFileOrPdb">
        <source>Unable to read source file '{0}' or the PDB built for the containing project. Any changes made to this file while debugging won't be applied until its content matches the built source.</source>
        <target state="translated">소스 파일 '{0}' 또는 포함하는 프로젝트에 대해 빌드된 PDB를 읽을 수 없습니다. 디버그하는 동안 이 파일의 변경된 모든 내용은 해당 콘텐츠가 빌드된 소스와 일치할 때까지 적용되지 않습니다.</target>
        <note />
      </trans-unit>
      <trans-unit id="Unknown_property">
        <source>Unknown property</source>
        <target state="translated">알 수 없는 속성</target>
        <note>This is an error message shown to the user when they write an invalid Regular Expression. Example: \p{}</note>
      </trans-unit>
      <trans-unit id="Unknown_property_0">
        <source>Unknown property '{0}'</source>
        <target state="translated">알 수 없는 속성 '{0}'</target>
        <note>This is an error message shown to the user when they write an invalid Regular Expression. Example: \p{xxx}. Here, {0} will be the name of the unknown property ('xxx')</note>
      </trans-unit>
      <trans-unit id="Unrecognized_control_character">
        <source>Unrecognized control character</source>
        <target state="translated">인식할 수 없는 제어 문자입니다.</target>
        <note>This is an error message shown to the user when they write an invalid Regular Expression. Example: [\c]</note>
      </trans-unit>
      <trans-unit id="Unrecognized_escape_sequence_0">
        <source>Unrecognized escape sequence \{0}</source>
        <target state="translated">인식할 수 없는 이스케이프 시퀀스 \{0}입니다.</target>
        <note>This is an error message shown to the user when they write an invalid Regular Expression. Example: \m. Here, {0} will be the unrecognized character ('m')</note>
      </trans-unit>
      <trans-unit id="Unrecognized_grouping_construct">
        <source>Unrecognized grouping construct</source>
        <target state="translated">인식할 수 없는 그룹화 생성자입니다.</target>
        <note>This is an error message shown to the user when they write an invalid Regular Expression. Example: (?&lt;</note>
      </trans-unit>
      <trans-unit id="Unterminated_character_class_set">
        <source>Unterminated [] set</source>
        <target state="translated">종결되지 않은 [] 집합</target>
        <note>This is an error message shown to the user when they write an invalid Regular Expression. Example: [</note>
      </trans-unit>
      <trans-unit id="Unterminated_regex_comment">
        <source>Unterminated (?#...) comment</source>
        <target state="translated">종격되지 않은 (?#...) 주석</target>
        <note>This is an error message shown to the user when they write an invalid Regular Expression. Example: (?#</note>
      </trans-unit>
      <trans-unit id="Unwrap_all_arguments">
        <source>Unwrap all arguments</source>
        <target state="translated">모든 인수 래핑 해제</target>
        <note />
      </trans-unit>
      <trans-unit id="Unwrap_all_parameters">
        <source>Unwrap all parameters</source>
        <target state="translated">모든 매개 변수 래핑 해제</target>
        <note />
      </trans-unit>
      <trans-unit id="Unwrap_and_indent_all_arguments">
        <source>Unwrap and indent all arguments</source>
        <target state="translated">모든 인수 래핑 해제 및 들여쓰기</target>
        <note />
      </trans-unit>
      <trans-unit id="Unwrap_and_indent_all_parameters">
        <source>Unwrap and indent all parameters</source>
        <target state="translated">모든 매개 변수 래핑 해제 및 들여쓰기</target>
        <note />
      </trans-unit>
      <trans-unit id="Unwrap_argument_list">
        <source>Unwrap argument list</source>
        <target state="translated">인수 목록 래핑 해제</target>
        <note />
      </trans-unit>
      <trans-unit id="Unwrap_call_chain">
        <source>Unwrap call chain</source>
        <target state="translated">호출 체인 래핑 해제</target>
        <note />
      </trans-unit>
      <trans-unit id="Unwrap_expression">
        <source>Unwrap expression</source>
        <target state="translated">식 래핑 해제</target>
        <note />
      </trans-unit>
      <trans-unit id="Unwrap_parameter_list">
        <source>Unwrap parameter list</source>
        <target state="translated">매개 변수 목록 래핑 해제</target>
        <note />
      </trans-unit>
      <trans-unit id="Updating_a_0_around_an_active_statement_will_prevent_the_debug_session_from_continuing">
        <source>Updating a '{0}' around an active statement will prevent the debug session from continuing.</source>
        <target state="translated">활성 문 주위에서 '{0}'을(를) 업데이트하면 디버그 세션을 계속할 수 없습니다.</target>
        <note />
      </trans-unit>
      <trans-unit id="Use_block_body_for_lambda_expressions">
        <source>Use block body for lambda expressions</source>
        <target state="translated">람다 식에 블록 본문 사용</target>
        <note />
      </trans-unit>
      <trans-unit id="Use_expression_body_for_lambda_expressions">
        <source>Use expression body for lambda expressions</source>
        <target state="translated">람다 식에 식 본문 사용</target>
        <note />
      </trans-unit>
      <trans-unit id="Use_interpolated_verbatim_string">
        <source>Use interpolated verbatim string</source>
        <target state="translated">보간된 축자 문자열 사용</target>
        <note />
      </trans-unit>
      <trans-unit id="Value_colon">
        <source>Value:</source>
        <target state="translated">값:</target>
        <note />
      </trans-unit>
      <trans-unit id="Warning_colon_changing_namespace_may_produce_invalid_code_and_change_code_meaning">
        <source>Warning: Changing namespace may produce invalid code and change code meaning.</source>
        <target state="translated">경고: 네임스페이스를 변경하면 잘못된 코드가 발생하고 코드 의미가 변경될 수 있습니다.</target>
        <note />
      </trans-unit>
      <trans-unit id="Warning_colon_semantics_may_change_when_converting_statement">
        <source>Warning: Semantics may change when converting statement.</source>
        <target state="translated">경고: 문을 변환할 때 의미 체계가 변경될 수 있습니다.</target>
        <note />
      </trans-unit>
      <trans-unit id="Wrap_and_align_call_chain">
        <source>Wrap and align call chain</source>
        <target state="translated">호출 체인 래핑 및 맞춤</target>
        <note />
      </trans-unit>
      <trans-unit id="Wrap_and_align_expression">
        <source>Wrap and align expression</source>
        <target state="translated">식 래핑 및 맞추기</target>
        <note />
      </trans-unit>
      <trans-unit id="Wrap_and_align_long_call_chain">
        <source>Wrap and align long call chain</source>
        <target state="translated">긴 호출 체인 래핑 및 맞춤</target>
        <note />
      </trans-unit>
      <trans-unit id="Wrap_call_chain">
        <source>Wrap call chain</source>
        <target state="translated">호출 체인 래핑</target>
        <note />
      </trans-unit>
      <trans-unit id="Wrap_every_argument">
        <source>Wrap every argument</source>
        <target state="translated">모든 인수 래핑</target>
        <note />
      </trans-unit>
      <trans-unit id="Wrap_every_parameter">
        <source>Wrap every parameter</source>
        <target state="translated">모든 매개 변수 래핑</target>
        <note />
      </trans-unit>
      <trans-unit id="Wrap_expression">
        <source>Wrap expression</source>
        <target state="translated">식 래핑</target>
        <note />
      </trans-unit>
      <trans-unit id="Wrap_long_argument_list">
        <source>Wrap long argument list</source>
        <target state="translated">긴 인수 목록 래핑</target>
        <note />
      </trans-unit>
      <trans-unit id="Wrap_long_call_chain">
        <source>Wrap long call chain</source>
        <target state="translated">긴 호출 체인 래핑</target>
        <note />
      </trans-unit>
      <trans-unit id="Wrap_long_parameter_list">
        <source>Wrap long parameter list</source>
        <target state="translated">긴 매개 변수 목록 래핑</target>
        <note />
      </trans-unit>
      <trans-unit id="Wrapping">
        <source>Wrapping</source>
        <target state="translated">래핑</target>
        <note />
      </trans-unit>
      <trans-unit id="You_can_use_the_navigation_bar_to_switch_contexts">
        <source>You can use the navigation bar to switch contexts.</source>
        <target state="translated">탐색 모음을 사용하여 컨텍스트를 전환할 수 있습니다.</target>
        <note />
      </trans-unit>
      <trans-unit id="_0_cannot_be_null_or_empty">
        <source>'{0}' cannot be null or empty.</source>
        <target state="translated">'{0}'은(는) Null이거나 비워 둘 수 없습니다.</target>
        <note />
      </trans-unit>
      <trans-unit id="_0_cannot_be_null_or_whitespace">
        <source>'{0}' cannot be null or whitespace.</source>
        <target state="translated">'{0}'은(는) null이거나 공백일 수 없습니다.</target>
        <note />
      </trans-unit>
      <trans-unit id="_0_dash_1">
        <source>{0} - {1}</source>
        <target state="translated">{0} - {1}</target>
        <note />
      </trans-unit>
      <trans-unit id="_0_is_not_null_here">
        <source>'{0}' is not null here.</source>
        <target state="translated">'{0}'은(는) 여기에서 null이 아닙니다.</target>
        <note />
      </trans-unit>
      <trans-unit id="_0_may_be_null_here">
        <source>'{0}' may be null here.</source>
        <target state="translated">'{0}'은(는) 여기에서 null일 수 있습니다.</target>
        <note />
      </trans-unit>
      <trans-unit id="_10000000ths_of_a_second">
        <source>10,000,000ths of a second</source>
        <target state="translated">10,000,000분의 1초</target>
        <note />
      </trans-unit>
      <trans-unit id="_10000000ths_of_a_second_description">
        <source>The "fffffff" custom format specifier represents the seven most significant digits of the seconds fraction; that is, it represents the ten millionths of a second in a date and time value.

Although it's possible to display the ten millionths of a second component of a time value, that value may not be meaningful. The precision of date and time values depends on the resolution of the system clock. On the Windows NT 3.5 (and later) and Windows Vista operating systems, the clock's resolution is approximately 10-15 milliseconds.</source>
        <target state="translated">"fffffff" 사용자 지정 형식 지정자는 초 부분의 가장 유효한 숫자 7개를 나타냅니다. 즉, 날짜 및 시간 값에서 10,000,000분의 1초를 나타냅니다.

시간 값의 초 부분의 10,000,000분의 1초를 표시하는 것이 가능하긴 하나, 이 값은 의미가 없을 수 있습니다. 날짜 및 시간 값의 정밀도는 시스템 시계의 해상도에 따라 달라집니다. Windows NT 3.5(및 이후 버전) 및 Windows Vista 운영 체제의 시계 해상도는 약 10~15밀리초입니다.</target>
        <note />
      </trans-unit>
      <trans-unit id="_10000000ths_of_a_second_non_zero">
        <source>10,000,000ths of a second (non-zero)</source>
        <target state="translated">10,000,000분의 1초(0이 아님)</target>
        <note />
      </trans-unit>
      <trans-unit id="_10000000ths_of_a_second_non_zero_description">
        <source>The "FFFFFFF" custom format specifier represents the seven most significant digits of the seconds fraction; that is, it represents the ten millionths of a second in a date and time value. However, trailing zeros or seven zero digits aren't displayed.

Although it's possible to display the ten millionths of a second component of a time value, that value may not be meaningful. The precision of date and time values depends on the resolution of the system clock. On the Windows NT 3.5 (and later) and Windows Vista operating systems, the clock's resolution is approximately 10-15 milliseconds.</source>
        <target state="translated">"FFFFFFF" 사용자 지정 형식 지정자는 초 부분의 가장 유효한 숫자 7개를 나타냅니다. 즉, 날짜 및 시간 값에서 10,000,000분의 1초를 나타냅니다. 그러나 후행 0 또는 7개의 0은 표시되지 않습니다.

시간 값의 초 부분의 10,000,000분의 1초를 표시하는 것이 가능하긴 하나, 이 값은 의미가 없을 수 있습니다. 날짜 및 시간 값의 정밀도는 시스템 시계의 해상도에 따라 달라집니다. Windows NT 3.5(및 이후 버전) 및 Windows Vista 운영 체제의 시계 해상도는 약 10~15밀리초입니다.</target>
        <note />
      </trans-unit>
      <trans-unit id="_1000000ths_of_a_second">
        <source>1,000,000ths of a second</source>
        <target state="translated">1,000,000분의 1초</target>
        <note />
      </trans-unit>
      <trans-unit id="_1000000ths_of_a_second_description">
        <source>The "ffffff" custom format specifier represents the six most significant digits of the seconds fraction; that is, it represents the millionths of a second in a date and time value.

Although it's possible to display the millionths of a second component of a time value, that value may not be meaningful. The precision of date and time values depends on the resolution of the system clock. On the Windows NT 3.5 (and later) and Windows Vista operating systems, the clock's resolution is approximately 10-15 milliseconds.</source>
        <target state="translated">"ffffff" 사용자 지정 형식 지정자는 초 부분의 가장 유효한 숫자 6개를 나타냅니다. 즉, 날짜 및 시간 값에서 1,000,000분의 1초를 나타냅니다.

시간 값의 초 부분의 1,000,000분의 1초를 표시하는 것이 가능하긴 하나, 이 값은 의미가 없을 수 있습니다. 날짜 및 시간 값의 정밀도는 시스템 시계의 해상도에 따라 달라집니다. Windows NT 3.5(및 이후 버전) 및 Windows Vista 운영 체제의 시계 해상도는 약 10~15밀리초입니다.</target>
        <note />
      </trans-unit>
      <trans-unit id="_1000000ths_of_a_second_non_zero">
        <source>1,000,000ths of a second (non-zero)</source>
        <target state="translated">1,000,000분의 1초(0이 아님)</target>
        <note />
      </trans-unit>
      <trans-unit id="_1000000ths_of_a_second_non_zero_description">
        <source>The "FFFFFF" custom format specifier represents the six most significant digits of the seconds fraction; that is, it represents the millionths of a second in a date and time value. However, trailing zeros or six zero digits aren't displayed.

Although it's possible to display the millionths of a second component of a time value, that value may not be meaningful. The precision of date and time values depends on the resolution of the system clock. On the Windows NT 3.5 (and later) and Windows Vista operating systems, the clock's resolution is approximately 10-15 milliseconds.</source>
        <target state="translated">"FFFFFF" 사용자 지정 형식 지정자는 초 부분의 가장 유효한 숫자 6개를 나타냅니다. 즉, 날짜 및 시간 값에서 1,000,000분의 1초를 나타냅니다. 그러나 후행 0 또는 6개의 0은 표시되지 않습니다.

시간 값의 초 부분의 1,000,000분의 1초를 표시하는 것이 가능하긴 하나, 이 값은 의미가 없을 수 있습니다. 날짜 및 시간 값의 정밀도는 시스템 시계의 해상도에 따라 달라집니다. Windows NT 3.5(및 이후 버전) 및 Windows Vista 운영 체제의 시계 해상도는 약 10~15밀리초입니다.</target>
        <note />
      </trans-unit>
      <trans-unit id="_100000ths_of_a_second">
        <source>100,000ths of a second</source>
        <target state="translated">100,000분의 1초</target>
        <note />
      </trans-unit>
      <trans-unit id="_100000ths_of_a_second_description">
        <source>The "fffff" custom format specifier represents the five most significant digits of the seconds fraction; that is, it represents the hundred thousandths of a second in a date and time value.

Although it's possible to display the hundred thousandths of a second component of a time value, that value may not be meaningful. The precision of date and time values depends on the resolution of the system clock. On the Windows NT 3.5 (and later) and Windows Vista operating systems, the clock's resolution is approximately 10-15 milliseconds.</source>
        <target state="translated">"fffff" 사용자 지정 형식 지정자는 초 부분의 가장 유효한 숫자 5개를 나타냅니다. 즉, 날짜 및 시간 값에서 100,000분의 1초를 나타냅니다.

시간 값의 초 부분의 100,000분의 1초를 표시하는 것이 가능하긴 하나, 이 값은 의미가 없을 수 있습니다. 날짜 및 시간 값의 정밀도는 시스템 시계의 해상도에 따라 달라집니다. Windows NT 3.5(및 이후 버전) 및 Windows Vista 운영 체제의 시계 해상도는 약 10~15밀리초입니다.</target>
        <note />
      </trans-unit>
      <trans-unit id="_100000ths_of_a_second_non_zero">
        <source>100,000ths of a second (non-zero)</source>
        <target state="translated">100,000분의 1초(0이 아님)</target>
        <note />
      </trans-unit>
      <trans-unit id="_100000ths_of_a_second_non_zero_description">
        <source>The "FFFFF" custom format specifier represents the five most significant digits of the seconds fraction; that is, it represents the hundred thousandths of a second in a date and time value. However, trailing zeros or five zero digits aren't displayed.

Although it's possible to display the hundred thousandths of a second component of a time value, that value may not be meaningful. The precision of date and time values depends on the resolution of the system clock. On the Windows NT 3.5 (and later) and Windows Vista operating systems, the clock's resolution is approximately 10-15 milliseconds.</source>
        <target state="translated">"FFFFF" 사용자 지정 형식 지정자는 초 부분의 가장 유효한 숫자 5개를 나타냅니다. 즉, 날짜 및 시간 값에서 100,000분의 1초를 나타냅니다. 그러나 후행 0 또는 5개의 0은 표시되지 않습니다.

시간 값의 초 부분의 100,000분의 1초를 표시하는 것이 가능하긴 하나, 이 값은 의미가 없을 수 있습니다. 날짜 및 시간 값의 정밀도는 시스템 시계의 해상도에 따라 달라집니다. Windows NT 3.5(및 이후 버전) 및 Windows Vista 운영 체제의 시계 해상도는 약 10~15밀리초입니다.</target>
        <note />
      </trans-unit>
      <trans-unit id="_10000ths_of_a_second">
        <source>10,000ths of a second</source>
        <target state="translated">10,000분의 1초</target>
        <note />
      </trans-unit>
      <trans-unit id="_10000ths_of_a_second_description">
        <source>The "ffff" custom format specifier represents the four most significant digits of the seconds fraction; that is, it represents the ten thousandths of a second in a date and time value.

Although it's possible to display the ten thousandths of a second component of a time value, that value may not be meaningful. The precision of date and time values depends on the resolution of the system clock. On the Windows NT version 3.5 (and later) and Windows Vista operating systems, the clock's resolution is approximately 10-15 milliseconds.</source>
        <target state="translated">"ffff" 사용자 지정 형식 지정자는 초 부분의 가장 유효한 숫자 4개를 나타냅니다. 즉, 날짜 및 시간 값에서 10,000분의 1초를 나타냅니다.

시간 값의 초 부분의 10,000분의 1초를 표시하는 것이 가능하긴 하나, 이 값은 의미가 없을 수 있습니다. 날짜 및 시간 값의 정밀도는 시스템 시계의 해상도에 따라 달라집니다. Windows NT 버전 3.5(및 이후 버전) 및 Windows Vista 운영 체제의 시계 해상도는 약 10~15밀리초입니다.</target>
        <note />
      </trans-unit>
      <trans-unit id="_10000ths_of_a_second_non_zero">
        <source>10,000ths of a second (non-zero)</source>
        <target state="translated">10,000분의 1초(0이 아님)</target>
        <note />
      </trans-unit>
      <trans-unit id="_10000ths_of_a_second_non_zero_description">
        <source>The "FFFF" custom format specifier represents the four most significant digits of the seconds fraction; that is, it represents the ten thousandths of a second in a date and time value. However, trailing zeros or four zero digits aren't displayed.

Although it's possible to display the ten thousandths of a second component of a time value, that value may not be meaningful. The precision of date and time values depends on the resolution of the system clock. On the Windows NT 3.5 (and later) and Windows Vista operating systems, the clock's resolution is approximately 10-15 milliseconds.</source>
        <target state="translated">"FFFF" 사용자 지정 형식 지정자는 초 부분의 가장 유효한 숫자 4개를 나타냅니다. 즉, 날짜 및 시간 값에서 10,000분의 1초를 나타냅니다. 그러나 후행 0 또는 4개의 0은 표시되지 않습니다.

시간 값의 초 부분의 10,000분의 1초를 표시하는 것이 가능하긴 하나, 이 값은 의미가 없을 수 있습니다. 날짜 및 시간 값의 정밀도는 시스템 시계의 해상도에 따라 달라집니다. Windows NT 3.5(및 이후 버전) 및 Windows Vista 운영 체제에서의 시계 해상도는 약 10~15밀리초입니다.</target>
        <note />
      </trans-unit>
      <trans-unit id="_1000ths_of_a_second">
        <source>1,000ths of a second</source>
        <target state="translated">1,000분의 1초</target>
        <note />
      </trans-unit>
      <trans-unit id="_1000ths_of_a_second_description">
        <source>The "fff" custom format specifier represents the three most significant digits of the seconds fraction; that is, it represents the milliseconds in a date and time value.</source>
        <target state="translated">"fff" 사용자 지정 형식 지정자는 초 부분의 가장 유효한 숫자 3개를 나타냅니다. 즉, 날짜 및 시간 값에서 1,000분의 1초를 나타냅니다.</target>
        <note />
      </trans-unit>
      <trans-unit id="_1000ths_of_a_second_non_zero">
        <source>1,000ths of a second (non-zero)</source>
        <target state="translated">1,000분의 1초(0이 아님)</target>
        <note />
      </trans-unit>
      <trans-unit id="_1000ths_of_a_second_non_zero_description">
        <source>The "FFF" custom format specifier represents the three most significant digits of the seconds fraction; that is, it represents the milliseconds in a date and time value. However, trailing zeros or three zero digits aren't displayed.</source>
        <target state="translated">"FFF" 사용자 지정 형식 지정자는 초 부분의 가장 유효한 숫자 3개를 나타냅니다. 즉, 날짜 및 시간 값에서 1,000분의 1초를 나타냅니다. 그러나 후행 0 또는 3개의 0은 표시되지 않습니다.</target>
        <note />
      </trans-unit>
      <trans-unit id="_100ths_of_a_second">
        <source>100ths of a second</source>
        <target state="translated">100분의 1초</target>
        <note />
      </trans-unit>
      <trans-unit id="_100ths_of_a_second_description">
        <source>The "ff" custom format specifier represents the two most significant digits of the seconds fraction; that is, it represents the hundredths of a second in a date and time value.</source>
        <target state="translated">"ff" 사용자 지정 형식 지정자는 초 부분의 가장 유효한 숫자 2개를 나타냅니다. 즉, 날짜 및 시간 값에서 100분의 1초를 나타냅니다.</target>
        <note />
      </trans-unit>
      <trans-unit id="_100ths_of_a_second_non_zero">
        <source>100ths of a second (non-zero)</source>
        <target state="translated">100분의 1초(0이 아님)</target>
        <note />
      </trans-unit>
      <trans-unit id="_100ths_of_a_second_non_zero_description">
        <source>The "FF" custom format specifier represents the two most significant digits of the seconds fraction; that is, it represents the hundredths of a second in a date and time value. However, trailing zeros or two zero digits aren't displayed.</source>
        <target state="translated">"FF" 사용자 지정 형식 지정자는 초 부분의 가장 유효한 숫자 2개를 나타냅니다. 즉, 날짜 및 시간 값에서 100분의 1초를 나타냅니다. 그러나 후행 0 또는 2개의 0은 표시되지 않습니다.</target>
        <note />
      </trans-unit>
      <trans-unit id="_10ths_of_a_second">
        <source>10ths of a second</source>
        <target state="translated">10분의 1초</target>
        <note />
      </trans-unit>
      <trans-unit id="_10ths_of_a_second_description">
        <source>The "f" custom format specifier represents the most significant digit of the seconds fraction; that is, it represents the tenths of a second in a date and time value.

If the "f" format specifier is used without other format specifiers, it's interpreted as the "f" standard date and time format specifier.

When you use "f" format specifiers as part of a format string supplied to the ParseExact or TryParseExact method, the number of "f" format specifiers indicates the number of most significant digits of the seconds fraction that must be present to successfully parse the string.</source>
        <target state="new">The "f" custom format specifier represents the most significant digit of the seconds fraction; that is, it represents the tenths of a second in a date and time value.

If the "f" format specifier is used without other format specifiers, it's interpreted as the "f" standard date and time format specifier.

<<<<<<< HEAD
ParseExact, TryParseExact, ParseExact 또는 TryParseExact 메서드로 제공되는 형식 문자열의 일부로 "f" 형식 지정자를 사용할 경우 "f" 형식 지정자의 개수는 초 부분에서 문자열을 성공적으로 구문 분석하려면 존재해야 하는 가장 유효한 숫자의 개수를 나타냅니다.</target>
=======
When you use "f" format specifiers as part of a format string supplied to the ParseExact or TryParseExact method, the number of "f" format specifiers indicates the number of most significant digits of the seconds fraction that must be present to successfully parse the string.</target>
>>>>>>> a2d38a0b
        <note>{Locked="ParseExact"}{Locked="TryParseExact"}{Locked=""f""}</note>
      </trans-unit>
      <trans-unit id="_10ths_of_a_second_non_zero">
        <source>10ths of a second (non-zero)</source>
        <target state="translated">10분의 1초(0이 아님)</target>
        <note />
      </trans-unit>
      <trans-unit id="_10ths_of_a_second_non_zero_description">
        <source>The "F" custom format specifier represents the most significant digit of the seconds fraction; that is, it represents the tenths of a second in a date and time value. Nothing is displayed if the digit is zero.

If the "F" format specifier is used without other format specifiers, it's interpreted as the "F" standard date and time format specifier.

The number of "F" format specifiers used with the ParseExact, TryParseExact, ParseExact, or TryParseExact method indicates the maximum number of most significant digits of the seconds fraction that can be present to successfully parse the string.</source>
        <target state="translated">"F" 사용자 지정 형식 지정자는 초 부분의 가장 유효한 숫자를 나타냅니다. 즉, 날짜 및 시간 값에서 10분의 1초를 나타냅니다. 이 숫자가 0이면 아무것도 표시되지 않습니다.

다른 형식 지정자 없이 "F" 형식 지정자를 사용하면 "F" 표준 날짜 및 시간 형식 지정자로 해석됩니다.

ParseExact, TryParseExact, ParseExact 또는 TryParseExact 메서드에서 사용되는 "F" 형식 지정자의 개수는 초 부분에서 문자열을 성공적으로 구문 분석하기 위해 존재할 수 있는 가장 유효한 숫자의 최대 개수를 나타냅니다.</target>
        <note />
      </trans-unit>
      <trans-unit id="_12_hour_clock_1_2_digits">
        <source>12 hour clock (1-2 digits)</source>
        <target state="translated">12시간제(1~2자리)</target>
        <note />
      </trans-unit>
      <trans-unit id="_12_hour_clock_1_2_digits_description">
        <source>The "h" custom format specifier represents the hour as a number from 1 through 12; that is, the hour is represented by a 12-hour clock that counts the whole hours since midnight or noon. A particular hour after midnight is indistinguishable from the same hour after noon. The hour is not rounded, and a single-digit hour is formatted without a leading zero. For example, given a time of 5:43 in the morning or afternoon, this custom format specifier displays "5".

If the "h" format specifier is used without other custom format specifiers, it's interpreted as a standard date and time format specifier and throws a FormatException.</source>
        <target state="translated">"h" 사용자 지정 형식 지정자는 시간을 1부터 12까지의 숫자로 나타냅니다. 즉, 시간은 자정 또는 정오부터 경과한 정수 시간을 계산하는 12시간제로 표현됩니다. 자정 이후의 특정 시간은 정오 이후의 동일한 시간과 구분되지 않습니다. 시간은 반올림되지 않으며, 한 자릿수 시간은 앞에 0이 없는 형식으로 지정됩니다. 예를 들어, 오전 또는 오후 5:43이라는 시간이 지정되면 이 사용자 지정 형식 지정자는 "5"를 표시합니다.

다른 사용자 지정 형식 지정자 없이 "h" 형식 지정자를 사용하면 표준 날짜 및 시간 형식 지정자로 해석되어 FormatException을 throw합니다.</target>
        <note />
      </trans-unit>
      <trans-unit id="_12_hour_clock_2_digits">
        <source>12 hour clock (2 digits)</source>
        <target state="translated">12시간제(2자리)</target>
        <note />
      </trans-unit>
      <trans-unit id="_12_hour_clock_2_digits_description">
        <source>The "hh" custom format specifier (plus any number of additional "h" specifiers) represents the hour as a number from 01 through 12; that is, the hour is represented by a 12-hour clock that counts the whole hours since midnight or noon. A particular hour after midnight is indistinguishable from the same hour after noon. The hour is not rounded, and a single-digit hour is formatted with a leading zero. For example, given a time of 5:43 in the morning or afternoon, this format specifier displays "05".</source>
        <target state="translated">"hh" 사용자 지정 형식 지정자(및 임의 개수의 추가 "h" 지정자)는 시간을 01부터 12까지의 숫자로 나타냅니다. 즉, 시간은 자정 또는 정오부터 경과한 정수 시간을 계산하는 12시간제로 표현됩니다. 자정 이후의 특정 시간은 정오 이후의 동일한 시간과 구분되지 않습니다. 시간은 반올림되지 않으며, 한 자릿수 시간은 앞에 0이 있는 형식으로 지정됩니다. 예를 들어, 오전 또는 오후 5:43이라는 시간이 지정되면 이 형식 지정자는 "05"를 표시합니다.</target>
        <note />
      </trans-unit>
      <trans-unit id="_24_hour_clock_1_2_digits">
        <source>24 hour clock (1-2 digits)</source>
        <target state="translated">24시간제(1~2자리)</target>
        <note />
      </trans-unit>
      <trans-unit id="_24_hour_clock_1_2_digits_description">
        <source>The "H" custom format specifier represents the hour as a number from 0 through 23; that is, the hour is represented by a zero-based 24-hour clock that counts the hours since midnight. A single-digit hour is formatted without a leading zero.

If the "H" format specifier is used without other custom format specifiers, it's interpreted as a standard date and time format specifier and throws a FormatException.</source>
        <target state="translated">"H" 사용자 지정 형식 지정자는 시간을 0부터 23까지의 숫자로 나타냅니다. 즉, 시간은 자정부터 경과한 시간을 계산하는 0 기반 24시간제로 표현됩니다. 한 자릿수 시간은 앞에 0이 없는 형식으로 지정됩니다.

다른 사용자 지정 형식 지정자 없이 "H" 형식 지정자를 사용하면 표준 날짜 및 시간 형식 지정자로 해석되어 FormatException을 throw합니다.</target>
        <note />
      </trans-unit>
      <trans-unit id="_24_hour_clock_2_digits">
        <source>24 hour clock (2 digits)</source>
        <target state="translated">24시간제(2자리)</target>
        <note />
      </trans-unit>
      <trans-unit id="_24_hour_clock_2_digits_description">
        <source>The "HH" custom format specifier (plus any number of additional "H" specifiers) represents the hour as a number from 00 through 23; that is, the hour is represented by a zero-based 24-hour clock that counts the hours since midnight. A single-digit hour is formatted with a leading zero.</source>
        <target state="translated">"HH" 사용자 지정 형식 지정자(및 임의 개수의 추가 "H" 지정자)는 시간을 00부터 23까지의 숫자로 나타냅니다. 즉, 시간은 자정부터 경과한 시간을 계산하는 0 기반 24시간제로 표현됩니다. 한 자릿수 시간은 앞에 0이 있는 형식으로 지정됩니다.</target>
        <note />
      </trans-unit>
      <trans-unit id="and_update_call_sites_directly">
        <source>and update call sites directly</source>
        <target state="new">and update call sites directly</target>
        <note />
      </trans-unit>
      <trans-unit id="code">
        <source>code</source>
        <target state="translated">코드</target>
        <note />
      </trans-unit>
      <trans-unit id="date_separator">
        <source>date separator</source>
        <target state="translated">날짜 구분 기호</target>
        <note />
      </trans-unit>
      <trans-unit id="date_separator_description">
        <source>The "/" custom format specifier represents the date separator, which is used to differentiate years, months, and days. The appropriate localized date separator is retrieved from the DateTimeFormatInfo.DateSeparator property of the current or specified culture.

Note: To change the date separator for a particular date and time string, specify the separator character within a literal string delimiter. For example, the custom format string mm'/'dd'/'yyyy produces a result string in which "/" is always used as the date separator. To change the date separator for all dates for a culture, either change the value of the DateTimeFormatInfo.DateSeparator property of the current culture, or instantiate a DateTimeFormatInfo object, assign the character to its DateSeparator property, and call an overload of the formatting method that includes an IFormatProvider parameter.

If the "/" format specifier is used without other custom format specifiers, it's interpreted as a standard date and time format specifier and throws a FormatException.</source>
        <target state="translated">"/" 사용자 지정 형식 지정자는 년, 월, 일을 구분하는 데 사용되는 날짜 구분 기호를 나타냅니다. 지역화된 적절한 날짜 구분 기호가 현재 문화권 또는 지정된 문화권의 DateTimeFormatInfo.DateSeparator 속성에서 검색됩니다.

참고: 특정 날짜 및 시간 문자열의 날짜 구분 기호를 변경하려면 리터럴 문자열 구분 기호 내에서 구분 기호 문자를 지정하세요. 예를 들어, 사용자 지정 형식 문자열 mm'/'dd'/'yyyy는 "/"가 항상 날짜 구분 기호로 사용되는 결과 문자열을 생성합니다. 문화권의 모든 날짜에 대해 날짜 구분 기호를 변경하려면 현재 문화권의 DateTimeFormatInfo.DateSeparator 속성 값을 변경하거나 DateTimeFormatInfo 개체를 인스턴스화한 후 해당 DateSeparator 속성에 문자를 할당하고 IFormatProvider 매개 변수를 포함하는 형식 지정 메서드의 오버로드를 호출하세요.

다른 사용자 지정 형식 지정자 없이 "/" 형식 지정자를 사용하면 표준 날짜 및 시간 형식 지정자로 해석되어 FormatException을 throw합니다.</target>
        <note />
      </trans-unit>
      <trans-unit id="day_of_the_month_1_2_digits">
        <source>day of the month (1-2 digits)</source>
        <target state="translated">일(1~2자리)</target>
        <note />
      </trans-unit>
      <trans-unit id="day_of_the_month_1_2_digits_description">
        <source>The "d" custom format specifier represents the day of the month as a number from 1 through 31. A single-digit day is formatted without a leading zero.

If the "d" format specifier is used without other custom format specifiers, it's interpreted as the "d" standard date and time format specifier.</source>
        <target state="translated">"d" 사용자 지정 형식 지정자는 일을 1부터 31까지의 숫자로 나타냅니다. 한 자릿수 일은 앞에 0이 없는 형식으로 지정됩니다.

다른 사용자 지정 형식 지정자 없이 "d" 형식 지정자를 사용하면 "d" 표준 날짜 및 시간 형식 지정자로 해석됩니다.</target>
        <note />
      </trans-unit>
      <trans-unit id="day_of_the_month_2_digits">
        <source>day of the month (2 digits)</source>
        <target state="translated">일(2자리)</target>
        <note />
      </trans-unit>
      <trans-unit id="day_of_the_month_2_digits_description">
        <source>The "dd" custom format string represents the day of the month as a number from 01 through 31. A single-digit day is formatted with a leading zero.</source>
        <target state="translated">"dd" 사용자 지정 형식 문자열은 일을 01부터 31까지의 숫자로 나타냅니다. 한 자릿수 일은 앞에 0이 있는 형식으로 지정됩니다.</target>
        <note />
      </trans-unit>
      <trans-unit id="day_of_the_week_abbreviated">
        <source>day of the week (abbreviated)</source>
        <target state="translated">요일(약식)</target>
        <note />
      </trans-unit>
      <trans-unit id="day_of_the_week_abbreviated_description">
        <source>The "ddd" custom format specifier represents the abbreviated name of the day of the week. The localized abbreviated name of the day of the week is retrieved from the DateTimeFormatInfo.AbbreviatedDayNames property of the current or specified culture.</source>
        <target state="translated">"ddd" 사용자 지정 형식 지정자는 요일의 약식 이름을 나타냅니다. 요일의 지역화된 약식 이름은 현재 문화권 지정된 문화권의 DateTimeFormatInfo.AbbreviatedDayNames 속성에서 검색됩니다.</target>
        <note />
      </trans-unit>
      <trans-unit id="day_of_the_week_full">
        <source>day of the week (full)</source>
        <target state="translated">요일(전체)</target>
        <note />
      </trans-unit>
      <trans-unit id="day_of_the_week_full_description">
        <source>The "dddd" custom format specifier (plus any number of additional "d" specifiers) represents the full name of the day of the week. The localized name of the day of the week is retrieved from the DateTimeFormatInfo.DayNames property of the current or specified culture.</source>
        <target state="translated">"dddd" 사용자 지정 형식 지정자(및 임의 개수의 추가 "d" 지정자)는 요일의 전체 이름을 나타냅니다. 요일의 지역화된 이름은 현재 문화권 또는 지정된 문화권의 DateTimeFormatInfo.DayNames 속성에서 검색됩니다.</target>
        <note />
      </trans-unit>
      <trans-unit id="discard">
        <source>discard</source>
        <target state="translated">무시 항목</target>
        <note />
      </trans-unit>
      <trans-unit id="from_metadata">
        <source>from metadata</source>
        <target state="translated">메타데이터에서</target>
        <note />
      </trans-unit>
      <trans-unit id="full_long_date_time">
        <source>full long date/time</source>
        <target state="translated">자세한 전체 날짜/시간</target>
        <note />
      </trans-unit>
      <trans-unit id="full_long_date_time_description">
        <source>The "F" standard format specifier represents a custom date and time format string that is defined by the current DateTimeFormatInfo.FullDateTimePattern property. For example, the custom format string for the invariant culture is "dddd, dd MMMM yyyy HH:mm:ss".</source>
        <target state="translated">"F" 표준 형식 지정자는 현재 DateTimeFormatInfo.FullDateTimePattern 속성으로 정의되는 사용자 지정 날짜 및 시간 형식 문자열을 나타냅니다. 예를 들어, 고정 문화권의 사용자 지정 형식 문자열은 "dddd, dd MMMM yyyy HH:mm:ss"입니다.</target>
        <note />
      </trans-unit>
      <trans-unit id="full_short_date_time">
        <source>full short date/time</source>
        <target state="translated">간단한 전체 날짜/시간</target>
        <note />
      </trans-unit>
      <trans-unit id="full_short_date_time_description">
        <source>The Full Date Short Time ("f") Format Specifier

The "f" standard format specifier represents a combination of the long date ("D") and short time ("t") patterns, separated by a space.</source>
        <target state="translated">전체 날짜 간단한 시간("f") 형식 지정자

"f" 표준 형식 지정자는 공백으로 구분된 자세한 날짜("D") 패턴과 간단한 시간("t") 패턴의 조합을 나타냅니다.</target>
        <note />
      </trans-unit>
      <trans-unit id="general_long_date_time">
        <source>general long date/time</source>
        <target state="translated">자세한 일반 날짜/시간</target>
        <note />
      </trans-unit>
      <trans-unit id="general_long_date_time_description">
        <source>The "G" standard format specifier represents a combination of the short date ("d") and long time ("T") patterns, separated by a space.</source>
        <target state="translated">"G" 표준 형식 지정자는 공백으로 구분된 간단한 날짜("d") 패턴과 자세한 시간("T") 패턴의 조합을 나타냅니다.</target>
        <note />
      </trans-unit>
      <trans-unit id="general_short_date_time">
        <source>general short date/time</source>
        <target state="translated">간단한 일반 날짜/시간</target>
        <note />
      </trans-unit>
      <trans-unit id="general_short_date_time_description">
        <source>The "g" standard format specifier represents a combination of the short date ("d") and short time ("t") patterns, separated by a space.</source>
        <target state="translated">"g" 표준 형식 지정자는 공백으로 구분된 간단한 날짜("d") 패턴과 간단한 시간("t") 패턴의 조합을 나타냅니다.</target>
        <note />
      </trans-unit>
      <trans-unit id="generic_overload">
        <source>generic overload</source>
        <target state="translated">제네릭 오버로드</target>
        <note />
      </trans-unit>
      <trans-unit id="generic_overloads">
        <source>generic overloads</source>
        <target state="translated">제네릭 오버로드</target>
        <note />
      </trans-unit>
      <trans-unit id="in_0_1_2">
        <source>in {0} ({1} - {2})</source>
        <target state="translated">{0}({1} - {2})에서</target>
        <note />
      </trans-unit>
      <trans-unit id="in_Source_attribute">
        <source>in Source (attribute)</source>
        <target state="translated">소스(특성)</target>
        <note />
      </trans-unit>
      <trans-unit id="into_extracted_method_to_invoke_at_call_sites">
        <source>into extracted method to invoke at call sites</source>
        <target state="new">into extracted method to invoke at call sites</target>
        <note />
      </trans-unit>
      <trans-unit id="into_new_overload">
        <source>into new overload</source>
        <target state="new">into new overload</target>
        <note />
      </trans-unit>
      <trans-unit id="long_date">
        <source>long date</source>
        <target state="translated">자세한 날짜</target>
        <note />
      </trans-unit>
      <trans-unit id="long_date_description">
        <source>The "D" standard format specifier represents a custom date and time format string that is defined by the current DateTimeFormatInfo.LongDatePattern property. For example, the custom format string for the invariant culture is "dddd, dd MMMM yyyy".</source>
        <target state="translated">"D" 표준 형식 지정자는 현재 DateTimeFormatInfo.LongDatePattern 속성으로 정의되는 사용자 지정 날짜 및 시간 형식 문자열을 나타냅니다. 예를 들어, 고정 문화권의 사용자 지정 형식 문자열은 "dddd, dd MMMM yyyy"입니다.</target>
        <note />
      </trans-unit>
      <trans-unit id="long_time">
        <source>long time</source>
        <target state="translated">자세한 시간</target>
        <note />
      </trans-unit>
      <trans-unit id="long_time_description">
        <source>The "T" standard format specifier represents a custom date and time format string that is defined by a specific culture's DateTimeFormatInfo.LongTimePattern property. For example, the custom format string for the invariant culture is "HH:mm:ss".</source>
        <target state="translated">"T" 표준 형식 지정자는 특정 문화권의 DateTimeFormatInfo.LongTimePattern 속성으로 정의되는 사용자 지정 날짜 및 시간 형식 문자열을 나타냅니다. 예를 들어, 고정 문화권의 사용자 지정 형식 문자열은 "HH:mm:ss"입니다.</target>
        <note />
      </trans-unit>
      <trans-unit id="member_kind_and_name">
        <source>{0} '{1}'</source>
        <target state="translated">{0} '{1}'</target>
        <note>e.g. "method 'M'"</note>
      </trans-unit>
      <trans-unit id="minute_1_2_digits">
        <source>minute (1-2 digits)</source>
        <target state="translated">분(1~2자리)</target>
        <note />
      </trans-unit>
      <trans-unit id="minute_1_2_digits_description">
        <source>The "m" custom format specifier represents the minute as a number from 0 through 59. The minute represents whole minutes that have passed since the last hour. A single-digit minute is formatted without a leading zero.

If the "m" format specifier is used without other custom format specifiers, it's interpreted as the "m" standard date and time format specifier.</source>
        <target state="translated">"m" 사용자 지정 형식 지정자는 분을 0부터 59까지의 숫자로 나타냅니다. 분은 마지막 정각으로부터 경과한 정수 분을 나타냅니다. 한 자릿수 분은 앞에 0이 없는 형식으로 지정됩니다.

다른 사용자 지정 형식 지정자 없이 "m" 형식 지정자를 사용하면 "m" 표준 날짜 및 시간 형식 지정자로 해석됩니다.</target>
        <note />
      </trans-unit>
      <trans-unit id="minute_2_digits">
        <source>minute (2 digits)</source>
        <target state="translated">분(2자리)</target>
        <note />
      </trans-unit>
      <trans-unit id="minute_2_digits_description">
        <source>The "mm" custom format specifier (plus any number of additional "m" specifiers) represents the minute as a number from 00 through 59. The minute represents whole minutes that have passed since the last hour. A single-digit minute is formatted with a leading zero.</source>
        <target state="translated">"mm" 사용자 지정 형식 지정자(및 임의 개수의 추가 "m" 지정자)는 분을 00부터 59까지의 숫자로 나타냅니다. 분은 마지막 정각으로부터 경과한 정수 분을 나타냅니다. 한 자릿수 분은 앞에 0이 있는 형식으로 지정됩니다.</target>
        <note />
      </trans-unit>
      <trans-unit id="month_1_2_digits">
        <source>month (1-2 digits)</source>
        <target state="translated">월(1~2자리)</target>
        <note />
      </trans-unit>
      <trans-unit id="month_1_2_digits_description">
        <source>The "M" custom format specifier represents the month as a number from 1 through 12 (or from 1 through 13 for calendars that have 13 months). A single-digit month is formatted without a leading zero.

If the "M" format specifier is used without other custom format specifiers, it's interpreted as the "M" standard date and time format specifier.</source>
        <target state="translated">"M" 사용자 지정 형식 지정자는 월을 1부터 12까지의 숫자(13개월이 있는 달력에서는 1부터 13까지의 숫자)로 나타냅니다. 한 자릿수 월은 앞에 0이 없는 형식으로 지정됩니다.

다른 사용자 지정 형식 지정자 없이 "M" 형식 지정자를 사용하면 "M" 표준 날짜 및 시간 형식 지정자로 해석됩니다.</target>
        <note />
      </trans-unit>
      <trans-unit id="month_2_digits">
        <source>month (2 digits)</source>
        <target state="translated">월(2자리)</target>
        <note />
      </trans-unit>
      <trans-unit id="month_2_digits_description">
        <source>The "MM" custom format specifier represents the month as a number from 01 through 12 (or from 1 through 13 for calendars that have 13 months). A single-digit month is formatted with a leading zero.</source>
        <target state="translated">"MM" 사용자 지정 형식 지정자는 월을 01부터 12까지의 숫자(13개월이 있는 달력에서는 1부터 13까지의 숫자)로 나타냅니다. 한 자릿수 월은 앞에 0이 있는 형식으로 지정됩니다.</target>
        <note />
      </trans-unit>
      <trans-unit id="month_abbreviated">
        <source>month (abbreviated)</source>
        <target state="translated">월(약식)</target>
        <note />
      </trans-unit>
      <trans-unit id="month_abbreviated_description">
        <source>The "MMM" custom format specifier represents the abbreviated name of the month. The localized abbreviated name of the month is retrieved from the DateTimeFormatInfo.AbbreviatedMonthNames property of the current or specified culture.</source>
        <target state="translated">"MMM" 사용자 지정 형식 지정자는 월의 약식 이름을 나타냅니다. 월의 지역화된 약식 이름은 현재 문화권 또는 지정된 문화권의 DateTimeFormatInfo.AbbreviatedMonthNames 속성에서 검색됩니다.</target>
        <note />
      </trans-unit>
      <trans-unit id="month_day">
        <source>month day</source>
        <target state="translated">월 일</target>
        <note />
      </trans-unit>
      <trans-unit id="month_day_description">
        <source>The "M" or "m" standard format specifier represents a custom date and time format string that is defined by the current DateTimeFormatInfo.MonthDayPattern property. For example, the custom format string for the invariant culture is "MMMM dd".</source>
        <target state="translated">"M" 또는 "m" 표준 형식 지정자는 현재 DateTimeFormatInfo.MonthDayPattern 속성으로 정의되는 사용자 지정 날짜 및 시간 형식 문자열을 나타냅니다. 예를 들어, 고정 문화권의 사용자 지정 형식 문자열은 "MMMM dd"입니다.</target>
        <note />
      </trans-unit>
      <trans-unit id="month_full">
        <source>month (full)</source>
        <target state="translated">월(전체)</target>
        <note />
      </trans-unit>
      <trans-unit id="month_full_description">
        <source>The "MMMM" custom format specifier represents the full name of the month. The localized name of the month is retrieved from the DateTimeFormatInfo.MonthNames property of the current or specified culture.</source>
        <target state="translated">"MMMM" 사용자 지정 형식 지정자는 월의 전체 이름을 나타냅니다. 월의 지역화된 이름은 현재 문화권 또는 지정된 문화권의 DateTimeFormatInfo.MonthNames 속성에서 검색됩니다.</target>
        <note />
      </trans-unit>
      <trans-unit id="overload">
        <source>overload</source>
        <target state="translated">오버로드</target>
        <note />
      </trans-unit>
      <trans-unit id="overloads_">
        <source>overloads</source>
        <target state="translated">오버로드</target>
        <note />
      </trans-unit>
      <trans-unit id="_0_Keyword">
        <source>{0} Keyword</source>
        <target state="translated">{0} 키워드</target>
        <note />
      </trans-unit>
      <trans-unit id="Encapsulate_field_colon_0_and_use_property">
        <source>Encapsulate field: '{0}' (and use property)</source>
        <target state="translated">필드 캡슐화: '{0}'(그리고 속성을 사용함)</target>
        <note />
      </trans-unit>
      <trans-unit id="Encapsulate_field_colon_0_but_still_use_field">
        <source>Encapsulate field: '{0}' (but still use field)</source>
        <target state="translated">필드 캡슐화: '{0}'(그러나 여전히 필드를 사용함)</target>
        <note />
      </trans-unit>
      <trans-unit id="Encapsulate_fields_and_use_property">
        <source>Encapsulate fields (and use property)</source>
        <target state="translated">필드 캡슐화(그리고 속성을 사용함)</target>
        <note />
      </trans-unit>
      <trans-unit id="Encapsulate_fields_but_still_use_field">
        <source>Encapsulate fields (but still use field)</source>
        <target state="translated">필드 캡슐화(그러나 여전히 필드를 사용함)</target>
        <note />
      </trans-unit>
      <trans-unit id="Could_not_extract_interface_colon_The_selection_is_not_inside_a_class_interface_struct">
        <source>Could not extract interface: The selection is not inside a class/interface/struct.</source>
        <target state="translated">인터페이스를 추출할 수 없습니다. 선택 영역이 class/interface/struct 내부에 없습니다.</target>
        <note />
      </trans-unit>
      <trans-unit id="Could_not_extract_interface_colon_The_type_does_not_contain_any_member_that_can_be_extracted_to_an_interface">
        <source>Could not extract interface: The type does not contain any member that can be extracted to an interface.</source>
        <target state="translated">인터페이스를 추출할 수 없습니다. 형식에 인터페이스로 추출할 수 있는 멤버가 포함되어 있지 않습니다.</target>
        <note />
      </trans-unit>
      <trans-unit id="can_t_not_construct_final_tree">
        <source>can't not construct final tree</source>
        <target state="translated">최종 트리를 생성할 수 없습니다.</target>
        <note />
      </trans-unit>
      <trans-unit id="Parameters_type_or_return_type_cannot_be_an_anonymous_type_colon_bracket_0_bracket">
        <source>Parameters' type or return type cannot be an anonymous type : [{0}]</source>
        <target state="translated">매개 변수 형식 또는 반환 형식은 익명 형식 [{0}]일 수 없습니다.</target>
        <note />
      </trans-unit>
      <trans-unit id="The_selection_contains_no_active_statement">
        <source>The selection contains no active statement.</source>
        <target state="translated">선택 영역에 활성 문이 포함되어 있지 않습니다.</target>
        <note />
      </trans-unit>
      <trans-unit id="The_selection_contains_an_error_or_unknown_type">
        <source>The selection contains an error or unknown type.</source>
        <target state="translated">이 섹션에는 오류 또는 알 수 없는 형식이 포함되어 있습니다.</target>
        <note />
      </trans-unit>
      <trans-unit id="Type_parameter_0_is_hidden_by_another_type_parameter_1">
        <source>Type parameter '{0}' is hidden by another type parameter '{1}'.</source>
        <target state="translated">'{0}' 형식 매개 변수가 다른 '{1}' 형식 매개 변수에 의해 숨겨집니다.</target>
        <note />
      </trans-unit>
      <trans-unit id="The_address_of_a_variable_is_used_inside_the_selected_code">
        <source>The address of a variable is used inside the selected code.</source>
        <target state="translated">변수 주소는 선택한 코드 내부에서 사용됩니다.</target>
        <note />
      </trans-unit>
      <trans-unit id="Assigning_to_readonly_fields_must_be_done_in_a_constructor_colon_bracket_0_bracket">
        <source>Assigning to readonly fields must be done in a constructor : [{0}].</source>
        <target state="translated">생성자 [{0}]에서 읽기 전용 필드에 대한 할당 작업을 수행해야 합니다.</target>
        <note />
      </trans-unit>
      <trans-unit id="generated_code_is_overlapping_with_hidden_portion_of_the_code">
        <source>generated code is overlapping with hidden portion of the code</source>
        <target state="translated">생성된 코드가 숨겨진 코드 부분과 겹쳐져 있습니다.</target>
        <note />
      </trans-unit>
      <trans-unit id="Add_optional_parameters_to_0">
        <source>Add optional parameters to '{0}'</source>
        <target state="translated">'{0}'에 선택적 매개 변수 추가</target>
        <note />
      </trans-unit>
      <trans-unit id="Add_parameters_to_0">
        <source>Add parameters to '{0}'</source>
        <target state="translated">'{0}'에 매개 변수 추가</target>
        <note />
      </trans-unit>
      <trans-unit id="Generate_delegating_constructor_0_1">
        <source>Generate delegating constructor '{0}({1})'</source>
        <target state="translated">위임하는 생성자 '{0}({1})' 생성</target>
        <note />
      </trans-unit>
      <trans-unit id="Generate_constructor_0_1">
        <source>Generate constructor '{0}({1})'</source>
        <target state="translated">생성자 '{0}({1})' 생성</target>
        <note />
      </trans-unit>
      <trans-unit id="Generate_field_assigning_constructor_0_1">
        <source>Generate field assigning constructor '{0}({1})'</source>
        <target state="translated">생성자 '{0}({1})'을(를) 할당하는 필드 생성</target>
        <note />
      </trans-unit>
      <trans-unit id="Generate_Equals_and_GetHashCode">
        <source>Generate Equals and GetHashCode</source>
        <target state="translated">Equals 및 GetHashCode 생성</target>
        <note />
      </trans-unit>
      <trans-unit id="Generate_Equals_object">
        <source>Generate Equals(object)</source>
        <target state="translated">Equals(object) 생성</target>
        <note />
      </trans-unit>
      <trans-unit id="Generate_GetHashCode">
        <source>Generate GetHashCode()</source>
        <target state="translated">GetHashCode() 생성</target>
        <note />
      </trans-unit>
      <trans-unit id="Generate_constructor_in_0">
        <source>Generate constructor in '{0}'</source>
        <target state="translated">'{0}'에서 생성자 생성</target>
        <note />
      </trans-unit>
      <trans-unit id="Generate_all">
        <source>Generate all</source>
        <target state="translated">모두 생성</target>
        <note />
      </trans-unit>
      <trans-unit id="Generate_enum_member_1_0">
        <source>Generate enum member '{1}.{0}'</source>
        <target state="translated">열거형 멤버 '{1}.{0}' 생성</target>
        <note />
      </trans-unit>
      <trans-unit id="Generate_constant_1_0">
        <source>Generate constant '{1}.{0}'</source>
        <target state="translated">{1}.{0}' 상수 생성</target>
        <note />
      </trans-unit>
      <trans-unit id="Generate_read_only_property_1_0">
        <source>Generate read-only property '{1}.{0}'</source>
        <target state="translated">{1}.{0}' 읽기 전용 속성 생성</target>
        <note />
      </trans-unit>
      <trans-unit id="Generate_property_1_0">
        <source>Generate property '{1}.{0}'</source>
        <target state="translated">{1}.{0}' 속성 생성</target>
        <note />
      </trans-unit>
      <trans-unit id="Generate_read_only_field_1_0">
        <source>Generate read-only field '{1}.{0}'</source>
        <target state="translated">{1}.{0}' 읽기 전용 필드 생성</target>
        <note />
      </trans-unit>
      <trans-unit id="Generate_field_1_0">
        <source>Generate field '{1}.{0}'</source>
        <target state="translated">{1}.{0}' 필드 생성</target>
        <note />
      </trans-unit>
      <trans-unit id="Generate_local_0">
        <source>Generate local '{0}'</source>
        <target state="translated">'{0}' 로컬을 생성합니다.</target>
        <note />
      </trans-unit>
      <trans-unit id="Generate_0_1_in_new_file">
        <source>Generate {0} '{1}' in new file</source>
        <target state="translated">새 파일에서 {0} '{1}' 생성</target>
        <note />
      </trans-unit>
      <trans-unit id="Generate_nested_0_1">
        <source>Generate nested {0} '{1}'</source>
        <target state="translated">중첩된 {0} '{1}' 생성</target>
        <note />
      </trans-unit>
      <trans-unit id="Global_Namespace">
        <source>Global Namespace</source>
        <target state="translated">전역 네임스페이스</target>
        <note />
      </trans-unit>
      <trans-unit id="Implement_interface_abstractly">
        <source>Implement interface abstractly</source>
        <target state="translated">추상적으로 인터페이스 구현</target>
        <note />
      </trans-unit>
      <trans-unit id="Implement_interface_through_0">
        <source>Implement interface through '{0}'</source>
        <target state="translated">'{0}'을(를) 통해 인터페이스 구현</target>
        <note />
      </trans-unit>
      <trans-unit id="Implement_interface">
        <source>Implement interface</source>
        <target state="translated">인터페이스 구현</target>
        <note />
      </trans-unit>
      <trans-unit id="Introduce_field_for_0">
        <source>Introduce field for '{0}'</source>
        <target state="translated">'{0}'에 대한 필드 지정</target>
        <note />
      </trans-unit>
      <trans-unit id="Introduce_local_for_0">
        <source>Introduce local for '{0}'</source>
        <target state="translated">'{0}'에 대한 로컬 지정</target>
        <note />
      </trans-unit>
      <trans-unit id="Introduce_constant_for_0">
        <source>Introduce constant for '{0}'</source>
        <target state="translated">'{0}'에 대한 상수 지정</target>
        <note />
      </trans-unit>
      <trans-unit id="Introduce_local_constant_for_0">
        <source>Introduce local constant for '{0}'</source>
        <target state="translated">'{0}'에 대한 지역 상수 지정</target>
        <note />
      </trans-unit>
      <trans-unit id="Introduce_field_for_all_occurrences_of_0">
        <source>Introduce field for all occurrences of '{0}'</source>
        <target state="translated">'{0}'의 모든 항목에 대한 필드 지정</target>
        <note />
      </trans-unit>
      <trans-unit id="Introduce_local_for_all_occurrences_of_0">
        <source>Introduce local for all occurrences of '{0}'</source>
        <target state="translated">'{0}'의 모든 항목에 대한 로컬 지정</target>
        <note />
      </trans-unit>
      <trans-unit id="Introduce_constant_for_all_occurrences_of_0">
        <source>Introduce constant for all occurrences of '{0}'</source>
        <target state="translated">'{0}'의 모든 항목에 대한 상수 지정</target>
        <note />
      </trans-unit>
      <trans-unit id="Introduce_local_constant_for_all_occurrences_of_0">
        <source>Introduce local constant for all occurrences of '{0}'</source>
        <target state="translated">'{0}'의 모든 항목에 대한 지역 상수 지정</target>
        <note />
      </trans-unit>
      <trans-unit id="Introduce_query_variable_for_all_occurrences_of_0">
        <source>Introduce query variable for all occurrences of '{0}'</source>
        <target state="translated">'{0}'의 모든 항목에 대한 쿼리 변수 지정</target>
        <note />
      </trans-unit>
      <trans-unit id="Introduce_query_variable_for_0">
        <source>Introduce query variable for '{0}'</source>
        <target state="translated">'{0}'에 대한 쿼리 변수 지정</target>
        <note />
      </trans-unit>
      <trans-unit id="Anonymous_Types_colon">
        <source>Anonymous Types:</source>
        <target state="translated">익명 형식:</target>
        <note />
      </trans-unit>
      <trans-unit id="is_">
        <source>is</source>
        <target state="translated">은(는)</target>
        <note />
      </trans-unit>
      <trans-unit id="Represents_an_object_whose_operations_will_be_resolved_at_runtime">
        <source>Represents an object whose operations will be resolved at runtime.</source>
        <target state="translated">런타임에 확인될 작업이 포함된 개체를 나타냅니다.</target>
        <note />
      </trans-unit>
      <trans-unit id="constant">
        <source>constant</source>
        <target state="translated">상수</target>
        <note />
      </trans-unit>
      <trans-unit id="field">
        <source>field</source>
        <target state="translated">필드</target>
        <note />
      </trans-unit>
      <trans-unit id="local_constant">
        <source>local constant</source>
        <target state="translated">지역 상수</target>
        <note />
      </trans-unit>
      <trans-unit id="local_variable">
        <source>local variable</source>
        <target state="translated">지역 변수</target>
        <note />
      </trans-unit>
      <trans-unit id="label">
        <source>label</source>
        <target state="translated">레이블</target>
        <note />
      </trans-unit>
      <trans-unit id="period_era">
        <source>period/era</source>
        <target state="translated">기간/시대</target>
        <note />
      </trans-unit>
      <trans-unit id="period_era_description">
        <source>The "g" or "gg" custom format specifiers (plus any number of additional "g" specifiers) represents the period or era, such as A.D. The formatting operation ignores this specifier if the date to be formatted doesn't have an associated period or era string.

If the "g" format specifier is used without other custom format specifiers, it's interpreted as the "g" standard date and time format specifier.</source>
        <target state="translated">"g" 또는 "gg" 사용자 지정 형식 지정자(및 임의 개수의 추가 "g" 지정자)는 기간 또는 시대(예: A.D.)를 나타냅니다. 형식 지정 연산은 형식을 지정할 날짜에 연결된 기간 또는 시대 문자열이 없으면 이 지정자를 무시합니다.

다른 사용자 지정 형식 지정자 없이 "g" 형식 지정자를 사용하면 "g" 표준 날짜 및 시간 형식 지정자로 해석됩니다.</target>
        <note />
      </trans-unit>
      <trans-unit id="range_variable">
        <source>range variable</source>
        <target state="translated">범위 변수</target>
        <note />
      </trans-unit>
      <trans-unit id="parameter">
        <source>parameter</source>
        <target state="translated">매개 변수</target>
        <note />
      </trans-unit>
      <trans-unit id="in_">
        <source>in</source>
        <target state="translated">In</target>
        <note />
      </trans-unit>
      <trans-unit id="Summary_colon">
        <source>Summary:</source>
        <target state="translated">요약:</target>
        <note />
      </trans-unit>
      <trans-unit id="Locals_and_parameters">
        <source>Locals and parameters</source>
        <target state="translated">로컬 항목 및 매개 변수</target>
        <note />
      </trans-unit>
      <trans-unit id="Type_parameters_colon">
        <source>Type parameters:</source>
        <target state="translated">형식 매개 변수:</target>
        <note />
      </trans-unit>
      <trans-unit id="Returns_colon">
        <source>Returns:</source>
        <target state="translated">반환 값:</target>
        <note />
      </trans-unit>
      <trans-unit id="Exceptions_colon">
        <source>Exceptions:</source>
        <target state="translated">예외:</target>
        <note />
      </trans-unit>
      <trans-unit id="Remarks_colon">
        <source>Remarks:</source>
        <target state="translated">설명:</target>
        <note />
      </trans-unit>
      <trans-unit id="generating_source_for_symbols_of_this_type_is_not_supported">
        <source>generating source for symbols of this type is not supported</source>
        <target state="translated">이 형식의 기호에 대한 소스는 생성할 수 없습니다.</target>
        <note />
      </trans-unit>
      <trans-unit id="Assembly">
        <source>Assembly</source>
        <target state="translated">어셈블리</target>
        <note />
      </trans-unit>
      <trans-unit id="location_unknown">
        <source>location unknown</source>
        <target state="translated">위치를 알 수 없음</target>
        <note />
      </trans-unit>
      <trans-unit id="Updating_0_will_prevent_the_debug_session_from_continuing">
        <source>Updating '{0}' will prevent the debug session from continuing.</source>
        <target state="translated">'{0}'을(를) 업데이트하면 디버그 세션을 계속할 수 없습니다.</target>
        <note />
      </trans-unit>
      <trans-unit id="Updating_a_complex_statement_containing_an_await_expression_will_prevent_the_debug_session_from_continuing">
        <source>Updating a complex statement containing an await expression will prevent the debug session from continuing.</source>
        <target state="translated">await 식이 포함된 복합 문을 업데이트하면 디버그 세션을 계속할 수 없습니다.</target>
        <note />
      </trans-unit>
      <trans-unit id="Capturing_variable_0_that_hasn_t_been_captured_before_will_prevent_the_debug_session_from_continuing">
        <source>Capturing variable '{0}' that hasn't been captured before will prevent the debug session from continuing.</source>
        <target state="translated">이전에 캡처되지 않았던 '{0}' 변수를 캡처하면 디버그 세션을 계속할 수 없습니다.</target>
        <note />
      </trans-unit>
      <trans-unit id="Ceasing_to_capture_variable_0_will_prevent_the_debug_session_from_continuing">
        <source>Ceasing to capture variable '{0}' will prevent the debug session from continuing.</source>
        <target state="translated">'{0}' 변수의 캡처를 중단하면 디버그 세션을 계속할 수 없습니다.</target>
        <note />
      </trans-unit>
      <trans-unit id="Deleting_captured_variable_0_will_prevent_the_debug_session_from_continuing">
        <source>Deleting captured variable '{0}' will prevent the debug session from continuing.</source>
        <target state="translated">캡처된 변수 '{0}'을(를) 삭제하면 디버그 세션을 계속할 수 없습니다.</target>
        <note />
      </trans-unit>
      <trans-unit id="Changing_the_type_of_a_captured_variable_0_previously_of_type_1_will_prevent_the_debug_session_from_continuing">
        <source>Changing the type of a captured variable '{0}' previously of type '{1}' will prevent the debug session from continuing.</source>
        <target state="translated">이전에 '{1}' 형식이었던 캡처된 변수 '{0}'의 형식을 변경하면 디버그 세션을 계속할 수 없습니다.</target>
        <note />
      </trans-unit>
      <trans-unit id="Changing_the_parameters_of_0_will_prevent_the_debug_session_from_continuing">
        <source>Changing the parameters of '{0}' will prevent the debug session from continuing.</source>
        <target state="translated">'{0}' 매개 변수를 변경하면 디버그 세션을 계속할 수 없습니다.</target>
        <note />
      </trans-unit>
      <trans-unit id="Changing_the_return_type_of_0_will_prevent_the_debug_session_from_continuing">
        <source>Changing the return type of '{0}' will prevent the debug session from continuing.</source>
        <target state="translated">'{0}'의 반환 형식을 변경하면 디버그 세션을 계속할 수 없습니다.</target>
        <note />
      </trans-unit>
      <trans-unit id="Changing_the_type_of_0_will_prevent_the_debug_session_from_continuing">
        <source>Changing the type of '{0}' will prevent the debug session from continuing.</source>
        <target state="translated">'{0}'의 형식을 변경하면 디버그 세션을 계속할 수 없습니다.</target>
        <note />
      </trans-unit>
      <trans-unit id="Changing_the_declaration_scope_of_a_captured_variable_0_will_prevent_the_debug_session_from_continuing">
        <source>Changing the declaration scope of a captured variable '{0}' will prevent the debug session from continuing.</source>
        <target state="translated">캡처된 변수 '{0}'의 선언 범위를 변경하면 디버그 세션을 계속할 수 없습니다.</target>
        <note />
      </trans-unit>
      <trans-unit id="Accessing_captured_variable_0_that_hasn_t_been_accessed_before_in_1_will_prevent_the_debug_session_from_continuing">
        <source>Accessing captured variable '{0}' that hasn't been accessed before in {1} will prevent the debug session from continuing.</source>
        <target state="translated">{1}에서 이전에 액세스하지 않았던 캡처된 변수 '{0}'에 액세스하면 디버그 세션을 계속할 수 없습니다.</target>
        <note />
      </trans-unit>
      <trans-unit id="Ceasing_to_access_captured_variable_0_in_1_will_prevent_the_debug_session_from_continuing">
        <source>Ceasing to access captured variable '{0}' in {1} will prevent the debug session from continuing.</source>
        <target state="translated">{1}의 캡처된 변수 '{0}'에 대한 액세스를 중단하면 디버그 세션을 계속할 수 없습니다.</target>
        <note />
      </trans-unit>
      <trans-unit id="Adding_0_that_accesses_captured_variables_1_and_2_declared_in_different_scopes_will_prevent_the_debug_session_from_continuing">
        <source>Adding '{0}' that accesses captured variables '{1}' and '{2}' declared in different scopes will prevent the debug session from continuing.</source>
        <target state="translated">서로 다른 범위로 선언된 캡처된 변수 '{1}' 및 '{2}'에 액세스하는 '{0}'을(를) 추가하면 디버그 세션을 계속할 수 없습니다.</target>
        <note />
      </trans-unit>
      <trans-unit id="Removing_0_that_accessed_captured_variables_1_and_2_declared_in_different_scopes_will_prevent_the_debug_session_from_continuing">
        <source>Removing '{0}' that accessed captured variables '{1}' and '{2}' declared in different scopes will prevent the debug session from continuing.</source>
        <target state="translated">서로 다른 범위로 선언된 캡처된 변수 '{1}' 및 '{2}'에 액세스하는 '{0}'을(를) 제거하면 디버그 세션을 계속할 수 없습니다.</target>
        <note />
      </trans-unit>
      <trans-unit id="Adding_0_into_a_1_will_prevent_the_debug_session_from_continuing">
        <source>Adding '{0}' into a '{1}' will prevent the debug session from continuing.</source>
        <target state="translated">'{0}'을(를) '{1}'에 추가하면 디버그 세션을 계속할 수 없습니다.</target>
        <note />
      </trans-unit>
      <trans-unit id="Adding_0_into_a_class_with_explicit_or_sequential_layout_will_prevent_the_debug_session_from_continuing">
        <source>Adding '{0}' into a class with explicit or sequential layout will prevent the debug session from continuing.</source>
        <target state="translated">'{0}'을(를) 명시적 또는 순차적 레이아웃으로 클래스에 추가하면 디버그 세션을 계속할 수 없습니다.</target>
        <note />
      </trans-unit>
      <trans-unit id="Updating_the_modifiers_of_0_will_prevent_the_debug_session_from_continuing">
        <source>Updating the modifiers of '{0}' will prevent the debug session from continuing.</source>
        <target state="translated">'{0}'의 한정자를 업데이트하면 디버그 세션을 계속할 수 없습니다.</target>
        <note />
      </trans-unit>
      <trans-unit id="Updating_the_Handles_clause_of_0_will_prevent_the_debug_session_from_continuing">
        <source>Updating the Handles clause of '{0}' will prevent the debug session from continuing.</source>
        <target state="translated">'{0}'의 Handles 절을 업데이트하면 디버그 세션을 계속할 수 없습니다.</target>
        <note />
      </trans-unit>
      <trans-unit id="Adding_0_with_the_Handles_clause_will_prevent_the_debug_session_from_continuing">
        <source>Adding '{0}' with the Handles clause will prevent the debug session from continuing.</source>
        <target state="translated">핸들 절과 함께 '{0}'을(를) 추가하면 디버그 세션이 계속되지 않습니다.</target>
        <note />
      </trans-unit>
      <trans-unit id="Updating_the_Implements_clause_of_a_0_will_prevent_the_debug_session_from_continuing">
        <source>Updating the Implements clause of a '{0}' will prevent the debug session from continuing.</source>
        <target state="translated">'{0}'의 Implements 절을 업데이트하면 디버그 세션을 계속할 수 없습니다.</target>
        <note />
      </trans-unit>
      <trans-unit id="Changing_the_constraint_from_0_to_1_will_prevent_the_debug_session_from_continuing">
        <source>Changing the constraint from '{0}' to '{1}' will prevent the debug session from continuing.</source>
        <target state="translated">'{0}'에서 '{1}'(으)로 제약 조건을 변경하면 디버그 세션을 계속할 수 없습니다.</target>
        <note />
      </trans-unit>
      <trans-unit id="Updating_the_variance_of_0_will_prevent_the_debug_session_from_continuing">
        <source>Updating the variance of '{0}' will prevent the debug session from continuing.</source>
        <target state="translated">'{0}'의 가변성(variance)을 업데이트하면 디버그 세션을 계속할 수 없습니다.</target>
        <note />
      </trans-unit>
      <trans-unit id="Updating_the_type_of_0_will_prevent_the_debug_session_from_continuing">
        <source>Updating the type of '{0}' will prevent the debug session from continuing.</source>
        <target state="translated">'{0}'의 형식을 업데이트하면 디버그 세션을 계속할 수 없습니다.</target>
        <note />
      </trans-unit>
      <trans-unit id="Updating_the_initializer_of_0_will_prevent_the_debug_session_from_continuing">
        <source>Updating the initializer of '{0}' will prevent the debug session from continuing.</source>
        <target state="translated">'{0}'의 이니셜라이저를 업데이트하면 디버그 세션을 계속할 수 없습니다.</target>
        <note />
      </trans-unit>
      <trans-unit id="Updating_the_size_of_a_0_will_prevent_the_debug_session_from_continuing">
        <source>Updating the size of a '{0}' will prevent the debug session from continuing.</source>
        <target state="translated">'{0}'의 크기를 업데이트하면 디버그 세션을 계속할 수 없습니다.</target>
        <note />
      </trans-unit>
      <trans-unit id="Updating_the_underlying_type_of_0_will_prevent_the_debug_session_from_continuing">
        <source>Updating the underlying type of '{0}' will prevent the debug session from continuing.</source>
        <target state="translated">'{0}'의 기본 형식을 업데이트하면 디버그 세션을 계속할 수 없습니다.</target>
        <note />
      </trans-unit>
      <trans-unit id="Updating_the_base_class_and_or_base_interface_s_of_0_will_prevent_the_debug_session_from_continuing">
        <source>Updating the base class and/or base interface(s) of '{0}' will prevent the debug session from continuing.</source>
        <target state="translated">기본 클래스 및/또는 '{0}'의 기본 인터페이스를 업데이트하면 디버그 세션을 계속할 수 없습니다.</target>
        <note />
      </trans-unit>
      <trans-unit id="Updating_a_field_to_an_event_or_vice_versa_will_prevent_the_debug_session_from_continuing">
        <source>Updating a field to an event or vice versa will prevent the debug session from continuing.</source>
        <target state="translated">필드를 이벤트로 업데이트하거나 그 반대로 업데이트하면 디버그 세션을 계속할 수 없습니다.</target>
        <note />
      </trans-unit>
      <trans-unit id="Updating_the_kind_of_a_type_will_prevent_the_debug_session_from_continuing">
        <source>Updating the kind of a type will prevent the debug session from continuing.</source>
        <target state="translated">형식 종류를 업데이트하면 디버그 세션을 계속할 수 없습니다.</target>
        <note />
      </trans-unit>
      <trans-unit id="Updating_the_kind_of_an_property_event_accessor_will_prevent_the_debug_session_from_continuing">
        <source>Updating the kind of an property/event accessor will prevent the debug session from continuing.</source>
        <target state="translated">속성/이벤트 접근자 종류를 업데이트하면 디버그 세션을 계속할 수 없습니다.</target>
        <note />
      </trans-unit>
      <trans-unit id="Updating_the_kind_of_a_method_Sub_Function_will_prevent_the_debug_session_from_continuing">
        <source>Updating the kind of a method (Sub/Function) will prevent the debug session from continuing.</source>
        <target state="translated">메서드(Sub/Function) 종류를 업데이트하면 디버그 세션을 계속할 수 없습니다.</target>
        <note />
      </trans-unit>
      <trans-unit id="Updating_the_library_name_of_Declare_Statement_will_prevent_the_debug_session_from_continuing">
        <source>Updating the library name of Declare Statement will prevent the debug session from continuing.</source>
        <target state="translated">선언 문의 라이브러리 이름을 업데이트하면 디버그 세션을 계속할 수 없습니다.</target>
        <note />
      </trans-unit>
      <trans-unit id="Updating_the_alias_of_Declare_Statement_will_prevent_the_debug_session_from_continuing">
        <source>Updating the alias of Declare Statement will prevent the debug session from continuing.</source>
        <target state="translated">선언 문 별칭을 업데이트하면 디버그 세션을 계속할 수 없습니다.</target>
        <note />
      </trans-unit>
      <trans-unit id="Renaming_0_will_prevent_the_debug_session_from_continuing">
        <source>Renaming '{0}' will prevent the debug session from continuing.</source>
        <target state="translated">'{0}'의 이름을 변경하면 디버그 세션을 계속할 수 없습니다.</target>
        <note />
      </trans-unit>
      <trans-unit id="Adding_0_will_prevent_the_debug_session_from_continuing">
        <source>Adding '{0}' will prevent the debug session from continuing.</source>
        <target state="translated">'{0}'을(를) 추가하면 디버그 세션을 계속할 수 없습니다.</target>
        <note />
      </trans-unit>
      <trans-unit id="Adding_an_abstract_0_or_overriding_an_inherited_0_will_prevent_the_debug_session_from_continuing">
        <source>Adding an abstract '{0}' or overriding an inherited '{0}' will prevent the debug session from continuing.</source>
        <target state="translated">추상 '{0}'을(를) 추가하거나 상속된 '{0}'을(를) 재정의하면 디버그 세션을 계속할 수 없습니다.</target>
        <note />
      </trans-unit>
      <trans-unit id="Adding_a_MustOverride_0_or_overriding_an_inherited_0_will_prevent_the_debug_session_from_continuing">
        <source>Adding a MustOverride '{0}' or overriding an inherited '{0}' will prevent the debug session from continuing.</source>
        <target state="translated">MustOverride '{0}'을(를) 추가하거나 상속된 '{0}'을(를) 재정의하면 디버그 세션을 계속할 수 없습니다.</target>
        <note />
      </trans-unit>
      <trans-unit id="Adding_an_extern_0_will_prevent_the_debug_session_from_continuing">
        <source>Adding an extern '{0}' will prevent the debug session from continuing.</source>
        <target state="translated">extern '{0}'을(를) 추가하면 디버그 세션을 계속할 수 없습니다.</target>
        <note />
      </trans-unit>
      <trans-unit id="Adding_an_imported_method_will_prevent_the_debug_session_from_continuing">
        <source>Adding an imported method will prevent the debug session from continuing.</source>
        <target state="translated">가져온 메서드를 추가하면 디버그 세션을 계속할 수 없습니다.</target>
        <note />
      </trans-unit>
      <trans-unit id="Adding_a_user_defined_0_will_prevent_the_debug_session_from_continuing">
        <source>Adding a user defined '{0}' will prevent the debug session from continuing.</source>
        <target state="translated">사용자 정의된 '{0}'을(를) 추가하면 디버그 세션을 계속할 수 없습니다.</target>
        <note />
      </trans-unit>
      <trans-unit id="Adding_a_generic_0_will_prevent_the_debug_session_from_continuing">
        <source>Adding a generic '{0}' will prevent the debug session from continuing.</source>
        <target state="translated">제네릭 '{0}'을(를) 추가하면 디버그 세션을 계속할 수 없습니다.</target>
        <note />
      </trans-unit>
      <trans-unit id="Adding_0_around_an_active_statement_will_prevent_the_debug_session_from_continuing">
        <source>Adding '{0}' around an active statement will prevent the debug session from continuing.</source>
        <target state="translated">활성 문 주위에 '{0}'을(를) 추가하면 디버그 세션을 계속할 수 없습니다.</target>
        <note />
      </trans-unit>
      <trans-unit id="Moving_0_will_prevent_the_debug_session_from_continuing">
        <source>Moving '{0}' will prevent the debug session from continuing.</source>
        <target state="translated">'{0}'을(를) 이동하면 디버그 세션을 계속할 수 없습니다.</target>
        <note />
      </trans-unit>
      <trans-unit id="Deleting_0_will_prevent_the_debug_session_from_continuing">
        <source>Deleting {0} will prevent the debug session from continuing.</source>
        <target state="translated">{0}을(를) 삭제하면 디버그 세션을 계속할 수 없습니다.</target>
        <note />
      </trans-unit>
      <trans-unit id="Deleting_0_around_an_active_statement_will_prevent_the_debug_session_from_continuing">
        <source>Deleting '{0}' around an active statement will prevent the debug session from continuing.</source>
        <target state="translated">활성 문 주위에서 '{0}'을(를) 삭제하면 디버그 세션을 계속할 수 없습니다.</target>
        <note />
      </trans-unit>
      <trans-unit id="Adding_a_method_body_will_prevent_the_debug_session_from_continuing">
        <source>Adding a method body will prevent the debug session from continuing.</source>
        <target state="translated">메서드 본문을 추가하면 디버그 세션을 계속할 수 없습니다.</target>
        <note />
      </trans-unit>
      <trans-unit id="Deleting_a_method_body_will_prevent_the_debug_session_from_continuing">
        <source>Deleting a method body will prevent the debug session from continuing.</source>
        <target state="translated">메서드 본문을 삭제하면 디버그 세션을 계속할 수 없습니다.</target>
        <note />
      </trans-unit>
      <trans-unit id="Updating_async_or_iterator_modifier_around_an_active_statement_will_prevent_the_debug_session_from_continuing">
        <source>Updating async or iterator modifier around an active statement will prevent the debug session from continuing.</source>
        <target state="translated">활성 문 주위의 async 또는 iterator 한정자를 업데이트하면 디버그 세션이 계속되지 않습니다.</target>
        <note>{Locked="async"}{Locked="iterator"} "async" and "iterator" are C#/VB keywords and should not be localized.</note>
      </trans-unit>
      <trans-unit id="Modifying_a_generic_method_will_prevent_the_debug_session_from_continuing">
        <source>Modifying a generic method will prevent the debug session from continuing.</source>
        <target state="translated">제네릭 메서드를 수정하면 디버그 세션을 계속할 수 없습니다.</target>
        <note />
      </trans-unit>
      <trans-unit id="Modifying_whitespace_or_comments_in_a_generic_0_will_prevent_the_debug_session_from_continuing">
        <source>Modifying whitespace or comments in a generic '{0}' will prevent the debug session from continuing.</source>
        <target state="translated">제네릭 '{0}'에서 공백 또는 주석을 수정하면 디버그 세션을 계속할 수 없습니다.</target>
        <note />
      </trans-unit>
      <trans-unit id="Modifying_a_method_inside_the_context_of_a_generic_type_will_prevent_the_debug_session_from_continuing">
        <source>Modifying a method inside the context of a generic type will prevent the debug session from continuing.</source>
        <target state="translated">제네릭 형식 컨텍스트 내부의 메서드를 수정하면 디버그 세션을 계속할 수 없습니다.</target>
        <note />
      </trans-unit>
      <trans-unit id="Modifying_whitespace_or_comments_in_0_inside_the_context_of_a_generic_type_will_prevent_the_debug_session_from_continuing">
        <source>Modifying whitespace or comments in '{0}' inside the context of a generic type will prevent the debug session from continuing.</source>
        <target state="translated">제네릭 형식의 컨텍스트 내부에서 '{0}'의 공백 또는 주석을 수정하면 디버그 세션을 계속할 수 없습니다.</target>
        <note />
      </trans-unit>
      <trans-unit id="Modifying_the_initializer_of_0_in_a_generic_type_will_prevent_the_debug_session_from_continuing">
        <source>Modifying the initializer of '{0}' in a generic type will prevent the debug session from continuing.</source>
        <target state="translated">제네릭 형식에서 '{0}'의 이니셜라이저를 수정하면 디버그 세션을 계속할 수 없습니다.</target>
        <note />
      </trans-unit>
      <trans-unit id="Adding_a_constructor_to_a_type_with_a_field_or_property_initializer_that_contains_an_anonymous_function_will_prevent_the_debug_session_from_continuing">
        <source>Adding a constructor to a type with a field or property initializer that contains an anonymous function will prevent the debug session from continuing.</source>
        <target state="translated">익명 함수를 포함하는 필드 또는 속성 이니셜라이저가 있는 형식에 생성자를 추가하면 디버그 세션을 계속할 수 없습니다.</target>
        <note />
      </trans-unit>
      <trans-unit id="Renaming_a_captured_variable_from_0_to_1_will_prevent_the_debug_session_from_continuing">
        <source>Renaming a captured variable, from '{0}' to '{1}' will prevent the debug session from continuing.</source>
        <target state="translated">캡처된 변수의 이름을 '{0}'에서 '{1}'(으)로 바꾸면 디버그 세션을 계속할 수 없습니다.</target>
        <note />
      </trans-unit>
      <trans-unit id="Modifying_a_catch_finally_handler_with_an_active_statement_in_the_try_block_will_prevent_the_debug_session_from_continuing">
        <source>Modifying a catch/finally handler with an active statement in the try block will prevent the debug session from continuing.</source>
        <target state="translated">try 블록의 활성 문에 있는 catch/finally 처리기를 수정하면 디버그 세션을 계속할 수 없습니다.</target>
        <note />
      </trans-unit>
      <trans-unit id="Modifying_a_try_catch_finally_statement_when_the_finally_block_is_active_will_prevent_the_debug_session_from_continuing">
        <source>Modifying a try/catch/finally statement when the finally block is active will prevent the debug session from continuing.</source>
        <target state="translated">finally 블록이 활성화되어 있을 때 try/catch/finally 문을 수정하면 디버그 세션을 계속할 수 없습니다.</target>
        <note />
      </trans-unit>
      <trans-unit id="Modifying_a_catch_handler_around_an_active_statement_will_prevent_the_debug_session_from_continuing">
        <source>Modifying a catch handler around an active statement will prevent the debug session from continuing.</source>
        <target state="translated">활성 문 주위의 catch 처리기를 수정하면 디버그 세션을 계속할 수 없습니다.</target>
        <note />
      </trans-unit>
      <trans-unit id="Modifying_0_which_contains_the_stackalloc_operator_will_prevent_the_debug_session_from_continuing">
        <source>Modifying '{0}' which contains the 'stackalloc' operator will prevent the debug session from continuing.</source>
        <target state="translated">stackalloc' 연산자가 포함된 '{0}'을(를) 수정하면 디버그 세션을 계속할 수 없습니다.</target>
        <note />
      </trans-unit>
      <trans-unit id="Modifying_an_active_0_which_contains_On_Error_or_Resume_statements_will_prevent_the_debug_session_from_continuing">
        <source>Modifying an active '{0}' which contains 'On Error' or 'Resume' statements will prevent the debug session from continuing.</source>
        <target state="translated">On Error' 또는 'Resume' 문이 포함된 활성 '{0}'을(를) 수정하면 디버그 세션을 계속할 수 없습니다.</target>
        <note />
      </trans-unit>
      <trans-unit id="Modifying_0_which_contains_an_Aggregate_Group_By_or_Join_query_clauses_will_prevent_the_debug_session_from_continuing">
        <source>Modifying '{0}' which contains an Aggregate, Group By, or Join query clauses will prevent the debug session from continuing.</source>
        <target state="translated">Aggregate, Group By 또는 Join 쿼리 절이 포함된 '{0}'을(를) 수정하면 디버그 세션을 계속할 수 없습니다.</target>
        <note />
      </trans-unit>
      <trans-unit id="Modifying_source_with_experimental_language_features_enabled_will_prevent_the_debug_session_from_continuing">
        <source>Modifying source with experimental language features enabled will prevent the debug session from continuing.</source>
        <target state="translated">실험적 언어 기능이 포함된 소스를 수정하면 디버그 세션을 계속할 수 없습니다.</target>
        <note />
      </trans-unit>
      <trans-unit id="Updating_an_active_statement_will_prevent_the_debug_session_from_continuing">
        <source>Updating an active statement will prevent the debug session from continuing.</source>
        <target state="translated">활성 문을 업데이트하면 디버그 세션을 계속할 수 없습니다.</target>
        <note />
      </trans-unit>
      <trans-unit id="Removing_0_that_contains_an_active_statement_will_prevent_the_debug_session_from_continuing">
        <source>Removing {0} that contains an active statement will prevent the debug session from continuing.</source>
        <target state="translated">활성 문이 포함된 {0}을(를) 제거하면 디버그 세션을 계속할 수 없습니다.</target>
        <note />
      </trans-unit>
      <trans-unit id="Adding_a_new_file_will_prevent_the_debug_session_from_continuing">
        <source>Adding a new file will prevent the debug session from continuing.</source>
        <target state="translated">새 파일을 추가하면 디버그 세션이 계속되지 않습니다.</target>
        <note />
      </trans-unit>
      <trans-unit id="Attribute_0_is_missing_Updating_an_async_method_or_an_iterator_will_prevent_the_debug_session_from_continuing">
        <source>Attribute '{0}' is missing. Updating an async method or an iterator will prevent the debug session from continuing.</source>
        <target state="translated">'{0}' 특성이 없습니다. 비동기 메서드 또는 반복기를 업데이트하면 디버그 세션을 계속할 수 없습니다.</target>
        <note />
      </trans-unit>
      <trans-unit id="Unexpected_interface_member_kind_colon_0">
        <source>Unexpected interface member kind: {0}</source>
        <target state="translated">예기치 않은 인터페이스 멤버 종류: {0}</target>
        <note />
      </trans-unit>
      <trans-unit id="Unknown_symbol_kind">
        <source>Unknown symbol kind</source>
        <target state="translated">알 수 없는 기호 종류</target>
        <note />
      </trans-unit>
      <trans-unit id="Generate_abstract_property_1_0">
        <source>Generate abstract property '{1}.{0}'</source>
        <target state="translated">추상 속성 '{1}.{0}' 생성</target>
        <note />
      </trans-unit>
      <trans-unit id="Generate_abstract_method_1_0">
        <source>Generate abstract method '{1}.{0}'</source>
        <target state="translated">추상 메서드 '{1}.{0}' 생성</target>
        <note />
      </trans-unit>
      <trans-unit id="Generate_method_1_0">
        <source>Generate method '{1}.{0}'</source>
        <target state="translated">{1}.{0}' 메서드 생성</target>
        <note />
      </trans-unit>
      <trans-unit id="Requested_assembly_already_loaded_from_0">
        <source>Requested assembly already loaded from '{0}'.</source>
        <target state="translated">요청한 어셈블리가 이미 '{0}'에서 로드되었습니다.</target>
        <note />
      </trans-unit>
      <trans-unit id="The_symbol_does_not_have_an_icon">
        <source>The symbol does not have an icon.</source>
        <target state="translated">기호에 아이콘이 없습니다.</target>
        <note />
      </trans-unit>
      <trans-unit id="Asynchronous_method_cannot_have_ref_out_parameters_colon_bracket_0_bracket">
        <source>Asynchronous method cannot have ref/out parameters : [{0}]</source>
        <target state="translated">비동기 메서드에는 ref/out 매개 변수 [{0}]을(를) 포함할 수 없습니다.</target>
        <note />
      </trans-unit>
      <trans-unit id="The_member_is_defined_in_metadata">
        <source>The member is defined in metadata.</source>
        <target state="translated">멤버가 메타데이터에 정의되어 있습니다.</target>
        <note />
      </trans-unit>
      <trans-unit id="You_can_only_change_the_signature_of_a_constructor_indexer_method_or_delegate">
        <source>You can only change the signature of a constructor, indexer, method or delegate.</source>
        <target state="translated">생성자, 인덱서, 메서드 또는 대리자의 서명만 변경할 수 있습니다.</target>
        <note />
      </trans-unit>
      <trans-unit id="This_symbol_has_related_definitions_or_references_in_metadata_Changing_its_signature_may_result_in_build_errors_Do_you_want_to_continue">
        <source>This symbol has related definitions or references in metadata. Changing its signature may result in build errors.

Do you want to continue?</source>
        <target state="translated">이 기호에는 메타데이터에 관련된 정의 또는 참조가 있습니다. 시그니처를 변경하면 빌드 오류가 발생할 수 있습니다.

계속하시겠습니까?</target>
        <note />
      </trans-unit>
      <trans-unit id="Change_signature">
        <source>Change signature...</source>
        <target state="translated">시그니처 변경...</target>
        <note />
      </trans-unit>
      <trans-unit id="Generate_new_type">
        <source>Generate new type...</source>
        <target state="translated">새 형식 생성...</target>
        <note />
      </trans-unit>
      <trans-unit id="User_Diagnostic_Analyzer_Failure">
        <source>User Diagnostic Analyzer Failure.</source>
        <target state="translated">사용자 진단 분석기 오류입니다.</target>
        <note />
      </trans-unit>
      <trans-unit id="Analyzer_0_threw_an_exception_of_type_1_with_message_2">
        <source>Analyzer '{0}' threw an exception of type '{1}' with message '{2}'.</source>
        <target state="translated">분석기 '{0}'에서 '{2}' 메시지와 함께 '{1}' 형식의 예외를 throw했습니다.</target>
        <note />
      </trans-unit>
      <trans-unit id="Analyzer_0_threw_the_following_exception_colon_1">
        <source>Analyzer '{0}' threw the following exception:
'{1}'.</source>
        <target state="translated">'{0}' 분석기에서 다음 예외를 throw했습니다.
'{1}'</target>
        <note />
      </trans-unit>
      <trans-unit id="Simplify_Names">
        <source>Simplify Names</source>
        <target state="translated">이름 단순화</target>
        <note />
      </trans-unit>
      <trans-unit id="Simplify_Member_Access">
        <source>Simplify Member Access</source>
        <target state="translated">멤버 액세스 단순화</target>
        <note />
      </trans-unit>
      <trans-unit id="Remove_qualification">
        <source>Remove qualification</source>
        <target state="translated">한정자 제거</target>
        <note />
      </trans-unit>
      <trans-unit id="Unknown_error_occurred">
        <source>Unknown error occurred</source>
        <target state="translated">알 수 없는 오류 발생</target>
        <note />
      </trans-unit>
      <trans-unit id="Available">
        <source>Available</source>
        <target state="translated">사용할 수 있는</target>
        <note />
      </trans-unit>
      <trans-unit id="Not_Available">
        <source>Not Available ⚠</source>
        <target state="translated">사용할 수 없음 ⚠</target>
        <note />
      </trans-unit>
      <trans-unit id="_0_1">
        <source>    {0} - {1}</source>
        <target state="translated">    {0} - {1}</target>
        <note />
      </trans-unit>
      <trans-unit id="in_Source">
        <source>in Source</source>
        <target state="translated">소스</target>
        <note />
      </trans-unit>
      <trans-unit id="in_Suppression_File">
        <source>in Suppression File</source>
        <target state="translated">비표시 오류(Suppression) 파일</target>
        <note />
      </trans-unit>
      <trans-unit id="Remove_Suppression_0">
        <source>Remove Suppression {0}</source>
        <target state="translated">비표시 오류(Suppression) {0} 제거</target>
        <note />
      </trans-unit>
      <trans-unit id="Remove_Suppression">
        <source>Remove Suppression</source>
        <target state="translated">비표시 오류(Suppression) 제거</target>
        <note />
      </trans-unit>
      <trans-unit id="Pending">
        <source>&lt;Pending&gt;</source>
        <target state="translated">&lt;보류 중&gt;</target>
        <note />
      </trans-unit>
      <trans-unit id="Note_colon_Tab_twice_to_insert_the_0_snippet">
        <source>Note: Tab twice to insert the '{0}' snippet.</source>
        <target state="translated">참고: '{0}' 코드 조각을 삽입하려면 두 번 탭하세요.</target>
        <note />
      </trans-unit>
      <trans-unit id="Implement_interface_explicitly_with_Dispose_pattern">
        <source>Implement interface explicitly with Dispose pattern</source>
        <target state="translated">인터페이스를 Dispose 패턴으로 명시적으로 구현</target>
        <note />
      </trans-unit>
      <trans-unit id="Implement_interface_with_Dispose_pattern">
        <source>Implement interface with Dispose pattern</source>
        <target state="translated">인터페이스를 Dispose 패턴으로 구현</target>
        <note />
      </trans-unit>
      <trans-unit id="Re_triage_0_currently_1">
        <source>Re-triage {0}(currently '{1}')</source>
        <target state="translated">{0}(현재 '{1}') 다시 심사</target>
        <note />
      </trans-unit>
      <trans-unit id="Argument_cannot_have_a_null_element">
        <source>Argument cannot have a null element.</source>
        <target state="translated">인수에는 null 요소가 있을 수 없습니다.</target>
        <note />
      </trans-unit>
      <trans-unit id="Argument_cannot_be_empty">
        <source>Argument cannot be empty.</source>
        <target state="translated">인수는 비워 둘 수 없습니다.</target>
        <note />
      </trans-unit>
      <trans-unit id="Reported_diagnostic_with_ID_0_is_not_supported_by_the_analyzer">
        <source>Reported diagnostic with ID '{0}' is not supported by the analyzer.</source>
        <target state="translated">ID가 '{0}'인 보고된 진단이 분석기에서 지원되지 않습니다.</target>
        <note />
      </trans-unit>
      <trans-unit id="Computing_fix_all_occurrences_code_fix">
        <source>Computing fix all occurrences code fix...</source>
        <target state="translated">모든 항목 코드 수정 사항을 계산하는 중...</target>
        <note />
      </trans-unit>
      <trans-unit id="Fix_all_occurrences">
        <source>Fix all occurrences</source>
        <target state="translated">모든 발생 수정</target>
        <note />
      </trans-unit>
      <trans-unit id="Document">
        <source>Document</source>
        <target state="translated">문서</target>
        <note />
      </trans-unit>
      <trans-unit id="Project">
        <source>Project</source>
        <target state="translated">프로젝트</target>
        <note />
      </trans-unit>
      <trans-unit id="Solution">
        <source>Solution</source>
        <target state="translated">솔루션</target>
        <note />
      </trans-unit>
      <trans-unit id="TODO_colon_dispose_managed_state_managed_objects">
        <source>TODO: dispose managed state (managed objects)</source>
        <target state="translated">TODO: 관리형 상태(관리형 개체)를 삭제합니다.</target>
        <note />
      </trans-unit>
      <trans-unit id="TODO_colon_set_large_fields_to_null">
        <source>TODO: set large fields to null</source>
        <target state="translated">TODO: 큰 필드를 null로 설정합니다.</target>
        <note />
      </trans-unit>
      <trans-unit id="Modifying_0_which_contains_a_static_variable_will_prevent_the_debug_session_from_continuing">
        <source>Modifying '{0}' which contains a static variable will prevent the debug session from continuing.</source>
        <target state="translated">정적 변수가 포함된 '{0}'을(를) 수정하면 디버그 세션을 계속할 수 없습니다.</target>
        <note />
      </trans-unit>
      <trans-unit id="Compiler2">
        <source>Compiler</source>
        <target state="translated">컴파일러</target>
        <note />
      </trans-unit>
      <trans-unit id="Live">
        <source>Live</source>
        <target state="translated">라이브</target>
        <note />
      </trans-unit>
      <trans-unit id="enum_value">
        <source>enum value</source>
        <target state="translated">enum 값</target>
        <note>{Locked="enum"} "enum" is a C#/VB keyword and should not be localized.</note>
      </trans-unit>
      <trans-unit id="const_field">
        <source>const field</source>
        <target state="translated">const 필드</target>
        <note>{Locked="const"} "const" is a C#/VB keyword and should not be localized.</note>
      </trans-unit>
      <trans-unit id="method">
        <source>method</source>
        <target state="translated">메서드</target>
        <note />
      </trans-unit>
      <trans-unit id="operator_">
        <source>operator</source>
        <target state="translated">운영자</target>
        <note />
      </trans-unit>
      <trans-unit id="constructor">
        <source>constructor</source>
        <target state="translated">생성자</target>
        <note />
      </trans-unit>
      <trans-unit id="auto_property">
        <source>auto-property</source>
        <target state="translated">Auto 속성</target>
        <note />
      </trans-unit>
      <trans-unit id="property_">
        <source>property</source>
        <target state="translated">속성</target>
        <note />
      </trans-unit>
      <trans-unit id="event_accessor">
        <source>event accessor</source>
        <target state="translated">이벤트 접근자</target>
        <note />
      </trans-unit>
      <trans-unit id="rfc1123_date_time">
        <source>rfc1123 date/time</source>
        <target state="translated">rfc1123 날짜/시간</target>
        <note />
      </trans-unit>
      <trans-unit id="rfc1123_date_time_description">
        <source>The "R" or "r" standard format specifier represents a custom date and time format string that is defined by the DateTimeFormatInfo.RFC1123Pattern property. The pattern reflects a defined standard, and the property is read-only. Therefore, it is always the same, regardless of the culture used or the format provider supplied. The custom format string is "ddd, dd MMM yyyy HH':'mm':'ss 'GMT'". When this standard format specifier is used, the formatting or parsing operation always uses the invariant culture.</source>
        <target state="translated">"R" 또는 "r" 표준 형식 지정자는 DateTimeFormatInfo.RFC1123Pattern 속성으로 정의되는 사용자 지정 날짜 및 시간 형식 문자열을 나타냅니다. 패턴은 정의된 표준을 반영하며, 속성은 읽기 전용입니다. 따라서 사용된 문화권이나 지정된 형식 공급자와 관계없이 항상 동일합니다. 사용자 지정 형식 문자열은 "ddd, dd MMM yyyy HH':'mm':'ss 'GMT'"입니다. 이 표준 형식 지정자를 사용하면 형식 지정 또는 구문 분석 연산에서 항상 고정 문화권이 사용됩니다.</target>
        <note />
      </trans-unit>
      <trans-unit id="round_trip_date_time">
        <source>round-trip date/time</source>
        <target state="translated">왕복 날짜/시간</target>
        <note />
      </trans-unit>
      <trans-unit id="round_trip_date_time_description">
        <source>The "O" or "o" standard format specifier represents a custom date and time format string using a pattern that preserves time zone information and emits a result string that complies with ISO 8601. For DateTime values, this format specifier is designed to preserve date and time values along with the DateTime.Kind property in text. The formatted string can be parsed back by using the DateTime.Parse(String, IFormatProvider, DateTimeStyles) or DateTime.ParseExact method if the styles parameter is set to DateTimeStyles.RoundtripKind.

The "O" or "o" standard format specifier corresponds to the "yyyy'-'MM'-'dd'T'HH':'mm':'ss'.'fffffffK" custom format string for DateTime values and to the "yyyy'-'MM'-'dd'T'HH':'mm':'ss'.'fffffffzzz" custom format string for DateTimeOffset values. In this string, the pairs of single quotation marks that delimit individual characters, such as the hyphens, the colons, and the letter "T", indicate that the individual character is a literal that cannot be changed. The apostrophes do not appear in the output string.

The "O" or "o" standard format specifier (and the "yyyy'-'MM'-'dd'T'HH':'mm':'ss'.'fffffffK" custom format string) takes advantage of the three ways that ISO 8601 represents time zone information to preserve the Kind property of DateTime values:

    The time zone component of DateTimeKind.Local date and time values is an offset from UTC (for example, +01:00, -07:00). All DateTimeOffset values are also represented in this format.

    The time zone component of DateTimeKind.Utc date and time values uses "Z" (which stands for zero offset) to represent UTC.

    DateTimeKind.Unspecified date and time values have no time zone information.

Because the "O" or "o" standard format specifier conforms to an international standard, the formatting or parsing operation that uses the specifier always uses the invariant culture and the Gregorian calendar.

Strings that are passed to the Parse, TryParse, ParseExact, and TryParseExact methods of DateTime and DateTimeOffset can be parsed by using the "O" or "o" format specifier if they are in one of these formats. In the case of DateTime objects, the parsing overload that you call should also include a styles parameter with a value of DateTimeStyles.RoundtripKind. Note that if you call a parsing method with the custom format string that corresponds to the "O" or "o" format specifier, you won't get the same results as "O" or "o". This is because parsing methods that use a custom format string can't parse the string representation of date and time values that lack a time zone component or use "Z" to indicate UTC.</source>
        <target state="translated">"O" 또는 "o" 표준 형식 지정자는 표준 시간대 정보를 보존하고 ISO 8601을 준수하는 결과 문자열을 출력하는 패턴을 사용하여 사용자 지정 날짜 및 시간 형식 문자열을 나타냅니다. DateTime 값의 경우, 이 형식 지정자는 텍스트의 DateTime.Kind 속성과 함께 날짜 및 시간 값을 보존하도록 설계되어 있습니다. 형식이 지정된 문자열은 styles 매개 변수가 DateTimeStyles.RoundtripKind로 설정된 경우 DateTime.Parse(String, IFormatProvider, DateTimeStyles) 또는 DateTime.ParseExact 메서드를 사용하여 다시 구문 분석할 수 있습니다.

"O" 또는 "o" 표준 형식 지정자는 DateTime 값의 "yyyy'-'MM'-'dd'T'HH':'mm':'ss'.'fffffffK" 사용자 지정 형식 문자열 및 DateTimeOffset 값의 "yyyy'-'MM'-'dd'T'HH':'mm':'ss'.'fffffffzzz" 사용자 지정 형식 문자열에 대응됩니다. 이 문자열에서 하이픈, 콜론 및 문자 "T"와 같은 개별 문자를 구분하는 작은따옴표 쌍은 해당 개별 문자가 변경될 수 없는 리터럴임을 나타냅니다. 출력 문자열에는 아포스트로피가 표시되지 않습니다.

"O" 또는 "o" 표준 형식 지정자(및 "yyyy'-'MM'-'dd'T'HH':'mm':'ss'.'fffffffK" 사용자 지정 형식 문자열)는 ISO 8601이 표준 시간대 정보를 나타내는 세 가지 방법을 사용하여 DateTime 값의 Kind 속성을 보존합니다.

    DateTimeKind.Local 날짜 및 시간 값의 표준 시간대 부분은 UTC에서 가져온 오프셋(예: +01:00, -07:00)입니다. 모든 DateTimeOffset 값도 이 형식으로 표현됩니다.

    DateTimeKind.Utc 날짜 및 시간 값의 표준 시간대 부분은 "Z"(제로 오프셋을 나타냄)를 사용하여 UTC를 표현합니다.

    DateTimeKind.Unspecified 날짜 및 시간 값에는 표준 시간대 정보가 없습니다.

"O" 또는 "o" 표준 형식 지정자는 국제 표준을 준수하므로 이 지정자를 사용하는 형식 지정 또는 구문 분석 연산은 항상 고정 문화권과 양력을 사용합니다.

DateTime 및 DateTimeOffset의 Parse, TryParse, ParseExact 및 TryParseExact 메서드로 전달되는 문자열은 "O" 또는 "o"형식 중 하나인 경우 "O" 또는 "o" 형식 지정자를 사용하여 구문 분석될 수 있습니다. DateTime 개체의 경우, 호출하는 구문 분석 오버로드는 값이 DateTimeStyles.RoundtripKind인 styles 매개 변수도 포함해야 합니다. "O" 또는 "o" 형식 지정자에 대응되는 사용자 지정 형식 문자열을 사용하여 구문 분석 메서드를 호출해도 "O" 또는 "o"와 동일한 결과를 얻을 수 없습니다. 사용자 지정 형식 문자열을 사용하는 구문 분석 메서드는 표준 시간대 부분이 없거나 "Z"를 사용하여 UTC를 나타내는 날짜 및 시간 값의 문자열 표현을 구문 분석할 수 없기 때문입니다.</target>
        <note />
      </trans-unit>
      <trans-unit id="second_1_2_digits">
        <source>second (1-2 digits)</source>
        <target state="translated">초(1~2자리)</target>
        <note />
      </trans-unit>
      <trans-unit id="second_1_2_digits_description">
        <source>The "s" custom format specifier represents the seconds as a number from 0 through 59. The result represents whole seconds that have passed since the last minute. A single-digit second is formatted without a leading zero.

If the "s" format specifier is used without other custom format specifiers, it's interpreted as the "s" standard date and time format specifier.</source>
        <target state="translated">"s" 사용자 지정 형식 지정자는 초를 0부터 59까지의 숫자로 나타냅니다. 결과는 마지막 분으로부터 경과한 정수 초를 나타냅니다. 한 자릿수 초는 앞에 0이 없는 형식으로 지정됩니다.

다른 사용자 지정 형식 지정자 없이 "s" 형식 지정자를 사용하면 "s" 표준 날짜 및 시간 형식 지정자로 해석됩니다.</target>
        <note />
      </trans-unit>
      <trans-unit id="second_2_digits">
        <source>second (2 digits)</source>
        <target state="translated">초(2자리)</target>
        <note />
      </trans-unit>
      <trans-unit id="second_2_digits_description">
        <source>The "ss" custom format specifier (plus any number of additional "s" specifiers) represents the seconds as a number from 00 through 59. The result represents whole seconds that have passed since the last minute. A single-digit second is formatted with a leading zero.</source>
        <target state="translated">"ss" 사용자 지정 형식 지정자(및 임의 개수의 추가 "s" 지정자)는 초를 00부터 59까지의 숫자로 나타냅니다. 결과는 마지막 분으로부터 경과한 정수 초를 나타냅니다. 한 자릿수 초는 앞에 0이 있는 형식으로 지정됩니다.</target>
        <note />
      </trans-unit>
      <trans-unit id="short_date">
        <source>short date</source>
        <target state="translated">간단한 날짜</target>
        <note />
      </trans-unit>
      <trans-unit id="short_date_description">
        <source>The "d" standard format specifier represents a custom date and time format string that is defined by a specific culture's DateTimeFormatInfo.ShortDatePattern property. For example, the custom format string that is returned by the ShortDatePattern property of the invariant culture is "MM/dd/yyyy".</source>
        <target state="translated">"d" 표준 형식 지정자는 특정 문화권의 DateTimeFormatInfo.ShortDatePattern 속성으로 정의되는 사용자 지정 날짜 및 시간 형식 문자열을 나타냅니다. 예를 들어, 고정 문화권의 ShortDatePattern 속성이 반환하는 사용자 지정 형식 문자열은 "MM/dd/yyyy"입니다.</target>
        <note />
      </trans-unit>
      <trans-unit id="short_time">
        <source>short time</source>
        <target state="translated">간단한 시간</target>
        <note />
      </trans-unit>
      <trans-unit id="short_time_description">
        <source>The "t" standard format specifier represents a custom date and time format string that is defined by the current DateTimeFormatInfo.ShortTimePattern property. For example, the custom format string for the invariant culture is "HH:mm".</source>
        <target state="translated">"t" 표준 형식 지정자는 현재 DateTimeFormatInfo.ShortTimePattern 속성으로 정의되는 사용자 지정 날짜 및 시간 형식 문자열을 나타냅니다. 예를 들어, 고정 문화권의 사용자 지정 형식 문자열은 "HH:mm"입니다.</target>
        <note />
      </trans-unit>
      <trans-unit id="sortable_date_time">
        <source>sortable date/time</source>
        <target state="translated">정렬 가능한 날짜/시간</target>
        <note />
      </trans-unit>
      <trans-unit id="sortable_date_time_description">
        <source>The "s" standard format specifier represents a custom date and time format string that is defined by the DateTimeFormatInfo.SortableDateTimePattern property. The pattern reflects a defined standard (ISO 8601), and the property is read-only. Therefore, it is always the same, regardless of the culture used or the format provider supplied. The custom format string is "yyyy'-'MM'-'dd'T'HH':'mm':'ss".

The purpose of the "s" format specifier is to produce result strings that sort consistently in ascending or descending order based on date and time values. As a result, although the "s" standard format specifier represents a date and time value in a consistent format, the formatting operation does not modify the value of the date and time object that is being formatted to reflect its DateTime.Kind property or its DateTimeOffset.Offset value. For example, the result strings produced by formatting the date and time values 2014-11-15T18:32:17+00:00 and 2014-11-15T18:32:17+08:00 are identical.

When this standard format specifier is used, the formatting or parsing operation always uses the invariant culture.</source>
        <target state="translated">"s" 표준 형식 지정자는 DateTimeFormatInfo.SortableDateTimePattern 속성으로 정의되는 사용자 지정 날짜 및 시간 형식 문자열을 나타냅니다. 패턴은 정의된 표준(ISO 8601)을 반영하며, 속성은 읽기 전용입니다. 따라서 사용된 문화권이나 지정된 형식 공급자와 관계없이 항상 동일합니다. 사용자 지정 형식 문자열은 "yyyy'-'MM'-'dd'T'HH':'mm':'ss"입니다.

"s" 형식 지정자의 목표는 날짜 및 시간 값을 기준으로 일관성 있게 오름차순 또는 내림차순으로 정렬되는 결과 문자열을 생성하는 것입니다. 그 결과 "s" 표준 형식 지정자는 일관성 있는 형식으로 날짜 및 시간 값을 나타내긴 하지만 형식 지정 연산은 형식 지정 대상인 날짜 및 시간 개체가 그 DateTime.Kind 속성 또는 DateTimeOffset.Offset 값을 반영하도록 수정하지 않습니다. 예를 들어, 날짜 및 시간 값 2014-11-15T18:32:17+00:00과 2014-11-15T18:32:17+08:00의 형식을 지정하여 생성되는 결과 문자열은 동일합니다.

이 표준 형식 지정자를 사용하면 형식 지정 또는 구문 분석 연산에서 항상 고정 문화권이 사용됩니다.</target>
        <note />
      </trans-unit>
      <trans-unit id="static_constructor">
        <source>static constructor</source>
        <target state="translated">정적 생성자</target>
        <note />
      </trans-unit>
      <trans-unit id="symbol_cannot_be_a_namespace">
        <source>'symbol' cannot be a namespace.</source>
        <target state="translated">'기호'는 네임스페이스일 수 없습니다.</target>
        <note />
      </trans-unit>
      <trans-unit id="time_separator">
        <source>time separator</source>
        <target state="translated">시간 구분 기호</target>
        <note />
      </trans-unit>
      <trans-unit id="time_separator_description">
        <source>The ":" custom format specifier represents the time separator, which is used to differentiate hours, minutes, and seconds. The appropriate localized time separator is retrieved from the DateTimeFormatInfo.TimeSeparator property of the current or specified culture.

Note: To change the time separator for a particular date and time string, specify the separator character within a literal string delimiter. For example, the custom format string hh'_'dd'_'ss produces a result string in which "_" (an underscore) is always used as the time separator. To change the time separator for all dates for a culture, either change the value of the DateTimeFormatInfo.TimeSeparator property of the current culture, or instantiate a DateTimeFormatInfo object, assign the character to its TimeSeparator property, and call an overload of the formatting method that includes an IFormatProvider parameter.

If the ":" format specifier is used without other custom format specifiers, it's interpreted as a standard date and time format specifier and throws a FormatException.</source>
        <target state="translated">":" 사용자 지정 형식 지정자는 시간, 분, 초를 구분하는 데 사용되는 시간 구분 기호를 나타냅니다. 지역화된 적절한 시간 구분 기호가 현재 문화권 또는 지정된 문화권의 DateTimeFormatInfo.TimeSeparator 속성에서 검색됩니다.

참고: 특정 날짜 및 시간 문자열의 시간 구분 기호를 변경하려면 리터럴 문자열 구분 기호 내에서 구분 기호 문자를 지정하세요. 예를 들어, 사용자 지정 형식 문자열 hh'_'dd'_'ss는 "_"(밑줄)이 항상 시간 구분 기호로 사용되는 결과 문자열을 생성합니다. 문화권의 모든 날짜에 대해 시간 구분 기호를 변경하려면 현재 문화권의 DateTimeFormatInfo.TimeSeparator 속성 값을 변경하거나 DateTimeFormatInfo 개체를 인스턴스화한 후 해당 TimeSeparator 속성에 문자를 할당하고 IFormatProvider 매개 변수를 포함하는 형식 지정 메서드의 오버로드를 호출하세요.

다른 사용자 지정 형식 지정자 없이 ":" 형식 지정자를 사용하면 표준 날짜 및 시간 형식 지정자로 해석되어 FormatException을 throw합니다.</target>
        <note />
      </trans-unit>
      <trans-unit id="time_zone">
        <source>time zone</source>
        <target state="translated">표준 시간대</target>
        <note />
      </trans-unit>
      <trans-unit id="time_zone_description">
        <source>The "K" custom format specifier represents the time zone information of a date and time value. When this format specifier is used with DateTime values, the result string is defined by the value of the DateTime.Kind property:

    For the local time zone (a DateTime.Kind property value of DateTimeKind.Local), this specifier is equivalent to the "zzz" specifier and produces a result string containing the local offset from Coordinated Universal Time (UTC); for example, "-07:00".

    For a UTC time (a DateTime.Kind property value of DateTimeKind.Utc), the result string includes a "Z" character to represent a UTC date.

    For a time from an unspecified time zone (a time whose DateTime.Kind property equals DateTimeKind.Unspecified), the result is equivalent to String.Empty.

For DateTimeOffset values, the "K" format specifier is equivalent to the "zzz" format specifier, and produces a result string containing the DateTimeOffset value's offset from UTC.

If the "K" format specifier is used without other custom format specifiers, it's interpreted as a standard date and time format specifier and throws a FormatException.</source>
        <target state="translated">"K" 사용자 지정 형식 지정자는 날짜 및 시간 값의 표준 시간대 정보를 나타냅니다. 이 형식 지정자를 DateTime 값과 함께 사용하면 결과 문자열은 DateTime.Kind 속성의 값으로 정의됩니다.

    현지 표준 시간대(DateTimeKind.Local의 DateTime.Kind 속성 값)의 경우, 이 지정자는 "zzz" 지정자와 동일하며 UTC(협정 세계시)에서 가져온 로컬 오프셋을 포함하는 결과 문자열을 생성합니다. 예를 들면 "-07:00"과 같습니다.

    UTC 시간(DateTimeKind.Utc의 DateTime.Kind 속성 값)의 경우, 결과 문자열은 UTC 날짜를 나타내는 "Z" 문자를 포함합니다.

    지정되지 않은 표준 시간대의 시간(DateTime.Kind 속성 값이 DateTimeKind.Unspecified와 같은 시간)의 경우, 결과는 String.Empty와 동일합니다.

DateTimeOffset 값의 경우, "K" 형식 지정자는 "zzz" 형식 지정자와 동일하며 UTC에서 가져온 DateTimeOffset 값의 오프셋을 포함하는 결과 문자열을 생성합니다.

다른 사용자 지정 형식 지정자 없이 "K" 형식 지정자를 사용하면 표준 날짜 및 시간 형식 지정자로 해석되어 FormatException을 throw합니다.</target>
        <note />
      </trans-unit>
      <trans-unit id="type_constraint">
        <source>type constraint</source>
        <target state="translated">형식 제약 조건</target>
        <note />
      </trans-unit>
      <trans-unit id="type_parameter">
        <source>type parameter</source>
        <target state="translated">형식 매개 변수</target>
        <note />
      </trans-unit>
      <trans-unit id="attribute">
        <source>attribute</source>
        <target state="translated">특성</target>
        <note />
      </trans-unit>
      <trans-unit id="Replace_0_and_1_with_property">
        <source>Replace '{0}' and '{1}' with property</source>
        <target state="translated">속성으로 '{0}' 및 '{1}' 바꾸기</target>
        <note />
      </trans-unit>
      <trans-unit id="Replace_0_with_property">
        <source>Replace '{0}' with property</source>
        <target state="translated">속성으로 '{0}' 바꾸기</target>
        <note />
      </trans-unit>
      <trans-unit id="Method_referenced_implicitly">
        <source>Method referenced implicitly</source>
        <target state="translated">메서드가 암시적으로 참조됨</target>
        <note />
      </trans-unit>
      <trans-unit id="Generate_type_0">
        <source>Generate type '{0}'</source>
        <target state="translated">'{0}' 형식 생성</target>
        <note />
      </trans-unit>
      <trans-unit id="Generate_0_1">
        <source>Generate {0} '{1}'</source>
        <target state="translated">{0} '{1}' 생성</target>
        <note />
      </trans-unit>
      <trans-unit id="Change_0_to_1">
        <source>Change '{0}' to '{1}'.</source>
        <target state="translated">'{0}'을(를) '{1}'(으)로 변경합니다.</target>
        <note />
      </trans-unit>
      <trans-unit id="Non_invoked_method_cannot_be_replaced_with_property">
        <source>Non-invoked method cannot be replaced with property.</source>
        <target state="translated">호출되지 않은 메서드는 속성으로 대체될 수 없습니다.</target>
        <note />
      </trans-unit>
      <trans-unit id="Only_methods_with_a_single_argument_which_is_not_an_out_variable_declaration_can_be_replaced_with_a_property">
        <source>Only methods with a single argument, which is not an out variable declaration, can be replaced with a property.</source>
        <target state="translated">출력 변수 선언이 아닌, 단일 인수를 사용하는 메서드만 속성으로 대체될 수 있습니다.</target>
        <note />
      </trans-unit>
      <trans-unit id="Roslyn_HostError">
        <source>Roslyn.HostError</source>
        <target state="translated">Roslyn.HostError</target>
        <note />
      </trans-unit>
      <trans-unit id="An_instance_of_analyzer_0_cannot_be_created_from_1_colon_2">
        <source>An instance of analyzer {0} cannot be created from {1}: {2}.</source>
        <target state="translated">{0} 분석기 인스턴스는 {1}에서 만들 수 없습니다. {2}</target>
        <note />
      </trans-unit>
      <trans-unit id="The_assembly_0_does_not_contain_any_analyzers">
        <source>The assembly {0} does not contain any analyzers.</source>
        <target state="translated">{0} 어셈블리에는 분석기가 포함되어 있지 않습니다.</target>
        <note />
      </trans-unit>
      <trans-unit id="Unable_to_load_Analyzer_assembly_0_colon_1">
        <source>Unable to load Analyzer assembly {0}: {1}</source>
        <target state="translated">{0} 분석기 어셈블리를 로드할 수 없습니다. {1}</target>
        <note />
      </trans-unit>
      <trans-unit id="Make_method_synchronous">
        <source>Make method synchronous</source>
        <target state="translated">메서드를 동기 메서드로 설정</target>
        <note />
      </trans-unit>
      <trans-unit id="from_0">
        <source>from {0}</source>
        <target state="translated">소스: {0}</target>
        <note />
      </trans-unit>
      <trans-unit id="Find_and_install_latest_version">
        <source>Find and install latest version</source>
        <target state="translated">최신 버전 찾기 및 설치</target>
        <note />
      </trans-unit>
      <trans-unit id="Use_local_version_0">
        <source>Use local version '{0}'</source>
        <target state="translated">로컬 버전 '{0}' 사용</target>
        <note />
      </trans-unit>
      <trans-unit id="Use_locally_installed_0_version_1_This_version_used_in_colon_2">
        <source>Use locally installed '{0}' version '{1}'
This version used in: {2}</source>
        <target state="translated">로컬에 설치된 '{0}' 버전 '{1}' 사용
이 버전 사용 대상: {2}</target>
        <note />
      </trans-unit>
      <trans-unit id="Find_and_install_latest_version_of_0">
        <source>Find and install latest version of '{0}'</source>
        <target state="translated">'{0}'의 최신 버전 찾기 및 설치</target>
        <note />
      </trans-unit>
      <trans-unit id="Install_with_package_manager">
        <source>Install with package manager...</source>
        <target state="translated">패키지 관리자를 사용하여 설치...</target>
        <note />
      </trans-unit>
      <trans-unit id="Install_0_1">
        <source>Install '{0} {1}'</source>
        <target state="translated">{0} {1}' 설치</target>
        <note />
      </trans-unit>
      <trans-unit id="Install_version_0">
        <source>Install version '{0}'</source>
        <target state="translated">'{0}' 버전 설치</target>
        <note />
      </trans-unit>
      <trans-unit id="Generate_variable_0">
        <source>Generate variable '{0}'</source>
        <target state="translated">'{0}' 변수 생성</target>
        <note />
      </trans-unit>
      <trans-unit id="Classes">
        <source>Classes</source>
        <target state="translated">클래스</target>
        <note />
      </trans-unit>
      <trans-unit id="Constants">
        <source>Constants</source>
        <target state="translated">상수</target>
        <note />
      </trans-unit>
      <trans-unit id="Delegates">
        <source>Delegates</source>
        <target state="translated">대리자</target>
        <note />
      </trans-unit>
      <trans-unit id="Enums">
        <source>Enums</source>
        <target state="translated">열거형</target>
        <note />
      </trans-unit>
      <trans-unit id="Events">
        <source>Events</source>
        <target state="translated">이벤트</target>
        <note />
      </trans-unit>
      <trans-unit id="Extension_methods">
        <source>Extension methods</source>
        <target state="translated">확장 메서드</target>
        <note />
      </trans-unit>
      <trans-unit id="Fields">
        <source>Fields</source>
        <target state="translated">필드</target>
        <note />
      </trans-unit>
      <trans-unit id="Interfaces">
        <source>Interfaces</source>
        <target state="translated">인터페이스</target>
        <note />
      </trans-unit>
      <trans-unit id="Locals">
        <source>Locals</source>
        <target state="translated">로컬 항목</target>
        <note />
      </trans-unit>
      <trans-unit id="Methods">
        <source>Methods</source>
        <target state="translated">메서드</target>
        <note />
      </trans-unit>
      <trans-unit id="Modules">
        <source>Modules</source>
        <target state="translated">모듈</target>
        <note />
      </trans-unit>
      <trans-unit id="Namespaces">
        <source>Namespaces</source>
        <target state="translated">네임스페이스</target>
        <note />
      </trans-unit>
      <trans-unit id="Properties">
        <source>Properties</source>
        <target state="translated">속성</target>
        <note />
      </trans-unit>
      <trans-unit id="Structures">
        <source>Structures</source>
        <target state="translated">구조</target>
        <note />
      </trans-unit>
      <trans-unit id="Parameters_colon">
        <source>Parameters:</source>
        <target state="translated">매개 변수:</target>
        <note />
      </trans-unit>
      <trans-unit id="Variadic_SignatureHelpItem_must_have_at_least_one_parameter">
        <source>Variadic SignatureHelpItem must have at least one parameter.</source>
        <target state="translated">Variadic SignatureHelpItem에는 매개 변수가 하나 이상 있어야 합니다.</target>
        <note />
      </trans-unit>
      <trans-unit id="Replace_0_with_method">
        <source>Replace '{0}' with method</source>
        <target state="translated">'{0}'을(를) 메서드로 대체</target>
        <note />
      </trans-unit>
      <trans-unit id="Replace_0_with_methods">
        <source>Replace '{0}' with methods</source>
        <target state="translated">'{0}'을(를) 메서드로 대체</target>
        <note />
      </trans-unit>
      <trans-unit id="Property_referenced_implicitly">
        <source>Property referenced implicitly</source>
        <target state="translated">속성이 암시적으로 참조됩니다.</target>
        <note />
      </trans-unit>
      <trans-unit id="Property_cannot_safely_be_replaced_with_a_method_call">
        <source>Property cannot safely be replaced with a method call</source>
        <target state="translated">속성을 메서드 호출로 안전하게 대체할 수 없습니다.</target>
        <note />
      </trans-unit>
      <trans-unit id="Convert_to_interpolated_string">
        <source>Convert to interpolated string</source>
        <target state="translated">보간된 문자열로 변환</target>
        <note />
      </trans-unit>
      <trans-unit id="Move_type_to_0">
        <source>Move type to {0}</source>
        <target state="translated">{0}(으)로 형식 이동</target>
        <note />
      </trans-unit>
      <trans-unit id="Rename_file_to_0">
        <source>Rename file to {0}</source>
        <target state="translated">{0}(으)로 파일 이름 바꾸기</target>
        <note />
      </trans-unit>
      <trans-unit id="Rename_type_to_0">
        <source>Rename type to {0}</source>
        <target state="translated">{0}(으)로 형식 이름 바꾸기</target>
        <note />
      </trans-unit>
      <trans-unit id="Remove_tag">
        <source>Remove tag</source>
        <target state="translated">태그 제거</target>
        <note />
      </trans-unit>
      <trans-unit id="Add_missing_param_nodes">
        <source>Add missing param nodes</source>
        <target state="translated">누락된 매개 변수 노드 추가</target>
        <note />
      </trans-unit>
      <trans-unit id="Make_containing_scope_async">
        <source>Make containing scope async</source>
        <target state="translated">포함 범위를 비동기로 설정</target>
        <note />
      </trans-unit>
      <trans-unit id="Make_containing_scope_async_return_Task">
        <source>Make containing scope async (return Task)</source>
        <target state="translated">포함 범위를 비동기로 설정(Task 반환)</target>
        <note />
      </trans-unit>
      <trans-unit id="paren_Unknown_paren">
        <source>(Unknown)</source>
        <target state="translated">(알 수 없음)</target>
        <note />
      </trans-unit>
      <trans-unit id="Use_framework_type">
        <source>Use framework type</source>
        <target state="translated">Framework 형식 사용</target>
        <note />
      </trans-unit>
      <trans-unit id="Install_package_0">
        <source>Install package '{0}'</source>
        <target state="translated">'{0}' 패키지 설치</target>
        <note />
      </trans-unit>
      <trans-unit id="project_0">
        <source>project {0}</source>
        <target state="translated">프로젝트 {0}</target>
        <note />
      </trans-unit>
      <trans-unit id="Fully_qualify_0">
        <source>Fully qualify '{0}'</source>
        <target state="translated">'{0}' 정규화</target>
        <note />
      </trans-unit>
      <trans-unit id="Remove_reference_to_0">
        <source>Remove reference to '{0}'.</source>
        <target state="translated">'{0}'에 대한 참조를 제거합니다.</target>
        <note />
      </trans-unit>
      <trans-unit id="Keywords">
        <source>Keywords</source>
        <target state="translated">키워드</target>
        <note />
      </trans-unit>
      <trans-unit id="Snippets">
        <source>Snippets</source>
        <target state="translated">코드 조각</target>
        <note />
      </trans-unit>
      <trans-unit id="All_lowercase">
        <source>All lowercase</source>
        <target state="translated">모두 소문자</target>
        <note />
      </trans-unit>
      <trans-unit id="All_uppercase">
        <source>All uppercase</source>
        <target state="translated">모두 대문자</target>
        <note />
      </trans-unit>
      <trans-unit id="First_word_capitalized">
        <source>First word capitalized</source>
        <target state="translated">첫 글자 대문자로 표시</target>
        <note />
      </trans-unit>
      <trans-unit id="Pascal_Case">
        <source>Pascal Case</source>
        <target state="translated">파스칼식 대/소문자</target>
        <note />
      </trans-unit>
      <trans-unit id="Remove_document_0">
        <source>Remove document '{0}'</source>
        <target state="translated">문서 '{0}' 제거</target>
        <note />
      </trans-unit>
      <trans-unit id="Add_document_0">
        <source>Add document '{0}'</source>
        <target state="translated">문서 '{0}' 추가</target>
        <note />
      </trans-unit>
      <trans-unit id="Add_argument_name_0">
        <source>Add argument name '{0}'</source>
        <target state="translated">인수 이름 '{0}' 추가</target>
        <note />
      </trans-unit>
      <trans-unit id="Take_0">
        <source>Take '{0}'</source>
        <target state="translated">'{0}' 사용</target>
        <note />
      </trans-unit>
      <trans-unit id="Take_both">
        <source>Take both</source>
        <target state="translated">둘 다 사용</target>
        <note />
      </trans-unit>
      <trans-unit id="Take_bottom">
        <source>Take bottom</source>
        <target state="translated">맨 아래 사용</target>
        <note />
      </trans-unit>
      <trans-unit id="Take_top">
        <source>Take top</source>
        <target state="translated">맨 위 사용</target>
        <note />
      </trans-unit>
      <trans-unit id="Remove_unused_variable">
        <source>Remove unused variable</source>
        <target state="translated">사용하지 않는 변수 제거</target>
        <note />
      </trans-unit>
      <trans-unit id="Convert_to_binary">
        <source>Convert to binary</source>
        <target state="translated">이진으로 변환</target>
        <note />
      </trans-unit>
      <trans-unit id="Convert_to_decimal">
        <source>Convert to decimal</source>
        <target state="translated">10진수로 변환</target>
        <note />
      </trans-unit>
      <trans-unit id="Convert_to_hex">
        <source>Convert to hex</source>
        <target state="translated">16진수로 변환</target>
        <note />
      </trans-unit>
      <trans-unit id="Separate_thousands">
        <source>Separate thousands</source>
        <target state="translated">천 단위 구분</target>
        <note />
      </trans-unit>
      <trans-unit id="Separate_words">
        <source>Separate words</source>
        <target state="translated">단어 구분</target>
        <note />
      </trans-unit>
      <trans-unit id="Separate_nibbles">
        <source>Separate nibbles</source>
        <target state="translated">니블 구분</target>
        <note />
      </trans-unit>
      <trans-unit id="Remove_separators">
        <source>Remove separators</source>
        <target state="translated">구분 기호 제거</target>
        <note />
      </trans-unit>
      <trans-unit id="Add_parameter_to_0">
        <source>Add parameter to '{0}'</source>
        <target state="translated">'{0}'에 매개 변수 추가</target>
        <note />
      </trans-unit>
      <trans-unit id="Generate_constructor">
        <source>Generate constructor...</source>
        <target state="translated">생성자 생성...</target>
        <note />
      </trans-unit>
      <trans-unit id="Pick_members_to_be_used_as_constructor_parameters">
        <source>Pick members to be used as constructor parameters</source>
        <target state="translated">생성자 매개 변수로 사용할 멤버 선택</target>
        <note />
      </trans-unit>
      <trans-unit id="Pick_members_to_be_used_in_Equals_GetHashCode">
        <source>Pick members to be used in Equals/GetHashCode</source>
        <target state="translated">Equals/GetHashCode에 사용할 멤버 선택</target>
        <note />
      </trans-unit>
      <trans-unit id="Generate_overrides">
        <source>Generate overrides...</source>
        <target state="translated">재정의 생성...</target>
        <note />
      </trans-unit>
      <trans-unit id="Pick_members_to_override">
        <source>Pick members to override</source>
        <target state="translated">재정의할 멤버 선택</target>
        <note />
      </trans-unit>
      <trans-unit id="Add_null_check">
        <source>Add null check</source>
        <target state="translated">null 검사 추가</target>
        <note />
      </trans-unit>
      <trans-unit id="Add_string_IsNullOrEmpty_check">
        <source>Add 'string.IsNullOrEmpty' check</source>
        <target state="translated">string.IsNullOrEmpty' 검사 추가</target>
        <note />
      </trans-unit>
      <trans-unit id="Add_string_IsNullOrWhiteSpace_check">
        <source>Add 'string.IsNullOrWhiteSpace' check</source>
        <target state="translated">string.IsNullOrWhiteSpace' 검사 추가</target>
        <note />
      </trans-unit>
      <trans-unit id="Initialize_field_0">
        <source>Initialize field '{0}'</source>
        <target state="translated">'{0}' 필드 초기화</target>
        <note />
      </trans-unit>
      <trans-unit id="Initialize_property_0">
        <source>Initialize property '{0}'</source>
        <target state="translated">'{0}' 속성 초기화</target>
        <note />
      </trans-unit>
      <trans-unit id="Add_null_checks">
        <source>Add null checks</source>
        <target state="translated">null 검사 추가</target>
        <note />
      </trans-unit>
      <trans-unit id="Generate_operators">
        <source>Generate operators</source>
        <target state="translated">연산자 생성</target>
        <note />
      </trans-unit>
      <trans-unit id="Implement_0">
        <source>Implement {0}</source>
        <target state="translated">{0} 구현</target>
        <note />
      </trans-unit>
      <trans-unit id="Reported_diagnostic_0_has_a_source_location_in_file_1_which_is_not_part_of_the_compilation_being_analyzed">
        <source>Reported diagnostic '{0}' has a source location in file '{1}', which is not part of the compilation being analyzed.</source>
        <target state="translated">보고된 진단 '{0}'의 소스 위치가 분석되는 컴파일의 일부가 아닌 '{1}' 파일에 있습니다.</target>
        <note />
      </trans-unit>
      <trans-unit id="Reported_diagnostic_0_has_a_source_location_1_in_file_2_which_is_outside_of_the_given_file">
        <source>Reported diagnostic '{0}' has a source location '{1}' in file '{2}', which is outside of the given file.</source>
        <target state="translated">보고된 진단 '{0}'의 소스 위치 '{1}'이(가) 지정된 파일의 범위 밖인 파일 '{2}'에 있습니다.</target>
        <note />
      </trans-unit>
      <trans-unit id="in_0_project_1">
        <source>in {0} (project {1})</source>
        <target state="translated">{0}(프로젝트 {1})</target>
        <note />
      </trans-unit>
      <trans-unit id="Add_accessibility_modifiers">
        <source>Add accessibility modifiers</source>
        <target state="translated">접근성 한정자 추가</target>
        <note />
      </trans-unit>
      <trans-unit id="Move_declaration_near_reference">
        <source>Move declaration near reference</source>
        <target state="translated">참조 근처로 선언 이동</target>
        <note />
      </trans-unit>
      <trans-unit id="Convert_to_full_property">
        <source>Convert to full property</source>
        <target state="translated">전체 속성으로 변환</target>
        <note />
      </trans-unit>
      <trans-unit id="Warning_Method_overrides_symbol_from_metadata">
        <source>Warning: Method overrides symbol from metadata</source>
        <target state="translated">경고: 메서드가 메타데이터의 기호를 재정의합니다.</target>
        <note />
      </trans-unit>
      <trans-unit id="Use_0">
        <source>Use {0}</source>
        <target state="translated">{0} 사용</target>
        <note />
      </trans-unit>
      <trans-unit id="Switching_between_lambda_and_local_function_will_prevent_the_debug_session_from_continuing">
        <source>Switching between a lambda and a local function will prevent the debug session from continuing.</source>
        <target state="translated">람다와 로컬 함수 간에 전환하면 디버그 세션을 계속할 수 없게 됩니다.</target>
        <note />
      </trans-unit>
      <trans-unit id="Add_argument_name_0_including_trailing_arguments">
        <source>Add argument name '{0}' (including trailing arguments)</source>
        <target state="translated">인수 이름 '{0}' 추가(후행 인수 포함)</target>
        <note />
      </trans-unit>
      <trans-unit id="local_function">
        <source>local function</source>
        <target state="translated">로컬 함수</target>
        <note />
      </trans-unit>
      <trans-unit id="indexer_">
        <source>indexer</source>
        <target state="translated">인덱서</target>
        <note />
      </trans-unit>
      <trans-unit id="Alias_ambiguous_type_0">
        <source>Alias ambiguous type '{0}'</source>
        <target state="translated">별칭 모호한 형식 '{0}'</target>
        <note />
      </trans-unit>
      <trans-unit id="Warning_colon_Collection_was_modified_during_iteration">
        <source>Warning: Collection was modified during iteration.</source>
        <target state="translated">경고: 반복 중 컬렉션이 수정되었습니다.</target>
        <note />
      </trans-unit>
      <trans-unit id="Warning_colon_Iteration_variable_crossed_function_boundary">
        <source>Warning: Iteration variable crossed function boundary.</source>
        <target state="translated">경고: 반복 변수가 함수 경계를 벗어났습니다.</target>
        <note />
      </trans-unit>
      <trans-unit id="Warning_colon_Collection_may_be_modified_during_iteration">
        <source>Warning: Collection may be modified during iteration.</source>
        <target state="translated">경고: 반복 계산 중 컬렉션이 수정될 수 있습니다.</target>
        <note />
      </trans-unit>
      <trans-unit id="universal_full_date_time">
        <source>universal full date/time</source>
        <target state="translated">범용 전체 날짜/시간</target>
        <note />
      </trans-unit>
      <trans-unit id="universal_full_date_time_description">
        <source>The "U" standard format specifier represents a custom date and time format string that is defined by a specified culture's DateTimeFormatInfo.FullDateTimePattern property. The pattern is the same as the "F" pattern. However, the DateTime value is automatically converted to UTC before it is formatted.</source>
        <target state="translated">"U" 표준 형식 지정자는 지정된 문화권의 DateTimeFormatInfo.FullDateTimePattern 속성으로 정의되는 사용자 지정 날짜 및 시간 형식 문자열을 나타냅니다. 패턴은 "F" 패턴과 동일합니다. 그러나 DateTime 값은 형식이 지정되기 전에 자동으로 UTC로 변환됩니다.</target>
        <note />
      </trans-unit>
      <trans-unit id="universal_sortable_date_time">
        <source>universal sortable date/time</source>
        <target state="translated">범용 정렬 가능한 날짜/시간</target>
        <note />
      </trans-unit>
      <trans-unit id="universal_sortable_date_time_description">
        <source>The "u" standard format specifier represents a custom date and time format string that is defined by the DateTimeFormatInfo.UniversalSortableDateTimePattern property. The pattern reflects a defined standard, and the property is read-only. Therefore, it is always the same, regardless of the culture used or the format provider supplied. The custom format string is "yyyy'-'MM'-'dd HH':'mm':'ss'Z'". When this standard format specifier is used, the formatting or parsing operation always uses the invariant culture.

Although the result string should express a time as Coordinated Universal Time (UTC), no conversion of the original DateTime value is performed during the formatting operation. Therefore, you must convert a DateTime value to UTC by calling the DateTime.ToUniversalTime method before formatting it.</source>
        <target state="translated">"u" 표준 형식 지정자는 DateTimeFormatInfo.UniversalSortableDateTimePattern 속성으로 정의되는 사용자 지정 날짜 및 시간 형식 문자열을 나타냅니다. 패턴은 정의된 표준을 반영하며, 속성은 읽기 전용입니다. 따라서 사용된 문화권이나 지정된 형식 공급자와 관계없이 항상 동일합니다. 사용자 지정 형식 문자열은 "yyyy'-'MM'-'dd HH':'mm':'ss'Z'"입니다. 이 표준 형식 지정자를 사용하면 형식 지정 또는 구문 분석 연산에서 항상 고정 문화권이 사용됩니다..

결과 문자열은 시간을 UTC(협정 세계시)로 표현해야 하지만, 형식 지정 연산 중에 원래 DateTime 값의 변환이 수행되지 않습니다. 따라서 형식을 지정하기 전에 먼저 DateTime.ToUniversalTime 메서드를 호출하여 DateTime 값을 UTC로 변환해야 합니다.</target>
        <note />
      </trans-unit>
      <trans-unit id="updating_usages_in_containing_member">
        <source>updating usages in containing member</source>
        <target state="translated">포함하는 멤버에서 사용을 업데이트하는 중</target>
        <note />
      </trans-unit>
      <trans-unit id="updating_usages_in_containing_project">
        <source>updating usages in containing project</source>
        <target state="translated">포함하는 프로젝트에서 사용을 업데이트하는 중</target>
        <note />
      </trans-unit>
      <trans-unit id="updating_usages_in_containing_type">
        <source>updating usages in containing type</source>
        <target state="translated">포함하는 형식에서 사용을 업데이트하는 중</target>
        <note />
      </trans-unit>
      <trans-unit id="updating_usages_in_dependent_projects">
        <source>updating usages in dependent projects</source>
        <target state="translated">종속 프로젝트에서 사용을 업데이트하는 중</target>
        <note />
      </trans-unit>
      <trans-unit id="utc_hour_and_minute_offset">
        <source>utc hour and minute offset</source>
        <target state="translated">UTC 시간 및 분 오프셋</target>
        <note />
      </trans-unit>
      <trans-unit id="utc_hour_and_minute_offset_description">
        <source>With DateTime values, the "zzz" custom format specifier represents the signed offset of the local operating system's time zone from UTC, measured in hours and minutes. It doesn't reflect the value of an instance's DateTime.Kind property. For this reason, the "zzz" format specifier is not recommended for use with DateTime values.

With DateTimeOffset values, this format specifier represents the DateTimeOffset value's offset from UTC in hours and minutes.

The offset is always displayed with a leading sign. A plus sign (+) indicates hours ahead of UTC, and a minus sign (-) indicates hours behind UTC. A single-digit offset is formatted with a leading zero.</source>
        <target state="translated">DateTime 값의 경우, "zzz" 사용자 지정 형식 지정자는 UTC에서 가져온 로컬 운영 체제의 표준 시간대의 부호 있는 오프셋을 나타내며(단위: 시간과 분), 인스턴스의 DateTime.Kind 속성의 값을 반영하지 않습니다. 따라서 DateTime 값과 함께 "zzz" 형식 지정자를 사용하는 것은 권장되지 않습니다.

DateTimeOffset 값의 경우, 이 형식 지정자는 UTC에서 가져온 DateTimeOffset 값의 오프셋을 나타냅니다(단위: 시간과 분).

오프셋은 항상 앞에 있는 부호와 함께 표시됩니다. 더하기 부호(+)는 UTC보다 앞선 시간을, 빼기 부호(-)는 UTC보다 늦은 시간을 나타냅니다. 한 자릿수 오프셋은 앞에 0이 있는 형식으로 지정됩니다.</target>
        <note />
      </trans-unit>
      <trans-unit id="utc_hour_offset_1_2_digits">
        <source>utc hour offset (1-2 digits)</source>
        <target state="translated">UTC 시간 오프셋(1~2자리)</target>
        <note />
      </trans-unit>
      <trans-unit id="utc_hour_offset_1_2_digits_description">
        <source>With DateTime values, the "z" custom format specifier represents the signed offset of the local operating system's time zone from Coordinated Universal Time (UTC), measured in hours. It doesn't reflect the value of an instance's DateTime.Kind property. For this reason, the "z" format specifier is not recommended for use with DateTime values.

With DateTimeOffset values, this format specifier represents the DateTimeOffset value's offset from UTC in hours.

The offset is always displayed with a leading sign. A plus sign (+) indicates hours ahead of UTC, and a minus sign (-) indicates hours behind UTC. A single-digit offset is formatted without a leading zero.

If the "z" format specifier is used without other custom format specifiers, it's interpreted as a standard date and time format specifier and throws a FormatException.</source>
        <target state="translated">DateTime 값의 경우, "z" 사용자 지정 형식 지정자는 UTC(협정 세계시)에서 가져온 로컬 운영 체제의 표준 시간대의 부호 있는 오프셋을 나타내며(단위: 시간), 인스턴스의 DateTime.Kind 속성의 값을 반영하지 않습니다. 따라서 DateTime 값과 함께 "z" 형식 지정자를 사용하는 것은 권장되지 않습니다.

DateTimeOffset 값의 경우, 이 형식 지정자는 UTC에서 가져온 DateTimeOffset 값의 오프셋을 나타냅니다(단위: 시간).

오프셋은 항상 앞에 있는 부호와 함께 표시됩니다. 더하기 부호(+)는 UTC보다 앞선 시간을, 빼기 부호(-)는 UTC보다 늦은 시간을 나타냅니다. 한 자릿수 오프셋은 앞에 0이 없는 형식으로 지정됩니다.

다른 사용자 지정 형식 지정자 없이 "z" 형식 지정자를 사용하면 표준 날짜 및 시간 형식으로 해석되어 FormatException을 throw합니다.</target>
        <note />
      </trans-unit>
      <trans-unit id="utc_hour_offset_2_digits">
        <source>utc hour offset (2 digits)</source>
        <target state="translated">UTC 시간 오프셋(2자리)</target>
        <note />
      </trans-unit>
      <trans-unit id="utc_hour_offset_2_digits_description">
        <source>With DateTime values, the "zz" custom format specifier represents the signed offset of the local operating system's time zone from UTC, measured in hours. It doesn't reflect the value of an instance's DateTime.Kind property. For this reason, the "zz" format specifier is not recommended for use with DateTime values.

With DateTimeOffset values, this format specifier represents the DateTimeOffset value's offset from UTC in hours.

The offset is always displayed with a leading sign. A plus sign (+) indicates hours ahead of UTC, and a minus sign (-) indicates hours behind UTC. A single-digit offset is formatted with a leading zero.</source>
        <target state="translated">DateTime 값의 경우, "zz" 사용자 지정 형식 지정자는 UTC에서 가져온 로컬 운영 체제의 표준 시간대의 부호 있는 오프셋을 나타내며(단위: 시간), 인스턴스의 DateTime.Kind 속성의 값을 반영하지 않습니다. 따라서 DateTime 값과 함께 "zz" 형식 지정자를 사용하는 것은 권장되지 않습니다.

DateTimeOffset 값의 경우, 이 형식 지정자는 UTC에서 가져온 DateTimeOffset 값의 오프셋을 나타냅니다(단위: 시간).

오프셋은 항상 앞에 있는 부호와 함께 표시됩니다. 더하기 부호(+)는 UTC보다 앞선 시간을, 빼기 부호(-)는 UTC보다 늦은 시간을 나타냅니다. 한 자릿수 오프셋은 앞에 0이 있는 형식으로 지정됩니다.</target>
        <note />
      </trans-unit>
      <trans-unit id="x_y_range_in_reverse_order">
        <source>[x-y] range in reverse order</source>
        <target state="translated">[x-y] 범위가 역순으로 되어 있습니다.</target>
        <note>This is an error message shown to the user when they write an invalid Regular Expression. Example: [b-a]</note>
      </trans-unit>
      <trans-unit id="year_1_2_digits">
        <source>year (1-2 digits)</source>
        <target state="translated">년(1~2자리)</target>
        <note />
      </trans-unit>
      <trans-unit id="year_1_2_digits_description">
        <source>The "y" custom format specifier represents the year as a one-digit or two-digit number. If the year has more than two digits, only the two low-order digits appear in the result. If the first digit of a two-digit year begins with a zero (for example, 2008), the number is formatted without a leading zero.

If the "y" format specifier is used without other custom format specifiers, it's interpreted as the "y" standard date and time format specifier.</source>
        <target state="translated">"y" 사용자 지정 형식 지정자는 연도를 한 자릿수 또는 두 자릿수 숫자로 나타냅니다. 연도에 세 자릿수 이상이 있는 경우 결과에는 최하위 숫자 2개만 표시됩니다. 두 자릿수 연도의 첫 번째 숫자가 0으로 시작하면(예: 2008) 숫자는 앞에 0이 없는 형식으로 지정됩니다.

다른 사용자 지정 형식 지정자 없이 "y" 형식 지정자를 사용하면 "y" 표준 날짜 및 시간 형식 지정자로 해석됩니다.</target>
        <note />
      </trans-unit>
      <trans-unit id="year_2_digits">
        <source>year (2 digits)</source>
        <target state="translated">년(2자리)</target>
        <note />
      </trans-unit>
      <trans-unit id="year_2_digits_description">
        <source>The "yy" custom format specifier represents the year as a two-digit number. If the year has more than two digits, only the two low-order digits appear in the result. If the two-digit year has fewer than two significant digits, the number is padded with leading zeros to produce two digits.

In a parsing operation, a two-digit year that is parsed using the "yy" custom format specifier is interpreted based on the Calendar.TwoDigitYearMax property of the format provider's current calendar. The following example parses the string representation of a date that has a two-digit year by using the default Gregorian calendar of the en-US culture, which, in this case, is the current culture. It then changes the current culture's CultureInfo object to use a GregorianCalendar object whose TwoDigitYearMax property has been modified.</source>
        <target state="translated">"yy" 사용자 지정 형식 지정자는 연도를 두 자릿수 숫자로 나타냅니다. 연도에 세 자릿수 이상이 있는 경우 결과에 최하위 숫자 2개만 표시됩니다. 두 자릿수 연도에 3개 미만의 유효숫자가 있는 경우 앞을 0으로 채워 두 자릿수를 생성합니다.

구문 분석 연산에서, "yy" 사용자 지정 형식 지정자를 사용하여 구문 분석되는 두 자릿수 연도는 형식 공급자의 현재 달력의 Calendar.TwoDigitYearMax 속성을 기준으로 해석됩니다. 다음 예제에서는 두 자릿수 연도를 갖는 날짜의 문자열 표현을 이 예제의 현재 문화권인 en-US 문화권의 기본 양력을 사용하여 구문 분석합니다. 그런 다음 TwoDigitYearMax 속성이 수정된 GregorianCalendar 개체를 사용하도록 현재 문화권의 CultureInfo 개체를 변경합니다.</target>
        <note />
      </trans-unit>
      <trans-unit id="year_3_4_digits">
        <source>year (3-4 digits)</source>
        <target state="translated">년(3~4자리)</target>
        <note />
      </trans-unit>
      <trans-unit id="year_3_4_digits_description">
        <source>The "yyy" custom format specifier represents the year with a minimum of three digits. If the year has more than three significant digits, they are included in the result string. If the year has fewer than three digits, the number is padded with leading zeros to produce three digits.</source>
        <target state="translated">"yyy" 사용자 지정 형식 지정자는 세 자릿수 이상으로 연도를 나타냅니다. 연도에 4개 이상의 유효 숫자가 있는 경우 결과 문자열에 포함됩니다. 연도에 3개 미만의 유효 숫자가 있는 경우 앞을 0으로 채워 세 자릿수를 생성합니다.</target>
        <note />
      </trans-unit>
      <trans-unit id="year_4_digits">
        <source>year (4 digits)</source>
        <target state="translated">년(4자리)</target>
        <note />
      </trans-unit>
      <trans-unit id="year_4_digits_description">
        <source>The "yyyy" custom format specifier represents the year with a minimum of four digits. If the year has more than four significant digits, they are included in the result string. If the year has fewer than four digits, the number is padded with leading zeros to produce four digits.</source>
        <target state="translated">"yyyy" 사용자 지정 형식 지정자는 네 자릿수 이상으로 연도를 나타냅니다. 연도에 5개 이상의 유효 숫자가 있는 경우 결과 문자열에 포함됩니다. 연도에 4개 미만의 유효 숫자가 있는 경우 앞을 0으로 채워 네 자릿수를 생성합니다.</target>
        <note />
      </trans-unit>
      <trans-unit id="year_5_digits">
        <source>year (5 digits)</source>
        <target state="translated">년(5자리)</target>
        <note />
      </trans-unit>
      <trans-unit id="year_5_digits_description">
        <source>The "yyyyy" custom format specifier (plus any number of additional "y" specifiers) represents the year with a minimum of five digits. If the year has more than five significant digits, they are included in the result string. If the year has fewer than five digits, the number is padded with leading zeros to produce five digits.

If there are additional "y" specifiers, the number is padded with as many leading zeros as necessary to produce the number of "y" specifiers.</source>
        <target state="translated">"yyyyy" 사용자 지정 형식 지정자(및 임의 개수의 추가 "y" 지정자)는 다섯 자릿수 이상으로 연도를 나타냅니다. 연도에 6개 이상의 유효 숫자가 있는 경우 결과 문자열에 포함됩니다. 연도에 5개 미만의 유효 숫자가 있는 경우 앞을 0으로 채워 다섯 자릿수를 생성합니다.

추가 "y" 지정자가 있는 경우 "y" 지정자의 개수를 생성하는 데 필요한 만큼 숫자가 0으로 채워집니다.</target>
        <note />
      </trans-unit>
      <trans-unit id="year_month">
        <source>year month</source>
        <target state="translated">년 월</target>
        <note />
      </trans-unit>
      <trans-unit id="year_month_description">
        <source>The "Y" or "y" standard format specifier represents a custom date and time format string that is defined by the DateTimeFormatInfo.YearMonthPattern property of a specified culture. For example, the custom format string for the invariant culture is "yyyy MMMM".</source>
        <target state="translated">"Y" 또는 "y" 표준 형식 지정자는 지정된 문화권의 DateTimeFormatInfo.YearMonthPattern 속성으로 정의되는 사용자 지정 날짜 및 시간 형식 문자열을 나타냅니다. 예를 들어, 고정 문화권의 사용자 지정 형식 문자열은 "yyyy MMMM"입니다.</target>
        <note />
      </trans-unit>
    </body>
  </file>
</xliff><|MERGE_RESOLUTION|>--- conflicted
+++ resolved
@@ -2372,11 +2372,7 @@
 
 If the "f" format specifier is used without other format specifiers, it's interpreted as the "f" standard date and time format specifier.
 
-<<<<<<< HEAD
-ParseExact, TryParseExact, ParseExact 또는 TryParseExact 메서드로 제공되는 형식 문자열의 일부로 "f" 형식 지정자를 사용할 경우 "f" 형식 지정자의 개수는 초 부분에서 문자열을 성공적으로 구문 분석하려면 존재해야 하는 가장 유효한 숫자의 개수를 나타냅니다.</target>
-=======
 When you use "f" format specifiers as part of a format string supplied to the ParseExact or TryParseExact method, the number of "f" format specifiers indicates the number of most significant digits of the seconds fraction that must be present to successfully parse the string.</target>
->>>>>>> a2d38a0b
         <note>{Locked="ParseExact"}{Locked="TryParseExact"}{Locked=""f""}</note>
       </trans-unit>
       <trans-unit id="_10ths_of_a_second_non_zero">
