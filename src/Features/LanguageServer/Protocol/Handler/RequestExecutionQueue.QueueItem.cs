--- conflicted
+++ resolved
@@ -5,7 +5,6 @@
 #nullable enable
 
 using System;
-using System.Collections.Immutable;
 using System.Diagnostics;
 using System.Threading;
 using System.Threading.Tasks;
@@ -27,14 +26,7 @@
             bool RequiresLSPSolution { get; }
 
             /// <inheritdoc cref="IRequestHandler.MutatesSolutionState" />
-<<<<<<< HEAD
-            public readonly bool MutatesSolutionState;
-=======
             bool MutatesSolutionState { get; }
->>>>>>> 67d940c4
-
-            /// <inheritdoc cref="IRequestHandler.RequiresLSPSolution" />
-            public readonly bool RequiresLSPSolution;
 
             /// <inheritdoc cref="RequestContext.ClientName" />
             string? ClientName { get; }
@@ -86,8 +78,6 @@
             public Guid ActivityId { get; }
 
             public RequestMetrics Metrics { get; }
-
-            public readonly RequestMetrics Metrics;
 
             public QueueItem(
                 bool mutatesSolutionState,
@@ -101,14 +91,6 @@
                 Guid activityId,
                 ILspLogger logger,
                 RequestTelemetryLogger telemetryLogger,
-<<<<<<< HEAD
-                Func<RequestContext, CancellationToken, Task> callbackAsync,
-                CancellationToken cancellationToken)
-            {
-                Metrics = new RequestMetrics(methodName, telemetryLogger);
-
-                _callbackAsync = callbackAsync;
-=======
                 CancellationToken cancellationToken)
             {
                 _completionSource = new TaskCompletionSource<TResponseType?>();
@@ -118,7 +100,6 @@
                 Metrics = new RequestMetrics(methodName, telemetryLogger);
 
                 _handler = handler;
->>>>>>> 67d940c4
                 _logger = logger;
                 _request = request;
 
@@ -174,10 +155,6 @@
                 _logger.TraceStart($"{MethodName} - Roslyn");
                 try
                 {
-<<<<<<< HEAD
-                    await _callbackAsync(context, cancellationToken).ConfigureAwait(false);
-                    this.Metrics.RecordSuccess();
-=======
                     cancellationToken.ThrowIfCancellationRequested();
 
                     TResponseType? result;
@@ -201,31 +178,22 @@
                     }
 
                     _completionSource.TrySetResult(result);
->>>>>>> 67d940c4
                 }
                 catch (OperationCanceledException ex)
                 {
                     // Record logs + metrics on cancellation.
                     _logger.TraceInformation($"{MethodName} - Canceled");
                     this.Metrics.RecordCancellation();
-<<<<<<< HEAD
-                    throw;
-=======
 
                     _completionSource.TrySetCanceled(ex.CancellationToken);
->>>>>>> 67d940c4
                 }
                 catch (Exception ex)
                 {
                     // Record logs and metrics on the exception.
                     _logger.TraceException(ex);
                     this.Metrics.RecordFailure();
-<<<<<<< HEAD
-                    throw;
-=======
 
                     _completionSource.TrySetException(ex);
->>>>>>> 67d940c4
                 }
                 finally
                 {
