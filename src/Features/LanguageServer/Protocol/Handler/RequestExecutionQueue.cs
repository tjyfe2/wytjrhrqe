--- conflicted
+++ resolved
@@ -5,10 +5,7 @@
 using System;
 using System.Collections.Generic;
 using System.Linq;
-<<<<<<< HEAD
-=======
 using System.Diagnostics;
->>>>>>> cd57586b
 using System.Threading;
 using System.Threading.Tasks;
 using Microsoft.CodeAnalysis.ErrorReporting;
@@ -80,15 +77,11 @@
         /// </remarks>
         public event EventHandler<RequestShutdownEventArgs>? RequestServerShutdown;
 
-<<<<<<< HEAD
-        public RequestExecutionQueue(ILspWorkspaceRegistrationService workspaceRegistrationService, string serverName, string serverTypeName)
-=======
         public RequestExecutionQueue(
             ILspLogger logger,
             ILspWorkspaceRegistrationService workspaceRegistrationService,
             string serverName,
             string serverTypeName)
->>>>>>> cd57586b
         {
             _logger = logger;
             _workspaceRegistrationService = workspaceRegistrationService;
@@ -152,9 +145,6 @@
             // Note: If the queue is not accepting any more items then TryEnqueue below will fail.
 
             var textDocument = handler.GetTextDocumentIdentifier(request);
-<<<<<<< HEAD
-            var item = new QueueItem(mutatesSolutionState, requiresLSPSolution, clientCapabilities, clientName, textDocument,
-=======
             var item = new QueueItem(
                 mutatesSolutionState,
                 requiresLSPSolution,
@@ -165,7 +155,6 @@
                 Trace.CorrelationManager.ActivityId,
                 _logger,
                 _requestTelemetryLogger,
->>>>>>> cd57586b
                 callbackAsync: async (context, cancellationToken) =>
                 {
                     // Check if cancellation was requested while this was waiting in the queue
@@ -180,23 +169,15 @@
                     {
                         var result = await handler.HandleRequestAsync(request, context, cancellationToken).ConfigureAwait(false);
                         completion.SetResult(result);
-
-                        // Update success count for the request
-                        _requestTelemetryLogger.LogSuccess(methodName);
                     }
                     catch (OperationCanceledException ex)
                     {
                         completion.TrySetCanceled(ex.CancellationToken);
-                        _requestTelemetryLogger.LogCancel(methodName);
                     }
                     catch (Exception exception)
                     {
                         // Pass the exception to the task completion source, so the caller of the ExecuteAsync method can react
                         completion.SetException(exception);
-
-                        // Update the failure count for the request.
-                        // Failure details are captured separately in a non fatal watson report.
-                        _requestTelemetryLogger.LogFailure(methodName);
 
                         // Also allow the exception to flow back to the request queue to handle as appropriate
                         throw new InvalidOperationException($"Error handling '{methodName}' request: {exception.Message}", exception);
@@ -223,17 +204,11 @@
                 {
                     var work = await _queue.DequeueAsync().ConfigureAwait(false);
 
-<<<<<<< HEAD
-=======
                     // Record when the work item was been de-queued and the request context preparation started.
                     work.Metrics.RecordExecutionStart();
 
-                    // Create a linked cancellation token to cancel any requests in progress when this shuts down
-                    var cancellationToken = CancellationTokenSource.CreateLinkedTokenSource(_cancelSource.Token, work.CancellationToken).Token;
-
                     // Restore our activity id so that logging/tracking works across asynchronous calls.
                     Trace.CorrelationManager.ActivityId = work.ActivityId;
->>>>>>> cd57586b
                     var context = CreateRequestContext(work, out var workspace);
 
                     if (work.MutatesSolutionState)
@@ -306,9 +281,6 @@
                 ? (IDocumentChangeTracker)_documentChangeTracker
                 : new NonMutatingDocumentChangeTracker(_documentChangeTracker);
 
-<<<<<<< HEAD
-            return RequestContext.Create(queueItem.RequiresLSPSolution, queueItem.TextDocument, queueItem.ClientName, queueItem.ClientCapabilities, _workspaceRegistrationService, _lspSolutionCache, trackerToUse, out workspace);
-=======
             return RequestContext.Create(
                 queueItem.RequiresLSPSolution,
                 queueItem.TextDocument,
@@ -319,7 +291,6 @@
                 _lspSolutionCache,
                 trackerToUse,
                 out workspace);
->>>>>>> cd57586b
         }
     }
 }