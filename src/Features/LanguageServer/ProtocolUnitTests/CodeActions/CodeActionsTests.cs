--- conflicted
+++ resolved
@@ -35,11 +35,7 @@
         {|caret:|}int i = 1;
     }
 }";
-<<<<<<< HEAD
-            using var testLspServer = CreateTestLspServer(markup, out var locations);
-=======
             using var testLspServer = await CreateTestLspServerAsync(markup);
->>>>>>> 67d940c4
 
             var caretLocation = testLspServer.GetLocations("caret").Single();
             var expected = CreateCodeAction(
@@ -72,11 +68,7 @@
         int {|caret:|}i = 1;
     }
 }";
-<<<<<<< HEAD
-            using var testLspServer = CreateTestLspServer(markup, out var locations);
-=======
             using var testLspServer = await CreateTestLspServerAsync(markup);
->>>>>>> 67d940c4
 
             var caretLocation = testLspServer.GetLocations("caret").Single();
             var expected = CreateCodeAction(
@@ -110,22 +102,14 @@
         {|caret:|}int i = 1;
     }
 }";
-<<<<<<< HEAD
-            using var testLspServer = CreateTestLspServer(markup, out var locations);
-=======
             using var testLspServer = await CreateTestLspServerAsync(markup);
->>>>>>> 67d940c4
             var cache = GetCodeActionsCache(testLspServer);
             var testAccessor = cache.GetTestAccessor();
 
             // This test assumes that the maximum cache size is 3, and will have to modified if this number changes.
             Assert.True(CodeActionsCache.TestAccessor.MaximumCacheSize == 3);
 
-<<<<<<< HEAD
-            var caretLocation = locations["caret"].Single();
-=======
             var caretLocation = testLspServer.GetLocations("caret").Single();
->>>>>>> 67d940c4
             var document = GetDocument(testLspServer.TestWorkspace, CreateTextDocumentIdentifier(caretLocation.Uri));
 
             // 1. Invoking code actions on document with empty cache.
@@ -163,16 +147,11 @@
             // 4. Changing the document should generate a new cached item.
             var currentDocText = await document.GetTextAsync();
             var changedSourceText = currentDocText.WithChanges(new TextChange(new TextSpan(0, 0), "class D { } \n"));
-<<<<<<< HEAD
-            var docId = testLspServer.TestWorkspace.Documents.First().Id;
-            testLspServer.TestWorkspace.ChangeDocument(docId, changedSourceText);
-=======
             testLspServer.TestWorkspace.TryApplyChanges(document.WithText(changedSourceText).Project.Solution);
 
             var docId = testLspServer.TestWorkspace.Documents.First().Id;
             await testLspServer.TestWorkspace.ChangeDocumentAsync(docId, changedSourceText);
 
->>>>>>> 67d940c4
             var updatedDocument = GetDocument(testLspServer.TestWorkspace, CreateTextDocumentIdentifier(caretLocation.Uri));
 
             await RunCodeActionsAndAssertActionsInCacheAsync(testLspServer, cache, caretLocation, updatedDocument);
