﻿// Licensed to the .NET Foundation under one or more agreements.
// The .NET Foundation licenses this file to you under the MIT license.
// See the LICENSE file in the project root for more information.

using System;
using System.Collections.Immutable;
using System.Composition;
using System.Linq;
using System.Threading;
using System.Threading.Tasks;
using Microsoft.CodeAnalysis.Diagnostics;
using Microsoft.CodeAnalysis.Editor.UnitTests.Diagnostics;
using Microsoft.CodeAnalysis.Editor.UnitTests.Workspaces;
using Microsoft.CodeAnalysis.LanguageServer.Handler;
<<<<<<< HEAD
=======
using Microsoft.CodeAnalysis.LanguageServer.Handler.Diagnostics.Experimental;
>>>>>>> 67d940c4
using Microsoft.CodeAnalysis.Shared.Extensions;
using Microsoft.CodeAnalysis.Shared.TestHooks;
using Microsoft.CodeAnalysis.SolutionCrawler;
using Microsoft.CodeAnalysis.Test.Utilities;
using Microsoft.CodeAnalysis.Text;
using Microsoft.VisualStudio.LanguageServer.Protocol;
using Roslyn.Test.Utilities;
using Roslyn.Utilities;
using Xunit;
using LSP = Microsoft.VisualStudio.LanguageServer.Protocol;

namespace Microsoft.CodeAnalysis.LanguageServer.UnitTests.Diagnostics
{
    using DocumentDiagnosticPartialReport = SumType<SumType<FullDocumentDiagnosticReport, UnchangedDocumentDiagnosticReport>, DocumentDiagnosticPartialResult>;

    public class PullDiagnosticTests : AbstractLanguageServerProtocolTests
    {
        #region Document Diagnostics

        [Theory, CombinatorialData]
        public async Task TestNoDocumentDiagnosticsForClosedFilesWithFSAOff(bool useVSDiagnostics)
        {
            var markup =
@"class A {";
<<<<<<< HEAD
            using var testLspServer = CreateTestWorkspaceWithDiagnostics(markup, BackgroundAnalysisScope.OpenFilesAndProjects);

            var document = testLspServer.GetCurrentSolution().Projects.Single().Documents.Single();

            var results = await RunGetDocumentPullDiagnosticsAsync(testLspServer, document.GetURI());
=======
            using var testLspServer = await CreateTestWorkspaceWithDiagnosticsAsync(markup, BackgroundAnalysisScope.OpenFilesAndProjects);

            var document = testLspServer.GetCurrentSolution().Projects.Single().Documents.Single();

            var results = await RunGetDocumentPullDiagnosticsAsync(testLspServer, document.GetURI(), useVSDiagnostics);
>>>>>>> 67d940c4

            Assert.Empty(results);
        }

        [Theory, CombinatorialData]
        public async Task TestDocumentDiagnosticsForOpenFilesWithFSAOff(bool useVSDiagnostics)
        {
            var markup =
@"class A {";
<<<<<<< HEAD
            using var testLspServer = CreateTestWorkspaceWithDiagnostics(markup, BackgroundAnalysisScope.OpenFilesAndProjects);

            // Calling GetTextBuffer will effectively open the file.
            testLspServer.TestWorkspace.Documents.Single().GetTextBuffer();

            var document = testLspServer.GetCurrentSolution().Projects.Single().Documents.Single();

            await OpenDocumentAsync(testLspServer, document);

            var results = await RunGetDocumentPullDiagnosticsAsync(
                testLspServer, document.GetURI());
=======
            using var testLspServer = await CreateTestWorkspaceWithDiagnosticsAsync(markup, BackgroundAnalysisScope.OpenFilesAndProjects);

            // Calling GetTextBuffer will effectively open the file.
            testLspServer.TestWorkspace.Documents.Single().GetTextBuffer();

            var document = testLspServer.GetCurrentSolution().Projects.Single().Documents.Single();

            await OpenDocumentAsync(testLspServer, document);

            var results = await RunGetDocumentPullDiagnosticsAsync(
                testLspServer, document.GetURI(), useVSDiagnostics);
>>>>>>> 67d940c4

            Assert.Equal("CS1513", results.Single().Diagnostics.Single().Code);
            Assert.NotNull(results.Single().Diagnostics.Single().CodeDescription!.Href);
        }

        [Theory, CombinatorialData]
        public async Task TestNoDocumentDiagnosticsForOpenFilesWithFSAOffIfInPushMode(bool useVSDiagnostics)
        {
            var markup =
@"class A {";
<<<<<<< HEAD
            using var testLspServer = CreateTestWorkspaceWithDiagnostics(markup, BackgroundAnalysisScope.OpenFilesAndProjects, pullDiagnostics: false);
=======
            using var testLspServer = await CreateTestWorkspaceWithDiagnosticsAsync(markup, BackgroundAnalysisScope.OpenFilesAndProjects, pullDiagnostics: false);
>>>>>>> 67d940c4

            // Calling GetTextBuffer will effectively open the file.
            testLspServer.TestWorkspace.Documents.Single().GetTextBuffer();

            var document = testLspServer.GetCurrentSolution().Projects.Single().Documents.Single();

            await OpenDocumentAsync(testLspServer, document);

<<<<<<< HEAD
            var results = await RunGetDocumentPullDiagnosticsAsync(testLspServer, document.GetURI());
=======
            var results = await RunGetDocumentPullDiagnosticsAsync(testLspServer, document.GetURI(), useVSDiagnostics);
>>>>>>> 67d940c4

            Assert.Empty(results.Single().Diagnostics);
        }

<<<<<<< HEAD
        [Fact]
        public async Task TestNoDocumentDiagnosticsForOpenFilesIfDefaultAndFeatureFlagOff()
        {
            var markup =
@"class A {";
            using var testLspServer = CreateTestWorkspaceWithDiagnostics(markup, BackgroundAnalysisScope.OpenFilesAndProjects, DiagnosticMode.Default);
=======
        [Theory, CombinatorialData]
        public async Task TestNoDocumentDiagnosticsForOpenFilesIfDefaultAndFeatureFlagOff(bool useVSDiagnostics)
        {
            var markup =
@"class A {";
            using var testLspServer = await CreateTestWorkspaceWithDiagnosticsAsync(markup, BackgroundAnalysisScope.OpenFilesAndProjects, DiagnosticMode.Default);
>>>>>>> 67d940c4

            // Calling GetTextBuffer will effectively open the file.
            testLspServer.TestWorkspace.Documents.Single().GetTextBuffer();
            var document = testLspServer.GetCurrentSolution().Projects.Single().Documents.Single();
            await OpenDocumentAsync(testLspServer, document);
<<<<<<< HEAD

            // Ensure we get no diagnostics when feature flag is off.
            testLspServer.TestWorkspace.SetOptions(testLspServer.TestWorkspace.Options.WithChangedOption(DiagnosticOptions.LspPullDiagnosticsFeatureFlag, false));

            var results = await RunGetDocumentPullDiagnosticsAsync(testLspServer, document.GetURI());
            Assert.Empty(results.Single().Diagnostics);
        }

        [Fact]
        public async Task TestDocumentDiagnosticsForOpenFilesIfDefaultAndFeatureFlagOn()
        {
            var markup =
@"class A {";
            using var testLspServer = CreateTestWorkspaceWithDiagnostics(markup, BackgroundAnalysisScope.OpenFilesAndProjects, DiagnosticMode.Default);

            // Calling GetTextBuffer will effectively open the file.
            testLspServer.TestWorkspace.Documents.Single().GetTextBuffer();
            var document = testLspServer.GetCurrentSolution().Projects.Single().Documents.Single();
            await OpenDocumentAsync(testLspServer, document);

            testLspServer.TestWorkspace.SetOptions(testLspServer.TestWorkspace.Options.WithChangedOption(DiagnosticOptions.LspPullDiagnosticsFeatureFlag, true));

            var results = await RunGetDocumentPullDiagnosticsAsync(testLspServer, document.GetURI());
            Assert.Equal("CS1513", results.Single().Diagnostics.Single().Code);
        }

        [Fact]
        public async Task TestDocumentDiagnosticsForRemovedDocument()
        {
            var markup =
@"class A {";
            using var testLspServer = CreateTestWorkspaceWithDiagnostics(markup, BackgroundAnalysisScope.OpenFilesAndProjects);
=======

            // Ensure we get no diagnostics when feature flag is off.
            testLspServer.TestWorkspace.SetOptions(testLspServer.TestWorkspace.Options.WithChangedOption(DiagnosticOptions.LspPullDiagnosticsFeatureFlag, false));

            var results = await RunGetDocumentPullDiagnosticsAsync(testLspServer, document.GetURI(), useVSDiagnostics);
            Assert.Empty(results.Single().Diagnostics);
        }

        [Theory, CombinatorialData]
        public async Task TestDocumentDiagnosticsForOpenFilesIfDefaultAndFeatureFlagOn(bool useVSDiagnostics)
        {
            var markup =
@"class A {";
            using var testLspServer = await CreateTestWorkspaceWithDiagnosticsAsync(markup, BackgroundAnalysisScope.OpenFilesAndProjects, DiagnosticMode.Default);

            // Calling GetTextBuffer will effectively open the file.
            testLspServer.TestWorkspace.Documents.Single().GetTextBuffer();
            var document = testLspServer.GetCurrentSolution().Projects.Single().Documents.Single();
            await OpenDocumentAsync(testLspServer, document);

            testLspServer.TestWorkspace.SetOptions(testLspServer.TestWorkspace.Options.WithChangedOption(DiagnosticOptions.LspPullDiagnosticsFeatureFlag, true));

            var results = await RunGetDocumentPullDiagnosticsAsync(testLspServer, document.GetURI(), useVSDiagnostics);
            Assert.Equal("CS1513", results.Single().Diagnostics.Single().Code);
        }

        [Theory, CombinatorialData]
        public async Task TestDocumentDiagnosticsForRemovedDocument(bool useVSDiagnostics)
        {
            var markup =
@"class A {";
            using var testLspServer = await CreateTestWorkspaceWithDiagnosticsAsync(markup, BackgroundAnalysisScope.OpenFilesAndProjects);
>>>>>>> 67d940c4
            var workspace = testLspServer.TestWorkspace;

            // Calling GetTextBuffer will effectively open the file.
            workspace.Documents.Single().GetTextBuffer();

            var document = testLspServer.GetCurrentSolution().Projects.Single().Documents.Single();

            // Get the diagnostics for the solution containing the doc.
            var solution = document.Project.Solution;

            await OpenDocumentAsync(testLspServer, document);

<<<<<<< HEAD
            await WaitForDiagnosticsAsync(workspace);
            var results = await testLspServer.ExecuteRequestAsync<VSInternalDocumentDiagnosticsParams, VSInternalDiagnosticReport[]>(
                VSInternalMethods.DocumentPullDiagnosticName,
                CreateDocumentDiagnosticParams(document.GetURI()),
                new LSP.ClientCapabilities(),
                clientName: null,
                CancellationToken.None);
=======
            var results = await RunGetDocumentPullDiagnosticsAsync(testLspServer, document.GetURI(), useVSDiagnostics).ConfigureAwait(false);
>>>>>>> 67d940c4

            Assert.Equal("CS1513", results.Single().Diagnostics.Single().Code);

            // Now remove the doc.
            workspace.OnDocumentRemoved(workspace.Documents.Single().Id);
            await CloseDocumentAsync(testLspServer, document);

<<<<<<< HEAD
            // And get diagnostic again, using the same doc-id as before.
            await WaitForDiagnosticsAsync(workspace);
            results = await testLspServer.ExecuteRequestAsync<VSInternalDocumentDiagnosticsParams, VSInternalDiagnosticReport[]>(
                VSInternalMethods.DocumentPullDiagnosticName,
                new VSInternalDocumentDiagnosticsParams { PreviousResultId = results.Single().ResultId, TextDocument = ProtocolConversions.DocumentToTextDocumentIdentifier(document) },
                new LSP.ClientCapabilities(),
                clientName: null,
                CancellationToken.None);
=======
            results = await RunGetDocumentPullDiagnosticsAsync(testLspServer, document.GetURI(), useVSDiagnostics, results.Single().ResultId).ConfigureAwait(false);
>>>>>>> 67d940c4

            Assert.Null(results.Single().Diagnostics);
            Assert.Null(results.Single().ResultId);
        }

        [Theory, CombinatorialData]
        public async Task TestNoChangeIfDocumentDiagnosticsCalledTwice(bool useVSDiagnostics)
        {
            var markup =
@"class A {";
<<<<<<< HEAD
            using var testLspServer = CreateTestWorkspaceWithDiagnostics(markup, BackgroundAnalysisScope.OpenFilesAndProjects);

            // Calling GetTextBuffer will effectively open the file.
            testLspServer.TestWorkspace.Documents.Single().GetTextBuffer();

            var document = testLspServer.GetCurrentSolution().Projects.Single().Documents.Single();

            await OpenDocumentAsync(testLspServer, document);

            var results = await RunGetDocumentPullDiagnosticsAsync(testLspServer, document.GetURI());
=======
            using var testLspServer = await CreateTestWorkspaceWithDiagnosticsAsync(markup, BackgroundAnalysisScope.OpenFilesAndProjects);

            // Calling GetTextBuffer will effectively open the file.
            testLspServer.TestWorkspace.Documents.Single().GetTextBuffer();

            var document = testLspServer.GetCurrentSolution().Projects.Single().Documents.Single();

            await OpenDocumentAsync(testLspServer, document);

            var results = await RunGetDocumentPullDiagnosticsAsync(testLspServer, document.GetURI(), useVSDiagnostics);
>>>>>>> 67d940c4

            Assert.Equal("CS1513", results.Single().Diagnostics.Single().Code);

            var resultId = results.Single().ResultId;
            results = await RunGetDocumentPullDiagnosticsAsync(
<<<<<<< HEAD
                testLspServer, document.GetURI(), previousResultId: resultId);
=======
                testLspServer, document.GetURI(), useVSDiagnostics, previousResultId: resultId);
>>>>>>> 67d940c4

            Assert.Null(results.Single().Diagnostics);
            Assert.Equal(resultId, results.Single().ResultId);
        }

        [Theory, CombinatorialData]
        public async Task TestDocumentDiagnosticsRemovedAfterErrorIsFixed(bool useVSDiagnostics)
        {
            var markup =
@"class A {";
<<<<<<< HEAD
            using var testLspServer = CreateTestWorkspaceWithDiagnostics(markup, BackgroundAnalysisScope.OpenFilesAndProjects);

            // Calling GetTextBuffer will effectively open the file.
            var buffer = testLspServer.TestWorkspace.Documents.Single().GetTextBuffer();

            var document = testLspServer.GetCurrentSolution().Projects.Single().Documents.Single();

            await OpenDocumentAsync(testLspServer, document);

            var results = await RunGetDocumentPullDiagnosticsAsync(testLspServer, document.GetURI());
=======
            using var testLspServer = await CreateTestWorkspaceWithDiagnosticsAsync(markup, BackgroundAnalysisScope.OpenFilesAndProjects);

            // Calling GetTextBuffer will effectively open the file.
            var buffer = testLspServer.TestWorkspace.Documents.Single().GetTextBuffer();

            var document = testLspServer.GetCurrentSolution().Projects.Single().Documents.Single();

            await OpenDocumentAsync(testLspServer, document);
>>>>>>> 67d940c4

            var results = await RunGetDocumentPullDiagnosticsAsync(testLspServer, document.GetURI(), useVSDiagnostics);
            Assert.Equal("CS1513", results[0].Diagnostics.Single().Code);

            await InsertTextAsync(testLspServer, document, buffer.CurrentSnapshot.Length, "}");
<<<<<<< HEAD

            results = await RunGetDocumentPullDiagnosticsAsync(testLspServer, document.GetURI());
=======
>>>>>>> 67d940c4

            results = await RunGetDocumentPullDiagnosticsAsync(testLspServer, document.GetURI(), useVSDiagnostics, results.Single().ResultId);
            Assert.Empty(results[0].Diagnostics);
        }

        [Theory, CombinatorialData]
        public async Task TestDocumentDiagnosticsRemainAfterErrorIsNotFixed(bool useVSDiagnostics)
        {
            var markup =
@"class A {";
<<<<<<< HEAD
            using var testLspServer = CreateTestWorkspaceWithDiagnostics(markup, BackgroundAnalysisScope.OpenFilesAndProjects);

            // Calling GetTextBuffer will effectively open the file.
            var buffer = testLspServer.TestWorkspace.Documents.Single().GetTextBuffer();

            var document = testLspServer.GetCurrentSolution().Projects.Single().Documents.Single();

            await OpenDocumentAsync(testLspServer, document);
            var results = await RunGetDocumentPullDiagnosticsAsync(testLspServer, document.GetURI());
=======
            using var testLspServer = await CreateTestWorkspaceWithDiagnosticsAsync(markup, BackgroundAnalysisScope.OpenFilesAndProjects);

            // Calling GetTextBuffer will effectively open the file.
            var buffer = testLspServer.TestWorkspace.Documents.Single().GetTextBuffer();

            var document = testLspServer.GetCurrentSolution().Projects.Single().Documents.Single();
>>>>>>> 67d940c4

            await OpenDocumentAsync(testLspServer, document);
            var results = await RunGetDocumentPullDiagnosticsAsync(testLspServer, document.GetURI(), useVSDiagnostics);
            Assert.Equal("CS1513", results[0].Diagnostics.Single().Code);
            Assert.Equal(new Position { Line = 0, Character = 9 }, results[0].Diagnostics.Single().Range.Start);

            buffer.Insert(0, " ");
            await InsertTextAsync(testLspServer, document, position: 0, text: " ");

            results = await RunGetDocumentPullDiagnosticsAsync(
                testLspServer, document.GetURI(),
<<<<<<< HEAD
=======
                useVSDiagnostics,
>>>>>>> 67d940c4
                previousResultId: results[0].ResultId);
            Assert.Equal("CS1513", results[0].Diagnostics.Single().Code);
            Assert.Equal(new Position { Line = 0, Character = 10 }, results[0].Diagnostics.Single().Range.Start);
        }

<<<<<<< HEAD
        [Fact]
        public async Task TestDocumentDiagnosticsAreNotMapped()
=======
        [Theory, CombinatorialData]
        public async Task TestDocumentDiagnosticsAreNotMapped(bool useVSDiagnostics)
>>>>>>> 67d940c4
        {
            var markup =
@"#line 1 ""test.txt""
class A {";
<<<<<<< HEAD
            using var testLspServer = CreateTestWorkspaceWithDiagnostics(markup, BackgroundAnalysisScope.OpenFilesAndProjects);
=======
            using var testLspServer = await CreateTestWorkspaceWithDiagnosticsAsync(markup, BackgroundAnalysisScope.OpenFilesAndProjects);
>>>>>>> 67d940c4

            // Calling GetTextBuffer will effectively open the file.
            testLspServer.TestWorkspace.Documents.Single().GetTextBuffer();

            var document = testLspServer.GetCurrentSolution().Projects.Single().Documents.Single();

            await OpenDocumentAsync(testLspServer, document);

            var results = await RunGetDocumentPullDiagnosticsAsync(
<<<<<<< HEAD
                testLspServer, document.GetURI());
=======
                testLspServer, document.GetURI(), useVSDiagnostics);
>>>>>>> 67d940c4

            Assert.Equal("CS1513", results.Single().Diagnostics.Single().Code);
            Assert.Equal(1, results.Single().Diagnostics.Single().Range.Start.Line);
        }

        private static async Task InsertTextAsync(
            TestLspServer testLspServer,
            Document document,
            int position,
            string text)
        {
            var sourceText = await document.GetTextAsync();
            var lineInfo = sourceText.Lines.GetLinePositionSpan(new TextSpan(position, 0));

            await testLspServer.InsertTextAsync(document.GetURI(), (lineInfo.Start.Line, lineInfo.Start.Character, text));
        }

        private static Task OpenDocumentAsync(TestLspServer testLspServer, Document document) => testLspServer.OpenDocumentAsync(document.GetURI());

        private static Task CloseDocumentAsync(TestLspServer testLspServer, Document document) => testLspServer.CloseDocumentAsync(document.GetURI());

        [Theory, CombinatorialData]
        public async Task TestStreamingDocumentDiagnostics(bool useVSDiagnostics)
        {
            var markup =
@"class A {";
<<<<<<< HEAD
            using var testLspServer = CreateTestWorkspaceWithDiagnostics(markup, BackgroundAnalysisScope.OpenFilesAndProjects);
=======
            using var testLspServer = await CreateTestWorkspaceWithDiagnosticsAsync(markup, BackgroundAnalysisScope.OpenFilesAndProjects);
>>>>>>> 67d940c4

            // Calling GetTextBuffer will effectively open the file.
            testLspServer.TestWorkspace.Documents.Single().GetTextBuffer();

            var document = testLspServer.GetCurrentSolution().Projects.Single().Documents.Single();

            await OpenDocumentAsync(testLspServer, document);

<<<<<<< HEAD
            var progress = BufferedProgress.Create<VSInternalDiagnosticReport>(null);
            var results = await RunGetDocumentPullDiagnosticsAsync(testLspServer, document.GetURI(), progress: progress);
=======
            var results = await RunGetDocumentPullDiagnosticsAsync(testLspServer, document.GetURI(), useVSDiagnostics, useProgress: true);

            Assert.Equal("CS1513", results!.Single().Diagnostics.Single().Code);
        }
>>>>>>> 67d940c4

        [Theory, CombinatorialData]
        public async Task TestDocumentDiagnosticsForOpenFilesUsesActiveContext(bool useVSDiagnostics)
        {
            var documentText =
@"#if ONE
class A {
#endif
class B {";
            var workspaceXml =
@$"<Workspace>
    <Project Language=""C#"" CommonReferences=""true"" AssemblyName=""CSProj1"" PreprocessorSymbols=""ONE"">
        <Document FilePath=""C:\C.cs"">{documentText}</Document>
    </Project>
    <Project Language=""C#"" CommonReferences=""true"" AssemblyName=""CSProj2"">
        <Document IsLinkFile=""true"" LinkFilePath=""C:\C.cs"" LinkAssemblyName=""CSProj1"">{documentText}</Document>
    </Project>
</Workspace>";

            using var testLspServer = await CreateTestWorkspaceFromXmlAsync(workspaceXml, BackgroundAnalysisScope.OpenFilesAndProjects);

            var csproj1Document = testLspServer.GetCurrentSolution().Projects.Where(p => p.Name == "CSProj1").Single().Documents.First();
            var csproj2Document = testLspServer.GetCurrentSolution().Projects.Where(p => p.Name == "CSProj2").Single().Documents.First();

            // Open either of the documents via LSP, we're tracking the URI and text.
            await OpenDocumentAsync(testLspServer, csproj1Document);

            // This opens all documents in the workspace and ensures buffers are created.
            testLspServer.TestWorkspace.GetTestDocument(csproj1Document.Id).GetTextBuffer();

            // Set CSProj2 as the active context and get diagnostics.
            testLspServer.TestWorkspace.SetDocumentContext(csproj2Document.Id);
            var results = await RunGetDocumentPullDiagnosticsAsync(testLspServer, csproj2Document.GetURI(), useVSDiagnostics);
            Assert.Equal("CS1513", results.Single().Diagnostics.Single().Code);
            var vsDiagnostic = (LSP.VSDiagnostic)results.Single().Diagnostics.Single();
            Assert.Equal("CSProj2", vsDiagnostic.Projects.Single().ProjectName);

            // Set CSProj1 as the active context and get diagnostics.
            testLspServer.TestWorkspace.SetDocumentContext(csproj1Document.Id);
            results = await RunGetDocumentPullDiagnosticsAsync(testLspServer, csproj1Document.GetURI(), useVSDiagnostics);
            Assert.Equal(2, results.Single().Diagnostics!.Length);
            Assert.All(results.Single().Diagnostics, d => Assert.Equal("CS1513", d.Code));
            Assert.All(results.Single().Diagnostics, d => Assert.Equal("CSProj1", ((VSDiagnostic)d).Projects.Single().ProjectName));
        }

        [Theory, CombinatorialData]
        public async Task TestDocumentDiagnosticsWithChangeInReferencedProject(bool useVSDiagnostics)
        {
            var markup1 =
@"namespace M
{
    class A : B { }
}";
            var markup2 =
@"namespace M
{
    public class {|caret:|} { }
}";

            var workspaceXml =
@$"<Workspace>
    <Project Language=""C#"" CommonReferences=""true"" AssemblyName=""CSProj1"">
        <Document FilePath=""C:\A.cs"">{markup1}</Document>
        <ProjectReference>CSProj2</ProjectReference>
    </Project>
    <Project Language=""C#"" CommonReferences=""true"" AssemblyName=""CSProj2"">
        <Document FilePath=""C:\B.cs"">{markup2}</Document>
    </Project>
</Workspace>";

            using var testLspServer = await CreateTestWorkspaceFromXmlAsync(workspaceXml, BackgroundAnalysisScope.FullSolution).ConfigureAwait(false);
            var csproj1Document = testLspServer.GetCurrentSolution().Projects.Where(p => p.Name == "CSProj1").Single().Documents.First();
            var csproj2Document = testLspServer.GetCurrentSolution().Projects.Where(p => p.Name == "CSProj2").Single().Documents.First();

            await testLspServer.OpenDocumentAsync(csproj1Document.GetURI());
            await testLspServer.OpenDocumentAsync(csproj2Document.GetURI());

            // Verify we a diagnostic in A.cs since B does not exist.
            var results = await RunGetDocumentPullDiagnosticsAsync(testLspServer, csproj1Document.GetURI(), useVSDiagnostics);
            Assert.Single(results);
            Assert.Equal("CS0246", results.Single().Diagnostics.Single().Code);

            // Insert B into B.cs and verify that the error in A.cs is now gone.
            var locationToReplace = testLspServer.GetLocations("caret").Single().Range;
            await testLspServer.ReplaceTextAsync(csproj2Document.GetURI(), (locationToReplace, "B"));
            var originalResultId = results.Single().ResultId;
            results = await RunGetDocumentPullDiagnosticsAsync(testLspServer, csproj1Document.GetURI(), useVSDiagnostics, originalResultId);
            Assert.Single(results);
            Assert.Empty(results.Single().Diagnostics);
            Assert.NotEqual(originalResultId, results.Single().ResultId);
        }

        [Theory, CombinatorialData]
        public async Task TestDocumentDiagnosticsWithChangeInNotReferencedProject(bool useVSDiagnostics)
        {
            var markup1 =
@"namespace M
{
    class A : B { }
}";
            var markup2 =
@"namespace M
{
    public class {|caret:|} { }
}";

            var workspaceXml =
@$"<Workspace>
    <Project Language=""C#"" CommonReferences=""true"" AssemblyName=""CSProj1"">
        <Document FilePath=""C:\A.cs"">{markup1}</Document>
    </Project>
    <Project Language=""C#"" CommonReferences=""true"" AssemblyName=""CSProj2"">
        <Document FilePath=""C:\B.cs"">{markup2}</Document>
    </Project>
</Workspace>";

            using var testLspServer = await CreateTestWorkspaceFromXmlAsync(workspaceXml, BackgroundAnalysisScope.FullSolution).ConfigureAwait(false);
            var csproj1Document = testLspServer.GetCurrentSolution().Projects.Where(p => p.Name == "CSProj1").Single().Documents.First();
            var csproj2Document = testLspServer.GetCurrentSolution().Projects.Where(p => p.Name == "CSProj2").Single().Documents.First();

            await testLspServer.OpenDocumentAsync(csproj1Document.GetURI());
            await testLspServer.OpenDocumentAsync(csproj2Document.GetURI());

            // Verify we get a diagnostic in A since the class B does not exist.
            var results = await RunGetDocumentPullDiagnosticsAsync(testLspServer, csproj1Document.GetURI(), useVSDiagnostics);
            Assert.Single(results);
            Assert.Equal("CS0246", results.Single().Diagnostics.Single().Code);

            // Add B to CSProj2 and verify that we get an unchanged result (still has diagnostic) for A.cs
            // since CSProj1 does not reference CSProj2
            var locationToReplace = testLspServer.GetLocations("caret").Single().Range;
            await testLspServer.ReplaceTextAsync(csproj2Document.GetURI(), (locationToReplace, "B"));
            var originalResultId = results.Single().ResultId;
            results = await RunGetDocumentPullDiagnosticsAsync(testLspServer, csproj1Document.GetURI(), useVSDiagnostics, originalResultId);
            Assert.Single(results);
            Assert.Null(results.Single().Diagnostics);
            Assert.Equal(originalResultId, results.Single().ResultId);
        }

        [Fact]
        public async Task TestDocumentDiagnosticsForOpenFilesUsesActiveContext()
        {
            var documentText =
@"#if ONE
class A {
#endif
class B {";
            var workspaceXml =
@$"<Workspace>
    <Project Language=""C#"" CommonReferences=""true"" AssemblyName=""CSProj1"" PreprocessorSymbols=""ONE"">
        <Document FilePath=""C:\C.cs"">{documentText}</Document>
    </Project>
    <Project Language=""C#"" CommonReferences=""true"" AssemblyName=""CSProj2"">
        <Document IsLinkFile=""true"" LinkFilePath=""C:\C.cs"" LinkAssemblyName=""CSProj1"">{documentText}</Document>
    </Project>
</Workspace>";

            using var testLspServer = CreateTestWorkspaceFromXml(workspaceXml, BackgroundAnalysisScope.OpenFilesAndProjects);

            var csproj1Document = testLspServer.GetCurrentSolution().Projects.Where(p => p.Name == "CSProj1").Single().Documents.First();
            var csproj2Document = testLspServer.GetCurrentSolution().Projects.Where(p => p.Name == "CSProj2").Single().Documents.First();

            // Open either of the documents via LSP, we're tracking the URI and text.
            await OpenDocumentAsync(testLspServer, csproj1Document);

            // This opens all documents in the workspace and ensures buffers are created.
            testLspServer.TestWorkspace.GetTestDocument(csproj1Document.Id).GetTextBuffer();

            // Set CSProj2 as the active context and get diagnostics.
            testLspServer.TestWorkspace.SetDocumentContext(csproj2Document.Id);
            var results = await RunGetDocumentPullDiagnosticsAsync(testLspServer, csproj2Document.GetURI());
            Assert.Equal("CS1513", results.Single().Diagnostics.Single().Code);
            var vsDiagnostic = (LSP.VSDiagnostic)results.Single().Diagnostics.Single();
            Assert.Equal("CSProj2", vsDiagnostic.Projects.Single().ProjectName);

            // Set CSProj1 as the active context and get diagnostics.
            testLspServer.TestWorkspace.SetDocumentContext(csproj1Document.Id);
            results = await RunGetDocumentPullDiagnosticsAsync(testLspServer, csproj1Document.GetURI());
            Assert.Equal(2, results.Single().Diagnostics!.Length);
            Assert.All(results.Single().Diagnostics, d => Assert.Equal("CS1513", d.Code));
            Assert.All(results.Single().Diagnostics, d => Assert.Equal("CSProj1", ((VSDiagnostic)d).Projects.Single().ProjectName));
        }

        #endregion

        #region Workspace Diagnostics

        [Theory, CombinatorialData]
        public async Task TestNoWorkspaceDiagnosticsForClosedFilesWithFSAOff(bool useVSDiagnostics)
        {
            var markup1 =
@"class A {";
            var markup2 = "";
<<<<<<< HEAD
            using var testLspServer = CreateTestWorkspaceWithDiagnostics(
                new[] { markup1, markup2 }, BackgroundAnalysisScope.OpenFilesAndProjects);

            var results = await RunGetWorkspacePullDiagnosticsAsync(testLspServer);
=======
            using var testLspServer = await CreateTestWorkspaceWithDiagnosticsAsync(
                new[] { markup1, markup2 }, BackgroundAnalysisScope.OpenFilesAndProjects);

            var results = await RunGetWorkspacePullDiagnosticsAsync(testLspServer, useVSDiagnostics);
>>>>>>> 67d940c4

            Assert.Empty(results);
        }

        [Theory, CombinatorialData]
        public async Task TestWorkspaceDiagnosticsForClosedFilesWithFSAOn(bool useVSDiagnostics)
        {
            var markup1 =
@"class A {";
            var markup2 = "";
<<<<<<< HEAD
            using var testLspServer = CreateTestWorkspaceWithDiagnostics(
                new[] { markup1, markup2 }, BackgroundAnalysisScope.FullSolution);

            var results = await RunGetWorkspacePullDiagnosticsAsync(testLspServer);
=======
            using var testLspServer = await CreateTestWorkspaceWithDiagnosticsAsync(
                new[] { markup1, markup2 }, BackgroundAnalysisScope.FullSolution);

            var results = await RunGetWorkspacePullDiagnosticsAsync(testLspServer, useVSDiagnostics);
>>>>>>> 67d940c4

            Assert.Equal(2, results.Length);
            Assert.Equal("CS1513", results[0].Diagnostics.Single().Code);
            Assert.Empty(results[1].Diagnostics);
        }

        [Theory, CombinatorialData]
        public async Task TestNoWorkspaceDiagnosticsForClosedFilesWithFSAOnAndInPushMode(bool useVSDiagnostics)
        {
            var markup1 =
@"class A {";
            var markup2 = "";
<<<<<<< HEAD
            using var testLspServer = CreateTestWorkspaceWithDiagnostics(
                new[] { markup1, markup2 }, BackgroundAnalysisScope.FullSolution, pullDiagnostics: false);

            var results = await RunGetWorkspacePullDiagnosticsAsync(testLspServer);
=======
            using var testLspServer = await CreateTestWorkspaceWithDiagnosticsAsync(
                new[] { markup1, markup2 }, BackgroundAnalysisScope.FullSolution, pullDiagnostics: false);

            var results = await RunGetWorkspacePullDiagnosticsAsync(testLspServer, useVSDiagnostics);
>>>>>>> 67d940c4

            Assert.Equal(2, results.Length);
            Assert.Empty(results[0].Diagnostics);
            Assert.Empty(results[1].Diagnostics);
        }

<<<<<<< HEAD
        [Fact]
        public async Task TestNoWorkspaceDiagnosticsForClosedFilesInProjectsWithIncorrectLanguage()
=======
        [Theory, CombinatorialData]
        public async Task TestNoWorkspaceDiagnosticsForClosedFilesInProjectsWithIncorrectLanguage(bool useVSDiagnostics)
>>>>>>> 67d940c4
        {
            var csharpMarkup =
@"class A {";
            var typeScriptMarkup = "???";

            var workspaceXml =
@$"<Workspace>
    <Project Language=""C#"" CommonReferences=""true"" AssemblyName=""CSProj1"">
        <Document FilePath=""C:\C.cs"">{csharpMarkup}</Document>
    </Project>
    <Project Language=""TypeScript"" CommonReferences=""true"" AssemblyName=""TypeScriptProj"">
        <Document FilePath=""C:\T.ts"">{typeScriptMarkup}</Document>
    </Project>
</Workspace>";

<<<<<<< HEAD
            using var testLspServer = CreateTestWorkspaceFromXml(workspaceXml, BackgroundAnalysisScope.FullSolution);

            var results = await RunGetWorkspacePullDiagnosticsAsync(testLspServer);
=======
            using var testLspServer = await CreateTestWorkspaceFromXmlAsync(workspaceXml, BackgroundAnalysisScope.FullSolution).ConfigureAwait(false);

            var results = await RunGetWorkspacePullDiagnosticsAsync(testLspServer, useVSDiagnostics);
>>>>>>> 67d940c4

            Assert.True(results.All(r => r.TextDocument!.Uri.OriginalString == "C:\\C.cs"));
        }

<<<<<<< HEAD
        [Fact]
        public async Task TestWorkspaceDiagnosticsForRemovedDocument()
=======
        [Theory, CombinatorialData]
        public async Task TestWorkspaceDiagnosticsForRemovedDocument(bool useVSDiagnostics)
>>>>>>> 67d940c4
        {
            var markup1 =
@"class A {";
            var markup2 = "";
<<<<<<< HEAD
            using var testLspServer = CreateTestWorkspaceWithDiagnostics(
                new[] { markup1, markup2 }, BackgroundAnalysisScope.FullSolution);

            var results = await RunGetWorkspacePullDiagnosticsAsync(testLspServer);
=======
            using var testLspServer = await CreateTestWorkspaceWithDiagnosticsAsync(
                new[] { markup1, markup2 }, BackgroundAnalysisScope.FullSolution);

            var results = await RunGetWorkspacePullDiagnosticsAsync(testLspServer, useVSDiagnostics);
>>>>>>> 67d940c4

            Assert.Equal(2, results.Length);
            Assert.Equal("CS1513", results[0].Diagnostics.Single().Code);
            Assert.Empty(results[1].Diagnostics);

            testLspServer.TestWorkspace.OnDocumentRemoved(testLspServer.TestWorkspace.Documents.First().Id);

<<<<<<< HEAD
            var results2 = await RunGetWorkspacePullDiagnosticsAsync(testLspServer, previousResults: CreateDiagnosticParamsFromPreviousReports(results));
=======
            var results2 = await RunGetWorkspacePullDiagnosticsAsync(testLspServer, useVSDiagnostics, previousResults: CreateDiagnosticParamsFromPreviousReports(results));
>>>>>>> 67d940c4

            // First doc should show up as removed.
            Assert.Equal(2, results2.Length);
            Assert.Null(results2[0].Diagnostics);
            Assert.Null(results2[0].ResultId);

            // Second doc should be changed as the project has changed.
            Assert.Empty(results[1].Diagnostics);
            Assert.NotEqual(results[1].ResultId, results2[1].ResultId);
        }

<<<<<<< HEAD
        private static VSInternalDiagnosticParams[] CreateDiagnosticParamsFromPreviousReports(VSInternalWorkspaceDiagnosticReport[] results)
        {
            return results.Select(r => new VSInternalDiagnosticParams { TextDocument = r.TextDocument, PreviousResultId = r.ResultId }).ToArray();
=======
        private static ImmutableArray<(string resultId, Uri uri)> CreateDiagnosticParamsFromPreviousReports(ImmutableArray<TestDiagnosticResult> results)
        {
            return results.Select(r => (r.ResultId, r.Uri)).ToImmutableArray();
>>>>>>> 67d940c4
        }

        [Theory, CombinatorialData]
        public async Task TestNoChangeIfWorkspaceDiagnosticsCalledTwice(bool useVSDiagnostics)
        {
            var markup1 =
@"class A {";
            var markup2 = "";
<<<<<<< HEAD
            using var testLspServer = CreateTestWorkspaceWithDiagnostics(
                 new[] { markup1, markup2 }, BackgroundAnalysisScope.FullSolution);

            var results = await RunGetWorkspacePullDiagnosticsAsync(testLspServer);
=======
            using var testLspServer = await CreateTestWorkspaceWithDiagnosticsAsync(
                 new[] { markup1, markup2 }, BackgroundAnalysisScope.FullSolution);

            var results = await RunGetWorkspacePullDiagnosticsAsync(testLspServer, useVSDiagnostics);
>>>>>>> 67d940c4

            Assert.Equal(2, results.Length);
            Assert.Equal("CS1513", results[0].Diagnostics.Single().Code);
            Assert.Empty(results[1].Diagnostics);

<<<<<<< HEAD
            var results2 = await RunGetWorkspacePullDiagnosticsAsync(testLspServer, previousResults: CreateDiagnosticParamsFromPreviousReports(results));
=======
            var results2 = await RunGetWorkspacePullDiagnosticsAsync(testLspServer, useVSDiagnostics, previousResults: CreateDiagnosticParamsFromPreviousReports(results));
>>>>>>> 67d940c4

            Assert.Equal(2, results2.Length);
            Assert.Null(results2[0].Diagnostics);
            Assert.Null(results2[1].Diagnostics);

            Assert.Equal(results[0].ResultId, results2[0].ResultId);
            Assert.Equal(results[1].ResultId, results2[1].ResultId);
        }

        [Theory, CombinatorialData]
        public async Task TestWorkspaceDiagnosticsRemovedAfterErrorIsFixed(bool useVSDiagnostics)
        {
            var markup1 =
@"class A {";
            var markup2 = "";
<<<<<<< HEAD
            using var testLspServer = CreateTestWorkspaceWithDiagnostics(
                 new[] { markup1, markup2 }, BackgroundAnalysisScope.FullSolution);

            var results = await RunGetWorkspacePullDiagnosticsAsync(testLspServer);
=======
            using var testLspServer = await CreateTestWorkspaceWithDiagnosticsAsync(
                 new[] { markup1, markup2 }, BackgroundAnalysisScope.FullSolution);

            var results = await RunGetWorkspacePullDiagnosticsAsync(testLspServer, useVSDiagnostics);
>>>>>>> 67d940c4

            Assert.Equal(2, results.Length);
            Assert.Equal("CS1513", results[0].Diagnostics.Single().Code);
            Assert.Empty(results[1].Diagnostics);

            var buffer = testLspServer.TestWorkspace.Documents.First().GetTextBuffer();
            buffer.Insert(buffer.CurrentSnapshot.Length, "}");

<<<<<<< HEAD
            var results2 = await RunGetWorkspacePullDiagnosticsAsync(testLspServer, previousResults: CreateDiagnosticParamsFromPreviousReports(results));
=======
            var results2 = await RunGetWorkspacePullDiagnosticsAsync(testLspServer, useVSDiagnostics, previousResults: CreateDiagnosticParamsFromPreviousReports(results));
>>>>>>> 67d940c4

            Assert.Equal(2, results2.Length);
            Assert.Empty(results2[0].Diagnostics);
            // Project has changed, so we re-computed diagnostics as changes in the first file
            // may have changed results in the second.
            Assert.Empty(results2[1].Diagnostics);

            Assert.NotEqual(results[0].ResultId, results2[0].ResultId);
            Assert.NotEqual(results[1].ResultId, results2[1].ResultId);
        }

        [Theory, CombinatorialData]
        public async Task TestWorkspaceDiagnosticsRemainAfterErrorIsNotFixed(bool useVSDiagnostics)
        {
            var markup1 =
@"class A {";
            var markup2 = "";
<<<<<<< HEAD
            using var testLspServer = CreateTestWorkspaceWithDiagnostics(
                 new[] { markup1, markup2 }, BackgroundAnalysisScope.FullSolution);

            var results = await RunGetWorkspacePullDiagnosticsAsync(testLspServer);
=======
            using var testLspServer = await CreateTestWorkspaceWithDiagnosticsAsync(
                 new[] { markup1, markup2 }, BackgroundAnalysisScope.FullSolution);

            var results = await RunGetWorkspacePullDiagnosticsAsync(testLspServer, useVSDiagnostics);
>>>>>>> 67d940c4

            Assert.Equal(2, results.Length);
            Assert.Equal("CS1513", results[0].Diagnostics.Single().Code);
            Assert.Equal(new Position { Line = 0, Character = 9 }, results[0].Diagnostics.Single().Range.Start);

            Assert.Empty(results[1].Diagnostics);

            var buffer = testLspServer.TestWorkspace.Documents.First().GetTextBuffer();
            buffer.Insert(0, " ");

            var document = testLspServer.GetCurrentSolution().Projects.Single().Documents.First();
            var text = await document.GetTextAsync();

            // Hacky, but we need to close the document manually since editing the text-buffer will open it in the
            // test-workspace.
            testLspServer.TestWorkspace.OnDocumentClosed(
                document.Id, TextLoader.From(TextAndVersion.Create(text, VersionStamp.Create())));

<<<<<<< HEAD
            var results2 = await RunGetWorkspacePullDiagnosticsAsync(testLspServer);
=======
            var results2 = await RunGetWorkspacePullDiagnosticsAsync(testLspServer, useVSDiagnostics);
>>>>>>> 67d940c4

            Assert.Equal("CS1513", results2[0].Diagnostics.Single().Code);
            Assert.Equal(new Position { Line = 0, Character = 10 }, results2[0].Diagnostics.Single().Range.Start);

            Assert.Empty(results2[1].Diagnostics);
            Assert.NotEqual(results[1].ResultId, results2[1].ResultId);
        }

        [Theory, CombinatorialData]
        public async Task TestStreamingWorkspaceDiagnostics(bool useVSDiagnostics)
        {
            var markup1 =
@"class A {";
            var markup2 = "";
<<<<<<< HEAD
            using var testLspServer = CreateTestWorkspaceWithDiagnostics(
                 new[] { markup1, markup2 }, BackgroundAnalysisScope.FullSolution);

            var results = await RunGetWorkspacePullDiagnosticsAsync(testLspServer);
=======
            using var testLspServer = await CreateTestWorkspaceWithDiagnosticsAsync(
                 new[] { markup1, markup2 }, BackgroundAnalysisScope.FullSolution);

            var results = await RunGetWorkspacePullDiagnosticsAsync(testLspServer, useVSDiagnostics);
>>>>>>> 67d940c4

            Assert.Equal(2, results.Length);
            Assert.Equal("CS1513", results[0].Diagnostics.Single().Code);
            Assert.Equal(new Position { Line = 0, Character = 9 }, results[0].Diagnostics.Single().Range.Start);

<<<<<<< HEAD
            var progress = BufferedProgress.Create<VSInternalDiagnosticReport>(null);
            results = await RunGetWorkspacePullDiagnosticsAsync(testLspServer, progress: progress);
=======
            results = await RunGetWorkspacePullDiagnosticsAsync(testLspServer, useVSDiagnostics, useProgress: true);
>>>>>>> 67d940c4

            Assert.Equal("CS1513", results[0].Diagnostics![0].Code);
        }

        [Theory, CombinatorialData]
        public async Task TestWorkspaceDiagnosticsAreNotMapped(bool useVSDiagnostics)
        {
            var markup1 =
@"#line 1 ""test.txt""
class A {";
            var markup2 = "";
            using var testLspServer = await CreateTestWorkspaceWithDiagnosticsAsync(
                new[] { markup1, markup2 }, BackgroundAnalysisScope.FullSolution);

            var results = await RunGetWorkspacePullDiagnosticsAsync(testLspServer, useVSDiagnostics);
            Assert.Equal(2, results.Length);
            Assert.Equal(new Uri("C:/test1.cs"), results[0].TextDocument!.Uri);
            Assert.Equal("CS1513", results[0].Diagnostics.Single().Code);
            Assert.Equal(1, results[0].Diagnostics.Single().Range.Start.Line);
            Assert.Empty(results[1].Diagnostics);
        }

        [Theory, CombinatorialData]
        public async Task TestWorkspaceDiagnosticsWithChangeInReferencedProject(bool useVSDiagnostics)
        {
            var markup1 =
@"namespace M
{
    class A : B { }
}";
            var markup2 =
@"namespace M
{
    public class {|caret:|} { }
}";

            var workspaceXml =
@$"<Workspace>
    <Project Language=""C#"" CommonReferences=""true"" AssemblyName=""CSProj1"">
        <Document FilePath=""C:\A.cs"">{markup1}</Document>
        <ProjectReference>CSProj2</ProjectReference>
    </Project>
    <Project Language=""C#"" CommonReferences=""true"" AssemblyName=""CSProj2"">
        <Document FilePath=""C:\B.cs"">{markup2}</Document>
    </Project>
</Workspace>";

            using var testLspServer = await CreateTestWorkspaceFromXmlAsync(workspaceXml, BackgroundAnalysisScope.FullSolution).ConfigureAwait(false);
            var csproj2Document = testLspServer.GetCurrentSolution().Projects.Where(p => p.Name == "CSProj2").Single().Documents.First();

            // Verify we a diagnostic in A.cs since B does not exist
            // and a diagnostic in B.cs since it is missing the class name.
            var results = await RunGetWorkspacePullDiagnosticsAsync(testLspServer, useVSDiagnostics);
            AssertEx.NotNull(results);
            Assert.Equal(2, results.Length);
            Assert.Equal("CS0246", results[0].Diagnostics.Single().Code);
            Assert.Equal("CS1001", results[1].Diagnostics.Single().Code);

            // Insert B into B.cs via the workspace.
            var caretLocation = testLspServer.GetLocations("caret").First().Range;
            var csproj2DocumentText = await csproj2Document.GetTextAsync();
            var newCsProj2Document = csproj2Document.WithText(csproj2DocumentText.WithChanges(new TextChange(ProtocolConversions.RangeToTextSpan(caretLocation, csproj2DocumentText), "B")));
            await testLspServer.TestWorkspace.ChangeDocumentAsync(csproj2Document.Id, newCsProj2Document.Project.Solution);

            // Get updated workspace diagnostics for the change.
            var previousResultIds = CreateDiagnosticParamsFromPreviousReports(results);
            results = await RunGetWorkspacePullDiagnosticsAsync(testLspServer, useVSDiagnostics, previousResults: previousResultIds);
            AssertEx.NotNull(results);
            Assert.Equal(2, results.Length);

            // Verify diagnostics for A.cs are updated as the type B now exists.
            Assert.Empty(results[0].Diagnostics);
            Assert.NotEqual(previousResultIds[0].resultId, results[0].ResultId);

            // Verify diagnostics for B.cs are updated as the class definition is now correct.
            Assert.Empty(results[1].Diagnostics);
            Assert.NotEqual(previousResultIds[1].resultId, results[1].ResultId);
        }

        [Theory, CombinatorialData]
        public async Task TestWorkspaceDiagnosticsWithChangeInRecursiveReferencedProject(bool useVSDiagnostics)
        {
            var markup1 =
@"namespace M
{
    public class A
    {
    }
}";
            var markup2 =
@"namespace M
{
    public class B
    {
    }
}";
            var markup3 =
@"namespace M
{
    public class {|caret:|}
    {
    }
}";

            var workspaceXml =
@$"<Workspace>
    <Project Language=""C#"" CommonReferences=""true"" AssemblyName=""CSProj1"">
        <ProjectReference>CSProj2</ProjectReference>
        <Document FilePath=""C:\A.cs"">{markup1}</Document>
    </Project>
    <Project Language=""C#"" CommonReferences=""true"" AssemblyName=""CSProj2"">
        <ProjectReference>CSProj3</ProjectReference>
        <Document FilePath=""C:\B.cs"">{markup2}</Document>
    </Project>
    <Project Language=""C#"" CommonReferences=""true"" AssemblyName=""CSProj3"">
        <Document FilePath=""C:\C.cs"">{markup3}</Document>
    </Project>
</Workspace>";

            using var testLspServer = await CreateTestWorkspaceFromXmlAsync(workspaceXml, BackgroundAnalysisScope.FullSolution).ConfigureAwait(false);
            var csproj3Document = testLspServer.GetCurrentSolution().Projects.Where(p => p.Name == "CSProj3").Single().Documents.First();

            // Verify we have a diagnostic in C.cs initially.
            var results = await RunGetWorkspacePullDiagnosticsAsync(testLspServer, useVSDiagnostics);
            AssertEx.NotNull(results);
            Assert.Equal(3, results.Length);
            Assert.Empty(results[0].Diagnostics);
            Assert.Empty(results[1].Diagnostics);
            Assert.Equal("CS1001", results[2].Diagnostics.Single().Code);

            // Insert C into C.cs via the workspace.
            var caretLocation = testLspServer.GetLocations("caret").First().Range;
            var csproj3DocumentText = await csproj3Document.GetTextAsync().ConfigureAwait(false);
            var newCsProj3Document = csproj3Document.WithText(csproj3DocumentText.WithChanges(new TextChange(ProtocolConversions.RangeToTextSpan(caretLocation, csproj3DocumentText), "C")));
            await testLspServer.TestWorkspace.ChangeDocumentAsync(csproj3Document.Id, newCsProj3Document.Project.Solution).ConfigureAwait(false);

            // Get updated workspace diagnostics for the change.
            var previousResultIds = CreateDiagnosticParamsFromPreviousReports(results);
            results = await RunGetWorkspacePullDiagnosticsAsync(testLspServer, useVSDiagnostics, previousResults: previousResultIds).ConfigureAwait(false);
            AssertEx.NotNull(results);
            Assert.Equal(3, results.Length);

            // Verify that new diagnostics are returned for all files (even though the diagnostics for the first two files are the same)
            // since we re-calculate when transitive project dependencies change.
            Assert.Empty(results[0].Diagnostics);
            Assert.NotEqual(previousResultIds[0].resultId, results[0].ResultId);

            Assert.Empty(results[1].Diagnostics);
            Assert.NotEqual(previousResultIds[1].resultId, results[1].ResultId);

            Assert.Empty(results[2].Diagnostics);
            Assert.NotEqual(previousResultIds[2].resultId, results[2].ResultId);
        }

        [Theory, CombinatorialData]
        public async Task TestWorkspaceDiagnosticsWithChangeInNotReferencedProject(bool useVSDiagnostics)
        {
            var markup1 =
@"namespace M
{
    class A : B { }
}";
            var markup2 =
@"namespace M
{
    public class {|caret:|} { }
}";

            var workspaceXml =
@$"<Workspace>
    <Project Language=""C#"" CommonReferences=""true"" AssemblyName=""CSProj1"">
        <Document FilePath=""C:\A.cs"">{markup1}</Document>
    </Project>
    <Project Language=""C#"" CommonReferences=""true"" AssemblyName=""CSProj2"">
        <Document FilePath=""C:\B.cs"">{markup2}</Document>
    </Project>
</Workspace>";

            using var testLspServer = await CreateTestWorkspaceFromXmlAsync(workspaceXml, BackgroundAnalysisScope.FullSolution).ConfigureAwait(false);
            var csproj2Document = testLspServer.GetCurrentSolution().Projects.Where(p => p.Name == "CSProj2").Single().Documents.First();

            // Verify we a diagnostic in A.cs since B does not exist
            // and a diagnostic in B.cs since it is missing the class name.
            var results = await RunGetWorkspacePullDiagnosticsAsync(testLspServer, useVSDiagnostics);
            AssertEx.NotNull(results);
            Assert.Equal(2, results.Length);
            Assert.Equal("CS0246", results[0].Diagnostics.Single().Code);
            Assert.Equal("CS1001", results[1].Diagnostics.Single().Code);

            // Insert B into B.cs via the workspace.
            var caretLocation = testLspServer.GetLocations("caret").First().Range;
            var csproj2DocumentText = await csproj2Document.GetTextAsync();
            var newCsProj2Document = csproj2Document.WithText(csproj2DocumentText.WithChanges(new TextChange(ProtocolConversions.RangeToTextSpan(caretLocation, csproj2DocumentText), "B")));
            await testLspServer.TestWorkspace.ChangeDocumentAsync(csproj2Document.Id, newCsProj2Document.Project.Solution);

            // Get updated workspace diagnostics for the change.
            var previousResultIds = CreateDiagnosticParamsFromPreviousReports(results);
            results = await RunGetWorkspacePullDiagnosticsAsync(testLspServer, useVSDiagnostics, previousResultIds);
            AssertEx.NotNull(results);
            Assert.Equal(2, results.Length);

            // Verify the diagnostic result for A.cs is unchanged as A.cs does not reference CSProj2.
            Assert.Null(results[0].Diagnostics);
            Assert.Equal(previousResultIds[0].resultId, results[0].ResultId);

            // Verify that the diagnostics result for B.cs reflects the change we made to it.
            Assert.Empty(results[1].Diagnostics);
            Assert.NotEqual(previousResultIds[1].resultId, results[1].ResultId);
        }

        [Theory, CombinatorialData]
        public async Task TestWorkspaceDiagnosticsWithDependentProjectReloadedAndChanged(bool useVSDiagnostics)
        {
            var markup1 =
@"namespace M
{
    class A : B { }
}";
            var markup2 =
@"namespace M
{
    public class {|caret:|} { }
}";

            var workspaceXml =
@$"<Workspace>
    <Project Language=""C#"" CommonReferences=""true"" AssemblyName=""CSProj1"">
        <Document FilePath=""C:\A.cs"">{markup1}</Document>
        <ProjectReference>CSProj2</ProjectReference>
    </Project>
    <Project Language=""C#"" CommonReferences=""true"" AssemblyName=""CSProj2"">
        <Document FilePath=""C:\B.cs"">{markup2}</Document>
    </Project>
</Workspace>";

            using var testLspServer = await CreateTestWorkspaceFromXmlAsync(workspaceXml, BackgroundAnalysisScope.FullSolution).ConfigureAwait(false);
            var csproj2Document = testLspServer.GetCurrentSolution().Projects.Where(p => p.Name == "CSProj2").Single().Documents.First();

            // Verify we a diagnostic in A.cs since B does not exist
            // and a diagnostic in B.cs since it is missing the class name.
            var results = await RunGetWorkspacePullDiagnosticsAsync(testLspServer, useVSDiagnostics);
            AssertEx.NotNull(results);
            Assert.Equal(2, results.Length);
            Assert.Equal("CS0246", results[0].Diagnostics.Single().Code);
            Assert.Equal("CS1001", results[1].Diagnostics.Single().Code);

            // Change and reload the project via the workspace.
            var projectInfo = testLspServer.TestWorkspace.Projects.Where(p => p.AssemblyName == "CSProj2").Single().ToProjectInfo();
            projectInfo = projectInfo.WithCompilationOptions(projectInfo.CompilationOptions!.WithPlatform(Platform.X64));
            testLspServer.TestWorkspace.OnProjectReloaded(projectInfo);
            var operations = testLspServer.TestWorkspace.ExportProvider.GetExportedValue<AsynchronousOperationListenerProvider>();
            await operations.GetWaiter(FeatureAttribute.Workspace).ExpeditedWaitAsync();

            // Get updated workspace diagnostics for the change.
            var previousResultIds = CreateDiagnosticParamsFromPreviousReports(results);
            results = await RunGetWorkspacePullDiagnosticsAsync(testLspServer, useVSDiagnostics, previousResults: previousResultIds);

            AssertEx.NotNull(results);
            Assert.Equal(2, results.Length);

            // The diagnostics should have been recalculated for both projects as a referenced project changed.
            Assert.Equal("CS0246", results[0].Diagnostics.Single().Code);
            Assert.Equal("CS1001", results[1].Diagnostics.Single().Code);
        }

        [Theory, CombinatorialData]
        public async Task TestWorkspaceDiagnosticsWithDependentProjectReloadedUnChanged(bool useVSDiagnostics)
        {
            var markup1 =
@"namespace M
{
    class A : B { }
}";
            var markup2 =
@"namespace M
{
    public class {|caret:|} { }
}";

            var workspaceXml =
@$"<Workspace>
    <Project Language=""C#"" CommonReferences=""true"" AssemblyName=""CSProj1"">
        <Document FilePath=""C:\A.cs"">{markup1}</Document>
        <ProjectReference>CSProj2</ProjectReference>
    </Project>
    <Project Language=""C#"" CommonReferences=""true"" AssemblyName=""CSProj2"">
        <Document FilePath=""C:\B.cs"">{markup2}</Document>
    </Project>
</Workspace>";

            using var testLspServer = await CreateTestWorkspaceFromXmlAsync(workspaceXml, BackgroundAnalysisScope.FullSolution).ConfigureAwait(false);
            var csproj2Document = testLspServer.GetCurrentSolution().Projects.Where(p => p.Name == "CSProj2").Single().Documents.First();

            // Verify we a diagnostic in A.cs since B does not exist
            // and a diagnostic in B.cs since it is missing the class name.
            var results = await RunGetWorkspacePullDiagnosticsAsync(testLspServer, useVSDiagnostics);
            AssertEx.NotNull(results);
            Assert.Equal(2, results.Length);
            Assert.Equal("CS0246", results[0].Diagnostics.Single().Code);
            Assert.Equal("CS1001", results[1].Diagnostics.Single().Code);

            // Reload the project via the workspace.
            var projectInfo = testLspServer.TestWorkspace.Projects.Where(p => p.AssemblyName == "CSProj2").Single().ToProjectInfo();
            testLspServer.TestWorkspace.OnProjectReloaded(projectInfo);
            var operations = testLspServer.TestWorkspace.ExportProvider.GetExportedValue<AsynchronousOperationListenerProvider>();
            await operations.GetWaiter(FeatureAttribute.Workspace).ExpeditedWaitAsync();

            // Get updated workspace diagnostics for the change.
            var previousResultIds = CreateDiagnosticParamsFromPreviousReports(results);
            results = await RunGetWorkspacePullDiagnosticsAsync(testLspServer, useVSDiagnostics, previousResults: previousResultIds);

            // Verify that since no actual changes have been made we report unchanged diagnostics.
            AssertEx.NotNull(results);
            Assert.Equal(2, results.Length);

            // Diagnostics should be unchanged as the referenced project was only unloaded / reloaded, but did not actually change.
            Assert.Null(results[0].Diagnostics);
            Assert.Equal(previousResultIds[0].resultId, results[0].ResultId);
            Assert.Null(results[1].Diagnostics);
            Assert.Equal(previousResultIds[1].resultId, results[1].ResultId);
        }

        [Theory, CombinatorialData]
        public async Task TestWorkspaceDiagnosticsOrderOfReferencedProjectsReloadedDoesNotMatter(bool useVSDiagnostics)
        {
            var markup1 =
@"namespace M
{
    class A : B { }
}";

            var workspaceXml =
@$"<Workspace>
    <Project Language=""C#"" CommonReferences=""true"" AssemblyName=""CSProj1"">
        <Document FilePath=""C:\A.cs"">{markup1}</Document>
        <ProjectReference>CSProj2</ProjectReference>
        <ProjectReference>CSProj3</ProjectReference>
    </Project>
    <Project Language=""C#"" CommonReferences=""true"" AssemblyName=""CSProj2"">
        <Document FilePath=""C:\B.cs""></Document>
    </Project>
<Project Language=""C#"" CommonReferences=""true"" AssemblyName=""CSProj3"">
        <Document FilePath=""C:\C.cs""></Document>
    </Project>
</Workspace>";

            using var testLspServer = await CreateTestWorkspaceFromXmlAsync(workspaceXml, BackgroundAnalysisScope.FullSolution).ConfigureAwait(false);
            var csproj2Document = testLspServer.GetCurrentSolution().Projects.Where(p => p.Name == "CSProj2").Single().Documents.First();

            // Verify we a diagnostic in A.cs since B does not exist
            // and a diagnostic in B.cs since it is missing the class name.
            var results = await RunGetWorkspacePullDiagnosticsAsync(testLspServer, useVSDiagnostics);
            AssertEx.NotNull(results);
            Assert.Equal(3, results.Length);
            Assert.Equal("CS0246", results[0].Diagnostics.Single().Code);

            // Reload the project via the workspace.
            var projectInfo = testLspServer.TestWorkspace.Projects.Where(p => p.AssemblyName == "CSProj2").Single().ToProjectInfo();
            testLspServer.TestWorkspace.OnProjectReloaded(projectInfo);
            var operations = testLspServer.TestWorkspace.ExportProvider.GetExportedValue<AsynchronousOperationListenerProvider>();
            await operations.GetWaiter(FeatureAttribute.Workspace).ExpeditedWaitAsync();

            // Get updated workspace diagnostics for the change.
            var previousResults = CreateDiagnosticParamsFromPreviousReports(results);
            var previousResultIds = previousResults.Select(param => param.resultId).ToImmutableArray();
            results = await RunGetWorkspacePullDiagnosticsAsync(testLspServer, useVSDiagnostics, previousResults: previousResults);

            // Verify that since no actual changes have been made we report unchanged diagnostics.
            AssertEx.NotNull(results);
            Assert.Equal(3, results.Length);

            // Diagnostics should be unchanged as a referenced project was unloaded and reloaded.  Order should not matter.
            Assert.Null(results[0].Diagnostics);
            Assert.All(results, result => Assert.Null(result.Diagnostics));
            Assert.All(results, result => Assert.True(previousResultIds.Contains(result.ResultId)));
        }

        [Fact]
        public async Task TestWorkspaceDiagnosticsAreNotMapped()
        {
            var markup1 =
@"#line 1 ""test.txt""
class A {";
            var markup2 = "";
            using var testLspServer = CreateTestWorkspaceWithDiagnostics(
                new[] { markup1, markup2 }, BackgroundAnalysisScope.FullSolution);

            var results = await RunGetWorkspacePullDiagnosticsAsync(testLspServer);

            Assert.Equal(2, results.Length);
            Assert.Equal(new Uri("C:/test1.cs"), results[0].TextDocument!.Uri);
            Assert.Equal("CS1513", results[0].Diagnostics.Single().Code);
            Assert.Equal(1, results[0].Diagnostics.Single().Range.Start.Line);
            Assert.Empty(results[1].Diagnostics);
        }

        #endregion

<<<<<<< HEAD
        private static async Task<VSInternalDiagnosticReport[]> RunGetDocumentPullDiagnosticsAsync(
            TestLspServer testLspServer,
            Uri uri,
            string? previousResultId = null,
            IProgress<VSInternalDiagnosticReport[]>? progress = null)
        {
            await WaitForDiagnosticsAsync(testLspServer.TestWorkspace);

            var result = await testLspServer.ExecuteRequestAsync<VSInternalDocumentDiagnosticsParams, VSInternalDiagnosticReport[]>(
                VSInternalMethods.DocumentPullDiagnosticName,
                CreateDocumentDiagnosticParams(uri, previousResultId, progress),
                new LSP.ClientCapabilities(),
                clientName: null,
                CancellationToken.None);
=======
        /// <summary>
        /// Helper type to store unified LSP diagnostic results.
        /// Diagnostics are null when unchanged.
        /// </summary>
        private record TestDiagnosticResult(Uri Uri, string ResultId, LSP.Diagnostic[]? Diagnostics)
        {
            public TextDocumentIdentifier TextDocument { get; } = new TextDocumentIdentifier { Uri = Uri };
        }

        private static async Task<ImmutableArray<TestDiagnosticResult>> RunGetDocumentPullDiagnosticsAsync(
            TestLspServer testLspServer,
            Uri uri,
            bool useVSDiagnostics,
            string? previousResultId = null,
            bool useProgress = false)
        {
            await WaitForDiagnosticsAsync(testLspServer.TestWorkspace);

            if (useVSDiagnostics)
            {
                BufferedProgress<VSInternalDiagnosticReport>? progress = useProgress ? BufferedProgress.Create<VSInternalDiagnosticReport>(null) : null;
                var diagnostics = await testLspServer.ExecuteRequestAsync<VSInternalDocumentDiagnosticsParams, VSInternalDiagnosticReport[]>(
                    VSInternalMethods.DocumentPullDiagnosticName,
                    CreateDocumentDiagnosticParams(uri, previousResultId, progress),
                    new LSP.VSInternalClientCapabilities() { SupportsVisualStudioExtensions = true },
                    clientName: null,
                    CancellationToken.None).ConfigureAwait(false);

                if (useProgress)
                {
                    Assert.Null(diagnostics);
                    diagnostics = progress!.Value.GetValues();
                }

                AssertEx.NotNull(diagnostics);
                return diagnostics.Select(d => new TestDiagnosticResult(uri, d.ResultId!, d.Diagnostics)).ToImmutableArray();
            }
            else
            {
                BufferedProgress<DocumentDiagnosticPartialReport>? progress = useProgress ? BufferedProgress.Create<DocumentDiagnosticPartialReport>(null) : null;
                var diagnostics = await testLspServer.ExecuteRequestAsync<DocumentDiagnosticParams, SumType<FullDocumentDiagnosticReport, UnchangedDocumentDiagnosticReport>?>(
                    ExperimentalMethods.TextDocumentDiagnostic,
                    CreateProposedDocumentDiagnosticParams(uri, previousResultId, progress),
                    new LSP.VSInternalClientCapabilities() { SupportsVisualStudioExtensions = true },
                    clientName: null,
                    CancellationToken.None).ConfigureAwait(false);
                if (useProgress)
                {
                    Assert.Null(diagnostics);
                    diagnostics = progress!.Value.GetValues().Single().First;
                }
>>>>>>> 67d940c4

                if (diagnostics == null)
                {
                    // The public LSP spec returns null when no diagnostics are available for a document wheres VS returns an empty array.
                    return ImmutableArray<TestDiagnosticResult>.Empty;
                }
                else if (diagnostics.Value.Value is UnchangedDocumentDiagnosticReport)
                {
                    // The public LSP spec returns different types when unchanged in contrast to VS which just returns null diagnostic array.
                    return ImmutableArray.Create(new TestDiagnosticResult(uri, diagnostics.Value.Second.ResultId!, null));
                }
                else
                {
                    return ImmutableArray.Create(new TestDiagnosticResult(uri, diagnostics.Value.First.ResultId!, diagnostics.Value.First.Items));
                }
            }

            static DocumentDiagnosticParams CreateProposedDocumentDiagnosticParams(
                Uri uri,
                string? previousResultId = null,
                IProgress<DocumentDiagnosticPartialReport[]>? progress = null)
            {
                return new DocumentDiagnosticParams(new TextDocumentIdentifier { Uri = uri }, null, previousResultId, progress, null);
            }
        }

<<<<<<< HEAD
        private static async Task<VSInternalWorkspaceDiagnosticReport[]> RunGetWorkspacePullDiagnosticsAsync(
            TestLspServer testLspServer,
            VSInternalDiagnosticParams[]? previousResults = null,
            IProgress<VSInternalWorkspaceDiagnosticReport[]>? progress = null)
        {
            await WaitForDiagnosticsAsync(testLspServer.TestWorkspace);

            var result = await testLspServer.ExecuteRequestAsync<VSInternalWorkspaceDiagnosticsParams, VSInternalWorkspaceDiagnosticReport[]>(
=======
        private static async Task<ImmutableArray<TestDiagnosticResult>> RunGetWorkspacePullDiagnosticsAsync(
            TestLspServer testLspServer,
            bool useVSDiagnostics,
            ImmutableArray<(string resultId, Uri uri)>? previousResults = null,
            bool useProgress = false)
        {
            await WaitForDiagnosticsAsync(testLspServer.TestWorkspace);

            if (useVSDiagnostics)
            {
                BufferedProgress<VSInternalWorkspaceDiagnosticReport>? progress = useProgress ? BufferedProgress.Create<VSInternalWorkspaceDiagnosticReport>(null) : null;
                var diagnostics = await testLspServer.ExecuteRequestAsync<VSInternalWorkspaceDiagnosticsParams, VSInternalWorkspaceDiagnosticReport[]>(
>>>>>>> 67d940c4
                VSInternalMethods.WorkspacePullDiagnosticName,
                CreateWorkspaceDiagnosticParams(previousResults, progress),
                new LSP.ClientCapabilities(),
                clientName: null,
                CancellationToken.None).ConfigureAwait(false);

                if (useProgress)
                {
                    Assert.Null(diagnostics);
                    diagnostics = progress!.Value.GetValues();
                }

                AssertEx.NotNull(diagnostics);
                return diagnostics.Select(d => new TestDiagnosticResult(d.TextDocument!.Uri, d.ResultId!, d.Diagnostics)).ToImmutableArray();
            }
            else
            {
                BufferedProgress<WorkspaceDiagnosticReport>? progress = useProgress ? BufferedProgress.Create<WorkspaceDiagnosticReport>(null) : null;
                var returnedResult = await testLspServer.ExecuteRequestAsync<WorkspaceDiagnosticParams, WorkspaceDiagnosticReport?>(
                    ExperimentalMethods.WorkspaceDiagnostic,
                    CreateProposedWorkspaceDiagnosticParams(previousResults, progress),
                    new LSP.VSInternalClientCapabilities() { SupportsVisualStudioExtensions = true },
                    clientName: null,
                    CancellationToken.None).ConfigureAwait(false);

                if (useProgress)
                {
                    Assert.Null(returnedResult);
                    var progressValues = progress!.Value.GetValues();
                    Assert.NotNull(progressValues);
                    return progressValues.SelectMany(value => value.Items).Select(diagnostics => ConvertWorkspaceDiagnosticResult(diagnostics)).ToImmutableArray();

                }

                AssertEx.NotNull(returnedResult);
                return returnedResult.Items.Select(diagnostics => ConvertWorkspaceDiagnosticResult(diagnostics)).ToImmutableArray();
            }

            static WorkspaceDiagnosticParams CreateProposedWorkspaceDiagnosticParams(
                ImmutableArray<(string resultId, Uri uri)>? previousResults = null,
                IProgress<WorkspaceDiagnosticReport[]>? progress = null)
            {
                var previousResultsLsp = previousResults?.Select(r => new PreviousResultId(r.uri, r.resultId)).ToArray() ?? Array.Empty<PreviousResultId>();
                return new WorkspaceDiagnosticParams(identifier: null, previousResultsLsp, workDoneToken: null, partialResultToken: progress);
            }

            static TestDiagnosticResult ConvertWorkspaceDiagnosticResult(SumType<WorkspaceFullDocumentDiagnosticReport, WorkspaceUnchangedDocumentDiagnosticReport> workspaceReport)
            {
                if (workspaceReport.Value is WorkspaceFullDocumentDiagnosticReport fullReport)
                {
                    return new TestDiagnosticResult(fullReport.Uri, fullReport.ResultId!, fullReport.Items);
                }
                else
                {
                    var unchangedReport = (WorkspaceUnchangedDocumentDiagnosticReport)workspaceReport.Value!;
                    return new TestDiagnosticResult(unchangedReport.Uri, unchangedReport.ResultId!, null);
                }
            }
        }

        private static async Task WaitForDiagnosticsAsync(TestWorkspace workspace)
        {
            var listenerProvider = workspace.GetService<IAsynchronousOperationListenerProvider>();

            await listenerProvider.GetWaiter(FeatureAttribute.Workspace).ExpeditedWaitAsync();
            await listenerProvider.GetWaiter(FeatureAttribute.SolutionCrawler).ExpeditedWaitAsync();
            await listenerProvider.GetWaiter(FeatureAttribute.DiagnosticService).ExpeditedWaitAsync();
        }

        private static VSInternalDocumentDiagnosticsParams CreateDocumentDiagnosticParams(
            Uri uri,
            string? previousResultId = null,
            IProgress<VSInternalDiagnosticReport[]>? progress = null)
        {
            return new VSInternalDocumentDiagnosticsParams
            {
                TextDocument = new LSP.TextDocumentIdentifier { Uri = uri },
                PreviousResultId = previousResultId,
                PartialResultToken = progress,
            };
        }

        private static VSInternalWorkspaceDiagnosticsParams CreateWorkspaceDiagnosticParams(
<<<<<<< HEAD
            VSInternalDiagnosticParams[]? previousResults = null,
=======
            ImmutableArray<(string resultId, Uri uri)>? previousResults = null,
>>>>>>> 67d940c4
            IProgress<VSInternalWorkspaceDiagnosticReport[]>? progress = null)
        {
            return new VSInternalWorkspaceDiagnosticsParams
            {
                PreviousResults = previousResults?.Select(r => new VSInternalDiagnosticParams { PreviousResultId = r.resultId, TextDocument = new TextDocumentIdentifier { Uri = r.uri } }).ToArray(),
                PartialResultToken = progress,
            };
        }

<<<<<<< HEAD
        private TestLspServer CreateTestWorkspaceWithDiagnostics(string markup, BackgroundAnalysisScope scope, bool pullDiagnostics = true)
            => CreateTestWorkspaceWithDiagnostics(markup, scope, pullDiagnostics ? DiagnosticMode.Pull : DiagnosticMode.Push);

        private TestLspServer CreateTestWorkspaceWithDiagnostics(string markup, BackgroundAnalysisScope scope, DiagnosticMode mode)
        {
            var testLspServer = CreateTestLspServer(markup, out _);
=======
        private Task<TestLspServer> CreateTestWorkspaceWithDiagnosticsAsync(string markup, BackgroundAnalysisScope scope, bool pullDiagnostics = true)
            => CreateTestWorkspaceWithDiagnosticsAsync(markup, scope, pullDiagnostics ? DiagnosticMode.Pull : DiagnosticMode.Push);

        private async Task<TestLspServer> CreateTestWorkspaceWithDiagnosticsAsync(string markup, BackgroundAnalysisScope scope, DiagnosticMode mode)
        {
            var testLspServer = await CreateTestLspServerAsync(markup);
>>>>>>> 67d940c4
            InitializeDiagnostics(scope, testLspServer.TestWorkspace, mode);
            return testLspServer;
        }

<<<<<<< HEAD
        private TestLspServer CreateTestWorkspaceFromXml(string xmlMarkup, BackgroundAnalysisScope scope, bool pullDiagnostics = true)
        {
            var testLspServer = CreateXmlTestLspServer(xmlMarkup, out _);
=======
        private async Task<TestLspServer> CreateTestWorkspaceFromXmlAsync(string xmlMarkup, BackgroundAnalysisScope scope, bool pullDiagnostics = true)
        {
            var testLspServer = await CreateXmlTestLspServerAsync(xmlMarkup);
>>>>>>> 67d940c4
            InitializeDiagnostics(scope, testLspServer.TestWorkspace, pullDiagnostics ? DiagnosticMode.Pull : DiagnosticMode.Push);
            return testLspServer;
        }

<<<<<<< HEAD
        private TestLspServer CreateTestWorkspaceWithDiagnostics(string[] markups, BackgroundAnalysisScope scope, bool pullDiagnostics = true)
        {
            var testLspServer = CreateTestLspServer(markups, out _);
=======
        private async Task<TestLspServer> CreateTestWorkspaceWithDiagnosticsAsync(string[] markups, BackgroundAnalysisScope scope, bool pullDiagnostics = true)
        {
            var testLspServer = await CreateTestLspServerAsync(markups);
>>>>>>> 67d940c4
            InitializeDiagnostics(scope, testLspServer.TestWorkspace, pullDiagnostics ? DiagnosticMode.Pull : DiagnosticMode.Push);
            return testLspServer;
        }

        private static void InitializeDiagnostics(BackgroundAnalysisScope scope, TestWorkspace workspace, DiagnosticMode diagnosticMode)
        {
            workspace.TryApplyChanges(workspace.CurrentSolution.WithOptions(
                workspace.Options
                    .WithChangedOption(SolutionCrawlerOptions.BackgroundAnalysisScopeOption, LanguageNames.CSharp, scope)
                    .WithChangedOption(SolutionCrawlerOptions.BackgroundAnalysisScopeOption, LanguageNames.VisualBasic, scope)
                    .WithChangedOption(SolutionCrawlerOptions.BackgroundAnalysisScopeOption, InternalLanguageNames.TypeScript, scope)
                    .WithChangedOption(InternalDiagnosticsOptions.NormalDiagnosticMode, diagnosticMode)));

            var analyzerReference = new TestAnalyzerReferenceByLanguage(DiagnosticExtensions.GetCompilerDiagnosticAnalyzersMap().Add(
                InternalLanguageNames.TypeScript, ImmutableArray.Create<DiagnosticAnalyzer>(new MockTypescriptDiagnosticAnalyzer())));
            workspace.TryApplyChanges(workspace.CurrentSolution.WithAnalyzerReferences(new[] { analyzerReference }));

            var registrationService = workspace.Services.GetRequiredService<ISolutionCrawlerRegistrationService>();
            registrationService.Register(workspace);

            var diagnosticService = (DiagnosticService)workspace.ExportProvider.GetExportedValue<IDiagnosticService>();
            diagnosticService.Register(new TestHostDiagnosticUpdateSource(workspace));
        }

        protected override TestComposition Composition => base.Composition.AddParts(typeof(MockTypescriptDiagnosticAnalyzer));

        [DiagnosticAnalyzer(InternalLanguageNames.TypeScript), PartNotDiscoverable]
        private class MockTypescriptDiagnosticAnalyzer : DocumentDiagnosticAnalyzer
        {
            public static readonly DiagnosticDescriptor Descriptor = new DiagnosticDescriptor(
            "TS01", "TS error", "TS error", "Error", DiagnosticSeverity.Error, isEnabledByDefault: true);

            public override ImmutableArray<DiagnosticDescriptor> SupportedDiagnostics => ImmutableArray.Create(Descriptor);

            public override Task<ImmutableArray<Diagnostic>> AnalyzeSemanticsAsync(Document document, CancellationToken cancellationToken)
                => SpecializedTasks.EmptyImmutableArray<Diagnostic>();

            public override Task<ImmutableArray<Diagnostic>> AnalyzeSyntaxAsync(Document document, CancellationToken cancellationToken)
            {
                return Task.FromResult(ImmutableArray.Create(
                    Diagnostic.Create(Descriptor, Location.Create(document.FilePath!, default, default))));
            }
        }
    }
}<|MERGE_RESOLUTION|>--- conflicted
+++ resolved
@@ -12,10 +12,7 @@
 using Microsoft.CodeAnalysis.Editor.UnitTests.Diagnostics;
 using Microsoft.CodeAnalysis.Editor.UnitTests.Workspaces;
 using Microsoft.CodeAnalysis.LanguageServer.Handler;
-<<<<<<< HEAD
-=======
 using Microsoft.CodeAnalysis.LanguageServer.Handler.Diagnostics.Experimental;
->>>>>>> 67d940c4
 using Microsoft.CodeAnalysis.Shared.Extensions;
 using Microsoft.CodeAnalysis.Shared.TestHooks;
 using Microsoft.CodeAnalysis.SolutionCrawler;
@@ -40,30 +37,21 @@
         {
             var markup =
 @"class A {";
-<<<<<<< HEAD
-            using var testLspServer = CreateTestWorkspaceWithDiagnostics(markup, BackgroundAnalysisScope.OpenFilesAndProjects);
+            using var testLspServer = await CreateTestWorkspaceWithDiagnosticsAsync(markup, BackgroundAnalysisScope.OpenFilesAndProjects);
 
             var document = testLspServer.GetCurrentSolution().Projects.Single().Documents.Single();
 
-            var results = await RunGetDocumentPullDiagnosticsAsync(testLspServer, document.GetURI());
-=======
+            var results = await RunGetDocumentPullDiagnosticsAsync(testLspServer, document.GetURI(), useVSDiagnostics);
+
+            Assert.Empty(results);
+        }
+
+        [Theory, CombinatorialData]
+        public async Task TestDocumentDiagnosticsForOpenFilesWithFSAOff(bool useVSDiagnostics)
+        {
+            var markup =
+@"class A {";
             using var testLspServer = await CreateTestWorkspaceWithDiagnosticsAsync(markup, BackgroundAnalysisScope.OpenFilesAndProjects);
-
-            var document = testLspServer.GetCurrentSolution().Projects.Single().Documents.Single();
-
-            var results = await RunGetDocumentPullDiagnosticsAsync(testLspServer, document.GetURI(), useVSDiagnostics);
->>>>>>> 67d940c4
-
-            Assert.Empty(results);
-        }
-
-        [Theory, CombinatorialData]
-        public async Task TestDocumentDiagnosticsForOpenFilesWithFSAOff(bool useVSDiagnostics)
-        {
-            var markup =
-@"class A {";
-<<<<<<< HEAD
-            using var testLspServer = CreateTestWorkspaceWithDiagnostics(markup, BackgroundAnalysisScope.OpenFilesAndProjects);
 
             // Calling GetTextBuffer will effectively open the file.
             testLspServer.TestWorkspace.Documents.Single().GetTextBuffer();
@@ -73,9 +61,18 @@
             await OpenDocumentAsync(testLspServer, document);
 
             var results = await RunGetDocumentPullDiagnosticsAsync(
-                testLspServer, document.GetURI());
-=======
-            using var testLspServer = await CreateTestWorkspaceWithDiagnosticsAsync(markup, BackgroundAnalysisScope.OpenFilesAndProjects);
+                testLspServer, document.GetURI(), useVSDiagnostics);
+
+            Assert.Equal("CS1513", results.Single().Diagnostics.Single().Code);
+            Assert.NotNull(results.Single().Diagnostics.Single().CodeDescription!.Href);
+        }
+
+        [Theory, CombinatorialData]
+        public async Task TestNoDocumentDiagnosticsForOpenFilesWithFSAOffIfInPushMode(bool useVSDiagnostics)
+        {
+            var markup =
+@"class A {";
+            using var testLspServer = await CreateTestWorkspaceWithDiagnosticsAsync(markup, BackgroundAnalysisScope.OpenFilesAndProjects, pullDiagnostics: false);
 
             // Calling GetTextBuffer will effectively open the file.
             testLspServer.TestWorkspace.Documents.Single().GetTextBuffer();
@@ -84,76 +81,36 @@
 
             await OpenDocumentAsync(testLspServer, document);
 
-            var results = await RunGetDocumentPullDiagnosticsAsync(
-                testLspServer, document.GetURI(), useVSDiagnostics);
->>>>>>> 67d940c4
-
-            Assert.Equal("CS1513", results.Single().Diagnostics.Single().Code);
-            Assert.NotNull(results.Single().Diagnostics.Single().CodeDescription!.Href);
-        }
-
-        [Theory, CombinatorialData]
-        public async Task TestNoDocumentDiagnosticsForOpenFilesWithFSAOffIfInPushMode(bool useVSDiagnostics)
+            var results = await RunGetDocumentPullDiagnosticsAsync(testLspServer, document.GetURI(), useVSDiagnostics);
+
+            Assert.Empty(results.Single().Diagnostics);
+        }
+
+        [Theory, CombinatorialData]
+        public async Task TestNoDocumentDiagnosticsForOpenFilesIfDefaultAndFeatureFlagOff(bool useVSDiagnostics)
         {
             var markup =
 @"class A {";
-<<<<<<< HEAD
-            using var testLspServer = CreateTestWorkspaceWithDiagnostics(markup, BackgroundAnalysisScope.OpenFilesAndProjects, pullDiagnostics: false);
-=======
-            using var testLspServer = await CreateTestWorkspaceWithDiagnosticsAsync(markup, BackgroundAnalysisScope.OpenFilesAndProjects, pullDiagnostics: false);
->>>>>>> 67d940c4
-
-            // Calling GetTextBuffer will effectively open the file.
-            testLspServer.TestWorkspace.Documents.Single().GetTextBuffer();
-
-            var document = testLspServer.GetCurrentSolution().Projects.Single().Documents.Single();
-
-            await OpenDocumentAsync(testLspServer, document);
-
-<<<<<<< HEAD
-            var results = await RunGetDocumentPullDiagnosticsAsync(testLspServer, document.GetURI());
-=======
-            var results = await RunGetDocumentPullDiagnosticsAsync(testLspServer, document.GetURI(), useVSDiagnostics);
->>>>>>> 67d940c4
-
-            Assert.Empty(results.Single().Diagnostics);
-        }
-
-<<<<<<< HEAD
-        [Fact]
-        public async Task TestNoDocumentDiagnosticsForOpenFilesIfDefaultAndFeatureFlagOff()
-        {
-            var markup =
-@"class A {";
-            using var testLspServer = CreateTestWorkspaceWithDiagnostics(markup, BackgroundAnalysisScope.OpenFilesAndProjects, DiagnosticMode.Default);
-=======
-        [Theory, CombinatorialData]
-        public async Task TestNoDocumentDiagnosticsForOpenFilesIfDefaultAndFeatureFlagOff(bool useVSDiagnostics)
-        {
-            var markup =
-@"class A {";
             using var testLspServer = await CreateTestWorkspaceWithDiagnosticsAsync(markup, BackgroundAnalysisScope.OpenFilesAndProjects, DiagnosticMode.Default);
->>>>>>> 67d940c4
 
             // Calling GetTextBuffer will effectively open the file.
             testLspServer.TestWorkspace.Documents.Single().GetTextBuffer();
             var document = testLspServer.GetCurrentSolution().Projects.Single().Documents.Single();
             await OpenDocumentAsync(testLspServer, document);
-<<<<<<< HEAD
 
             // Ensure we get no diagnostics when feature flag is off.
             testLspServer.TestWorkspace.SetOptions(testLspServer.TestWorkspace.Options.WithChangedOption(DiagnosticOptions.LspPullDiagnosticsFeatureFlag, false));
 
-            var results = await RunGetDocumentPullDiagnosticsAsync(testLspServer, document.GetURI());
+            var results = await RunGetDocumentPullDiagnosticsAsync(testLspServer, document.GetURI(), useVSDiagnostics);
             Assert.Empty(results.Single().Diagnostics);
         }
 
-        [Fact]
-        public async Task TestDocumentDiagnosticsForOpenFilesIfDefaultAndFeatureFlagOn()
+        [Theory, CombinatorialData]
+        public async Task TestDocumentDiagnosticsForOpenFilesIfDefaultAndFeatureFlagOn(bool useVSDiagnostics)
         {
             var markup =
 @"class A {";
-            using var testLspServer = CreateTestWorkspaceWithDiagnostics(markup, BackgroundAnalysisScope.OpenFilesAndProjects, DiagnosticMode.Default);
+            using var testLspServer = await CreateTestWorkspaceWithDiagnosticsAsync(markup, BackgroundAnalysisScope.OpenFilesAndProjects, DiagnosticMode.Default);
 
             // Calling GetTextBuffer will effectively open the file.
             testLspServer.TestWorkspace.Documents.Single().GetTextBuffer();
@@ -162,39 +119,6 @@
 
             testLspServer.TestWorkspace.SetOptions(testLspServer.TestWorkspace.Options.WithChangedOption(DiagnosticOptions.LspPullDiagnosticsFeatureFlag, true));
 
-            var results = await RunGetDocumentPullDiagnosticsAsync(testLspServer, document.GetURI());
-            Assert.Equal("CS1513", results.Single().Diagnostics.Single().Code);
-        }
-
-        [Fact]
-        public async Task TestDocumentDiagnosticsForRemovedDocument()
-        {
-            var markup =
-@"class A {";
-            using var testLspServer = CreateTestWorkspaceWithDiagnostics(markup, BackgroundAnalysisScope.OpenFilesAndProjects);
-=======
-
-            // Ensure we get no diagnostics when feature flag is off.
-            testLspServer.TestWorkspace.SetOptions(testLspServer.TestWorkspace.Options.WithChangedOption(DiagnosticOptions.LspPullDiagnosticsFeatureFlag, false));
-
-            var results = await RunGetDocumentPullDiagnosticsAsync(testLspServer, document.GetURI(), useVSDiagnostics);
-            Assert.Empty(results.Single().Diagnostics);
-        }
-
-        [Theory, CombinatorialData]
-        public async Task TestDocumentDiagnosticsForOpenFilesIfDefaultAndFeatureFlagOn(bool useVSDiagnostics)
-        {
-            var markup =
-@"class A {";
-            using var testLspServer = await CreateTestWorkspaceWithDiagnosticsAsync(markup, BackgroundAnalysisScope.OpenFilesAndProjects, DiagnosticMode.Default);
-
-            // Calling GetTextBuffer will effectively open the file.
-            testLspServer.TestWorkspace.Documents.Single().GetTextBuffer();
-            var document = testLspServer.GetCurrentSolution().Projects.Single().Documents.Single();
-            await OpenDocumentAsync(testLspServer, document);
-
-            testLspServer.TestWorkspace.SetOptions(testLspServer.TestWorkspace.Options.WithChangedOption(DiagnosticOptions.LspPullDiagnosticsFeatureFlag, true));
-
             var results = await RunGetDocumentPullDiagnosticsAsync(testLspServer, document.GetURI(), useVSDiagnostics);
             Assert.Equal("CS1513", results.Single().Diagnostics.Single().Code);
         }
@@ -205,7 +129,6 @@
             var markup =
 @"class A {";
             using var testLspServer = await CreateTestWorkspaceWithDiagnosticsAsync(markup, BackgroundAnalysisScope.OpenFilesAndProjects);
->>>>>>> 67d940c4
             var workspace = testLspServer.TestWorkspace;
 
             // Calling GetTextBuffer will effectively open the file.
@@ -218,17 +141,7 @@
 
             await OpenDocumentAsync(testLspServer, document);
 
-<<<<<<< HEAD
-            await WaitForDiagnosticsAsync(workspace);
-            var results = await testLspServer.ExecuteRequestAsync<VSInternalDocumentDiagnosticsParams, VSInternalDiagnosticReport[]>(
-                VSInternalMethods.DocumentPullDiagnosticName,
-                CreateDocumentDiagnosticParams(document.GetURI()),
-                new LSP.ClientCapabilities(),
-                clientName: null,
-                CancellationToken.None);
-=======
             var results = await RunGetDocumentPullDiagnosticsAsync(testLspServer, document.GetURI(), useVSDiagnostics).ConfigureAwait(false);
->>>>>>> 67d940c4
 
             Assert.Equal("CS1513", results.Single().Diagnostics.Single().Code);
 
@@ -236,18 +149,7 @@
             workspace.OnDocumentRemoved(workspace.Documents.Single().Id);
             await CloseDocumentAsync(testLspServer, document);
 
-<<<<<<< HEAD
-            // And get diagnostic again, using the same doc-id as before.
-            await WaitForDiagnosticsAsync(workspace);
-            results = await testLspServer.ExecuteRequestAsync<VSInternalDocumentDiagnosticsParams, VSInternalDiagnosticReport[]>(
-                VSInternalMethods.DocumentPullDiagnosticName,
-                new VSInternalDocumentDiagnosticsParams { PreviousResultId = results.Single().ResultId, TextDocument = ProtocolConversions.DocumentToTextDocumentIdentifier(document) },
-                new LSP.ClientCapabilities(),
-                clientName: null,
-                CancellationToken.None);
-=======
             results = await RunGetDocumentPullDiagnosticsAsync(testLspServer, document.GetURI(), useVSDiagnostics, results.Single().ResultId).ConfigureAwait(false);
->>>>>>> 67d940c4
 
             Assert.Null(results.Single().Diagnostics);
             Assert.Null(results.Single().ResultId);
@@ -258,8 +160,7 @@
         {
             var markup =
 @"class A {";
-<<<<<<< HEAD
-            using var testLspServer = CreateTestWorkspaceWithDiagnostics(markup, BackgroundAnalysisScope.OpenFilesAndProjects);
+            using var testLspServer = await CreateTestWorkspaceWithDiagnosticsAsync(markup, BackgroundAnalysisScope.OpenFilesAndProjects);
 
             // Calling GetTextBuffer will effectively open the file.
             testLspServer.TestWorkspace.Documents.Single().GetTextBuffer();
@@ -268,29 +169,13 @@
 
             await OpenDocumentAsync(testLspServer, document);
 
-            var results = await RunGetDocumentPullDiagnosticsAsync(testLspServer, document.GetURI());
-=======
-            using var testLspServer = await CreateTestWorkspaceWithDiagnosticsAsync(markup, BackgroundAnalysisScope.OpenFilesAndProjects);
-
-            // Calling GetTextBuffer will effectively open the file.
-            testLspServer.TestWorkspace.Documents.Single().GetTextBuffer();
-
-            var document = testLspServer.GetCurrentSolution().Projects.Single().Documents.Single();
-
-            await OpenDocumentAsync(testLspServer, document);
-
             var results = await RunGetDocumentPullDiagnosticsAsync(testLspServer, document.GetURI(), useVSDiagnostics);
->>>>>>> 67d940c4
 
             Assert.Equal("CS1513", results.Single().Diagnostics.Single().Code);
 
             var resultId = results.Single().ResultId;
             results = await RunGetDocumentPullDiagnosticsAsync(
-<<<<<<< HEAD
-                testLspServer, document.GetURI(), previousResultId: resultId);
-=======
                 testLspServer, document.GetURI(), useVSDiagnostics, previousResultId: resultId);
->>>>>>> 67d940c4
 
             Assert.Null(results.Single().Diagnostics);
             Assert.Equal(resultId, results.Single().ResultId);
@@ -301,8 +186,7 @@
         {
             var markup =
 @"class A {";
-<<<<<<< HEAD
-            using var testLspServer = CreateTestWorkspaceWithDiagnostics(markup, BackgroundAnalysisScope.OpenFilesAndProjects);
+            using var testLspServer = await CreateTestWorkspaceWithDiagnosticsAsync(markup, BackgroundAnalysisScope.OpenFilesAndProjects);
 
             // Calling GetTextBuffer will effectively open the file.
             var buffer = testLspServer.TestWorkspace.Documents.Single().GetTextBuffer();
@@ -311,55 +195,26 @@
 
             await OpenDocumentAsync(testLspServer, document);
 
-            var results = await RunGetDocumentPullDiagnosticsAsync(testLspServer, document.GetURI());
-=======
+            var results = await RunGetDocumentPullDiagnosticsAsync(testLspServer, document.GetURI(), useVSDiagnostics);
+            Assert.Equal("CS1513", results[0].Diagnostics.Single().Code);
+
+            await InsertTextAsync(testLspServer, document, buffer.CurrentSnapshot.Length, "}");
+
+            results = await RunGetDocumentPullDiagnosticsAsync(testLspServer, document.GetURI(), useVSDiagnostics, results.Single().ResultId);
+            Assert.Empty(results[0].Diagnostics);
+        }
+
+        [Theory, CombinatorialData]
+        public async Task TestDocumentDiagnosticsRemainAfterErrorIsNotFixed(bool useVSDiagnostics)
+        {
+            var markup =
+@"class A {";
             using var testLspServer = await CreateTestWorkspaceWithDiagnosticsAsync(markup, BackgroundAnalysisScope.OpenFilesAndProjects);
 
             // Calling GetTextBuffer will effectively open the file.
             var buffer = testLspServer.TestWorkspace.Documents.Single().GetTextBuffer();
 
             var document = testLspServer.GetCurrentSolution().Projects.Single().Documents.Single();
-
-            await OpenDocumentAsync(testLspServer, document);
->>>>>>> 67d940c4
-
-            var results = await RunGetDocumentPullDiagnosticsAsync(testLspServer, document.GetURI(), useVSDiagnostics);
-            Assert.Equal("CS1513", results[0].Diagnostics.Single().Code);
-
-            await InsertTextAsync(testLspServer, document, buffer.CurrentSnapshot.Length, "}");
-<<<<<<< HEAD
-
-            results = await RunGetDocumentPullDiagnosticsAsync(testLspServer, document.GetURI());
-=======
->>>>>>> 67d940c4
-
-            results = await RunGetDocumentPullDiagnosticsAsync(testLspServer, document.GetURI(), useVSDiagnostics, results.Single().ResultId);
-            Assert.Empty(results[0].Diagnostics);
-        }
-
-        [Theory, CombinatorialData]
-        public async Task TestDocumentDiagnosticsRemainAfterErrorIsNotFixed(bool useVSDiagnostics)
-        {
-            var markup =
-@"class A {";
-<<<<<<< HEAD
-            using var testLspServer = CreateTestWorkspaceWithDiagnostics(markup, BackgroundAnalysisScope.OpenFilesAndProjects);
-
-            // Calling GetTextBuffer will effectively open the file.
-            var buffer = testLspServer.TestWorkspace.Documents.Single().GetTextBuffer();
-
-            var document = testLspServer.GetCurrentSolution().Projects.Single().Documents.Single();
-
-            await OpenDocumentAsync(testLspServer, document);
-            var results = await RunGetDocumentPullDiagnosticsAsync(testLspServer, document.GetURI());
-=======
-            using var testLspServer = await CreateTestWorkspaceWithDiagnosticsAsync(markup, BackgroundAnalysisScope.OpenFilesAndProjects);
-
-            // Calling GetTextBuffer will effectively open the file.
-            var buffer = testLspServer.TestWorkspace.Documents.Single().GetTextBuffer();
-
-            var document = testLspServer.GetCurrentSolution().Projects.Single().Documents.Single();
->>>>>>> 67d940c4
 
             await OpenDocumentAsync(testLspServer, document);
             var results = await RunGetDocumentPullDiagnosticsAsync(testLspServer, document.GetURI(), useVSDiagnostics);
@@ -371,31 +226,19 @@
 
             results = await RunGetDocumentPullDiagnosticsAsync(
                 testLspServer, document.GetURI(),
-<<<<<<< HEAD
-=======
                 useVSDiagnostics,
->>>>>>> 67d940c4
                 previousResultId: results[0].ResultId);
             Assert.Equal("CS1513", results[0].Diagnostics.Single().Code);
             Assert.Equal(new Position { Line = 0, Character = 10 }, results[0].Diagnostics.Single().Range.Start);
         }
 
-<<<<<<< HEAD
-        [Fact]
-        public async Task TestDocumentDiagnosticsAreNotMapped()
-=======
         [Theory, CombinatorialData]
         public async Task TestDocumentDiagnosticsAreNotMapped(bool useVSDiagnostics)
->>>>>>> 67d940c4
         {
             var markup =
 @"#line 1 ""test.txt""
 class A {";
-<<<<<<< HEAD
-            using var testLspServer = CreateTestWorkspaceWithDiagnostics(markup, BackgroundAnalysisScope.OpenFilesAndProjects);
-=======
             using var testLspServer = await CreateTestWorkspaceWithDiagnosticsAsync(markup, BackgroundAnalysisScope.OpenFilesAndProjects);
->>>>>>> 67d940c4
 
             // Calling GetTextBuffer will effectively open the file.
             testLspServer.TestWorkspace.Documents.Single().GetTextBuffer();
@@ -405,11 +248,7 @@
             await OpenDocumentAsync(testLspServer, document);
 
             var results = await RunGetDocumentPullDiagnosticsAsync(
-<<<<<<< HEAD
-                testLspServer, document.GetURI());
-=======
                 testLspServer, document.GetURI(), useVSDiagnostics);
->>>>>>> 67d940c4
 
             Assert.Equal("CS1513", results.Single().Diagnostics.Single().Code);
             Assert.Equal(1, results.Single().Diagnostics.Single().Range.Start.Line);
@@ -436,11 +275,7 @@
         {
             var markup =
 @"class A {";
-<<<<<<< HEAD
-            using var testLspServer = CreateTestWorkspaceWithDiagnostics(markup, BackgroundAnalysisScope.OpenFilesAndProjects);
-=======
             using var testLspServer = await CreateTestWorkspaceWithDiagnosticsAsync(markup, BackgroundAnalysisScope.OpenFilesAndProjects);
->>>>>>> 67d940c4
 
             // Calling GetTextBuffer will effectively open the file.
             testLspServer.TestWorkspace.Documents.Single().GetTextBuffer();
@@ -449,15 +284,10 @@
 
             await OpenDocumentAsync(testLspServer, document);
 
-<<<<<<< HEAD
-            var progress = BufferedProgress.Create<VSInternalDiagnosticReport>(null);
-            var results = await RunGetDocumentPullDiagnosticsAsync(testLspServer, document.GetURI(), progress: progress);
-=======
             var results = await RunGetDocumentPullDiagnosticsAsync(testLspServer, document.GetURI(), useVSDiagnostics, useProgress: true);
 
             Assert.Equal("CS1513", results!.Single().Diagnostics.Single().Code);
         }
->>>>>>> 67d940c4
 
         [Theory, CombinatorialData]
         public async Task TestDocumentDiagnosticsForOpenFilesUsesActiveContext(bool useVSDiagnostics)
@@ -597,50 +427,6 @@
             Assert.Equal(originalResultId, results.Single().ResultId);
         }
 
-        [Fact]
-        public async Task TestDocumentDiagnosticsForOpenFilesUsesActiveContext()
-        {
-            var documentText =
-@"#if ONE
-class A {
-#endif
-class B {";
-            var workspaceXml =
-@$"<Workspace>
-    <Project Language=""C#"" CommonReferences=""true"" AssemblyName=""CSProj1"" PreprocessorSymbols=""ONE"">
-        <Document FilePath=""C:\C.cs"">{documentText}</Document>
-    </Project>
-    <Project Language=""C#"" CommonReferences=""true"" AssemblyName=""CSProj2"">
-        <Document IsLinkFile=""true"" LinkFilePath=""C:\C.cs"" LinkAssemblyName=""CSProj1"">{documentText}</Document>
-    </Project>
-</Workspace>";
-
-            using var testLspServer = CreateTestWorkspaceFromXml(workspaceXml, BackgroundAnalysisScope.OpenFilesAndProjects);
-
-            var csproj1Document = testLspServer.GetCurrentSolution().Projects.Where(p => p.Name == "CSProj1").Single().Documents.First();
-            var csproj2Document = testLspServer.GetCurrentSolution().Projects.Where(p => p.Name == "CSProj2").Single().Documents.First();
-
-            // Open either of the documents via LSP, we're tracking the URI and text.
-            await OpenDocumentAsync(testLspServer, csproj1Document);
-
-            // This opens all documents in the workspace and ensures buffers are created.
-            testLspServer.TestWorkspace.GetTestDocument(csproj1Document.Id).GetTextBuffer();
-
-            // Set CSProj2 as the active context and get diagnostics.
-            testLspServer.TestWorkspace.SetDocumentContext(csproj2Document.Id);
-            var results = await RunGetDocumentPullDiagnosticsAsync(testLspServer, csproj2Document.GetURI());
-            Assert.Equal("CS1513", results.Single().Diagnostics.Single().Code);
-            var vsDiagnostic = (LSP.VSDiagnostic)results.Single().Diagnostics.Single();
-            Assert.Equal("CSProj2", vsDiagnostic.Projects.Single().ProjectName);
-
-            // Set CSProj1 as the active context and get diagnostics.
-            testLspServer.TestWorkspace.SetDocumentContext(csproj1Document.Id);
-            results = await RunGetDocumentPullDiagnosticsAsync(testLspServer, csproj1Document.GetURI());
-            Assert.Equal(2, results.Single().Diagnostics!.Length);
-            Assert.All(results.Single().Diagnostics, d => Assert.Equal("CS1513", d.Code));
-            Assert.All(results.Single().Diagnostics, d => Assert.Equal("CSProj1", ((VSDiagnostic)d).Projects.Single().ProjectName));
-        }
-
         #endregion
 
         #region Workspace Diagnostics
@@ -651,17 +437,10 @@
             var markup1 =
 @"class A {";
             var markup2 = "";
-<<<<<<< HEAD
-            using var testLspServer = CreateTestWorkspaceWithDiagnostics(
-                new[] { markup1, markup2 }, BackgroundAnalysisScope.OpenFilesAndProjects);
-
-            var results = await RunGetWorkspacePullDiagnosticsAsync(testLspServer);
-=======
             using var testLspServer = await CreateTestWorkspaceWithDiagnosticsAsync(
                 new[] { markup1, markup2 }, BackgroundAnalysisScope.OpenFilesAndProjects);
 
             var results = await RunGetWorkspacePullDiagnosticsAsync(testLspServer, useVSDiagnostics);
->>>>>>> 67d940c4
 
             Assert.Empty(results);
         }
@@ -672,17 +451,10 @@
             var markup1 =
 @"class A {";
             var markup2 = "";
-<<<<<<< HEAD
-            using var testLspServer = CreateTestWorkspaceWithDiagnostics(
-                new[] { markup1, markup2 }, BackgroundAnalysisScope.FullSolution);
-
-            var results = await RunGetWorkspacePullDiagnosticsAsync(testLspServer);
-=======
             using var testLspServer = await CreateTestWorkspaceWithDiagnosticsAsync(
                 new[] { markup1, markup2 }, BackgroundAnalysisScope.FullSolution);
 
             var results = await RunGetWorkspacePullDiagnosticsAsync(testLspServer, useVSDiagnostics);
->>>>>>> 67d940c4
 
             Assert.Equal(2, results.Length);
             Assert.Equal("CS1513", results[0].Diagnostics.Single().Code);
@@ -695,30 +467,18 @@
             var markup1 =
 @"class A {";
             var markup2 = "";
-<<<<<<< HEAD
-            using var testLspServer = CreateTestWorkspaceWithDiagnostics(
-                new[] { markup1, markup2 }, BackgroundAnalysisScope.FullSolution, pullDiagnostics: false);
-
-            var results = await RunGetWorkspacePullDiagnosticsAsync(testLspServer);
-=======
             using var testLspServer = await CreateTestWorkspaceWithDiagnosticsAsync(
                 new[] { markup1, markup2 }, BackgroundAnalysisScope.FullSolution, pullDiagnostics: false);
 
             var results = await RunGetWorkspacePullDiagnosticsAsync(testLspServer, useVSDiagnostics);
->>>>>>> 67d940c4
 
             Assert.Equal(2, results.Length);
             Assert.Empty(results[0].Diagnostics);
             Assert.Empty(results[1].Diagnostics);
         }
 
-<<<<<<< HEAD
-        [Fact]
-        public async Task TestNoWorkspaceDiagnosticsForClosedFilesInProjectsWithIncorrectLanguage()
-=======
         [Theory, CombinatorialData]
         public async Task TestNoWorkspaceDiagnosticsForClosedFilesInProjectsWithIncorrectLanguage(bool useVSDiagnostics)
->>>>>>> 67d940c4
         {
             var csharpMarkup =
 @"class A {";
@@ -734,41 +494,23 @@
     </Project>
 </Workspace>";
 
-<<<<<<< HEAD
-            using var testLspServer = CreateTestWorkspaceFromXml(workspaceXml, BackgroundAnalysisScope.FullSolution);
-
-            var results = await RunGetWorkspacePullDiagnosticsAsync(testLspServer);
-=======
             using var testLspServer = await CreateTestWorkspaceFromXmlAsync(workspaceXml, BackgroundAnalysisScope.FullSolution).ConfigureAwait(false);
 
             var results = await RunGetWorkspacePullDiagnosticsAsync(testLspServer, useVSDiagnostics);
->>>>>>> 67d940c4
 
             Assert.True(results.All(r => r.TextDocument!.Uri.OriginalString == "C:\\C.cs"));
         }
 
-<<<<<<< HEAD
-        [Fact]
-        public async Task TestWorkspaceDiagnosticsForRemovedDocument()
-=======
         [Theory, CombinatorialData]
         public async Task TestWorkspaceDiagnosticsForRemovedDocument(bool useVSDiagnostics)
->>>>>>> 67d940c4
         {
             var markup1 =
 @"class A {";
             var markup2 = "";
-<<<<<<< HEAD
-            using var testLspServer = CreateTestWorkspaceWithDiagnostics(
-                new[] { markup1, markup2 }, BackgroundAnalysisScope.FullSolution);
-
-            var results = await RunGetWorkspacePullDiagnosticsAsync(testLspServer);
-=======
             using var testLspServer = await CreateTestWorkspaceWithDiagnosticsAsync(
                 new[] { markup1, markup2 }, BackgroundAnalysisScope.FullSolution);
 
             var results = await RunGetWorkspacePullDiagnosticsAsync(testLspServer, useVSDiagnostics);
->>>>>>> 67d940c4
 
             Assert.Equal(2, results.Length);
             Assert.Equal("CS1513", results[0].Diagnostics.Single().Code);
@@ -776,11 +518,7 @@
 
             testLspServer.TestWorkspace.OnDocumentRemoved(testLspServer.TestWorkspace.Documents.First().Id);
 
-<<<<<<< HEAD
-            var results2 = await RunGetWorkspacePullDiagnosticsAsync(testLspServer, previousResults: CreateDiagnosticParamsFromPreviousReports(results));
-=======
             var results2 = await RunGetWorkspacePullDiagnosticsAsync(testLspServer, useVSDiagnostics, previousResults: CreateDiagnosticParamsFromPreviousReports(results));
->>>>>>> 67d940c4
 
             // First doc should show up as removed.
             Assert.Equal(2, results2.Length);
@@ -792,15 +530,9 @@
             Assert.NotEqual(results[1].ResultId, results2[1].ResultId);
         }
 
-<<<<<<< HEAD
-        private static VSInternalDiagnosticParams[] CreateDiagnosticParamsFromPreviousReports(VSInternalWorkspaceDiagnosticReport[] results)
-        {
-            return results.Select(r => new VSInternalDiagnosticParams { TextDocument = r.TextDocument, PreviousResultId = r.ResultId }).ToArray();
-=======
         private static ImmutableArray<(string resultId, Uri uri)> CreateDiagnosticParamsFromPreviousReports(ImmutableArray<TestDiagnosticResult> results)
         {
             return results.Select(r => (r.ResultId, r.Uri)).ToImmutableArray();
->>>>>>> 67d940c4
         }
 
         [Theory, CombinatorialData]
@@ -809,27 +541,16 @@
             var markup1 =
 @"class A {";
             var markup2 = "";
-<<<<<<< HEAD
-            using var testLspServer = CreateTestWorkspaceWithDiagnostics(
-                 new[] { markup1, markup2 }, BackgroundAnalysisScope.FullSolution);
-
-            var results = await RunGetWorkspacePullDiagnosticsAsync(testLspServer);
-=======
             using var testLspServer = await CreateTestWorkspaceWithDiagnosticsAsync(
                  new[] { markup1, markup2 }, BackgroundAnalysisScope.FullSolution);
 
             var results = await RunGetWorkspacePullDiagnosticsAsync(testLspServer, useVSDiagnostics);
->>>>>>> 67d940c4
 
             Assert.Equal(2, results.Length);
             Assert.Equal("CS1513", results[0].Diagnostics.Single().Code);
             Assert.Empty(results[1].Diagnostics);
 
-<<<<<<< HEAD
-            var results2 = await RunGetWorkspacePullDiagnosticsAsync(testLspServer, previousResults: CreateDiagnosticParamsFromPreviousReports(results));
-=======
             var results2 = await RunGetWorkspacePullDiagnosticsAsync(testLspServer, useVSDiagnostics, previousResults: CreateDiagnosticParamsFromPreviousReports(results));
->>>>>>> 67d940c4
 
             Assert.Equal(2, results2.Length);
             Assert.Null(results2[0].Diagnostics);
@@ -845,17 +566,10 @@
             var markup1 =
 @"class A {";
             var markup2 = "";
-<<<<<<< HEAD
-            using var testLspServer = CreateTestWorkspaceWithDiagnostics(
-                 new[] { markup1, markup2 }, BackgroundAnalysisScope.FullSolution);
-
-            var results = await RunGetWorkspacePullDiagnosticsAsync(testLspServer);
-=======
             using var testLspServer = await CreateTestWorkspaceWithDiagnosticsAsync(
                  new[] { markup1, markup2 }, BackgroundAnalysisScope.FullSolution);
 
             var results = await RunGetWorkspacePullDiagnosticsAsync(testLspServer, useVSDiagnostics);
->>>>>>> 67d940c4
 
             Assert.Equal(2, results.Length);
             Assert.Equal("CS1513", results[0].Diagnostics.Single().Code);
@@ -864,11 +578,7 @@
             var buffer = testLspServer.TestWorkspace.Documents.First().GetTextBuffer();
             buffer.Insert(buffer.CurrentSnapshot.Length, "}");
 
-<<<<<<< HEAD
-            var results2 = await RunGetWorkspacePullDiagnosticsAsync(testLspServer, previousResults: CreateDiagnosticParamsFromPreviousReports(results));
-=======
             var results2 = await RunGetWorkspacePullDiagnosticsAsync(testLspServer, useVSDiagnostics, previousResults: CreateDiagnosticParamsFromPreviousReports(results));
->>>>>>> 67d940c4
 
             Assert.Equal(2, results2.Length);
             Assert.Empty(results2[0].Diagnostics);
@@ -886,17 +596,10 @@
             var markup1 =
 @"class A {";
             var markup2 = "";
-<<<<<<< HEAD
-            using var testLspServer = CreateTestWorkspaceWithDiagnostics(
-                 new[] { markup1, markup2 }, BackgroundAnalysisScope.FullSolution);
-
-            var results = await RunGetWorkspacePullDiagnosticsAsync(testLspServer);
-=======
             using var testLspServer = await CreateTestWorkspaceWithDiagnosticsAsync(
                  new[] { markup1, markup2 }, BackgroundAnalysisScope.FullSolution);
 
             var results = await RunGetWorkspacePullDiagnosticsAsync(testLspServer, useVSDiagnostics);
->>>>>>> 67d940c4
 
             Assert.Equal(2, results.Length);
             Assert.Equal("CS1513", results[0].Diagnostics.Single().Code);
@@ -915,11 +618,7 @@
             testLspServer.TestWorkspace.OnDocumentClosed(
                 document.Id, TextLoader.From(TextAndVersion.Create(text, VersionStamp.Create())));
 
-<<<<<<< HEAD
-            var results2 = await RunGetWorkspacePullDiagnosticsAsync(testLspServer);
-=======
             var results2 = await RunGetWorkspacePullDiagnosticsAsync(testLspServer, useVSDiagnostics);
->>>>>>> 67d940c4
 
             Assert.Equal("CS1513", results2[0].Diagnostics.Single().Code);
             Assert.Equal(new Position { Line = 0, Character = 10 }, results2[0].Diagnostics.Single().Range.Start);
@@ -934,28 +633,16 @@
             var markup1 =
 @"class A {";
             var markup2 = "";
-<<<<<<< HEAD
-            using var testLspServer = CreateTestWorkspaceWithDiagnostics(
-                 new[] { markup1, markup2 }, BackgroundAnalysisScope.FullSolution);
-
-            var results = await RunGetWorkspacePullDiagnosticsAsync(testLspServer);
-=======
             using var testLspServer = await CreateTestWorkspaceWithDiagnosticsAsync(
                  new[] { markup1, markup2 }, BackgroundAnalysisScope.FullSolution);
 
             var results = await RunGetWorkspacePullDiagnosticsAsync(testLspServer, useVSDiagnostics);
->>>>>>> 67d940c4
 
             Assert.Equal(2, results.Length);
             Assert.Equal("CS1513", results[0].Diagnostics.Single().Code);
             Assert.Equal(new Position { Line = 0, Character = 9 }, results[0].Diagnostics.Single().Range.Start);
 
-<<<<<<< HEAD
-            var progress = BufferedProgress.Create<VSInternalDiagnosticReport>(null);
-            results = await RunGetWorkspacePullDiagnosticsAsync(testLspServer, progress: progress);
-=======
             results = await RunGetWorkspacePullDiagnosticsAsync(testLspServer, useVSDiagnostics, useProgress: true);
->>>>>>> 67d940c4
 
             Assert.Equal("CS1513", results[0].Diagnostics![0].Code);
         }
@@ -1333,43 +1020,8 @@
             Assert.All(results, result => Assert.True(previousResultIds.Contains(result.ResultId)));
         }
 
-        [Fact]
-        public async Task TestWorkspaceDiagnosticsAreNotMapped()
-        {
-            var markup1 =
-@"#line 1 ""test.txt""
-class A {";
-            var markup2 = "";
-            using var testLspServer = CreateTestWorkspaceWithDiagnostics(
-                new[] { markup1, markup2 }, BackgroundAnalysisScope.FullSolution);
-
-            var results = await RunGetWorkspacePullDiagnosticsAsync(testLspServer);
-
-            Assert.Equal(2, results.Length);
-            Assert.Equal(new Uri("C:/test1.cs"), results[0].TextDocument!.Uri);
-            Assert.Equal("CS1513", results[0].Diagnostics.Single().Code);
-            Assert.Equal(1, results[0].Diagnostics.Single().Range.Start.Line);
-            Assert.Empty(results[1].Diagnostics);
-        }
-
         #endregion
 
-<<<<<<< HEAD
-        private static async Task<VSInternalDiagnosticReport[]> RunGetDocumentPullDiagnosticsAsync(
-            TestLspServer testLspServer,
-            Uri uri,
-            string? previousResultId = null,
-            IProgress<VSInternalDiagnosticReport[]>? progress = null)
-        {
-            await WaitForDiagnosticsAsync(testLspServer.TestWorkspace);
-
-            var result = await testLspServer.ExecuteRequestAsync<VSInternalDocumentDiagnosticsParams, VSInternalDiagnosticReport[]>(
-                VSInternalMethods.DocumentPullDiagnosticName,
-                CreateDocumentDiagnosticParams(uri, previousResultId, progress),
-                new LSP.ClientCapabilities(),
-                clientName: null,
-                CancellationToken.None);
-=======
         /// <summary>
         /// Helper type to store unified LSP diagnostic results.
         /// Diagnostics are null when unchanged.
@@ -1421,7 +1073,6 @@
                     Assert.Null(diagnostics);
                     diagnostics = progress!.Value.GetValues().Single().First;
                 }
->>>>>>> 67d940c4
 
                 if (diagnostics == null)
                 {
@@ -1448,16 +1099,6 @@
             }
         }
 
-<<<<<<< HEAD
-        private static async Task<VSInternalWorkspaceDiagnosticReport[]> RunGetWorkspacePullDiagnosticsAsync(
-            TestLspServer testLspServer,
-            VSInternalDiagnosticParams[]? previousResults = null,
-            IProgress<VSInternalWorkspaceDiagnosticReport[]>? progress = null)
-        {
-            await WaitForDiagnosticsAsync(testLspServer.TestWorkspace);
-
-            var result = await testLspServer.ExecuteRequestAsync<VSInternalWorkspaceDiagnosticsParams, VSInternalWorkspaceDiagnosticReport[]>(
-=======
         private static async Task<ImmutableArray<TestDiagnosticResult>> RunGetWorkspacePullDiagnosticsAsync(
             TestLspServer testLspServer,
             bool useVSDiagnostics,
@@ -1470,7 +1111,6 @@
             {
                 BufferedProgress<VSInternalWorkspaceDiagnosticReport>? progress = useProgress ? BufferedProgress.Create<VSInternalWorkspaceDiagnosticReport>(null) : null;
                 var diagnostics = await testLspServer.ExecuteRequestAsync<VSInternalWorkspaceDiagnosticsParams, VSInternalWorkspaceDiagnosticReport[]>(
->>>>>>> 67d940c4
                 VSInternalMethods.WorkspacePullDiagnosticName,
                 CreateWorkspaceDiagnosticParams(previousResults, progress),
                 new LSP.ClientCapabilities(),
@@ -1554,11 +1194,7 @@
         }
 
         private static VSInternalWorkspaceDiagnosticsParams CreateWorkspaceDiagnosticParams(
-<<<<<<< HEAD
-            VSInternalDiagnosticParams[]? previousResults = null,
-=======
             ImmutableArray<(string resultId, Uri uri)>? previousResults = null,
->>>>>>> 67d940c4
             IProgress<VSInternalWorkspaceDiagnosticReport[]>? progress = null)
         {
             return new VSInternalWorkspaceDiagnosticsParams
@@ -1568,47 +1204,26 @@
             };
         }
 
-<<<<<<< HEAD
-        private TestLspServer CreateTestWorkspaceWithDiagnostics(string markup, BackgroundAnalysisScope scope, bool pullDiagnostics = true)
-            => CreateTestWorkspaceWithDiagnostics(markup, scope, pullDiagnostics ? DiagnosticMode.Pull : DiagnosticMode.Push);
-
-        private TestLspServer CreateTestWorkspaceWithDiagnostics(string markup, BackgroundAnalysisScope scope, DiagnosticMode mode)
-        {
-            var testLspServer = CreateTestLspServer(markup, out _);
-=======
         private Task<TestLspServer> CreateTestWorkspaceWithDiagnosticsAsync(string markup, BackgroundAnalysisScope scope, bool pullDiagnostics = true)
             => CreateTestWorkspaceWithDiagnosticsAsync(markup, scope, pullDiagnostics ? DiagnosticMode.Pull : DiagnosticMode.Push);
 
         private async Task<TestLspServer> CreateTestWorkspaceWithDiagnosticsAsync(string markup, BackgroundAnalysisScope scope, DiagnosticMode mode)
         {
             var testLspServer = await CreateTestLspServerAsync(markup);
->>>>>>> 67d940c4
             InitializeDiagnostics(scope, testLspServer.TestWorkspace, mode);
             return testLspServer;
         }
 
-<<<<<<< HEAD
-        private TestLspServer CreateTestWorkspaceFromXml(string xmlMarkup, BackgroundAnalysisScope scope, bool pullDiagnostics = true)
-        {
-            var testLspServer = CreateXmlTestLspServer(xmlMarkup, out _);
-=======
         private async Task<TestLspServer> CreateTestWorkspaceFromXmlAsync(string xmlMarkup, BackgroundAnalysisScope scope, bool pullDiagnostics = true)
         {
             var testLspServer = await CreateXmlTestLspServerAsync(xmlMarkup);
->>>>>>> 67d940c4
             InitializeDiagnostics(scope, testLspServer.TestWorkspace, pullDiagnostics ? DiagnosticMode.Pull : DiagnosticMode.Push);
             return testLspServer;
         }
 
-<<<<<<< HEAD
-        private TestLspServer CreateTestWorkspaceWithDiagnostics(string[] markups, BackgroundAnalysisScope scope, bool pullDiagnostics = true)
-        {
-            var testLspServer = CreateTestLspServer(markups, out _);
-=======
         private async Task<TestLspServer> CreateTestWorkspaceWithDiagnosticsAsync(string[] markups, BackgroundAnalysisScope scope, bool pullDiagnostics = true)
         {
             var testLspServer = await CreateTestLspServerAsync(markups);
->>>>>>> 67d940c4
             InitializeDiagnostics(scope, testLspServer.TestWorkspace, pullDiagnostics ? DiagnosticMode.Pull : DiagnosticMode.Push);
             return testLspServer;
         }
