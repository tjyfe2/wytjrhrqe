--- conflicted
+++ resolved
@@ -1228,27 +1228,6 @@
             Assert.Equal(operation.Type, discardSymbol.Type);
         }
 
-<<<<<<< HEAD
-        public override void VisitRangeOperation(IRangeOperation operation)
-        {
-            Assert.Equal(OperationKind.Range, operation.Kind);
-
-            IOperation[] children = operation.Children.ToArray();
-
-            int index = 0;
-
-            if (operation.LeftOperand != null)
-            {
-                Assert.Same(operation.LeftOperand, children[index++]);
-            }
-
-            if (operation.RightOperand != null)
-            {
-                Assert.Same(operation.RightOperand, children[index++]);
-            }
-
-            Assert.Equal(index, children.Length);
-=======
         public override void VisitFlowCapture(IFlowCaptureOperation operation)
         {
             Assert.Equal(OperationKind.FlowCapture, operation.Kind);
@@ -1309,7 +1288,27 @@
             Assert.Empty(operation.Children);
             Assert.NotNull(operation.Local);
             Assert.True(operation.Local.IsStatic);
->>>>>>> 6f3c1f14
+        }
+
+        public override void VisitRangeOperation(IRangeOperation operation)
+        {
+            Assert.Equal(OperationKind.Range, operation.Kind);
+
+            IOperation[] children = operation.Children.ToArray();
+
+            int index = 0;
+
+            if (operation.LeftOperand != null)
+            {
+                Assert.Same(operation.LeftOperand, children[index++]);
+            }
+
+            if (operation.RightOperand != null)
+            {
+                Assert.Same(operation.RightOperand, children[index++]);
+            }
+
+            Assert.Equal(index, children.Length);
         }
     }
 }