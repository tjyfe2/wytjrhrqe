--- conflicted
+++ resolved
@@ -324,15 +324,10 @@
                     break;
                 case int i:
                     break;
-<<<<<<< HEAD
-                case Type (int x, 3) { A: _, B: 7 } identifier:
-                    break;
-                case var (x, y, (z, w)):
-                    break;
-=======
-                // case Type (int x, 3) { A: 5, B: 7 } identifier:
-                // break;
->>>>>>> c7d1967a
+                // case Type (int x, 3) { A: _, B: 7 } identifier:
+                //     break;
+                // case var (x, y, (z, w)):
+                //     break;
                 default:
                     {
                         return;
