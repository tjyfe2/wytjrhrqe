--- conflicted
+++ resolved
@@ -1,19 +1,5 @@
 ﻿{
   "dependencies": {
-<<<<<<< HEAD
-    "Microsoft.NETCore.Portable.Compatibility": "1.0.0",
-    "Microsoft.NETCore.Platforms": "1.0.1-rc3-24102-00",
-    "Microsoft.CSharp": "4.0.0",
-    "System.Collections.Concurrent": "4.0.12-rc3-24102-00",
-    "System.Console": "4.0.0-rc3-24102-00",
-    "System.Diagnostics.Debug": "4.0.11-rc3-24102-00",
-    "System.Diagnostics.Tools": "4.0.1-rc3-24102-00",
-    "System.IO.FileSystem": "4.0.1-rc3-24102-00",
-    "System.Reflection.TypeExtensions": "4.1.0-rc3-24102-00",
-    "System.Threading.Thread": "4.0.0-rc3-24102-00",
-    "System.Xml.XDocument": "4.0.11-rc3-24102-00",
-    "System.Xml.XmlDocument": "4.0.1-rc3-24102-00",
-=======
     "Microsoft.CSharp": "4.0.0",
     "Microsoft.NETCore.Platforms": "1.0.1-rc3-24128-00",
     "Microsoft.NETCore.Portable.Compatibility": "1.0.0",
@@ -26,7 +12,6 @@
     "System.Threading.Thread": "4.0.0-rc3-24128-00",
     "System.Xml.XDocument": "4.0.10",
     "System.Xml.XmlDocument": "4.0.0"
->>>>>>> 4dabfe65
   },
   "frameworks": {
     "netstandard1.3": {
