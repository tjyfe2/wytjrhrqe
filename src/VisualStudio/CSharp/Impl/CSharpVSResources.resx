--- conflicted
+++ resolved
@@ -649,10 +649,7 @@
   <data name="File_scoped" xml:space="preserve">
     <value>File scoped</value>
   </data>
-<<<<<<< HEAD
-=======
   <data name="Prefer_extended_property_pattern" xml:space="preserve">
     <value>Prefer extended property pattern</value>
   </data>
->>>>>>> 67d940c4
 </root>