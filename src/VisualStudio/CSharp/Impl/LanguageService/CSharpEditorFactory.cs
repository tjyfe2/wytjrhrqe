--- conflicted
+++ resolved
@@ -28,8 +28,6 @@
 
         protected override string ContentTypeName => ContentTypeNames.CSharpContentType;
         protected override string LanguageName => LanguageNames.CSharp;
-<<<<<<< HEAD
-=======
 
         protected override Project GetProjectWithCorrectParseOptionsForProject(Project project, IVsHierarchy hierarchy)
         {
@@ -43,6 +41,5 @@
 
             return project;
         }
->>>>>>> 67d940c4
     }
 }