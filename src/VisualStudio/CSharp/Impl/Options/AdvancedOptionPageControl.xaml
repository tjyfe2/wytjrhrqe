--- conflicted
+++ resolved
@@ -56,6 +56,7 @@
                               Content="{x:Static local:AdvancedOptionPageStrings.Option_Skip_analyzers_for_implicitly_triggered_builds}" />
                 </StackPanel>
             </GroupBox>
+            
             <GroupBox x:Uid="EditorHelpGroupBox"
                       Header="{x:Static local:AdvancedOptionPageStrings.Option_EditorHelp}">
                 <StackPanel>
@@ -76,6 +77,7 @@
                               Content="{x:Static local:AdvancedOptionPageStrings.Enable_all_features_in_opened_files_from_source_generators_experimental}" />
                 </StackPanel>
             </GroupBox>
+            
             <GroupBox x:Uid="GoToDefinitionGroupBox"
                       Header="{x:Static local:AdvancedOptionPageStrings.Option_Go_To_Definition}">
                 <StackPanel>
@@ -87,6 +89,7 @@
                               Content="{x:Static local:AdvancedOptionPageStrings.Option_Navigate_asynchronously_exerimental}" />
                 </StackPanel>
             </GroupBox>
+            
             <GroupBox x:Uid="UsingDirectivesGroupBox"
                       Header="{x:Static local:AdvancedOptionPageStrings.Option_Using_Directives}">
                 <StackPanel>
@@ -107,6 +110,7 @@
                               Content="{x:Static local:AdvancedOptionPageStrings.Option_Add_missing_using_directives_on_paste}" />
                 </StackPanel>
             </GroupBox>
+            
             <GroupBox x:Uid="QuickActionsBox"
                       Header="{x:Static local:AdvancedOptionPageStrings.Option_Quick_Actions}">
                 <StackPanel>
@@ -114,6 +118,7 @@
                               Content="{x:Static local:AdvancedOptionPageStrings.Option_Compute_Quick_Actions_asynchronously_experimental}" />
                 </StackPanel>
             </GroupBox>
+            
             <GroupBox x:Uid="HighlightingGroupBox"
                       Header="{x:Static local:AdvancedOptionPageStrings.Option_Highlighting}">
                 <StackPanel>
@@ -123,6 +128,7 @@
                               Content="{x:Static local:AdvancedOptionPageStrings.Option_EnableHighlightKeywords}" />
                 </StackPanel>
             </GroupBox>
+            
             <GroupBox x:Uid="OutliningGroupBox"
                       Header="{x:Static local:AdvancedOptionPageStrings.Option_Outlining}">
                 <StackPanel>
@@ -140,6 +146,7 @@
                               Content="{x:Static local:AdvancedOptionPageStrings.Option_Collapse_regions_when_collapsing_to_definitions}" />
                 </StackPanel>
             </GroupBox>
+            
             <GroupBox x:Uid="FadingGroupBox"
                       Header="{x:Static local:AdvancedOptionPageStrings.Option_Fading}">
                 <StackPanel>
@@ -149,6 +156,7 @@
                               Content="{x:Static local:AdvancedOptionPageStrings.Option_Fade_out_unreachable_code}" />
                 </StackPanel>
             </GroupBox>
+            
             <GroupBox x:Uid="BlockStructureGuidesGroupBox"
                       Header="{x:Static local:AdvancedOptionPageStrings.Option_Block_Structure_Guides}">
                 <StackPanel>
@@ -158,12 +166,8 @@
                               Content="{x:Static local:AdvancedOptionPageStrings.Option_Show_guides_for_code_level_constructs}" />
                 </StackPanel>
             </GroupBox>
-<<<<<<< HEAD
-            <GroupBox x:Uid="CommentsGuidesGroupBox"
-=======
-
+            
             <GroupBox x:Uid="CommentsGroupBox"
->>>>>>> 3c606b74
                       Header="{x:Static local:AdvancedOptionPageStrings.Option_Comments}">
                 <StackPanel>
                     <CheckBox x:Name="GenerateXmlDocCommentsForTripleSlash"
@@ -174,6 +178,7 @@
                               Content="{x:Static local:AdvancedOptionPageStrings.Option_InsertAsteriskAtTheStartOfNewLinesWhenWritingBlockComments}"/>
                 </StackPanel>
             </GroupBox>
+            
             <GroupBox x:Uid="RegularExpressionsGroupBox"
                         Header="{x:Static local:AdvancedOptionPageStrings.Option_Regular_Expressions}">
                 <StackPanel>
@@ -313,6 +318,7 @@
                     </StackPanel>
                 </StackPanel>
             </GroupBox>
+            
             <GroupBox x:Uid="InheritanceMarginGroupBox" Header="{x:Static local:AdvancedOptionPageStrings.Inheritance_Margin}">
                 <StackPanel>
                     <CheckBox x:Uid="ShowInheritanceMargin"
