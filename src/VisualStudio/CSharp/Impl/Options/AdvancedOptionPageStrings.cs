﻿// Licensed to the .NET Foundation under one or more agreements.
// The .NET Foundation licenses this file to you under the MIT license.
// See the LICENSE file in the project root for more information.

#nullable disable

using Microsoft.CodeAnalysis.Editor.ColorSchemes;

namespace Microsoft.VisualStudio.LanguageServices.CSharp.Options
{
    internal static class AdvancedOptionPageStrings
    {
        public static string Option_Analysis
            => ServicesVSResources.Analysis;

        public static string Option_Background_analysis_scope
            => ServicesVSResources.Background_analysis_scope_colon;

        public static string Option_Background_Analysis_Scope_Active_File
            => ServicesVSResources.Current_document;

        public static string Option_Background_Analysis_Scope_Open_Files_And_Projects
            => ServicesVSResources.Open_documents;

        public static string Option_Background_Analysis_Scope_Full_Solution
            => ServicesVSResources.Entire_solution;

        public static string Option_Enable_navigation_to_decompiled_sources
            => ServicesVSResources.Enable_navigation_to_decompiled_sources;

        public static string Option_Enable_pull_diagnostics_experimental_requires_restart
            => ServicesVSResources.Enable_pull_diagnostics_experimental_requires_restart;

        public static string Option_Enable_Razor_pull_diagnostics_experimental_requires_restart
            => ServicesVSResources.Enable_Razor_pull_diagnostics_experimental_requires_restart;

        public static string Option_use_64bit_analysis_process
            => ServicesVSResources.Use_64_bit_process_for_code_analysis_requires_restart;

        public static string Option_Inline_Hints_experimental
            => ServicesVSResources.Inline_Hints_experimental;

        public static string Option_Display_all_hints_while_pressing_Alt_F1
            => ServicesVSResources.Display_all_hints_while_pressing_Alt_F1;

        public static string Option_Color_hints
            => ServicesVSResources.Color_hints;

        public static string Option_Display_inline_parameter_name_hints
            => ServicesVSResources.Display_inline_parameter_name_hints;

        public static string Option_Show_hints_for_literals
            => ServicesVSResources.Show_hints_for_literals;

        public static string Option_Show_hints_for_new_expressions
            => CSharpVSResources.Show_hints_for_new_expressions;

        public static string Option_Show_hints_for_everything_else
            => ServicesVSResources.Show_hints_for_everything_else;

        public static string Option_Suppress_hints_when_parameter_name_matches_the_method_s_intent
            => ServicesVSResources.Suppress_hints_when_parameter_name_matches_the_method_s_intent;

        public static string Option_Suppress_hints_when_parameter_names_differ_only_by_suffix
            => ServicesVSResources.Suppress_hints_when_parameter_names_differ_only_by_suffix;

        public static string Option_Display_inline_type_hints
            => ServicesVSResources.Display_inline_type_hints;

        public static string Option_Show_hints_for_variables_with_inferred_types
            => ServicesVSResources.Show_hints_for_variables_with_inferred_types;

        public static string Option_Show_hints_for_lambda_parameter_types
            => ServicesVSResources.Show_hints_for_lambda_parameter_types;

        public static string Option_Show_hints_for_implicit_object_creation
            => ServicesVSResources.Show_hints_for_implicit_object_creation;

        public static string Option_RenameTrackingPreview => CSharpVSResources.Show_preview_for_rename_tracking;
        public static string Option_Split_string_literals_on_enter => CSharpVSResources.Split_string_literals_on_enter;

        public static string Option_DisplayLineSeparators
            => CSharpVSResources.Show_procedure_line_separators;

        public static string Option_DontPutOutOrRefOnStruct
        {
            get { return CSharpVSResources.Don_t_put_ref_or_out_on_custom_struct; }
        }

        public static string Option_EditorHelp
        {
            get { return CSharpVSResources.Editor_Help; }
        }

        public static string Option_EnableHighlightKeywords
        {
            get { return CSharpVSResources.Highlight_related_keywords_under_cursor; }
        }

        public static string Option_EnableHighlightReferences
        {
            get { return CSharpVSResources.Highlight_references_to_symbol_under_cursor; }
        }

        public static string Option_EnterOutliningMode
            => CSharpVSResources.Enter_outlining_mode_when_files_open;

        public static string Option_ExtractMethod
            => CSharpVSResources.Extract_Method;

        public static string Option_Implement_Interface_or_Abstract_Class
            => ServicesVSResources.Implement_Interface_or_Abstract_Class;

        public static string Option_When_inserting_properties_events_and_methods_place_them
            => ServicesVSResources.When_inserting_properties_events_and_methods_place_them;

        public static string Option_with_other_members_of_the_same_kind
            => ServicesVSResources.with_other_members_of_the_same_kind;

        public static string Option_at_the_end
            => ServicesVSResources.at_the_end;

        public static string Option_When_generating_properties
            => ServicesVSResources.When_generating_properties;

        public static string Option_prefer_auto_properties
            => ServicesVSResources.codegen_prefer_auto_properties;

        public static string Option_prefer_throwing_properties
            => ServicesVSResources.prefer_throwing_properties;

        public static string Option_Comments
            => ServicesVSResources.Comments;

        public static string Option_GenerateXmlDocCommentsForTripleSlash
            => CSharpVSResources.Generate_XML_documentation_comments_for;

        public static string Option_InsertSlashSlashAtTheStartOfNewLinesWhenWritingSingleLineComments
            => CSharpVSResources.Insert_slash_slash_at_the_start_of_new_lines_when_writing_slash_slash_comments;

        public static string Option_InsertAsteriskAtTheStartOfNewLinesWhenWritingBlockComments
            => CSharpVSResources.Insert_at_the_start_of_new_lines_when_writing_comments;

        public static string Option_ShowRemarksInQuickInfo
            => CSharpVSResources.Show_remarks_in_Quick_Info;

        public static string Option_Highlighting
        {
            get { return CSharpVSResources.Highlighting; }
        }

        public static string Option_OptimizeForSolutionSize
        {
            get { return CSharpVSResources.Optimize_for_solution_size; }
        }

        public static string Option_OptimizeForSolutionSize_Large
        {
            get { return CSharpVSResources.Large; }
        }

        public static string Option_OptimizeForSolutionSize_Regular
        {
            get { return CSharpVSResources.Regular; }
        }

        public static string Option_OptimizeForSolutionSize_Small
        {
            get { return CSharpVSResources.Small; }
        }

        public static string Option_Outlining
            => ServicesVSResources.Outlining;

        public static string Option_Show_outlining_for_declaration_level_constructs
            => ServicesVSResources.Show_outlining_for_declaration_level_constructs;

        public static string Option_Show_outlining_for_code_level_constructs
            => ServicesVSResources.Show_outlining_for_code_level_constructs;

        public static string Option_Show_outlining_for_comments_and_preprocessor_regions
            => ServicesVSResources.Show_outlining_for_comments_and_preprocessor_regions;

        public static string Option_Collapse_regions_when_collapsing_to_definitions
            => ServicesVSResources.Collapse_regions_when_collapsing_to_definitions;

        public static string Option_Block_Structure_Guides
            => ServicesVSResources.Block_Structure_Guides;

        public static string Option_Show_guides_for_declaration_level_constructs
            => ServicesVSResources.Show_guides_for_declaration_level_constructs;

        public static string Option_Show_guides_for_code_level_constructs
            => ServicesVSResources.Show_guides_for_code_level_constructs;

        public static string Option_Fading
            => ServicesVSResources.Fading;

        public static string Option_Fade_out_unused_usings
            => CSharpVSResources.Fade_out_unused_usings;

        public static string Option_Fade_out_unreachable_code
            => ServicesVSResources.Fade_out_unreachable_code;

        public static string Option_Performance
            => CSharpVSResources.Performance;

        public static string Option_PlaceSystemNamespaceFirst
            => CSharpVSResources.Place_System_directives_first_when_sorting_usings;

        public static string Option_SeparateImportGroups
            => CSharpVSResources.Separate_using_directive_groups;

        public static string Option_Using_Directives
            => CSharpVSResources.Using_Directives;

        public static string Option_Suggest_usings_for_types_in_reference_assemblies
            => CSharpVSResources.Suggest_usings_for_types_in_dotnet_framework_assemblies;

        public static string Option_Suggest_usings_for_types_in_NuGet_packages
            => CSharpVSResources.Suggest_usings_for_types_in_NuGet_packages;

        public static string Option_Add_missing_using_directives_on_paste
            => CSharpVSResources.Add_missing_using_directives_on_paste;

        public static string Option_Report_invalid_placeholders_in_string_dot_format_calls
            => CSharpVSResources.Report_invalid_placeholders_in_string_dot_format_calls;

        public static string Option_Regular_Expressions
            => ServicesVSResources.Regular_Expressions;

        public static string Option_Colorize_regular_expressions
            => ServicesVSResources.Colorize_regular_expressions;

        public static string Option_Report_invalid_regular_expressions
            => ServicesVSResources.Report_invalid_regular_expressions;

        public static string Option_Highlight_related_components_under_cursor
            => ServicesVSResources.Highlight_related_components_under_cursor;

        public static string Option_Show_completion_list
            => ServicesVSResources.Show_completion_list;

        public static string Option_Editor_Color_Scheme
            => ServicesVSResources.Editor_Color_Scheme;

        public static string Editor_color_scheme_options_are_only_available_when_using_a_color_theme_bundled_with_Visual_Studio_The_color_theme_can_be_configured_from_the_Environment_General_options_page
            => ServicesVSResources.Editor_color_scheme_options_are_only_available_when_using_a_color_theme_bundled_with_Visual_Studio_The_color_theme_can_be_configured_from_the_Environment_General_options_page;

        public static string Some_color_scheme_colors_are_being_overridden_by_changes_made_in_the_Environment_Fonts_and_Colors_options_page_Choose_Use_Defaults_in_the_Fonts_and_Colors_page_to_revert_all_customizations
            => ServicesVSResources.Some_color_scheme_colors_are_being_overridden_by_changes_made_in_the_Environment_Fonts_and_Colors_options_page_Choose_Use_Defaults_in_the_Fonts_and_Colors_page_to_revert_all_customizations;

        public static string Edit_color_scheme
            => ServicesVSResources.Editor_Color_Scheme;

        public static string Option_Color_Scheme_VisualStudio2019
            => ServicesVSResources.Visual_Studio_2019;

        public static string Option_Color_Scheme_VisualStudio2017
            => ServicesVSResources.Visual_Studio_2017;

        public static SchemeName Color_Scheme_VisualStudio2019_Tag
            => SchemeName.VisualStudio2019;

        public static SchemeName Color_Scheme_VisualStudio2017_Tag
            => SchemeName.VisualStudio2017;

        public static string Option_Show_Remove_Unused_References_command_in_Solution_Explorer_experimental
            => ServicesVSResources.Show_Remove_Unused_References_command_in_Solution_Explorer_experimental;

        public static string Enable_all_features_in_opened_files_from_source_generators_experimental
            => ServicesVSResources.Enable_all_features_in_opened_files_from_source_generators_experimental;

<<<<<<< HEAD
        public static string Option_Enable_file_logging_for_diagnostics
            => ServicesVSResources.Enable_file_logging_for_diagnostics;
=======
        public static string Show_inheritance_margin
            => ServicesVSResources.Show_inheritance_margin;

        public static string Inheritance_Margin_experimental
            => ServicesVSResources.Inheritance_Margin_experimental;
>>>>>>> d8952909
    }
}<|MERGE_RESOLUTION|>--- conflicted
+++ resolved
@@ -271,15 +271,13 @@
         public static string Enable_all_features_in_opened_files_from_source_generators_experimental
             => ServicesVSResources.Enable_all_features_in_opened_files_from_source_generators_experimental;
 
-<<<<<<< HEAD
         public static string Option_Enable_file_logging_for_diagnostics
             => ServicesVSResources.Enable_file_logging_for_diagnostics;
-=======
+
         public static string Show_inheritance_margin
             => ServicesVSResources.Show_inheritance_margin;
 
         public static string Inheritance_Margin_experimental
             => ServicesVSResources.Inheritance_Margin_experimental;
->>>>>>> d8952909
     }
 }