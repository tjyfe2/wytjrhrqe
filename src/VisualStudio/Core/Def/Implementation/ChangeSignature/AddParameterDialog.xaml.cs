--- conflicted
+++ resolved
@@ -6,10 +6,6 @@
 
 using System.Windows;
 using Microsoft.VisualStudio.PlatformUI;
-<<<<<<< HEAD
-=======
-using Microsoft.CodeAnalysis;
->>>>>>> 483dfb43
 
 namespace Microsoft.VisualStudio.LanguageServices.Implementation.ChangeSignature
 {
@@ -52,17 +48,11 @@
 
         private void OK_Click(object sender, RoutedEventArgs e)
         {
-<<<<<<< HEAD
             _viewModel.UpdateTypeSymbol(TypeContentControl.Text);
             _viewModel.ParameterName = NameContentControl.Text;
 
             _viewModel.IsRequired = RequiredParameterRadioButton.IsChecked ?? false;
             _viewModel.DefaultValue = _viewModel.IsRequired ? "" : DefaultValue.Text;
-=======
-            _viewModel.ParameterName = NameContentControl.Text;
-            _viewModel.CallSiteValue = CallSiteValueTextBox.Text;
-            _viewModel.UpdateTypeSymbol(TypeContentControl.Text);
->>>>>>> 483dfb43
 
             _viewModel.IsCallsiteError = IntroduceErrorRadioButton.IsChecked ?? false;
             _viewModel.IsCallsiteOmitted = OmitArgumentRadioButton.IsChecked ?? false;
