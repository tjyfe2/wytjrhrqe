--- conflicted
+++ resolved
@@ -227,11 +227,7 @@
                         return;
                     }
 
-<<<<<<< HEAD
-                    uint itemId = hierarchy.TryGetItemId(document.FilePath);
-=======
                     var itemId = hierarchy.TryGetItemId(document.FilePath);
->>>>>>> a2ee4379
 
                     if (itemId == VSConstants.VSITEMID_NIL)
                     {
