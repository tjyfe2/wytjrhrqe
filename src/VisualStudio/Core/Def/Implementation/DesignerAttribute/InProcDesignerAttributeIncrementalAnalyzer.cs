--- conflicted
+++ resolved
@@ -2,12 +2,9 @@
 // The .NET Foundation licenses this file to you under the MIT license.
 // See the LICENSE file in the project root for more information.
 
-<<<<<<< HEAD
-=======
 #nullable disable
 
 using System.Collections.Generic;
->>>>>>> 2909d702
 using System.Collections.Immutable;
 using System.Threading;
 using System.Threading.Tasks;
@@ -28,11 +25,7 @@
         protected override ValueTask ReportProjectRemovedAsync(ProjectId projectId, CancellationToken cancellationToken)
             => _listener.OnProjectRemovedAsync(projectId, cancellationToken);
 
-<<<<<<< HEAD
-        protected override Task ReportDesignerAttributeDataAsync(ImmutableArray<DesignerAttributeData> data, CancellationToken cancellationToken)
-=======
         protected override ValueTask ReportDesignerAttributeDataAsync(ImmutableArray<DesignerAttributeData> data, CancellationToken cancellationToken)
->>>>>>> 2909d702
             => _listener.ReportDesignerAttributeDataAsync(data, cancellationToken);
     }
 }