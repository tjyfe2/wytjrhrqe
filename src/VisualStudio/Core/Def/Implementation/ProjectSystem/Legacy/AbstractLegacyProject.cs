﻿// Copyright (c) Microsoft.  All Rights Reserved.  Licensed under the Apache License, Version 2.0.  See License.txt in the project root for license information.

using System;
using System.Collections.Generic;
using System.Collections.Immutable;
using System.IO;
using System.Linq;
using Microsoft.CodeAnalysis;
using Microsoft.CodeAnalysis.Editor.Shared.Utilities;
using Microsoft.CodeAnalysis.Host;
using Microsoft.VisualStudio.ComponentModelHost;
using Microsoft.VisualStudio.LanguageServices.Implementation.CodeModel;
using Microsoft.VisualStudio.LanguageServices.Implementation.EditAndContinue;
using Microsoft.VisualStudio.LanguageServices.Implementation.TaskList;
using Microsoft.VisualStudio.Shell;
using Microsoft.VisualStudio.Shell.Interop;
using Roslyn.Utilities;

namespace Microsoft.VisualStudio.LanguageServices.Implementation.ProjectSystem.Legacy
{
    /// <summary>
    /// Base type for legacy C# and VB project system shim implementations.
    /// These legacy shims are based on legacy project system interfaces defined in csproj/msvbprj.
    /// </summary>
    internal abstract partial class AbstractLegacyProject : ForegroundThreadAffinitizedObject
    {
        public IVsHierarchy Hierarchy { get; }
        protected VisualStudioProject VisualStudioProject { get; }
        internal VisualStudioProjectOptionsProcessor VisualStudioProjectOptionsProcessor { get; set; }
        protected IProjectCodeModel ProjectCodeModel { get; set; }
        protected VisualStudioWorkspace Workspace { get; }

        internal VisualStudioProject Test_VisualStudioProject => VisualStudioProject;

        /// <summary>
        /// The path to the directory of the project. Read-only, since although you can rename
        /// a project in Visual Studio you can't change the folder of a project without an
        /// unload/reload.
        /// </summary>
        private readonly string _projectDirectory = null;

        private static readonly char[] PathSeparatorCharacters = { Path.DirectorySeparatorChar, Path.AltDirectorySeparatorChar };

        #region Mutable fields that should only be used from the UI thread

        private readonly SolutionEventsBatchScopeCreator _batchScopeCreator;

        #endregion

        public AbstractLegacyProject(
            string projectSystemName,
            IVsHierarchy hierarchy,
            string language,
            IServiceProvider serviceProvider,
            IThreadingContext threadingContext,
            string externalErrorReportingPrefix,
            HostDiagnosticUpdateSource hostDiagnosticUpdateSourceOpt,
            ICommandLineParserService commandLineParserServiceOpt)
            : base(threadingContext)
        {
            Contract.ThrowIfNull(hierarchy);

            var componentModel = (IComponentModel)serviceProvider.GetService(typeof(SComponentModel));
            Workspace = componentModel.GetService<VisualStudioWorkspace>();

            var projectFilePath = hierarchy.TryGetProjectFilePath();

            if (projectFilePath != null && !File.Exists(projectFilePath))
            {
                projectFilePath = null;
            }

            if (projectFilePath != null)
            {
                _projectDirectory = Path.GetDirectoryName(projectFilePath);
            }

            var projectFactory = componentModel.GetService<VisualStudioProjectFactory>();
            VisualStudioProject = projectFactory.CreateAndAddToWorkspace(
                projectSystemName,
                language,
                new VisualStudioProjectCreationInfo
                {
                    // The workspace requires an assembly name so we can make compilations. We'll use
                    // projectSystemName because they'll have a better one eventually.
                    AssemblyName = projectSystemName,
                    FilePath = projectFilePath,
                    Hierarchy = hierarchy,
                    ProjectGuid = GetProjectIDGuid(hierarchy),
                });

            ((VisualStudioWorkspaceImpl)Workspace).AddProjectRuleSetFileToInternalMaps(
                VisualStudioProject,
                () => VisualStudioProjectOptionsProcessor.EffectiveRuleSetFilePath);

            // Right now VB doesn't have the concept of "default namespace". But we conjure one in workspace 
            // by assigning the value of the project's root namespace to it. So various feature can choose to 
            // use it for their own purpose.
            // In the future, we might consider officially exposing "default namespace" for VB project 
            // (e.g. through a <defaultnamespace> msbuild property)
            VisualStudioProject.DefaultNamespace = GetRootNamespacePropertyValue(hierarchy);

            Hierarchy = hierarchy;
            ConnectHierarchyEvents();
            RefreshBinOutputPath();

            // TODO: https://github.com/dotnet/roslyn/issues/36065
            // The ctor of ExternalErrorDiagnosticUpdateSource throws when running in tests since UIContextImpl calls:
            //   (IVsMonitorSelection)ServiceProvider.GlobalProvider.GetService(typeof(IVsMonitorSelection))),
            // which returns null.
            try
            {
                _externalErrorReporter = new ProjectExternalErrorReporter(VisualStudioProject.Id, externalErrorReportingPrefix, (VisualStudioWorkspaceImpl)Workspace);
<<<<<<< HEAD
                _editAndContinueProject = new VsENCRebuildableProjectImpl(Workspace, VisualStudioProject, serviceProvider);
=======
>>>>>>> a2ee4379
            }
            catch (Exception)
            {
            }

            _batchScopeCreator = componentModel.GetService<SolutionEventsBatchScopeCreator>();
            _batchScopeCreator.StartTrackingProject(VisualStudioProject, Hierarchy);
        }

        public string AssemblyName => VisualStudioProject.AssemblyName;

        public string GetOutputFileName()
            => VisualStudioProject.IntermediateOutputFilePath;

        public virtual void Disconnect()
        {
            _batchScopeCreator.StopTrackingProject(VisualStudioProject);

            VisualStudioProjectOptionsProcessor?.Dispose();
            ProjectCodeModel.OnProjectClosed();
            VisualStudioProject.RemoveFromWorkspace();

            // Unsubscribe IVsHierarchyEvents
            DisconnectHierarchyEvents();
        }

        protected void AddFile(
            string filename,
            SourceCodeKind sourceCodeKind)
        {
            AssertIsForeground();

            // We have tests that assert that XOML files should not get added; this was similar
            // behavior to how ASP.NET projects would add .aspx files even though we ultimately ignored
            // them. XOML support is planned to go away for Dev16, but for now leave the logic there.
            if (filename.EndsWith(".xoml"))
            {
                return;
            }

            ImmutableArray<string> folders = default;

            var itemid = Hierarchy.TryGetItemId(filename);
            if (itemid != VSConstants.VSITEMID_NIL)
            {
                folders = GetFolderNamesForDocument(itemid);
            }

            VisualStudioProject.AddSourceFile(filename, sourceCodeKind, folders);
        }

        protected void AddFile(
            string filename,
            string linkMetadata,
            SourceCodeKind sourceCodeKind)
        {
            // We have tests that assert that XOML files should not get added; this was similar
            // behavior to how ASP.NET projects would add .aspx files even though we ultimately ignored
            // them. XOML support is planned to go away for Dev16, but for now leave the logic there.
            if (filename.EndsWith(".xoml"))
            {
                return;
            }

            var folders = ImmutableArray<string>.Empty;
            if (!string.IsNullOrEmpty(linkMetadata))
            {
                var linkFolderPath = Path.GetDirectoryName(linkMetadata);
                folders = linkFolderPath.Split(PathSeparatorCharacters, StringSplitOptions.RemoveEmptyEntries).ToImmutableArray();
            }
            else if (!string.IsNullOrEmpty(VisualStudioProject.FilePath))
            {
                var relativePath = PathUtilities.GetRelativePath(_projectDirectory, filename);
                var relativePathParts = relativePath.Split(PathSeparatorCharacters);
                folders = ImmutableArray.Create(relativePathParts, start: 0, length: relativePathParts.Length - 1);
            }

            VisualStudioProject.AddSourceFile(filename, sourceCodeKind, folders);
        }

        protected void RemoveFile(string filename)
        {
            // We have tests that assert that XOML files should not get added; this was similar
            // behavior to how ASP.NET projects would add .aspx files even though we ultimately ignored
            // them. XOML support is planned to go away for Dev16, but for now leave the logic there.
            if (filename.EndsWith(".xoml"))
            {
                return;
            }

            VisualStudioProject.RemoveSourceFile(filename);
            ProjectCodeModel.OnSourceFileRemoved(filename);
        }

        protected void RefreshBinOutputPath()
        {
            if (!(Hierarchy is IVsBuildPropertyStorage storage))
            {
                return;
            }

            if (ErrorHandler.Failed(storage.GetPropertyValue("OutDir", null, (uint)_PersistStorageType.PST_PROJECT_FILE, out var outputDirectory)) ||
                ErrorHandler.Failed(storage.GetPropertyValue("TargetFileName", null, (uint)_PersistStorageType.PST_PROJECT_FILE, out var targetFileName)))
            {
                return;
            }

            if (targetFileName == null)
            {
                return;
            }

            // web app case
            if (!PathUtilities.IsAbsolute(outputDirectory))
            {
                if (VisualStudioProject.FilePath == null)
                {
                    return;
                }

                outputDirectory = FileUtilities.ResolveRelativePath(outputDirectory, Path.GetDirectoryName(VisualStudioProject.FilePath));
            }

            if (outputDirectory == null)
            {
                return;
            }

            VisualStudioProject.OutputFilePath = FileUtilities.NormalizeAbsolutePath(Path.Combine(outputDirectory, targetFileName));

            if (ErrorHandler.Succeeded(storage.GetPropertyValue("TargetRefPath", null, (uint)_PersistStorageType.PST_PROJECT_FILE, out var targetRefPath)) && !string.IsNullOrEmpty(targetRefPath))
            {
                VisualStudioProject.OutputRefFilePath = targetRefPath;
            }
            else
            {
                VisualStudioProject.OutputRefFilePath = null;
            }
        }

        private static Guid GetProjectIDGuid(IVsHierarchy hierarchy)
        {
            if (hierarchy.TryGetGuidProperty(__VSHPROPID.VSHPROPID_ProjectIDGuid, out var guid))
            {
                return guid;
            }

            return Guid.Empty;
        }

        private static bool GetIsWebsiteProject(IVsHierarchy hierarchy)
        {
            try
            {
                if (hierarchy.TryGetProject(out var project))
                {
                    return project.Kind == VsWebSite.PrjKind.prjKindVenusProject;
                }
            }
            catch (Exception)
            {
            }

            return false;
        }

        /// <summary>
        /// Map of folder item IDs in the workspace to the string version of their path.
        /// </summary>
        /// <remarks>Using item IDs as a key like this in a long-lived way is considered unsupported by CPS and other
        /// IVsHierarchy providers, but this code (which is fairly old) still makes the assumptions anyways.</remarks>
        private readonly Dictionary<uint, ImmutableArray<string>> _folderNameMap = new Dictionary<uint, ImmutableArray<string>>();

        private ImmutableArray<string> GetFolderNamesForDocument(uint documentItemID)
        {
            AssertIsForeground();

            if (documentItemID != (uint)VSConstants.VSITEMID.Nil && Hierarchy.GetProperty(documentItemID, (int)VsHierarchyPropID.Parent, out var parentObj) == VSConstants.S_OK)
            {
                var parentID = UnboxVSItemId(parentObj);
                if (parentID != (uint)VSConstants.VSITEMID.Nil && parentID != (uint)VSConstants.VSITEMID.Root)
                {
                    return GetFolderNamesForFolder(parentID);
                }
            }

            return ImmutableArray<string>.Empty;
        }

        private ImmutableArray<string> GetFolderNamesForFolder(uint folderItemID)
        {
            AssertIsForeground();

            using var pooledObject = SharedPools.Default<List<string>>().GetPooledObject();

            var newFolderNames = pooledObject.Object;

            if (!_folderNameMap.TryGetValue(folderItemID, out var folderNames))
            {
                ComputeFolderNames(folderItemID, newFolderNames, Hierarchy);
                folderNames = newFolderNames.ToImmutableArray();
                _folderNameMap.Add(folderItemID, folderNames);
            }
            else
            {
                // verify names, and change map if we get a different set.
                // this is necessary because we only get document adds/removes from the project system
                // when a document name or folder name changes.
                ComputeFolderNames(folderItemID, newFolderNames, Hierarchy);
                if (!Enumerable.SequenceEqual(folderNames, newFolderNames))
                {
                    folderNames = newFolderNames.ToImmutableArray();
                    _folderNameMap[folderItemID] = folderNames;
                }
            }

            return folderNames;
        }

        // Different hierarchies are inconsistent on whether they return ints or uints for VSItemIds.
        // Technically it should be a uint.  However, there's no enforcement of this, and marshalling
        // from native to managed can end up resulting in boxed ints instead.  Handle both here so 
        // we're resilient to however the IVsHierarchy was actually implemented.
        private static uint UnboxVSItemId(object id)
        {
            return id is uint ? (uint)id : unchecked((uint)(int)id);
        }

        private static void ComputeFolderNames(uint folderItemID, List<string> names, IVsHierarchy hierarchy)
        {
            if (hierarchy.GetProperty((uint)folderItemID, (int)VsHierarchyPropID.Name, out var nameObj) == VSConstants.S_OK)
            {
                // For 'Shared' projects, IVSHierarchy returns a hierarchy item with < character in its name (i.e. <SharedProjectName>)
                // as a child of the root item. There is no such item in the 'visual' hierarchy in solution explorer and no such folder
                // is present on disk either. Since this is not a real 'folder', we exclude it from the contents of Document.Folders.
                // Note: The parent of the hierarchy item that contains < character in its name is VSITEMID.Root. So we don't need to
                // worry about accidental propagation out of the Shared project to any containing 'Solution' folders - the check for
                // VSITEMID.Root below already takes care of that.
                var name = (string)nameObj;
                if (!name.StartsWith("<", StringComparison.OrdinalIgnoreCase))
                {
                    names.Insert(0, name);
                }
            }

            if (hierarchy.GetProperty((uint)folderItemID, (int)VsHierarchyPropID.Parent, out var parentObj) == VSConstants.S_OK)
            {
                var parentID = UnboxVSItemId(parentObj);
                if (parentID != (uint)VSConstants.VSITEMID.Nil && parentID != (uint)VSConstants.VSITEMID.Root)
                {
                    ComputeFolderNames(parentID, names, hierarchy);
                }
            }
        }

        /// <summary>
        /// Get the value of "rootnamespace" property of the project ("" if not defined, which means global namespace),
        /// or null if it is unknown or not applicable. 
        /// </summary>
        /// <remarks>
        /// This property has different meaning between C# and VB, each project type can decide how to interpret the value.
        /// </remarks>>
        private static string GetRootNamespacePropertyValue(IVsHierarchy hierarchy)
        {
            // While both csproj and vbproj might define <rootnamespace> property in the project file, 
            // they are very different things.
            // 
            // In C#, it's called default namespace (even though we got the value from rootnamespace property),
            // and it doesn't affect the semantic of the code in anyway, just something used by VS.
            // For example, when you create a new class, the namespace for the new class is based on it. 
            // Therefore, we can't get this info from compiler.
            // 
            // However, in VB, it's actually called root namespace, and that info is part of the VB compilation 
            // (parsed from arguments), because VB compiler needs it to determine the root of all the namespace 
            // declared in the compilation.
            // 
            // Unfortunately, although being different concepts, default namespace and root namespace are almost
            // used interchangebly in VS. For example, (1) the value is define in "rootnamespace" property in project 
            // files and, (2) the property name we use to call into hierarchy below to retrieve the value is 
            // called "DefaultNamespace".

            if (hierarchy.TryGetProperty(__VSHPROPID.VSHPROPID_DefaultNamespace, out string value))
            {
                return value;
            }

            return null;
        }
    }
}<|MERGE_RESOLUTION|>--- conflicted
+++ resolved
@@ -111,10 +111,6 @@
             try
             {
                 _externalErrorReporter = new ProjectExternalErrorReporter(VisualStudioProject.Id, externalErrorReportingPrefix, (VisualStudioWorkspaceImpl)Workspace);
-<<<<<<< HEAD
-                _editAndContinueProject = new VsENCRebuildableProjectImpl(Workspace, VisualStudioProject, serviceProvider);
-=======
->>>>>>> a2ee4379
             }
             catch (Exception)
             {
