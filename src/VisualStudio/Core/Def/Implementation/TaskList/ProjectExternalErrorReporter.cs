--- conflicted
+++ resolved
@@ -9,6 +9,7 @@
 using Microsoft.CodeAnalysis;
 using Microsoft.CodeAnalysis.Diagnostics;
 using Microsoft.CodeAnalysis.ErrorReporting;
+using Microsoft.VisualStudio.LanguageServices.Implementation.ProjectSystem;
 using Microsoft.VisualStudio.LanguageServices.Implementation.Venus;
 using Microsoft.VisualStudio.Shell;
 using Microsoft.VisualStudio.Shell.Interop;
@@ -27,50 +28,36 @@
 
         private readonly VisualStudioWorkspaceImpl _workspace;
 
-<<<<<<< HEAD
-        public ProjectExternalErrorReporter(ProjectId projectId, string errorCodePrefix, IServiceProvider serviceProvider)
-            : this(projectId, errorCodePrefix, serviceProvider.GetMefService<VisualStudioWorkspaceImpl>())
-        {
-        }
-
         public ProjectExternalErrorReporter(ProjectId projectId, string errorCodePrefix, VisualStudioWorkspaceImpl workspace)
-=======
-        public ProjectExternalErrorReporter(ProjectId projectId, string errorCodePrefix, VisualStudioWorkspace workspace, ExternalErrorDiagnosticUpdateSource diagnosticProvider)
->>>>>>> 3aa643d4
         {
             Debug.Assert(projectId != null);
             Debug.Assert(errorCodePrefix != null);
             Debug.Assert(workspace != null);
-            Debug.Assert(diagnosticProvider != null);
 
             _projectId = projectId;
             _errorCodePrefix = errorCodePrefix;
             _workspace = workspace;
-<<<<<<< HEAD
-=======
-            _diagnosticProvider = diagnosticProvider;
 
             KnownUIContexts.SolutionBuildingContext.WhenActivated(() =>
             {
                 KnownUIContexts.SolutionBuildingContext.UIContextChanged += OnSolutionBuild;
-                _diagnosticProvider.OnSolutionBuildStarted();
+                DiagnosticProvider.OnSolutionBuildStarted();
             });
         }
 
+        private ExternalErrorDiagnosticUpdateSource DiagnosticProvider => _workspace.ExternalErrorDiagnosticUpdateSource;
+
         private void OnSolutionBuild(object sender, UIContextChangedEventArgs e)
         {
             if (e.Activated)
             {
-                _diagnosticProvider.OnSolutionBuildStarted();
+                DiagnosticProvider.OnSolutionBuildStarted();
             }
             else
             {
-                _diagnosticProvider.OnSolutionBuildCompleted();
-            }
->>>>>>> 3aa643d4
-        }
-
-        private ExternalErrorDiagnosticUpdateSource DiagnosticProvider => _workspace.ExternalErrorDiagnosticUpdateSource;
+                DiagnosticProvider.OnSolutionBuildCompleted();
+            }
+        }
 
         private bool CanHandle(string errorId)
         {
@@ -89,11 +76,7 @@
                 return true;
             }
 
-<<<<<<< HEAD
-            return DiagnosticProvider.SupportedDiagnosticId(_projectId, errorId);
-=======
-            return _diagnosticProvider.IsSupportedDiagnosticId(_projectId, errorId);
->>>>>>> 3aa643d4
+            return DiagnosticProvider.IsSupportedDiagnosticId(_projectId, errorId);
         }
 
         public int AddNewErrors(IVsEnumExternalErrors pErrors)
@@ -250,61 +233,11 @@
             DocumentId documentId;
             if (bstrFileName == null || iStartLine < 0 || iStartColumn < 0)
             {
-<<<<<<< HEAD
-                // we now takes care of errors that is not belong to file as well.
-                var projectDiagnostic = GetDiagnosticData(
-                    null, bstrErrorId, bstrErrorMessage, severity,
-                    null, 0, 0, 0, 0,
-                    bstrFileName, 0, 0, 0, 0);
-
-                DiagnosticProvider.AddNewErrors(_projectId, projectDiagnostic);
-                return;
-=======
                 documentId = null;
                 iStartLine = iStartColumn = iEndLine = iEndColumn = 0;
->>>>>>> 3aa643d4
             }
             else
             {
-<<<<<<< HEAD
-                var projectDiagnostic = GetDiagnosticData(
-                    null, bstrErrorId, bstrErrorMessage, severity,
-                    null, iStartLine, iStartColumn, iEndLine, iEndColumn,
-                    bstrFileName, iStartLine, iStartColumn, iEndLine, iEndColumn);
-
-                DiagnosticProvider.AddNewErrors(_projectId, projectDiagnostic);
-                return;
-            }
-
-            var diagnostic = GetDiagnosticData(
-                documentId, bstrErrorId, bstrErrorMessage, severity,
-                null, iStartLine, iStartColumn, iEndLine, iEndColumn,
-                bstrFileName, iStartLine, iStartColumn, iEndLine, iEndColumn);
-
-            DiagnosticProvider.AddNewErrors(documentId, diagnostic);
-        }
-
-        public int ClearErrors()
-        {
-            DiagnosticProvider.ClearErrors(_projectId);
-            return VSConstants.S_OK;
-        }
-
-        private string GetErrorId(ExternalError error)
-        {
-            return string.Format("{0}{1:0000}", _errorCodePrefix, error.iErrorID);
-        }
-
-        private static int GetWarningLevel(DiagnosticSeverity severity)
-        {
-            return severity == DiagnosticSeverity.Error ? 0 : 1;
-        }
-
-        private static DiagnosticSeverity GetDiagnosticSeverity(ExternalError error)
-        {
-            return error.fError != 0 ? DiagnosticSeverity.Error : DiagnosticSeverity.Warning;
-        }
-=======
                 documentId = TryGetDocumentId(bstrFileName);
             }
 
@@ -318,21 +251,20 @@
                 iStartLine, iStartColumn, iEndLine, iEndColumn,
                 bstrFileName,
                 iStartLine, iStartColumn, iEndLine, iEndColumn);
->>>>>>> 3aa643d4
 
             if (documentId == null)
             {
-                _diagnosticProvider.AddNewErrors(_projectId, diagnostic);
+                DiagnosticProvider.AddNewErrors(_projectId, diagnostic);
             }
             else
             {
-                _diagnosticProvider.AddNewErrors(documentId, diagnostic);
+                DiagnosticProvider.AddNewErrors(documentId, diagnostic);
             }
         }
 
         public int ClearErrors()
         {
-            _diagnosticProvider.ClearErrors(_projectId);
+            DiagnosticProvider.ClearErrors(_projectId);
             return VSConstants.S_OK;
         }
 
