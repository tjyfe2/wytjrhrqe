--- conflicted
+++ resolved
@@ -325,11 +325,7 @@
 
         private static void UpdateLabelsForNode(ISymbol symbol, Solution solution, GraphNode node)
         {
-<<<<<<< HEAD
-            var progressionLanguageService = solution.Services.GetLanguageServices(symbol.Language).GetService<IProgressionLanguageService>();
-=======
             var progressionLanguageService = solution.Services.GetProjectServices(symbol.Language).GetService<IProgressionLanguageService>();
->>>>>>> 5450f4fa
 
             // A call from unittest may not have a proper language service.
             if (progressionLanguageService != null)
