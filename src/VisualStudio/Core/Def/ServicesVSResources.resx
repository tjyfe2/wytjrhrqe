--- conflicted
+++ resolved
@@ -1744,10 +1744,7 @@
   <data name="Error_updating_suppressions_0" xml:space="preserve">
     <value>Error updating suppressions: {0}</value>
   </data>
-<<<<<<< HEAD
-=======
   <data name="Underline_reassigned_variables" xml:space="preserve">
     <value>Underline reassigned variables</value>
   </data>
->>>>>>> 04d01c2b
 </root>