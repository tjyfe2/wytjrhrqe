--- conflicted
+++ resolved
@@ -1722,39 +1722,37 @@
   <data name="Underline_reassigned_variables" xml:space="preserve">
     <value>Underline reassigned variables</value>
   </data>
-<<<<<<< HEAD
-  <data name="Value_Tracking" xml:space="preserve">
+  <data name="Multiple_members_are_inherited" xml:space="preserve">
+    <value>Multiple members are inherited</value>
+  </data>
+  <data name="_0_is_inherited" xml:space="preserve">
+    <value>'{0}' is inherited</value>
+  </data>
+  <data name="Navigate_to_0" xml:space="preserve">
+    <value>Navigate to '{0}'</value>
+  </data>
+  <data name="Multiple_members_are_inherited_on_line_0" xml:space="preserve">
+    <value>Multiple members are inherited on line {0}</value>
+    <comment>Line number info is needed for accessibility purpose.</comment>
+  </data>
+  <data name="Implemented_members" xml:space="preserve">
+    <value>Implemented members</value>
+  </data>
+  <data name="Implementing_members" xml:space="preserve">
+    <value>Implementing members</value>
+  </data>
+  <data name="Overriding_members" xml:space="preserve">
+    <value>Overriding members</value>
+  </data>
+  <data name="Overridden_members" xml:space="preserve">
+    <value>Overridden members</value>
+  </data>
+    <data name="Value_Tracking" xml:space="preserve">
     <value>Value Tracking</value>
     <comment>Title of the "Value Tracking" tool window. "Value" is the variable/symbol and "Tracking" is the action the tool is doing to follow where the value can originate from.</comment>
   </data>
   <data name="Calculating" xml:space="preserve">
     <value>Calculating...</value>
     <comment>Used in UI to represent progress in the context of loading items. </comment>
-=======
-  <data name="Multiple_members_are_inherited" xml:space="preserve">
-    <value>Multiple members are inherited</value>
-  </data>
-  <data name="_0_is_inherited" xml:space="preserve">
-    <value>'{0}' is inherited</value>
-  </data>
-  <data name="Navigate_to_0" xml:space="preserve">
-    <value>Navigate to '{0}'</value>
-  </data>
-  <data name="Multiple_members_are_inherited_on_line_0" xml:space="preserve">
-    <value>Multiple members are inherited on line {0}</value>
-    <comment>Line number info is needed for accessibility purpose.</comment>
-  </data>
-  <data name="Implemented_members" xml:space="preserve">
-    <value>Implemented members</value>
-  </data>
-  <data name="Implementing_members" xml:space="preserve">
-    <value>Implementing members</value>
-  </data>
-  <data name="Overriding_members" xml:space="preserve">
-    <value>Overriding members</value>
-  </data>
-  <data name="Overridden_members" xml:space="preserve">
-    <value>Overridden members</value>
->>>>>>> 060bd544
   </data>
 </root>