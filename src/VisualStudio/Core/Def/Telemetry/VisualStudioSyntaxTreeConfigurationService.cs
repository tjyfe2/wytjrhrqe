--- conflicted
+++ resolved
@@ -29,22 +29,16 @@
         public bool DisableProjectCacheService
             => _globalOptions.GetOption(OptionsMetadata.DisableProjectCacheService);
 
-<<<<<<< HEAD
         public bool EnableOpeningSourceGeneratedFilesInWorkspace
             => _globalOptions.GetOption(OptionsMetadata.EnableOpeningSourceGeneratedFilesInWorkspace)
                 ?? _globalOptions.GetOption(OptionsMetadata.EnableOpeningSourceGeneratedFilesInWorkspaceFeatureFlag);
 
-        [ExportSolutionOptionProvider, Shared]
-        internal sealed class OptionsMetadata : IOptionProvider
-=======
         internal sealed class OptionsMetadata
->>>>>>> 6ea50575
         {
             /// <summary>
             /// Disables if the workspace creates recoverable trees when from its <see cref="ISyntaxTreeFactoryService"/>s.
             /// </summary>
             public static readonly Option2<bool> DisableRecoverableTrees = new(
-<<<<<<< HEAD
                 nameof(ISyntaxTreeConfigurationService), nameof(DisableRecoverableTrees), defaultValue: false,
                 new FeatureFlagStorageLocation("Roslyn.DisableRecoverableTrees"));
 
@@ -63,26 +57,6 @@
             internal static readonly Option2<bool> EnableOpeningSourceGeneratedFilesInWorkspaceFeatureFlag = new(
                 nameof(ISyntaxTreeConfigurationService), nameof(EnableOpeningSourceGeneratedFilesInWorkspaceFeatureFlag), defaultValue: false,
                 new FeatureFlagStorageLocation("Roslyn.SourceGeneratorsEnableOpeningInWorkspace"));
-
-            ImmutableArray<IOption> IOptionProvider.Options { get; } = ImmutableArray.Create<IOption>(
-                DisableRecoverableTrees,
-                DisableProjectCacheService,
-                EnableOpeningSourceGeneratedFilesInWorkspace,
-                EnableOpeningSourceGeneratedFilesInWorkspaceFeatureFlag);
-
-            [ImportingConstructor]
-            [Obsolete(MefConstruction.ImportingConstructorMessage, error: true)]
-            public OptionsMetadata()
-            {
-            }
-=======
-                "WorkspaceConfigurationOptions", "DisableRecoverableTrees", defaultValue: false,
-                new FeatureFlagStorageLocation("Roslyn.DisableRecoverableTrees"));
-
-            public static readonly Option2<bool> DisableProjectCacheService = new(
-                "WorkspaceConfigurationOptions", "DisableProjectCacheService", defaultValue: false,
-                new FeatureFlagStorageLocation("Roslyn.DisableProjectCacheService"));
->>>>>>> 6ea50575
         }
     }
 }