--- conflicted
+++ resolved
@@ -539,11 +539,7 @@
       </trans-unit>
       <trans-unit id="cmdidshowValueTracking|LocCanonicalName">
         <source>ShowValueTracking</source>
-<<<<<<< HEAD
-        <target state="new">ShowValueTracking</target>
-=======
         <target state="translated">ShowValueTracking</target>
->>>>>>> a07da687
         <note />
       </trans-unit>
       <trans-unit id="guidCSharpInteractiveCommandSet|cmdidResetInteractiveFromProject|ButtonText">
