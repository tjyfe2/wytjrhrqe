--- conflicted
+++ resolved
@@ -522,14 +522,6 @@
         <target state="translated">Druh</target>
         <note />
       </trans-unit>
-<<<<<<< HEAD
-=======
-      <trans-unit id="Language_client_initialization_failed">
-        <source>{0} failed to initialize. Status = {1}. Exception = {2}</source>
-        <target state="translated">Inicializace {0} se nepodařila. Stav = {1}. Výjimka = {2}</target>
-        <note>{0} is the language server name.  Status is the status of the initialization.  Exception is the exception encountered during initialization.</note>
-      </trans-unit>
->>>>>>> 2eddced2
       <trans-unit id="Live_analysis_VSIX_extension">
         <source>Live analysis (VSIX extension)</source>
         <target state="translated">Živá analýza (rozšíření VSIX)</target>
