--- conflicted
+++ resolved
@@ -1498,11 +1498,11 @@
         <target state="new">Sync Class View</target>
         <note />
       </trans-unit>
-<<<<<<< HEAD
       <trans-unit id="CantApplyChangesUnexpectedError">
         <source>Can't apply changes -- unexpected error: '{0}'</source>
         <target state="new">Can't apply changes -- unexpected error: '{0}'</target>
-=======
+        <note />
+      </trans-unit>
       <trans-unit id="Live_code_analysis">
         <source>Live code analysis</source>
         <target state="new">Live code analysis</target>
@@ -1511,7 +1511,6 @@
       <trans-unit id="Analyzing_0">
         <source>Analyzing '{0}'</source>
         <target state="new">Analyzing '{0}'</target>
->>>>>>> 7e64bab7
         <note />
       </trans-unit>
     </body>
