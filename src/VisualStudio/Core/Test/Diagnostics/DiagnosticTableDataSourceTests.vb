--- conflicted
+++ resolved
@@ -497,57 +497,6 @@
         End Sub
 
         <Fact>
-<<<<<<< HEAD
-        Public Sub TestBingHelpLink()
-            Using workspace = TestWorkspace.CreateVisualBasic(String.Empty)
-                Dim threadingContext = workspace.GetService(Of IThreadingContext)()
-                Dim globalOptions = workspace.GetService(Of IGlobalOptionService)()
-                Dim documentId = workspace.CurrentSolution.Projects.First().DocumentIds.First()
-                Dim projectId = documentId.ProjectId
-
-                Dim item1 = CreateItem(projectId, documentId, DiagnosticSeverity.Error)
-                Dim provider = New TestDiagnosticService(item1)
-
-                Dim tableManagerProvider = New TestTableManagerProvider()
-
-                Dim table = VisualStudioDiagnosticListTableWorkspaceEventListener.VisualStudioDiagnosticListTable.TestAccessor.Create(workspace, threadingContext, globalOptions, provider, tableManagerProvider)
-                provider.RaiseDiagnosticsUpdated(workspace)
-
-                Dim manager = DirectCast(table.TableManager, TestTableManagerProvider.TestTableManager)
-                Dim source = DirectCast(manager.Sources.First(), AbstractRoslynTableDataSource(Of DiagnosticTableItem, DiagnosticsUpdatedArgs))
-                Dim sinkAndSubscription = manager.Sinks_TestOnly.First()
-
-                Dim sink = DirectCast(sinkAndSubscription.Key, TestTableManagerProvider.TestTableManager.TestSink)
-                Dim snapshot = sink.Entries.First().GetCurrentSnapshot()
-                Assert.Equal(1, snapshot.Count)
-
-                Dim helpLink As Object = Nothing
-                Assert.True(snapshot.TryGetValue(0, StandardTableKeyNames.HelpLink, helpLink))
-
-                Assert.Equal($"https://bingdev.cloudapp.net/BingUrl.svc/Get?selectedText=test%20format&mainLanguage=Visual%20Basic&requestId={BrowserHelper.EscapedRequestId}&errorCode=test", helpLink.ToString())
-            End Using
-        End Sub
-
-        <Fact>
-        Public Async Function TestBingHelpLink_NoCustomType() As Task
-            Using workspace = TestWorkspace.CreateCSharp("class A { int 111a; }")
-                Dim diagnostic = (Await workspace.CurrentSolution.Projects.First().GetCompilationAsync()).GetDiagnostics().First(Function(d) d.Id = "CS1519")
-
-                Dim helpMessage = diagnostic.GetBingHelpMessage(workspace.Options)
-                Assert.Equal("Invalid token '111' in class, record, struct, or interface member declaration", helpMessage)
-
-                ' turn off custom type search
-                Dim optionServices = workspace.Services.GetService(Of IOptionService)()
-                optionServices.SetOptions(optionServices.GetOptions().WithChangedOption(InternalDiagnosticsOptions.PutCustomTypeInBingSearch, False))
-
-                Dim helpMessage2 = diagnostic.GetBingHelpMessage(optionServices.GetOptions())
-                Assert.Equal("Invalid token '{0}' in class, record, struct, or interface member declaration", helpMessage2)
-            End Using
-        End Function
-
-        <Fact>
-=======
->>>>>>> 49fe4121
         Public Sub TestErrorSource()
             Using workspace = TestWorkspace.CreateCSharp(String.Empty)
                 Dim threadingContext = workspace.GetService(Of IThreadingContext)()
