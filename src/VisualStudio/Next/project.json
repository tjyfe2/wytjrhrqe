﻿{
  "dependencies": {
    "Microsoft.ServiceHub.Client": "0.13.54-alpha-g315dc9a206",
    "StreamJsonRpc": "0.14.3-alpha",
<<<<<<< HEAD
    "Microsoft.VisualStudio.Shell.15.0-pre": "15.0.25511.2-pre",
    "Microsoft.VisualStudio.ImageCatalog": "15.0.25123-Dev15Preview",
    "Microsoft.VisualStudio.Shell.Framework-pre": "15.0.25511-pre",
	"Microsoft.VisualStudio.Language.Intellisense": "15.0.25123-Dev15Preview",
    "NuGet.VisualStudio": {
      "version": "3.3.0",
      "suppressParent": "all"
    },
=======
    "System.Collections.Immutable": "1.2.0"
>>>>>>> ec618933
  },
  "frameworks": {
    "net46": {}
  }
}<|MERGE_RESOLUTION|>--- conflicted
+++ resolved
@@ -2,7 +2,6 @@
   "dependencies": {
     "Microsoft.ServiceHub.Client": "0.13.54-alpha-g315dc9a206",
     "StreamJsonRpc": "0.14.3-alpha",
-<<<<<<< HEAD
     "Microsoft.VisualStudio.Shell.15.0-pre": "15.0.25511.2-pre",
     "Microsoft.VisualStudio.ImageCatalog": "15.0.25123-Dev15Preview",
     "Microsoft.VisualStudio.Shell.Framework-pre": "15.0.25511-pre",
@@ -11,9 +10,7 @@
       "version": "3.3.0",
       "suppressParent": "all"
     },
-=======
     "System.Collections.Immutable": "1.2.0"
->>>>>>> ec618933
   },
   "frameworks": {
     "net46": {}
