﻿{
  "dependencies": {
    "StreamJsonRpc": "0.14.3-alpha",
    "Newtonsoft.Json": "6.0.6",
<<<<<<< HEAD
    "RoslynDependencies.Microsoft.VisualStudio.CallHierarchy.Package.Definitions": {
        "version": "14.3.25407",
        "suppressParent": "all"
    },
=======
    "Microsoft.VisualStudio.Threading": "14.1.131",
    "Microsoft.VisualStudio.Validation": "14.1.111",
    "RoslynDependencies.Microsoft.Build.Desktop": "14.3.25407"
>>>>>>> 69899fd4
  },
  "frameworks": {
    "net46": {}
  },
  "runtimes": {
    "win7": {}
  }
}<|MERGE_RESOLUTION|>--- conflicted
+++ resolved
@@ -2,16 +2,13 @@
   "dependencies": {
     "StreamJsonRpc": "0.14.3-alpha",
     "Newtonsoft.Json": "6.0.6",
-<<<<<<< HEAD
     "RoslynDependencies.Microsoft.VisualStudio.CallHierarchy.Package.Definitions": {
         "version": "14.3.25407",
         "suppressParent": "all"
     },
-=======
     "Microsoft.VisualStudio.Threading": "14.1.131",
     "Microsoft.VisualStudio.Validation": "14.1.111",
     "RoslynDependencies.Microsoft.Build.Desktop": "14.3.25407"
->>>>>>> 69899fd4
   },
   "frameworks": {
     "net46": {}
