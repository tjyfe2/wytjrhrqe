﻿' Licensed to the .NET Foundation under one or more agreements.
' The .NET Foundation licenses this file to you under the MIT license.
' See the LICENSE file in the project root for more information.

Imports Microsoft.CodeAnalysis.Editor.ColorSchemes

Namespace Microsoft.VisualStudio.LanguageServices.VisualBasic.Options
    Friend Module AdvancedOptionPageStrings
        Public ReadOnly Property Option_AutomaticInsertionOfInterfaceAndMustOverrideMembers As String
            Get
                Return BasicVSResources.Automatic_insertion_of_Interface_and_MustOverride_members
            End Get
        End Property

        Public ReadOnly Property Option_Analysis As String =
            ServicesVSResources.Analysis

        Public ReadOnly Property Option_Background_analysis_scope As String =
            ServicesVSResources.Background_analysis_scope_colon

        Public ReadOnly Property Option_Background_Analysis_Scope_Active_File As String =
            ServicesVSResources.Current_document

        Public ReadOnly Property Option_Background_Analysis_Scope_Open_Files_And_Projects As String =
            ServicesVSResources.Open_documents

        Public ReadOnly Property Option_Background_Analysis_Scope_Full_Solution As String =
            ServicesVSResources.Entire_solution

        Public ReadOnly Property Option_run_code_analysis_in_separate_process As String =
            ServicesVSResources.Run_code_analysis_in_separate_process_requires_restart

        Public ReadOnly Property Option_DisplayLineSeparators As String =
            BasicVSResources.Show_procedure_line_separators

        Public ReadOnly Property Option_Underline_reassigned_variables As String =
            ServicesVSResources.Underline_reassigned_variables

        Public ReadOnly Property Option_Display_all_hints_while_pressing_Alt_F1 As String =
            ServicesVSResources.Display_all_hints_while_pressing_Alt_F1

        Public ReadOnly Property Option_Color_hints As String =
            ServicesVSResources.Color_hints

        Public ReadOnly Property Option_Inline_Hints As String =
            ServicesVSResources.Inline_Hints

        Public ReadOnly Property Option_Display_inline_parameter_name_hints As String =
            ServicesVSResources.Display_inline_parameter_name_hints

        Public ReadOnly Property Option_Show_hints_for_literals As String =
            ServicesVSResources.Show_hints_for_literals

        Public ReadOnly Property Option_Show_hints_for_New_expressions As String =
            BasicVSResources.Show_hints_for_New_expressions

        Public ReadOnly Property Option_Show_hints_for_everything_else As String =
            ServicesVSResources.Show_hints_for_everything_else

        Public ReadOnly Property Option_Show_hints_for_indexers As String =
            ServicesVSResources.Show_hints_for_indexers

        Public ReadOnly Property Option_Suppress_hints_when_parameter_name_matches_the_method_s_intent As String =
            ServicesVSResources.Suppress_hints_when_parameter_name_matches_the_method_s_intent

        Public ReadOnly Property Option_Suppress_hints_when_parameter_names_differ_only_by_suffix As String =
            ServicesVSResources.Suppress_hints_when_parameter_names_differ_only_by_suffix

        Public ReadOnly Property Option_Suppress_hints_when_argument_matches_parameter_name As String =
            ServicesVSResources.Suppress_hints_when_argument_matches_parameter_name

        Public ReadOnly Property Option_Display_diagnostics_inline_experimental As String =
            ServicesVSResources.Display_diagnostics_inline_experimental

        Public ReadOnly Property Option_at_the_end_of_the_line_of_code As String =
            ServicesVSResources.at_the_end_of_the_line_of_code

        Public ReadOnly Property Option_on_the_right_edge_of_the_editor_window As String =
            ServicesVSResources.on_the_right_edge_of_the_editor_window

        Public ReadOnly Property Option_DontPutOutOrRefOnStruct As String =
            BasicVSResources.Don_t_put_ByRef_on_custom_structure

        Public ReadOnly Property Option_EditorHelp As String =
            BasicVSResources.Editor_Help

        Public ReadOnly Property Option_EnableEndConstruct As String =
            BasicVSResources.A_utomatic_insertion_of_end_constructs

        Public ReadOnly Property Option_EnableHighlightKeywords As String =
            BasicVSResources.Highlight_related_keywords_under_cursor

        Public ReadOnly Property Option_EnableHighlightReferences As String =
            BasicVSResources.Highlight_references_to_symbol_under_cursor

        Public ReadOnly Property Option_EnableLineCommit As String =
            BasicVSResources.Pretty_listing_reformatting_of_code

<<<<<<< HEAD
        Public ReadOnly Property Option_EnableLineCommit As String
            Get
                Return BasicVSResources.Pretty_listing_reformatting_of_code
            End Get
        End Property
=======
        Public ReadOnly Property Option_EnableOutlining As String =
            BasicVSResources.Enter_outlining_mode_when_files_open
>>>>>>> 7d7530bc

        Public ReadOnly Property Option_ExtractMethod As String =
            BasicVSResources.Extract_Method

        Public ReadOnly Property Option_Implement_Interface_or_Abstract_Class As String =
            ServicesVSResources.Implement_Interface_or_Abstract_Class

        Public ReadOnly Property Option_When_inserting_properties_events_and_methods_place_them As String =
            ServicesVSResources.When_inserting_properties_events_and_methods_place_them

        Public ReadOnly Property Option_with_other_members_of_the_same_kind As String =
            ServicesVSResources.with_other_members_of_the_same_kind

        Public ReadOnly Property Option_When_generating_properties As String =
            ServicesVSResources.When_generating_properties

        Public ReadOnly Property Option_prefer_auto_properties As String =
            ServicesVSResources.codegen_prefer_auto_properties

        Public ReadOnly Property Option_prefer_throwing_properties As String =
            ServicesVSResources.prefer_throwing_properties

        Public ReadOnly Property Option_at_the_end As String =
            ServicesVSResources.at_the_end

        Public ReadOnly Property Option_GenerateXmlDocCommentsForTripleApostrophes As String =
            BasicVSResources.Generate_XML_documentation_comments_for

        Public ReadOnly Property Option_InsertApostropheAtTheStartOfNewLinesWhenWritingApostropheComments As String =
            BasicVSResources.Insert_apostrophe_at_the_start_of_new_lines_when_writing_apostrophe_comments

        Public ReadOnly Property Option_ShowRemarksInQuickInfo As String
            Get
                Return BasicVSResources.Show_remarks_in_Quick_Info
            End Get
        End Property

        Public ReadOnly Property Option_GoToDefinition As String
            Get
                Return BasicVSResources.Go_to_Definition
            End Get
        End Property

        Public ReadOnly Property Option_Highlighting As String
            Get
                Return BasicVSResources.Highlighting
            End Get
        End Property

        Public ReadOnly Property Option_NavigateToObjectBrowser As String
            Get
                Return BasicVSResources.Navigate_to_Object_Browser_for_symbols_defined_in_metadata
            End Get
        End Property

        Public ReadOnly Property Option_OptimizeForSolutionSize As String
            Get
                Return BasicVSResources.Optimize_for_solution_size
            End Get
        End Property

        Public ReadOnly Property Option_OptimizeForSolutionSize_Small As String
            Get
                Return BasicVSResources.Small
            End Get
        End Property

        Public ReadOnly Property Option_OptimizeForSolutionSize_Regular As String
            Get
                Return BasicVSResources.Regular
            End Get
        End Property

        Public ReadOnly Property Option_OptimizeForSolutionSize_Large As String
            Get
                Return BasicVSResources.Large
            End Get
        End Property

        Public ReadOnly Property Option_Outlining As String = ServicesVSResources.Outlining

        Public ReadOnly Property Option_Show_outlining_for_declaration_level_constructs As String =
            ServicesVSResources.Show_outlining_for_declaration_level_constructs

        Public ReadOnly Property Option_Show_outlining_for_code_level_constructs As String =
            ServicesVSResources.Show_outlining_for_code_level_constructs

        Public ReadOnly Property Option_Show_outlining_for_comments_and_preprocessor_regions As String =
            ServicesVSResources.Show_outlining_for_comments_and_preprocessor_regions

        Public ReadOnly Property Option_Collapse_regions_when_collapsing_to_definitions As String =
            ServicesVSResources.Collapse_regions_when_collapsing_to_definitions

        Public ReadOnly Property Option_Block_Structure_Guides As String =
            ServicesVSResources.Block_Structure_Guides

        Public ReadOnly Property Option_Comments As String =
            ServicesVSResources.Comments

        Public ReadOnly Property Option_Show_guides_for_declaration_level_constructs As String =
            ServicesVSResources.Show_guides_for_declaration_level_constructs

        Public ReadOnly Property Option_Show_guides_for_code_level_constructs As String =
            ServicesVSResources.Show_guides_for_code_level_constructs

        Public ReadOnly Property Option_Fading As String = ServicesVSResources.Fading
        Public ReadOnly Property Option_Fade_out_unused_imports As String = BasicVSResources.Fade_out_unused_imports

        Public ReadOnly Property Option_Performance As String
            Get
                Return BasicVSResources.Performance
            End Get
        End Property

        Public ReadOnly Property Option_Report_invalid_placeholders_in_string_dot_format_calls As String
            Get
                Return BasicVSResources.Report_invalid_placeholders_in_string_dot_format_calls
            End Get
        End Property

        Public ReadOnly Property Option_RenameTrackingPreview As String
            Get
                Return BasicVSResources.Show_preview_for_rename_tracking
            End Get
        End Property

        Public ReadOnly Property Option_Import_Directives As String =
            BasicVSResources.Import_Directives

        Public ReadOnly Property Option_PlaceSystemNamespaceFirst As String =
            BasicVSResources.Place_System_directives_first_when_sorting_imports

        Public ReadOnly Property Option_SeparateImportGroups As String =
            BasicVSResources.Separate_import_directive_groups

        Public ReadOnly Property Option_Suggest_imports_for_types_in_reference_assemblies As String =
            BasicVSResources.Suggest_imports_for_types_in_reference_assemblies

        Public ReadOnly Property Option_Suggest_imports_for_types_in_NuGet_packages As String =
            BasicVSResources.Suggest_imports_for_types_in_NuGet_packages

        Public ReadOnly Property Option_Add_missing_imports_on_paste As String =
            BasicVSResources.Add_missing_imports_on_paste

        Public ReadOnly Property Option_Regular_Expressions As String =
            ServicesVSResources.Regular_Expressions

        Public ReadOnly Property Option_Colorize_regular_expressions As String =
            ServicesVSResources.Colorize_regular_expressions

        Public ReadOnly Property Option_Report_invalid_regular_expressions As String =
            ServicesVSResources.Report_invalid_regular_expressions

        Public ReadOnly Property Option_Highlight_related_components_under_cursor As String =
            ServicesVSResources.Highlight_related_components_under_cursor

        Public ReadOnly Property Option_Show_completion_list As String =
            ServicesVSResources.Show_completion_list

        Public ReadOnly Property Option_Editor_Color_Scheme As String =
            ServicesVSResources.Editor_Color_Scheme

        Public ReadOnly Property Editor_color_scheme_options_are_only_available_when_using_a_color_theme_bundled_with_Visual_Studio_The_color_theme_can_be_configured_from_the_Environment_General_options_page As String =
            ServicesVSResources.Editor_color_scheme_options_are_only_available_when_using_a_color_theme_bundled_with_Visual_Studio_The_color_theme_can_be_configured_from_the_Environment_General_options_page

        Public ReadOnly Property Some_color_scheme_colors_are_being_overridden_by_changes_made_in_the_Environment_Fonts_and_Colors_options_page_Choose_Use_Defaults_in_the_Fonts_and_Colors_page_to_revert_all_customizations As String =
            ServicesVSResources.Some_color_scheme_colors_are_being_overridden_by_changes_made_in_the_Environment_Fonts_and_Colors_options_page_Choose_Use_Defaults_in_the_Fonts_and_Colors_page_to_revert_all_customizations

        Public ReadOnly Property Option_Color_Scheme_VisualStudio2019 As String =
            ServicesVSResources.Visual_Studio_2019

        Public ReadOnly Property Option_Color_Scheme_VisualStudio2017 As String =
            ServicesVSResources.Visual_Studio_2017

        Public ReadOnly Property Color_Scheme_VisualStudio2019_Tag As SchemeName =
            SchemeName.VisualStudio2019

        Public ReadOnly Property Color_Scheme_VisualStudio2017_Tag As SchemeName =
            SchemeName.VisualStudio2017

        Public ReadOnly Property Option_Show_Remove_Unused_References_command_in_Solution_Explorer_experimental As String =
            ServicesVSResources.Show_Remove_Unused_References_command_in_Solution_Explorer_experimental

        Public ReadOnly Property Enable_all_features_in_opened_files_from_source_generators_experimental As String =
             ServicesVSResources.Enable_all_features_in_opened_files_from_source_generators_experimental

        Public ReadOnly Property Option_Enable_file_logging_for_diagnostics As String =
            ServicesVSResources.Enable_file_logging_for_diagnostics

        Public ReadOnly Property Option_Skip_analyzers_for_implicitly_triggered_builds As String =
            ServicesVSResources.Skip_analyzers_for_implicitly_triggered_builds

        Public ReadOnly Property Show_inheritance_margin As String =
            ServicesVSResources.Show_inheritance_margin

        Public ReadOnly Property Combine_inheritance_margin_with_indicator_margin As String =
            ServicesVSResources.Combine_inheritance_margin_with_indicator_margin

        Public ReadOnly Property Inheritance_Margin As String = ServicesVSResources.Inheritance_Margin
    End Module
End Namespace<|MERGE_RESOLUTION|>--- conflicted
+++ resolved
@@ -96,16 +96,8 @@
         Public ReadOnly Property Option_EnableLineCommit As String =
             BasicVSResources.Pretty_listing_reformatting_of_code
 
-<<<<<<< HEAD
-        Public ReadOnly Property Option_EnableLineCommit As String
-            Get
-                Return BasicVSResources.Pretty_listing_reformatting_of_code
-            End Get
-        End Property
-=======
         Public ReadOnly Property Option_EnableOutlining As String =
             BasicVSResources.Enter_outlining_mode_when_files_open
->>>>>>> 7d7530bc
 
         Public ReadOnly Property Option_ExtractMethod As String =
             BasicVSResources.Extract_Method
