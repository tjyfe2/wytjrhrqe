﻿// Licensed to the .NET Foundation under one or more agreements.
// The .NET Foundation licenses this file to you under the MIT license.
// See the LICENSE file in the project root for more information.

#nullable enable

using System;
using System.Composition;
using System.Diagnostics;
using System.Linq;
using System.Threading;
using System.Threading.Tasks;
using Microsoft.CodeAnalysis;
using Microsoft.CodeAnalysis.Editor.Xaml;
using Microsoft.CodeAnalysis.Host.Mef;
using Microsoft.CodeAnalysis.LanguageServer;
using Microsoft.CodeAnalysis.LanguageServer.Handler;
using Microsoft.CodeAnalysis.Text;
using Microsoft.VisualStudio.LanguageServer.Protocol;
using Microsoft.VisualStudio.LanguageServices.Xaml.Features.Completion;

namespace Microsoft.VisualStudio.LanguageServices.Xaml.LanguageServer.Handler
{
    /// <summary>
    /// Handle a completion request.
    /// </summary>
    [Shared]
    [ExportLspMethod(Methods.TextDocumentCompletionName, mutatesSolutionState: false, StringConstants.XamlLanguageName)]
    internal class CompletionHandler : IRequestHandler<CompletionParams, CompletionItem[]>
    {
        [ImportingConstructor]
        [Obsolete(MefConstruction.ImportingConstructorMessage, error: true)]
        public CompletionHandler()
        {
        }

        public TextDocumentIdentifier GetTextDocumentIdentifier(CompletionParams request) => request.TextDocument;

        public async Task<CompletionItem[]> HandleRequestAsync(CompletionParams request, RequestContext context, CancellationToken cancellationToken)
        {
            var document = context.Document;
            if (document == null)
            {
                return CreateErrorItem($"Cannot find document in solution!", request.TextDocument.Uri.ToString());
            }

            var completionService = document.Project.LanguageServices.GetRequiredService<IXamlCompletionService>();
            var text = await document.GetTextAsync(cancellationToken).ConfigureAwait(false);
            var offset = text.Lines.GetPosition(ProtocolConversions.PositionToLinePosition(request.Position));
            var completionResult = await completionService.GetCompletionsAsync(new XamlCompletionContext(document, offset, request.Context?.TriggerCharacter?.FirstOrDefault() ?? '\0'), cancellationToken: cancellationToken).ConfigureAwait(false);
            if (completionResult?.Completions == null)
            {
                return Array.Empty<CompletionItem>();
            }

            return completionResult.Completions.Select(c => CreateCompletionItem(c, document.Id, text, request.Position)).ToArray();
        }

        private static CompletionItem CreateCompletionItem(XamlCompletionItem xamlCompletion, DocumentId documentId, SourceText text, Position position)
        {
            var item = new VSCompletionItem
            {
                Label = xamlCompletion.DisplayText,
                CommitCharacters = xamlCompletion.CommitCharacters,
                Detail = xamlCompletion.Detail,
                InsertText = xamlCompletion.InsertText,
<<<<<<< HEAD
                Preselect = xamlCompletion.Preselect.GetValueOrDefault(),
=======
                Preselect = xamlCompletion.Preselect,
>>>>>>> 9192560d
                SortText = xamlCompletion.SortText,
                FilterText = xamlCompletion.FilterText,
                Kind = GetItemKind(xamlCompletion.Kind),
                Description = xamlCompletion.Description,
                Icon = xamlCompletion.Icon,
                Data = new CompletionResolveData { ProjectGuid = documentId.ProjectId.Id, DocumentGuid = documentId.Id, Position = position, DisplayText = xamlCompletion.DisplayText }
            };

            if (xamlCompletion.Span.HasValue)
            {
                item.TextEdit = new TextEdit
                {
                    NewText = xamlCompletion.InsertText,
                    Range = ProtocolConversions.LinePositionToRange(text.Lines.GetLinePositionSpan(xamlCompletion.Span.Value))
                };
            }

            return item;
        }

        private static CompletionItem[] CreateErrorItem(string message, string details = "")
        {
            var item = new CompletionItem
            {
                Label = message,
                Documentation = details,
                InsertText = string.Empty,
                Kind = CompletionItemKind.Text,
            };

            return new[] { item };
        }

        private static CompletionItemKind GetItemKind(XamlCompletionKind kind)
        {
            switch (kind)
            {
                case XamlCompletionKind.Element:
                case XamlCompletionKind.ElementName:
                case XamlCompletionKind.EndTag:
                    return CompletionItemKind.Class;
                case XamlCompletionKind.Attribute:
                case XamlCompletionKind.AttachedPropertyValue:
                case XamlCompletionKind.PropertyElement:
                case XamlCompletionKind.MarkupExtensionParameter:
                case XamlCompletionKind.ConditionalArgument:
                    return CompletionItemKind.Property;
                case XamlCompletionKind.MarkupExtensionValue:
                case XamlCompletionKind.PropertyValue:
                case XamlCompletionKind.NamespaceValue:
                case XamlCompletionKind.ConditionValue:
                case XamlCompletionKind.Value:
                    return CompletionItemKind.Value;
                case XamlCompletionKind.Event:
                case XamlCompletionKind.EventHandlerDescription:
                    return CompletionItemKind.Event;
                case XamlCompletionKind.MarkupExtensionClass:
                    return CompletionItemKind.Method;
                case XamlCompletionKind.Prefix:
                    return CompletionItemKind.Constant;
                case XamlCompletionKind.Type:
                case XamlCompletionKind.TypePrefix:
                case XamlCompletionKind.AttachedPropertyTypePrefix:
                    return CompletionItemKind.TypeParameter;
                case XamlCompletionKind.LocalResource:
                    return CompletionItemKind.Reference;
                case XamlCompletionKind.SystemResource:
                    return CompletionItemKind.Reference;
                case XamlCompletionKind.CData:
                case XamlCompletionKind.Comment:
                case XamlCompletionKind.ProcessingInstruction:
                case XamlCompletionKind.RegionStart:
                case XamlCompletionKind.RegionEnd:
                    return CompletionItemKind.Keyword;
                case XamlCompletionKind.DataBoundProperty:
                    return CompletionItemKind.Variable;
                case XamlCompletionKind.Snippet:
                    return CompletionItemKind.Snippet;
                default:
                    Debug.Fail($"Unhandled {nameof(XamlCompletionKind)}: {Enum.GetName(typeof(XamlCompletionKind), kind)}");
                    return CompletionItemKind.Text;
            }
        }
    }
}<|MERGE_RESOLUTION|>--- conflicted
+++ resolved
@@ -64,11 +64,7 @@
                 CommitCharacters = xamlCompletion.CommitCharacters,
                 Detail = xamlCompletion.Detail,
                 InsertText = xamlCompletion.InsertText,
-<<<<<<< HEAD
                 Preselect = xamlCompletion.Preselect.GetValueOrDefault(),
-=======
-                Preselect = xamlCompletion.Preselect,
->>>>>>> 9192560d
                 SortText = xamlCompletion.SortText,
                 FilterText = xamlCompletion.FilterText,
                 Kind = GetItemKind(xamlCompletion.Kind),
