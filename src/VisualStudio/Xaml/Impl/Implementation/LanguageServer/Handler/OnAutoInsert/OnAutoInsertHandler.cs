﻿// Licensed to the .NET Foundation under one or more agreements.
// The .NET Foundation licenses this file to you under the MIT license.
// See the LICENSE file in the project root for more information.

#nullable enable

using System;
using System.Composition;
using System.Threading;
using System.Threading.Tasks;
using Microsoft.CodeAnalysis.Editor.Xaml;
using Microsoft.CodeAnalysis.Host.Mef;
using Microsoft.CodeAnalysis.LanguageServer;
using Microsoft.CodeAnalysis.LanguageServer.Handler;
using Microsoft.CodeAnalysis.PooledObjects;
using Microsoft.CodeAnalysis.Shared.Extensions;
using Microsoft.VisualStudio.LanguageServices.Xaml.Features.AutoInsert;
using Roslyn.Utilities;
using LSP = Microsoft.VisualStudio.LanguageServer.Protocol;

namespace Microsoft.VisualStudio.LanguageServices.Xaml.LanguageServer.Handler
{
    [Shared]
    [ExportLspMethod(LSP.MSLSPMethods.OnAutoInsertName, mutatesSolutionState: false, StringConstants.XamlLanguageName)]
    internal class OnAutoInsertHandler : IRequestHandler<LSP.DocumentOnAutoInsertParams, LSP.DocumentOnAutoInsertResponseItem[]>
    {
        [ImportingConstructor]
        [Obsolete(MefConstruction.ImportingConstructorMessage, error: true)]
        public OnAutoInsertHandler()
        {
        }

        public LSP.TextDocumentIdentifier? GetTextDocumentIdentifier(LSP.DocumentOnAutoInsertParams request) => request.TextDocument;

        public async Task<LSP.DocumentOnAutoInsertResponseItem[]> HandleRequestAsync(LSP.DocumentOnAutoInsertParams autoInsertParams, RequestContext context, CancellationToken cancellationToken)
        {
            using var _ = ArrayBuilder<LSP.DocumentOnAutoInsertResponseItem>.GetInstance(out var response);

            var document = context.Document;
            if (document == null)
            {
                return response.ToArray();
            }

            var insertService = document.Project.LanguageServices.GetService<IXamlAutoInsertService>();
            if (insertService == null)
            {
                return response.ToArray();
            }

            var text = await document.GetTextAsync(cancellationToken).ConfigureAwait(false);
            var offset = text.Lines.GetPosition(ProtocolConversions.PositionToLinePosition(autoInsertParams.Position));
            var result = await insertService.GetAutoInsertAsync(document, autoInsertParams.Character[0], offset, cancellationToken).ConfigureAwait(false);
            if (result == null)
            {
                return response.ToArray();
            }

<<<<<<< HEAD
            var insertText = result.TextChange.NewText ?? "";
=======
            Contract.ThrowIfNull(result.TextChange.NewText);
            var insertText = result.TextChange.NewText;
>>>>>>> 2ac480d1
            var insertFormat = LSP.InsertTextFormat.Plaintext;
            if (result.CaretOffset.HasValue)
            {
                insertFormat = LSP.InsertTextFormat.Snippet;
                insertText = insertText.Insert(result.CaretOffset.Value, "$0");
            }

            response.Add(new LSP.DocumentOnAutoInsertResponseItem
            {
                TextEditFormat = insertFormat,
                TextEdit = new LSP.TextEdit
                {
                    NewText = insertText,
                    Range = ProtocolConversions.TextSpanToRange(result.TextChange.Span, text)
                }
            });

            return response.ToArray();
        }
    }
}<|MERGE_RESOLUTION|>--- conflicted
+++ resolved
@@ -56,12 +56,8 @@
                 return response.ToArray();
             }
 
-<<<<<<< HEAD
-            var insertText = result.TextChange.NewText ?? "";
-=======
             Contract.ThrowIfNull(result.TextChange.NewText);
             var insertText = result.TextChange.NewText;
->>>>>>> 2ac480d1
             var insertFormat = LSP.InsertTextFormat.Plaintext;
             if (result.CaretOffset.HasValue)
             {
