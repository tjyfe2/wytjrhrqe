--- conflicted
+++ resolved
@@ -66,13 +66,8 @@
                         SyntaxFactory.BaseList(
                             SyntaxFactory.SingletonSeparatedList<BaseTypeSyntax>(
                                 SyntaxFactory.SimpleBaseType(SyntaxFactory.ParseTypeName("System.Attribute")))),
-<<<<<<< HEAD
-                        default(SyntaxList<TypeParameterConstraintClauseSyntax>),
-                        default(SyntaxList<MemberDeclarationSyntax>)),
-=======
                                 default,
                                 default),
->>>>>>> 157b30ea
                     SyntaxFactory.ClassDeclaration("A"),
                     SyntaxFactory.ClassDeclaration(
                         attributeLists: SyntaxFactory.SingletonList<AttributeListSyntax>(
