--- conflicted
+++ resolved
@@ -2,30 +2,23 @@
 // The .NET Foundation licenses this file to you under the MIT license.
 // See the LICENSE file in the project root for more information.
 
-<<<<<<< HEAD
-using System;
-=======
->>>>>>> a1290467
 using System.Collections.Concurrent;
 using System.Collections.Generic;
 using System.Collections.Immutable;
+using System.Diagnostics;
 using System.Linq;
 using System.Threading;
 using System.Threading.Tasks;
 using Microsoft.CodeAnalysis.FindSymbols.Finders;
 using Microsoft.CodeAnalysis.Internal.Log;
 using Microsoft.CodeAnalysis.PooledObjects;
-using Microsoft.CodeAnalysis.Shared.Extensions;
 using Microsoft.CodeAnalysis.Shared.Utilities;
 using Roslyn.Utilities;
 
 namespace Microsoft.CodeAnalysis.FindSymbols
 {
-<<<<<<< HEAD
-=======
     using ProjectToDocumentMap = Dictionary<Project, Dictionary<Document, HashSet<ISymbol>>>;
 
->>>>>>> a1290467
     internal partial class FindReferencesSearchEngine
     {
         private readonly Solution _solution;
@@ -73,50 +66,15 @@
             {
                 await using var _ = await _progressTracker.AddSingleItemAsync(cancellationToken).ConfigureAwait(false);
 
-                // Create the initial set of symbols to search for.  As we walk the appropriate projects in the solution
-                // we'll expand this set as we dicover new symbols to search for in each project.
-                var symbolSet = await SymbolSet.CreateAsync(this, symbol, cancellationToken).ConfigureAwait(false);
+                // For the starting symbol, always cascade up and down the inheritance hierarchy.
+                var symbols = await DetermineAllSymbolsAsync(
+                    symbol, FindReferencesCascadeDirection.UpAndDown, cancellationToken).ConfigureAwait(false);
 
-                // Report the initial set of symbols to the caller.
-                var allSymbols = symbolSet.GetAllSymbols();
-                await ReportGroupsAsync(allSymbols, cancellationToken).ConfigureAwait(false);
+                var projectMap = await CreateProjectMapAsync(symbols, cancellationToken).ConfigureAwait(false);
+                var projectToDocumentMap = await CreateProjectToDocumentMapAsync(projectMap, cancellationToken).ConfigureAwait(false);
+                ValidateProjectToDocumentMap(projectToDocumentMap);
 
-                // Determine the set of projects we actually have to walk to find results in.  If the caller provided a
-                // set of documents to search, we only bother with those.
-                var projectsToSearch = await GetProjectIdsToSearchAsync(symbolSet.GetAllSymbols(), cancellationToken).ConfigureAwait(false);
-
-                // We need to process projects in order when updating our symbol set.  Say we have three projects (A, B
-                // and C), we cannot necessarily find inherited symbols in C until we have searched B.  Importantly,
-                // while we're processing each project linearly to update the symbol set we're searching for, we still
-                // then process the projects in parallel once we know the set of symbols we're searching for in that
-                // project.
-                var dependencyGraph = _solution.GetProjectDependencyGraph();
-                await _progressTracker.AddItemsAsync(projectsToSearch.Count, cancellationToken).ConfigureAwait(false);
-
-                using var _1 = ArrayBuilder<Task>.GetInstance(out var tasks);
-
-                foreach (var projectId in dependencyGraph.GetTopologicallySortedProjects(cancellationToken))
-                {
-                    if (!projectsToSearch.Contains(projectId))
-                        continue;
-
-                    var currentProject = _solution.GetRequiredProject(projectId);
-
-                    // As we walk each project, attempt to grow the search set appropriately up and down the inheritance
-                    // hierarchy and grab a copy of the symbols to be processed.  Note: this has to happen serially
-                    // which is why we do it in this loop and not inside the concurrent project processing that happens
-                    // below.
-                    await symbolSet.InheritanceCascadeAsync(currentProject, cancellationToken).ConfigureAwait(false);
-                    allSymbols = symbolSet.GetAllSymbols();
-
-                    // Report any new symbols we've cascaded to to our caller.
-                    await ReportGroupsAsync(allSymbols, cancellationToken).ConfigureAwait(false);
-
-                    tasks.Add(CreateWorkAsync(() => ProcessProjectAsync(currentProject, allSymbols, cancellationToken), cancellationToken));
-                }
-
-                // Now, wait for all projects to complete.
-                await Task.WhenAll(tasks).ConfigureAwait(false);
+                await ProcessAsync(projectToDocumentMap, cancellationToken).ConfigureAwait(false);
             }
             finally
             {
@@ -124,130 +82,49 @@
             }
         }
 
-        public Task CreateWorkAsync(Func<Task> createWorkAsync, CancellationToken cancellationToken)
-            => Task.Factory.StartNew(createWorkAsync, cancellationToken, TaskCreationOptions.None, _scheduler).Unwrap();
+        private async Task ProcessAsync(ProjectToDocumentMap projectToDocumentMap, CancellationToken cancellationToken)
+        {
+            using (Logger.LogBlock(FunctionId.FindReference_ProcessAsync, cancellationToken))
+            {
+                // quick exit
+                if (projectToDocumentMap.Count == 0)
+                {
+                    return;
+                }
 
-        /// <summary>
-        /// Notify the caller of the engine about the definitions we've found that we're looking for.  We'll only notify
-        /// them once per symbol group, but we may have to notify about new symbols each time we expand our symbol set
-        /// when we walk into a new project.
-        /// </summary>
-        private async Task ReportGroupsAsync(ImmutableArray<ISymbol> symbols, CancellationToken cancellationToken)
+                // Add a progress item for each (document, symbol, finder) set that we will execute.
+                // We'll mark the item as completed in "ProcessDocumentAsync".
+                var totalFindCount = projectToDocumentMap.Sum(
+                    kvp1 => kvp1.Value.Sum(kvp2 => kvp2.Value.Count));
+                await _progressTracker.AddItemsAsync(totalFindCount, cancellationToken).ConfigureAwait(false);
+
+                using var _ = ArrayBuilder<Task>.GetInstance(out var tasks);
+
+                foreach (var (project, documentMap) in projectToDocumentMap)
+                    tasks.Add(Task.Factory.StartNew(() => ProcessProjectAsync(project, documentMap, cancellationToken), cancellationToken, TaskCreationOptions.None, _scheduler).Unwrap());
+
+                await Task.WhenAll(tasks).ConfigureAwait(false);
+            }
+        }
+
+        [Conditional("DEBUG")]
+        private static void ValidateProjectToDocumentMap(
+            ProjectToDocumentMap projectToDocumentMap)
         {
-            foreach (var symbol in symbols)
+            var set = new HashSet<ISymbol>();
+
+            foreach (var documentMap in projectToDocumentMap.Values)
             {
-                // See if this is the first time we're running across this symbol.  Note: no locks are needed
-                // here betwen checking and then adding because this is only ever called serially from within
-                // FindReferencesAsync above (though we still need a ConcurrentDictionary as reads of these 
-                // symbols will happen later in ProcessDocumentAsync.  However, those reads will only happen
-                // after the dependent symbol values were written in, so it will be safe to blindly read them
-                // out.
-                if (!_symbolToGroup.ContainsKey(symbol))
+                foreach (var documentToFinderList in documentMap)
                 {
-                    var linkedSymbols = await SymbolFinder.FindLinkedSymbolsAsync(symbol, _solution, cancellationToken).ConfigureAwait(false);
-                    var group = new SymbolGroup(linkedSymbols);
+                    set.Clear();
 
-                    foreach (var groupSymbol in group.Symbols)
-                        _symbolToGroup.TryAdd(groupSymbol, group);
-
-                    await _progress.OnDefinitionFoundAsync(group, cancellationToken).ConfigureAwait(false);
+                    foreach (var tuple in documentToFinderList.Value)
+                        Debug.Assert(set.Add(tuple));
                 }
             }
         }
 
-        private async Task<HashSet<ProjectId>> GetProjectIdsToSearchAsync(
-            ImmutableArray<ISymbol> symbols, CancellationToken cancellationToken)
-        {
-            var projects = _documents != null
-                ? _documents.Select(d => d.Project).ToImmutableHashSet()
-                : _solution.Projects.ToImmutableHashSet();
-
-            var result = new HashSet<ProjectId>();
-
-            foreach (var symbol in symbols)
-            {
-                var dependentProjects = await DependentProjectsFinder.GetDependentProjectsAsync(
-                    _solution, symbol, projects, cancellationToken).ConfigureAwait(false);
-                foreach (var project in dependentProjects)
-                    result.Add(project.Id);
-            }
-
-            return result;
-        }
-
-        private async Task ProcessProjectAsync(Project project, ImmutableArray<ISymbol> allSymbols, CancellationToken cancellationToken)
-        {
-            try
-            {
-                using var _1 = PooledHashSet<Document>.GetInstance(out var allDocuments);
-                foreach (var symbol in allSymbols)
-                {
-                    foreach (var finder in _finders)
-                    {
-                        var documents = await finder.DetermineDocumentsToSearchAsync(
-                            symbol, project, _documents, _options, cancellationToken).ConfigureAwait(false);
-                        allDocuments.AddRange(documents);
-                    }
-                }
-
-                using var _2 = ArrayBuilder<Task>.GetInstance(out var tasks);
-                foreach (var document in allDocuments)
-                    tasks.Add(CreateWorkAsync(() => ProcessDocumentAsync(document, allSymbols, cancellationToken), cancellationToken));
-
-                await Task.WhenAll(tasks).ConfigureAwait(false);
-            }
-            finally
-            {
-                await _progressTracker.ItemCompletedAsync(cancellationToken).ConfigureAwait(false);
-            }
-        }
-
-        private async Task ProcessDocumentAsync(
-            Document document, ImmutableArray<ISymbol> symbols, CancellationToken cancellationToken)
-        {
-<<<<<<< HEAD
-            await _progress.OnFindInDocumentStartedAsync(document, cancellationToken).ConfigureAwait(false);
-=======
-            var set = new HashSet<ISymbol>();
->>>>>>> a1290467
-
-            SemanticModel? model = null;
-            try
-            {
-                model = await document.GetRequiredSemanticModelAsync(cancellationToken).ConfigureAwait(false);
-
-                // start cache for this semantic model
-                FindReferenceCache.Start(model);
-
-                foreach (var symbol in symbols)
-                    await ProcessDocumentAsync(document, model, symbol, cancellationToken).ConfigureAwait(false);
-            }
-            finally
-            {
-                FindReferenceCache.Stop(model);
-
-                await _progress.OnFindInDocumentCompletedAsync(document, cancellationToken).ConfigureAwait(false);
-            }
-        }
-
-<<<<<<< HEAD
-        private async Task ProcessDocumentAsync(
-            Document document, SemanticModel semanticModel, ISymbol symbol, CancellationToken cancellationToken)
-        {
-            using (Logger.LogBlock(FunctionId.FindReference_ProcessDocumentAsync, cancellationToken))
-            {
-                // This is safe to just blindly read. We can only ever get here after the call to ReportGroupsAsync
-                // happened.  So tehre must be a group for this symbol in our map.
-                var group = _symbolToGroup[symbol];
-                foreach (var finder in _finders)
-                {
-                    var references = await finder.FindReferencesInDocumentAsync(
-                        symbol, document, semanticModel, _options, cancellationToken).ConfigureAwait(false);
-                    foreach (var (_, location) in references)
-                        await _progress.OnReferenceFoundAsync(group, symbol, location, cancellationToken).ConfigureAwait(false);
-                }
-            }
-=======
         private async ValueTask HandleLocationAsync(ISymbol symbol, ReferenceLocation location, CancellationToken cancellationToken)
         {
             var group = await GetOrCreateSymbolGroupAsync(symbol, cancellationToken).ConfigureAwait(false);
@@ -275,7 +152,6 @@
             }
 
             return group;
->>>>>>> a1290467
         }
     }
 }