﻿// Licensed to the .NET Foundation under one or more agreements.
// The .NET Foundation licenses this file to you under the MIT license.
// See the LICENSE file in the project root for more information.

using System;
using System.Collections.Immutable;
using System.Linq;
using System.Threading;
using System.Threading.Tasks;
using Microsoft.CodeAnalysis.LanguageServices;
using Microsoft.CodeAnalysis.PooledObjects;
using Microsoft.CodeAnalysis.Shared.Extensions;
using Roslyn.Utilities;

namespace Microsoft.CodeAnalysis.FindSymbols.Finders
{
    internal class ConstructorSymbolReferenceFinder : AbstractReferenceFinder<IMethodSymbol>
    {
        public static readonly ConstructorSymbolReferenceFinder Instance = new();

        private ConstructorSymbolReferenceFinder()
        {
        }

        protected override bool CanFind(IMethodSymbol symbol)
            => symbol.MethodKind switch
            {
                MethodKind.Constructor => true,
                MethodKind.StaticConstructor => true,
                _ => false,
            };

        protected override async Task<ImmutableArray<Document>> DetermineDocumentsToSearchAsync(
            IMethodSymbol symbol,
            Project project,
            IImmutableSet<Document>? documents,
            FindReferencesSearchOptions options,
            CancellationToken cancellationToken)
        {
            var typeName = symbol.ContainingType.Name;

            var documentsWithName = await FindDocumentsAsync(project, documents, cancellationToken, typeName).ConfigureAwait(false);
            var documentsWithType = await FindDocumentsAsync(project, documents, symbol.ContainingType.SpecialType.ToPredefinedType(), cancellationToken).ConfigureAwait(false);

            var documentsWithAttribute = TryGetNameWithoutAttributeSuffix(typeName, project.LanguageServices.GetRequiredService<ISyntaxFactsService>(), out var simpleName)
                ? await FindDocumentsAsync(project, documents, cancellationToken, simpleName).ConfigureAwait(false)
                : ImmutableArray<Document>.Empty;

            var documentsWithImplicitObjectCreations = symbol.MethodKind == MethodKind.Constructor
                ? await FindDocumentsWithImplicitObjectCreationExpressionAsync(project, documents, cancellationToken).ConfigureAwait(false)
                : ImmutableArray<Document>.Empty;

            var documentsWithGlobalAttributes = await FindDocumentsWithGlobalAttributesAsync(project, documents, cancellationToken).ConfigureAwait(false);
            return documentsWithName.Concat(documentsWithType, documentsWithImplicitObjectCreations, documentsWithAttribute, documentsWithGlobalAttributes);
        }

        private static bool IsPotentialReference(
            PredefinedType predefinedType,
            ISyntaxFactsService syntaxFacts,
            SyntaxToken token)
        {
            return
                syntaxFacts.TryGetPredefinedType(token, out var actualType) &&
                predefinedType == actualType;
        }

        protected override ValueTask<ImmutableArray<FinderLocation>> FindReferencesInDocumentAsync(
            IMethodSymbol methodSymbol,
            Document document,
            SemanticModel semanticModel,
            FindReferencesSearchOptions options,
            CancellationToken cancellationToken)
        {
            return FindAllReferencesInDocumentAsync(methodSymbol, document, semanticModel, cancellationToken);
        }

        internal async ValueTask<ImmutableArray<FinderLocation>> FindAllReferencesInDocumentAsync(
            IMethodSymbol methodSymbol,
            Document document,
            SemanticModel semanticModel,
            CancellationToken cancellationToken)
        {
            var findParentNode = GetNamedTypeOrConstructorFindParentNodeFunction(document, methodSymbol);

            var normalReferences = await FindReferencesInDocumentWorkerAsync(methodSymbol, document, semanticModel, findParentNode, cancellationToken).ConfigureAwait(false);
            var nonAliasTypeReferences = await NamedTypeSymbolReferenceFinder.FindNonAliasReferencesAsync(methodSymbol.ContainingType, document, semanticModel, cancellationToken).ConfigureAwait(false);

            var aliasReferences = await FindAliasReferencesAsync(
<<<<<<< HEAD
                nonAliasTypeReferences, methodSymbol, document, semanticModel, findParentNode, cancellationToken).ConfigureAwait(false);
=======
                nonAliasTypeReferences, methodSymbol, document, semanticModel,
                findParentNode, cancellationToken).ConfigureAwait(false);
>>>>>>> a1290467

            var suppressionReferences = await FindReferencesInDocumentInsideGlobalSuppressionsAsync(document, semanticModel, methodSymbol, cancellationToken).ConfigureAwait(false);
            return normalReferences.Concat(aliasReferences, suppressionReferences);
        }

        private async Task<ImmutableArray<FinderLocation>> FindReferencesInDocumentWorkerAsync(
            IMethodSymbol symbol,
            Document document,
            SemanticModel semanticModel,
            Func<SyntaxToken, SyntaxNode>? findParentNode,
            CancellationToken cancellationToken)
        {
            var ordinaryRefs = await FindOrdinaryReferencesAsync(symbol, document, semanticModel, findParentNode, cancellationToken).ConfigureAwait(false);
            var attributeRefs = await FindAttributeReferencesAsync(symbol, document, semanticModel, cancellationToken).ConfigureAwait(false);
            var predefinedTypeRefs = await FindPredefinedTypeReferencesAsync(symbol, document, semanticModel, cancellationToken).ConfigureAwait(false);
            var implicitObjectCreationMatches = await FindReferencesInImplicitObjectCreationExpressionAsync(symbol, document, semanticModel, cancellationToken).ConfigureAwait(false);

            return ordinaryRefs.Concat(attributeRefs, predefinedTypeRefs, implicitObjectCreationMatches);
        }

        private static ValueTask<ImmutableArray<FinderLocation>> FindOrdinaryReferencesAsync(
            IMethodSymbol symbol,
            Document document,
            SemanticModel semanticModel,
            Func<SyntaxToken, SyntaxNode>? findParentNode,
            CancellationToken cancellationToken)
        {
            var name = symbol.ContainingType.Name;
            return FindReferencesInDocumentUsingIdentifierAsync(
                symbol, name, document, semanticModel, findParentNode, cancellationToken);
        }

        private static ValueTask<ImmutableArray<FinderLocation>> FindPredefinedTypeReferencesAsync(
            IMethodSymbol symbol,
            Document document,
            SemanticModel semanticModel,
            CancellationToken cancellationToken)
        {
            var predefinedType = symbol.ContainingType.SpecialType.ToPredefinedType();
            if (predefinedType == PredefinedType.None)
            {
                return new ValueTask<ImmutableArray<FinderLocation>>(ImmutableArray<FinderLocation>.Empty);
            }

            var syntaxFacts = document.GetRequiredLanguageService<ISyntaxFactsService>();
            return FindReferencesInDocumentAsync(symbol, document,
                semanticModel,
                t => IsPotentialReference(predefinedType, syntaxFacts, t),
                cancellationToken);
        }

        private static ValueTask<ImmutableArray<FinderLocation>> FindAttributeReferencesAsync(
            IMethodSymbol symbol,
            Document document,
            SemanticModel semanticModel,
            CancellationToken cancellationToken)
        {
            var syntaxFacts = document.GetRequiredLanguageService<ISyntaxFactsService>();
            return TryGetNameWithoutAttributeSuffix(symbol.ContainingType.Name, syntaxFacts, out var simpleName)
                ? FindReferencesInDocumentUsingIdentifierAsync(symbol, simpleName, document, semanticModel, cancellationToken)
                : new ValueTask<ImmutableArray<FinderLocation>>(ImmutableArray<FinderLocation>.Empty);
        }

        private Task<ImmutableArray<FinderLocation>> FindReferencesInImplicitObjectCreationExpressionAsync(
            IMethodSymbol symbol,
            Document document,
            SemanticModel semanticModel,
            CancellationToken cancellationToken)
        {
            // Only check `new (...)` calls that supply enough arguments to match all the required parameters for the constructor.
            var minimumArgumentCount = symbol.Parameters.Count(p => !p.IsOptional && !p.IsParams);
            var maximumArgumentCount = symbol.Parameters.Length > 0 && symbol.Parameters.Last().IsParams
                ? int.MaxValue
                : symbol.Parameters.Length;

            var exactArgumentCount = symbol.Parameters.Any(p => p.IsOptional || p.IsParams)
                ? -1
                : symbol.Parameters.Length;

            return FindReferencesInDocumentAsync(document, IsRelevantDocument, CollectMatchingReferences, cancellationToken);

            static bool IsRelevantDocument(SyntaxTreeIndex syntaxTreeInfo)
                => syntaxTreeInfo.ContainsImplicitObjectCreation;

            void CollectMatchingReferences(
                SyntaxNode node, ISyntaxFactsService syntaxFacts, ISemanticFactsService semanticFacts, ArrayBuilder<FinderLocation> locations)
            {
                if (!syntaxFacts.IsImplicitObjectCreationExpression(node))
                    return;

                // if there are too few or too many arguments, then don't bother checking.
                var actualArgumentCount = syntaxFacts.GetArgumentsOfObjectCreationExpression(node).Count;
                if (actualArgumentCount < minimumArgumentCount || actualArgumentCount > maximumArgumentCount)
                    return;

                // if we need an exact count then make sure that the count we have fits the count we need.
                if (exactArgumentCount != -1 && exactArgumentCount != actualArgumentCount)
                    return;

                var constructor = semanticModel.GetSymbolInfo(node, cancellationToken).Symbol;
                if (Matches(constructor, symbol))
                {
                    var location = node.GetFirstToken().GetLocation();
                    var symbolUsageInfo = GetSymbolUsageInfo(node, semanticModel, syntaxFacts, semanticFacts, cancellationToken);

                    locations.Add(new FinderLocation(node, new ReferenceLocation(
                        document, alias: null, location, isImplicit: true, symbolUsageInfo, GetAdditionalFindUsagesProperties(node, semanticModel, syntaxFacts), CandidateReason.None)));
                }
            }
        }
    }
}<|MERGE_RESOLUTION|>--- conflicted
+++ resolved
@@ -86,12 +86,8 @@
             var nonAliasTypeReferences = await NamedTypeSymbolReferenceFinder.FindNonAliasReferencesAsync(methodSymbol.ContainingType, document, semanticModel, cancellationToken).ConfigureAwait(false);
 
             var aliasReferences = await FindAliasReferencesAsync(
-<<<<<<< HEAD
-                nonAliasTypeReferences, methodSymbol, document, semanticModel, findParentNode, cancellationToken).ConfigureAwait(false);
-=======
                 nonAliasTypeReferences, methodSymbol, document, semanticModel,
                 findParentNode, cancellationToken).ConfigureAwait(false);
->>>>>>> a1290467
 
             var suppressionReferences = await FindReferencesInDocumentInsideGlobalSuppressionsAsync(document, semanticModel, methodSymbol, cancellationToken).ConfigureAwait(false);
             return normalReferences.Concat(aliasReferences, suppressionReferences);
@@ -171,7 +167,7 @@
                 ? -1
                 : symbol.Parameters.Length;
 
-            return FindReferencesInDocumentAsync(document, IsRelevantDocument, CollectMatchingReferences, cancellationToken);
+            return FindReferencesInDocumentAsync(symbol, document, IsRelevantDocument, CollectMatchingReferences, cancellationToken);
 
             static bool IsRelevantDocument(SyntaxTreeIndex syntaxTreeInfo)
                 => syntaxTreeInfo.ContainsImplicitObjectCreation;
