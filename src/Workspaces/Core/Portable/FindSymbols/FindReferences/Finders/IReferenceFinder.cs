--- conflicted
+++ resolved
@@ -28,25 +28,6 @@
         Task<ImmutableArray<ISymbol>> DetermineCascadedSymbolsAsync(
             ISymbol symbol, Solution solution, FindReferencesSearchOptions options, CancellationToken cancellationToken);
 
-<<<<<<< HEAD
-        ///// <summary>
-        ///// Called by the find references search engine to determine which projects should be
-        ///// searched for a given symbol.  The returned projects will then be searched in parallel. If
-        ///// the implementation does not care about the provided symbol then null can be returned
-        ///// from this method.
-        ///// 
-        ///// Implementations should endeavor to keep the list of returned projects as small as
-        ///// possible to keep search time down to a minimum.  Returning the entire list of projects in
-        ///// a solution is not recommended (unless, of course, there is reasonable reason to believe
-        ///// there are references in every project).
-        ///// 
-        ///// Implementations of this method must be thread-safe.
-        ///// </summary>
-        //Task<ImmutableArray<Project>> DetermineProjectsToSearchAsync(
-        //    ISymbol symbol, Solution solution, IImmutableSet<Project>? projects, CancellationToken cancellationToken);
-
-=======
->>>>>>> 1bdcbf4d
         /// <summary>
         /// Called by the find references search engine to determine which documents in the supplied
         /// project need to be searched for references.  Only projects returned by
