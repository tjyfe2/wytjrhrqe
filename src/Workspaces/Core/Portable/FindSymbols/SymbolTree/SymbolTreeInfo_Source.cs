﻿// Licensed to the .NET Foundation under one or more agreements.
// The .NET Foundation licenses this file to you under the MIT license.
// See the LICENSE file in the project root for more information.

using System;
using System.Collections.Immutable;
using System.Linq;
using System.Runtime.CompilerServices;
using System.Threading;
using System.Threading.Tasks;
using Microsoft.CodeAnalysis.Collections;
using Microsoft.CodeAnalysis.PooledObjects;
using Microsoft.CodeAnalysis.Serialization;
using Roslyn.Utilities;

namespace Microsoft.CodeAnalysis.FindSymbols
{
    internal partial class SymbolTreeInfo
    {
        private static SimplePool<MultiDictionary<string, ISymbol>> s_symbolMapPool =
            new SimplePool<MultiDictionary<string, ISymbol>>(() => new MultiDictionary<string, ISymbol>());

        private static MultiDictionary<string, ISymbol> AllocateSymbolMap()
            => s_symbolMapPool.Allocate();

        private static void FreeSymbolMap(MultiDictionary<string, ISymbol> symbolMap)
        {
            symbolMap.Clear();
            s_symbolMapPool.Free(symbolMap);
        }

        public static Task<SymbolTreeInfo> GetInfoForSourceAssemblyAsync(
            Project project, Checksum checksum, CancellationToken cancellationToken)
        {
            var result = TryLoadOrCreateAsync(
                project.Solution,
                checksum,
                loadOnly: false,
                createAsync: () => CreateSourceSymbolTreeInfoAsync(project, checksum, cancellationToken),
                keySuffix: "_Source_" + project.FilePath,
<<<<<<< HEAD
                tryReadObject: reader => TryReadSymbolTreeInfo(reader, (names, nodes) => GetSpellCheckerAsync(project.Solution, checksum, project.FilePath, names, nodes)),
=======
                tryReadObject: reader => TryReadSymbolTreeInfo(reader, checksum, (names, nodes) => GetSpellCheckerTask(project.Solution, checksum, project.FilePath, names, nodes)),
>>>>>>> e0567782
                cancellationToken: cancellationToken);
            Contract.ThrowIfNull(result, "Result should never be null as we passed 'loadOnly: false'.");
            return result;
        }

        /// <summary>
        /// Cache of project to the checksum for it so that we don't have to expensively recompute
        /// this each time we get a project.
        /// </summary>
        private static ConditionalWeakTable<ProjectState, AsyncLazy<Checksum>> s_projectToSourceChecksum =
            new ConditionalWeakTable<ProjectState, AsyncLazy<Checksum>>();

        public static Task<Checksum> GetSourceSymbolsChecksumAsync(Project project, CancellationToken cancellationToken)
        {
            var lazy = s_projectToSourceChecksum.GetValue(
                project.State, p => new AsyncLazy<Checksum>(c => ComputeSourceSymbolsChecksumAsync(p, c), cacheResult: true));

            return lazy.GetValueAsync(cancellationToken);
        }

        private static async Task<Checksum> ComputeSourceSymbolsChecksumAsync(ProjectState projectState, CancellationToken cancellationToken)
        {
            // The SymbolTree for source is built from the source-symbols from the project's compilation's
            // assembly.  Specifically, we only get the name, kind and parent/child relationship of all the
            // child symbols.  So we want to be able to reuse the index as long as none of these have 
            // changed.  The only thing that can make those source-symbols change in that manner are if
            // the text of any document changes, or if options for the project change.  So we build our
            // checksum out of that data.
            var serializer = projectState.LanguageServices.WorkspaceServices.GetService<ISerializerService>();
            var projectStateChecksums = await projectState.GetStateChecksumsAsync(cancellationToken).ConfigureAwait(false);

            // Order the documents by FilePath.  Default ordering in the RemoteWorkspace is
            // to be ordered by Guid (which is not consistent across VS sessions).
            var textChecksumsTasks = projectState.DocumentStates.OrderBy(d => d.Value.FilePath, StringComparer.Ordinal).Select(async d =>
            {
                var documentStateChecksum = await d.Value.GetStateChecksumsAsync(cancellationToken).ConfigureAwait(false);
                return documentStateChecksum.Text;
            });

            var compilationOptionsChecksum = projectStateChecksums.CompilationOptions;
            var parseOptionsChecksum = projectStateChecksums.ParseOptions;
            var textChecksums = await Task.WhenAll(textChecksumsTasks).ConfigureAwait(false);

            var allChecksums = ArrayBuilder<Checksum>.GetInstance();
            try
            {
                allChecksums.AddRange(textChecksums);
                allChecksums.Add(compilationOptionsChecksum);
                allChecksums.Add(parseOptionsChecksum);

                // Include serialization format version in our checksum.  That way if the 
                // version ever changes, all persisted data won't match the current checksum
                // we expect, and we'll recompute things.
                allChecksums.Add(SerializationFormatChecksum);

                var checksum = Checksum.Create(WellKnownSynchronizationKind.SymbolTreeInfo, allChecksums);
                return checksum;
            }
            finally
            {
                allChecksums.Free();
            }
        }

        internal static async Task<SymbolTreeInfo> CreateSourceSymbolTreeInfoAsync(
            Project project, Checksum checksum, CancellationToken cancellationToken)
        {
            var compilation = await project.GetCompilationAsync(cancellationToken).ConfigureAwait(false);
            var assembly = compilation?.Assembly;
            if (assembly == null)
            {
                return CreateEmpty(checksum);
            }

            var unsortedNodes = ArrayBuilder<BuilderNode>.GetInstance();
            unsortedNodes.Add(new BuilderNode(assembly.GlobalNamespace.Name, RootNodeParentIndex));

            GenerateSourceNodes(assembly.GlobalNamespace, unsortedNodes, s_getMembersNoPrivate);

            return CreateSymbolTreeInfo(
                project.Solution, checksum, project.FilePath, unsortedNodes.ToImmutableAndFree(),
                inheritanceMap: new OrderPreservingMultiDictionary<string, string>(),
                simpleMethods: null,
                complexMethods: ImmutableArray<ExtensionMethodInfo>.Empty);
        }

        // generate nodes for the global namespace an all descendants
        private static void GenerateSourceNodes(
            INamespaceSymbol globalNamespace,
            ArrayBuilder<BuilderNode> list,
            Action<ISymbol, MultiDictionary<string, ISymbol>> lookup)
        {
            // Add all child members
            var symbolMap = AllocateSymbolMap();
            try
            {
                lookup(globalNamespace, symbolMap);

                foreach (var kvp in symbolMap)
                {
                    GenerateSourceNodes(kvp.Key, 0 /*index of root node*/, kvp.Value, list, lookup);
                }
            }
            finally
            {
                FreeSymbolMap(symbolMap);
            }
        }

        private static readonly Func<ISymbol, bool> s_useSymbolNoPrivate =
            s => s.CanBeReferencedByName && s.DeclaredAccessibility != Accessibility.Private;

        private static readonly Func<ISymbol, bool> s_useSymbolNoPrivateOrInternal =
            s => s.CanBeReferencedByName &&
            s.DeclaredAccessibility != Accessibility.Private &&
            s.DeclaredAccessibility != Accessibility.Internal;

        // generate nodes for symbols that share the same name, and all their descendants
        private static void GenerateSourceNodes(
            string name,
            int parentIndex,
            MultiDictionary<string, ISymbol>.ValueSet symbolsWithSameName,
            ArrayBuilder<BuilderNode> list,
            Action<ISymbol, MultiDictionary<string, ISymbol>> lookup)
        {
            var node = new BuilderNode(name, parentIndex);
            var nodeIndex = list.Count;
            list.Add(node);

            var symbolMap = AllocateSymbolMap();
            try
            {
                // Add all child members
                foreach (var symbol in symbolsWithSameName)
                {
                    lookup(symbol, symbolMap);
                }

                foreach (var kvp in symbolMap)
                {
                    GenerateSourceNodes(kvp.Key, nodeIndex, kvp.Value, list, lookup);
                }
            }
            finally
            {
                FreeSymbolMap(symbolMap);
            }
        }

        private static Action<ISymbol, MultiDictionary<string, ISymbol>> s_getMembersNoPrivate =
            (symbol, symbolMap) => AddSymbol(symbol, symbolMap, s_useSymbolNoPrivate);

        private static void AddSymbol(ISymbol symbol, MultiDictionary<string, ISymbol> symbolMap, Func<ISymbol, bool> useSymbol)
        {
            if (symbol is INamespaceOrTypeSymbol nt)
            {
                foreach (var member in nt.GetMembers())
                {
                    if (useSymbol(member))
                    {
                        symbolMap.Add(member.Name, member);
                    }
                }
            }
        }
    }
}<|MERGE_RESOLUTION|>--- conflicted
+++ resolved
@@ -38,11 +38,7 @@
                 loadOnly: false,
                 createAsync: () => CreateSourceSymbolTreeInfoAsync(project, checksum, cancellationToken),
                 keySuffix: "_Source_" + project.FilePath,
-<<<<<<< HEAD
-                tryReadObject: reader => TryReadSymbolTreeInfo(reader, (names, nodes) => GetSpellCheckerAsync(project.Solution, checksum, project.FilePath, names, nodes)),
-=======
-                tryReadObject: reader => TryReadSymbolTreeInfo(reader, checksum, (names, nodes) => GetSpellCheckerTask(project.Solution, checksum, project.FilePath, names, nodes)),
->>>>>>> e0567782
+                tryReadObject: reader => TryReadSymbolTreeInfo(reader, checksum, (names, nodes) => GetSpellCheckerAsync(project.Solution, checksum, project.FilePath, names, nodes)),
                 cancellationToken: cancellationToken);
             Contract.ThrowIfNull(result, "Result should never be null as we passed 'loadOnly: false'.");
             return result;
