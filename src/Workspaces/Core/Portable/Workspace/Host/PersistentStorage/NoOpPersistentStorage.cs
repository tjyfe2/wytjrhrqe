﻿// Licensed to the .NET Foundation under one or more agreements.
// The .NET Foundation licenses this file to you under the MIT license.
// See the LICENSE file in the project root for more information.

using System.IO;
using System.Threading;
using System.Threading.Tasks;
using Microsoft.CodeAnalysis.PersistentStorage;
using Roslyn.Utilities;

namespace Microsoft.CodeAnalysis.Host
{
    internal class NoOpPersistentStorage : IChecksummedPersistentStorage
    {
        public static readonly IChecksummedPersistentStorage Instance = new NoOpPersistentStorage();

        private NoOpPersistentStorage()
        {
        }

        public void Dispose()
        {
        }

<<<<<<< HEAD
        public Task<bool> ChecksumMatchesAsync(string name, Checksum checksum, CancellationToken cancellationToken)
            => SpecializedTasks.False;

        public Task<bool> ChecksumMatchesAsync(Project project, string name, Checksum checksum, CancellationToken cancellationToken)
            => SpecializedTasks.False;

        public Task<bool> ChecksumMatchesAsync(Document document, string name, Checksum checksum, CancellationToken cancellationToken)
            => SpecializedTasks.False;

        public Task<bool> ChecksumMatchesAsync(ProjectKey project, string name, Checksum checksum, CancellationToken cancellationToken)
            => SpecializedTasks.False;

        public Task<bool> ChecksumMatchesAsync(DocumentKey document, string name, Checksum checksum, CancellationToken cancellationToken)
            => SpecializedTasks.False;

=======
        public ValueTask DisposeAsync()
        {
            return ValueTaskFactory.CompletedTask;
        }

        public Task<bool> ChecksumMatchesAsync(string name, Checksum checksum, CancellationToken cancellationToken)
            => SpecializedTasks.False;

        public Task<bool> ChecksumMatchesAsync(Project project, string name, Checksum checksum, CancellationToken cancellationToken)
            => SpecializedTasks.False;

        public Task<bool> ChecksumMatchesAsync(Document document, string name, Checksum checksum, CancellationToken cancellationToken)
            => SpecializedTasks.False;

        public Task<bool> ChecksumMatchesAsync(ProjectKey project, string name, Checksum checksum, CancellationToken cancellationToken)
            => SpecializedTasks.False;

        public Task<bool> ChecksumMatchesAsync(DocumentKey document, string name, Checksum checksum, CancellationToken cancellationToken)
            => SpecializedTasks.False;

>>>>>>> beffac2b
        public Task<Stream?> ReadStreamAsync(Document document, string name, CancellationToken cancellationToken)
            => SpecializedTasks.Null<Stream>();

        public Task<Stream?> ReadStreamAsync(Project project, string name, CancellationToken cancellationToken)
            => SpecializedTasks.Null<Stream>();

        public Task<Stream?> ReadStreamAsync(string name, CancellationToken cancellationToken)
            => SpecializedTasks.Null<Stream>();

        public Task<Stream?> ReadStreamAsync(string name, Checksum checksum, CancellationToken cancellationToken)
            => SpecializedTasks.Null<Stream>();

        public Task<Stream?> ReadStreamAsync(Project project, string name, Checksum checksum, CancellationToken cancellationToken)
            => SpecializedTasks.Null<Stream>();

        public Task<Stream?> ReadStreamAsync(Document document, string name, Checksum checksum, CancellationToken cancellationToken)
            => SpecializedTasks.Null<Stream>();

        public Task<Stream?> ReadStreamAsync(ProjectKey project, string name, Checksum checksum, CancellationToken cancellationToken)
            => SpecializedTasks.Null<Stream>();

        public Task<Stream?> ReadStreamAsync(DocumentKey document, string name, Checksum checksum, CancellationToken cancellationToken)
            => SpecializedTasks.Null<Stream>();

        public Task<bool> WriteStreamAsync(Document document, string name, Stream stream, CancellationToken cancellationToken)
            => SpecializedTasks.False;

        public Task<bool> WriteStreamAsync(Project project, string name, Stream stream, CancellationToken cancellationToken)
            => SpecializedTasks.False;

        public Task<bool> WriteStreamAsync(string name, Stream stream, CancellationToken cancellationToken)
            => SpecializedTasks.False;

        public Task<bool> WriteStreamAsync(string name, Stream stream, Checksum checksum, CancellationToken cancellationToken)
            => SpecializedTasks.False;

        public Task<bool> WriteStreamAsync(Project project, string name, Stream stream, Checksum checksum, CancellationToken cancellationToken)
            => SpecializedTasks.False;

        public Task<bool> WriteStreamAsync(Document document, string name, Stream stream, Checksum checksum, CancellationToken cancellationToken)
            => SpecializedTasks.False;

        public Task<bool> WriteStreamAsync(ProjectKey projectKey, string name, Stream stream, Checksum checksum, CancellationToken cancellationToken)
            => SpecializedTasks.False;

        public Task<bool> WriteStreamAsync(DocumentKey documentKey, string name, Stream stream, Checksum checksum, CancellationToken cancellationToken)
            => SpecializedTasks.False;
    }
}<|MERGE_RESOLUTION|>--- conflicted
+++ resolved
@@ -22,23 +22,6 @@
         {
         }
 
-<<<<<<< HEAD
-        public Task<bool> ChecksumMatchesAsync(string name, Checksum checksum, CancellationToken cancellationToken)
-            => SpecializedTasks.False;
-
-        public Task<bool> ChecksumMatchesAsync(Project project, string name, Checksum checksum, CancellationToken cancellationToken)
-            => SpecializedTasks.False;
-
-        public Task<bool> ChecksumMatchesAsync(Document document, string name, Checksum checksum, CancellationToken cancellationToken)
-            => SpecializedTasks.False;
-
-        public Task<bool> ChecksumMatchesAsync(ProjectKey project, string name, Checksum checksum, CancellationToken cancellationToken)
-            => SpecializedTasks.False;
-
-        public Task<bool> ChecksumMatchesAsync(DocumentKey document, string name, Checksum checksum, CancellationToken cancellationToken)
-            => SpecializedTasks.False;
-
-=======
         public ValueTask DisposeAsync()
         {
             return ValueTaskFactory.CompletedTask;
@@ -59,7 +42,6 @@
         public Task<bool> ChecksumMatchesAsync(DocumentKey document, string name, Checksum checksum, CancellationToken cancellationToken)
             => SpecializedTasks.False;
 
->>>>>>> beffac2b
         public Task<Stream?> ReadStreamAsync(Document document, string name, CancellationToken cancellationToken)
             => SpecializedTasks.Null<Stream>();
 
