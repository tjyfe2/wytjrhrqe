--- conflicted
+++ resolved
@@ -33,12 +33,8 @@
             [DisallowNull]
             private Compilation? _compilationWithReplacement;
 
-<<<<<<< HEAD
             public SkeletonReferenceCache SkeletonReferenceCache { get; }
-=======
-            public CachedSkeletonReferences CachedSkeletonReferences { get; }
             public ProjectState ProjectState => _underlyingTracker.ProjectState;
->>>>>>> b52d9a3b
 
             public GeneratedFileReplacingCompilationTracker(ICompilationTracker underlyingTracker, SourceGeneratedDocumentState replacementDocumentState)
             {
