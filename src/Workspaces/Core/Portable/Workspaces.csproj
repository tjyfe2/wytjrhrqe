--- conflicted
+++ resolved
@@ -399,12 +399,9 @@
     <Compile Include="Packaging\IPackageSearchService.cs" />
     <Compile Include="FindSymbols\SymbolTree\ISymbolTreeInfoCacheService.cs" />
     <Compile Include="FindSymbols\FindReferences\MetadataUnifyingEquivalenceComparer.cs" />
-<<<<<<< HEAD
-    <Compile Include="SymbolId\SymbolKey.TupleTypeSymbolKey.cs" />
-=======
     <Compile Include="Shared\Utilities\IProgressTracker.cs" />
     <Compile Include="Packaging\IReferenceAssemblySearchService.cs" />
->>>>>>> cc97a218
+    <Compile Include="SymbolId\SymbolKey.TupleTypeSymbolKey.cs" />
     <Compile Include="Utilities\ArraySlice.cs" />
     <Compile Include="Utilities\BKTree.cs" />
     <Compile Include="FindSymbols\SyntaxTree\AbstractSyntaxTreeInfo.cs" />
