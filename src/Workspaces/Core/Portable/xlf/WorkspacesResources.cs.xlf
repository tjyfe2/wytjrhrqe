--- conflicted
+++ resolved
@@ -132,1124 +132,6 @@
         <target state="translated">Pouze refaktoring</target>
         <note />
       </trans-unit>
-<<<<<<< HEAD
-=======
-      <trans-unit id="Regex_all_control_characters_long">
-        <source>All control characters. This includes the Cc, Cf, Cs, Co, and Cn categories.</source>
-        <target state="translated">Všechny řídicí znaky. Patří k nim kategorie Cc, Cf, Cs, Co a Cn.</target>
-        <note />
-      </trans-unit>
-      <trans-unit id="Regex_all_control_characters_short">
-        <source>all control characters</source>
-        <target state="translated">všechny řídicí znaky</target>
-        <note />
-      </trans-unit>
-      <trans-unit id="Regex_all_diacritic_marks_long">
-        <source>All diacritic marks. This includes the Mn, Mc, and Me categories.</source>
-        <target state="translated">Všechny značky diakritických znamének. Patří k nim kategorie Mn, Mc a Me.</target>
-        <note />
-      </trans-unit>
-      <trans-unit id="Regex_all_diacritic_marks_short">
-        <source>all diacritic marks</source>
-        <target state="translated">všechny značky diakritických znamének</target>
-        <note />
-      </trans-unit>
-      <trans-unit id="Regex_all_letter_characters_long">
-        <source>All letter characters. This includes the Lu, Ll, Lt, Lm, and Lo characters.</source>
-        <target state="translated">Všechny znaky písmen. Patří k nim znaky Lu, Ll, Lt, Lm a Lo.</target>
-        <note />
-      </trans-unit>
-      <trans-unit id="Regex_all_letter_characters_short">
-        <source>all letter characters</source>
-        <target state="translated">všechny znaky písmen</target>
-        <note />
-      </trans-unit>
-      <trans-unit id="Regex_all_numbers_long">
-        <source>All numbers. This includes the Nd, Nl, and No categories.</source>
-        <target state="translated">Všechna čísla. Patří k nim kategorie Nd, Nl a No.</target>
-        <note />
-      </trans-unit>
-      <trans-unit id="Regex_all_numbers_short">
-        <source>all numbers</source>
-        <target state="translated">všechna čísla</target>
-        <note />
-      </trans-unit>
-      <trans-unit id="Regex_all_punctuation_characters_long">
-        <source>All punctuation characters. This includes the Pc, Pd, Ps, Pe, Pi, Pf, and Po categories.</source>
-        <target state="translated">Všechny znaky interpunkce. Patří k nim kategorie Pc, Pd, Ps, Pe, Pi, Pf a Po.</target>
-        <note />
-      </trans-unit>
-      <trans-unit id="Regex_all_punctuation_characters_short">
-        <source>all punctuation characters</source>
-        <target state="translated">všechny znaky interpunkce</target>
-        <note />
-      </trans-unit>
-      <trans-unit id="Regex_all_separator_characters_long">
-        <source>All separator characters. This includes the Zs, Zl, and Zp categories.</source>
-        <target state="translated">Všechny oddělovací znaky. Patří k nim kategorie Zs, Zl a Zp.</target>
-        <note />
-      </trans-unit>
-      <trans-unit id="Regex_all_separator_characters_short">
-        <source>all separator characters</source>
-        <target state="translated">všechny oddělovací znaky</target>
-        <note />
-      </trans-unit>
-      <trans-unit id="Regex_all_symbols_long">
-        <source>All symbols. This includes the Sm, Sc, Sk, and So categories.</source>
-        <target state="translated">Všechny symboly. Patří k nim kategorie Sm, Sc, Sk a So.</target>
-        <note />
-      </trans-unit>
-      <trans-unit id="Regex_all_symbols_short">
-        <source>all symbols</source>
-        <target state="translated">všechny symboly</target>
-        <note />
-      </trans-unit>
-      <trans-unit id="Regex_alternation_long">
-        <source>You can use the vertical bar (|) character to match any one of a series of patterns, where the | character separates each pattern.</source>
-        <target state="translated">Můžete použít znak svislé čáry (|), pokud se má položka shodovat s libovolným vzorem z řady, ve které znak | odděluje jednotlivé vzory.</target>
-        <note />
-      </trans-unit>
-      <trans-unit id="Regex_alternation_short">
-        <source>alternation</source>
-        <target state="translated">alternace</target>
-        <note />
-      </trans-unit>
-      <trans-unit id="Regex_any_character_group_long">
-        <source>The period character (.) matches any character except \n (the newline character, \u000A).  If a regular expression pattern is modified by the RegexOptions.Singleline option, or if the portion of the pattern that contains the . character class is modified by the 's' option, . matches any character.</source>
-        <target state="translated">Znak tečky (.) odpovídá libovolnému znaku s výjimkou \n (znak nového řádku \u000A). Pokud je vzor regulárního výrazu modifikovaný možností RegexOptions.Singleline nebo pokud je část vzoru obsahující třídu znaků tečky modifikovaná parametrem s, pak znak tečky odpovídá libovolnému znaku.</target>
-        <note />
-      </trans-unit>
-      <trans-unit id="Regex_any_character_group_short">
-        <source>any character</source>
-        <target state="translated">libovolný znak</target>
-        <note />
-      </trans-unit>
-      <trans-unit id="Regex_backspace_character_long">
-        <source>Matches a backspace character, \u0008</source>
-        <target state="translated">Shoda se znakem Backspace \u0008</target>
-        <note />
-      </trans-unit>
-      <trans-unit id="Regex_backspace_character_short">
-        <source>backspace character</source>
-        <target state="translated">znak Backspace</target>
-        <note />
-      </trans-unit>
-      <trans-unit id="Regex_balancing_group_long">
-        <source>A balancing group definition deletes the definition of a previously defined group and stores, in the current group, the interval between the previously defined group and the current group.
-    
-'name1' is the current group (optional), 'name2' is a previously defined group, and 'subexpression' is any valid regular expression pattern. The balancing group definition deletes the definition of name2 and stores the interval between name2 and name1 in name1. If no name2 group is defined, the match backtracks. Because deleting the last definition of name2 reveals the previous definition of name2, this construct lets you use the stack of captures for group name2 as a counter for keeping track of nested constructs such as parentheses or opening and closing brackets.
-
-The balancing group definition uses 'name2' as a stack. The beginning character of each nested construct is placed in the group and in its Group.Captures collection. When the closing character is matched, its corresponding opening character is removed from the group, and the Captures collection is decreased by one. After the opening and closing characters of all nested constructs have been matched, 'name1' is empty.</source>
-        <target state="translated">Definice vyrovnávací skupiny odstraní definici dříve definované skupiny a uloží interval mezi dříve definovanou skupinou a aktuální skupinou do aktuální skupiny.
-    
-Skupina name1 je aktuální skupina (volitelná), skupina name2 je dříve definovaná skupina a subexpression je libovolný platný vzor regulárního výrazu. Definice vyrovnávací skupiny odstraní definici skupiny name2 a uloží interval mezi skupinami name2 a name1 do skupiny name1. Pokud není definována žádná skupina name2, porovnávání se vrátí zpět. Vzhledem k tomu, že odstraněním poslední definice skupiny name2 se odkryje předchozí definice skupiny name2, umožňuje tento konstruktor použít zásobník zachycení pro skupinu name2 jako čítač pro uchování přehledu o vnořených konstruktorech, jako jsou kulaté nebo hranaté otevírací a uzavírací závorky.
-
-Definice vyrovnávací skupiny používá jako zásobník skupinu name2. Počáteční znak každého vnořeného konstruktoru se umístí do této skupiny a do její kolekce Group.Captures. Po nalezení uzavíracího znaku se odpovídající otevírací znak odebere ze skupiny a kolekce Captures se zmenší o jednu položku. Po nalezení otevíracích a uzavíracích znaků všech vnořených konstruktorů bude skupina name1 prázdná.</target>
-        <note />
-      </trans-unit>
-      <trans-unit id="Regex_balancing_group_short">
-        <source>balancing group</source>
-        <target state="translated">vyrovnávací skupina</target>
-        <note />
-      </trans-unit>
-      <trans-unit id="Regex_base_group">
-        <source>base-group</source>
-        <target state="translated">základní skupina</target>
-        <note />
-      </trans-unit>
-      <trans-unit id="Regex_bell_character_long">
-        <source>Matches a bell (alarm) character, \u0007</source>
-        <target state="translated">Shoda se znakem zvonku \u0007</target>
-        <note />
-      </trans-unit>
-      <trans-unit id="Regex_bell_character_short">
-        <source>bell character</source>
-        <target state="translated">znak zvonku</target>
-        <note />
-      </trans-unit>
-      <trans-unit id="Regex_carriage_return_character_long">
-        <source>Matches a carriage-return character, \u000D.  Note that \r is not equivalent to the newline character, \n.</source>
-        <target state="translated">Shoda se znakem návratu na začátek řádku \u000D. Upozorňujeme, že \r není ekvivalentem znaku nového řádku \n.</target>
-        <note />
-      </trans-unit>
-      <trans-unit id="Regex_carriage_return_character_short">
-        <source>carriage-return character</source>
-        <target state="translated">znak návratu na začátek řádku</target>
-        <note />
-      </trans-unit>
-      <trans-unit id="Regex_character_class_subtraction_long">
-        <source>Character class subtraction yields a set of characters that is the result of excluding the characters in one character class from another character class.
-
-'base_group' is a positive or negative character group or range. The 'excluded_group' component is another positive or negative character group, or another character class subtraction expression (that is, you can nest character class subtraction expressions).</source>
-        <target state="translated">Odčítání třídy znaků poskytuje sadu znaků, která je výsledkem vyloučení znaků v jedné třídě znaků z jiné třídy znaků.
-
-Base_group je pozitivní nebo negativní skupina znaků nebo rozsah. Komponenta excluded_group je jiná pozitivní nebo negativní skupina znaků nebo jiný výraz odčítání třídy znaků (to znamená, že výrazy odčítání třídy znaků lze vnořovat).</target>
-        <note />
-      </trans-unit>
-      <trans-unit id="Regex_character_class_subtraction_short">
-        <source>character class subtraction</source>
-        <target state="translated">odčítání třídy znaků</target>
-        <note />
-      </trans-unit>
-      <trans-unit id="Regex_character_group">
-        <source>character-group</source>
-        <target state="translated">skupina znaků</target>
-        <note />
-      </trans-unit>
-      <trans-unit id="Regex_comment">
-        <source>comment</source>
-        <target state="translated">komentář</target>
-        <note />
-      </trans-unit>
-      <trans-unit id="Regex_conditional_expression_match_long">
-        <source>This language element attempts to match one of two patterns depending on whether it can match an initial pattern.
-
-'expression' is the initial pattern to match, 'yes' is the pattern to match if expression is matched, and 'no' is the optional pattern to match if expression is not matched.</source>
-        <target state="translated">Tento element jazyka se pokusí najít shodu s jedním ze dvou vzorů na základě toho, jestli se najde shoda s počátečním vzorem.
-
-Expression je počáteční vzor, pro který se hledá shoda, yes je vzor, pro který se hledá shoda, pokud se pro expression najde shoda, a no je volitelný vzor, pro který se hledá shoda, pokud se pro expression nenajde shoda.</target>
-        <note />
-      </trans-unit>
-      <trans-unit id="Regex_conditional_expression_match_short">
-        <source>conditional expression match</source>
-        <target state="translated">podmíněná shoda výrazu</target>
-        <note />
-      </trans-unit>
-      <trans-unit id="Regex_conditional_group_match_long">
-        <source>This language element attempts to match one of two patterns depending on whether it has matched a specified capturing group.
-
-'name' is the name (or number) of a capturing group, 'yes' is the expression to match if 'name' (or 'number') has a match, and 'no' is the optional expression to match if it does not.</source>
-        <target state="translated">Tento element jazyka se pokusí najít shodu s jedním ze dvou vzorů na základě toho, jestli se najde shoda se zadanou zachycující skupinou.
-
-Name je název (nebo číslo) zachycující skupiny, yes je výraz, pro který se hledá shoda, pokud se daný název (nebo číslo) najde, a no je volitelný výraz, pro který se hledá shoda, pokud se tato položka nenajde.</target>
-        <note />
-      </trans-unit>
-      <trans-unit id="Regex_conditional_group_match_short">
-        <source>conditional group match</source>
-        <target state="translated">podmíněná shoda skupiny</target>
-        <note />
-      </trans-unit>
-      <trans-unit id="Regex_contiguous_matches_long">
-        <source>The \G anchor specifies that a match must occur at the point where the previous match ended. When you use this anchor with the Regex.Matches or Match.NextMatch method, it ensures that all matches are contiguous.</source>
-        <target state="translated">Ukotvení \G určuje, že ke shodě musí dojít v místě, kde bylo předchozí porovnávání ukončeno. Pokud použijete toto ukotvení s metodou Regex.Matches nebo Match.NextMatch, zajistí se, že všechna porovnávání budou souvislá.</target>
-        <note />
-      </trans-unit>
-      <trans-unit id="Regex_contiguous_matches_short">
-        <source>contiguous matches</source>
-        <target state="translated">souvislá porovnávání</target>
-        <note />
-      </trans-unit>
-      <trans-unit id="Regex_control_character_long">
-        <source>Matches an ASCII control character, where X is the letter of the control character. For example, \cC is CTRL-C.</source>
-        <target state="translated">Shoda s řídicím znakem ASCII, kde X je písmeno řídicího znaku. Například \cC je CTRL-C.</target>
-        <note />
-      </trans-unit>
-      <trans-unit id="Regex_control_character_short">
-        <source>control character</source>
-        <target state="translated">řídicí znak</target>
-        <note />
-      </trans-unit>
-      <trans-unit id="Regex_decimal_digit_character_long">
-        <source>\d matches any decimal digit. It is equivalent to the \p{Nd} regular expression pattern, which includes the standard decimal digits 0-9 as well as the decimal digits of a number of other character sets.
-
-If ECMAScript-compliant behavior is specified, \d is equivalent to [0-9]</source>
-        <target state="translated">\d odpovídá libovolné desítkové číslici. Jde o ekvivalent vzoru regulárního výrazu \p{Nd}, který zahrnuje standardní desítkové číslice 0–9 a také desítkové číslice některých jiných znakových sad.
-
-Pokud je zadané chování kompatibilní s ECMAScriptem, je \d ekvivalentem [0-9].</target>
-        <note />
-      </trans-unit>
-      <trans-unit id="Regex_decimal_digit_character_short">
-        <source>decimal-digit character</source>
-        <target state="translated">znak desítkové číslice</target>
-        <note />
-      </trans-unit>
-      <trans-unit id="Regex_end_of_line_comment_long">
-        <source>A number sign (#) marks an x-mode comment, which starts at the unescaped # character at the end of the regular expression pattern and continues until the end of the line. To use this construct, you must either enable the x option (through inline options) or supply the RegexOptions.IgnorePatternWhitespace value to the option parameter when instantiating the Regex object or calling a static Regex method.</source>
-        <target state="translated">Symbol čísla (#) označuje komentář v režimu X, který začíná znakem #, který není řídicím znakem, na konci vzoru regulárního výrazu a pokračuje do konce řádku. Pokud chcete použít tento konstruktor, musíte buď povolit možnost x (prostřednictvím vložených možností), nebo při vytváření instance objektu Regex nebo volání statické metody Regex zadat pro parametr možnosti hodnotu RegexOptions.IgnorePatternWhitespace.</target>
-        <note />
-      </trans-unit>
-      <trans-unit id="Regex_end_of_line_comment_short">
-        <source>end-of-line comment</source>
-        <target state="translated">komentář na konci řádku</target>
-        <note />
-      </trans-unit>
-      <trans-unit id="Regex_end_of_string_only_long">
-        <source>The \z anchor specifies that a match must occur at the end of the input string. Like the $ language element, \z ignores the RegexOptions.Multiline option. Unlike the \Z language element, \z does not match a \n character at the end of a string. Therefore, it can only match the last line of the input string.</source>
-        <target state="translated">Ukotvení \z určuje, že ke shodě musí dojít na konci vstupního řetězce. Podobně jako element jazyka $ i \z ignoruje možnost RegexOptions.Multiline. Na rozdíl od elementu jazyka \Z nenajde \z shodu se znakem \n na konci řetězce. Proto může hledat shodu jenom v posledním řádku vstupního řetězce.</target>
-        <note />
-      </trans-unit>
-      <trans-unit id="Regex_end_of_string_only_short">
-        <source>end of string only</source>
-        <target state="translated">jen konec řetězce</target>
-        <note />
-      </trans-unit>
-      <trans-unit id="Regex_end_of_string_or_before_ending_newline_long">
-        <source>The \Z anchor specifies that a match must occur at the end of the input string, or before \n at the end of the input string. It is identical to the $ anchor, except that \Z ignores the RegexOptions.Multiline option. Therefore, in a multiline string, it can only match the end of the last line, or the last line before \n.
-
-The \Z anchor matches \n but does not match \r\n (the CR/LF character combination). To match CR/LF, include \r?\Z in the regular expression pattern.</source>
-        <target state="translated">Ukotvení \Z určuje, že ke shodě musí dojít na konci vstupního řetězce nebo před \n na konci vstupního řetězce. Je identické s ukotvením $, kromě toho, že \Z ignoruje možnost RegexOptions.Multiline. Proto ve víceřádkovém řetězci může najít shodu jenom na konci posledního řádku nebo v posledním řádku před \n.
-
-Ukotvení \Z najde shodu s \n, ale nenajde shodu s \r\n (kombinace znaků CR/LF). Pokud chcete hledat znaky CR/LF, zadejte do vzoru regulárního výrazu \r?\Z.</target>
-        <note />
-      </trans-unit>
-      <trans-unit id="Regex_end_of_string_or_before_ending_newline_short">
-        <source>end of string or before ending newline</source>
-        <target state="translated">konec řetězce nebo před koncem nového řádku</target>
-        <note />
-      </trans-unit>
-      <trans-unit id="Regex_end_of_string_or_line_long">
-        <source>The $ anchor specifies that the preceding pattern must occur at the end of the input string, or before \n at the end of the input string. If you use $ with the RegexOptions.Multiline option, the match can also occur at the end of a line.
-
-The $ anchor matches \n but does not match \r\n (the combination of carriage return and newline characters, or CR/LF). To match the CR/LF character combination, include \r?$ in the regular expression pattern.</source>
-        <target state="translated">Ukotvení $ určuje, že se předchozí vzor musí vyskytovat na konci vstupního řetězce nebo před \n na konci vstupního řetězce. Pokud použijete $ s možností RegexOptions.Multiline, může ke shodě dojít i na konci řádku.
-
-Ukotvení $ najde shodu s \n, ale nenajde shodu s \r\n (kombinace znaků návratu na začátek řádku a nového řádku, tedy znaků CR/LF). Pokud chcete hledat kombinaci znaků CR/LF, zadejte do vzoru regulárního výrazu \r?$.</target>
-        <note />
-      </trans-unit>
-      <trans-unit id="Regex_end_of_string_or_line_short">
-        <source>end of string or line</source>
-        <target state="translated">konec řetězce nebo řádku</target>
-        <note />
-      </trans-unit>
-      <trans-unit id="Regex_escape_character_long">
-        <source>Matches an escape character, \u001B</source>
-        <target state="translated">Shoda s řídicím znakem \u001B</target>
-        <note />
-      </trans-unit>
-      <trans-unit id="Regex_escape_character_short">
-        <source>escape character</source>
-        <target state="translated">řídicí znak</target>
-        <note />
-      </trans-unit>
-      <trans-unit id="Regex_excluded_group">
-        <source>excluded-group</source>
-        <target state="translated">vyloučená skupina</target>
-        <note />
-      </trans-unit>
-      <trans-unit id="Regex_expression">
-        <source>expression</source>
-        <target state="translated">výraz</target>
-        <note />
-      </trans-unit>
-      <trans-unit id="Regex_form_feed_character_long">
-        <source>Matches a form-feed character, \u000C</source>
-        <target state="translated">Shoda se znakem pro novou stránku \u000C</target>
-        <note />
-      </trans-unit>
-      <trans-unit id="Regex_form_feed_character_short">
-        <source>form-feed character</source>
-        <target state="translated">znak pro novou stránku</target>
-        <note />
-      </trans-unit>
-      <trans-unit id="Regex_group_options_long">
-        <source>This grouping construct applies or disables the specified options within a subexpression. The options to enable are specified after the question mark, and the options to disable after the minus sign. The allowed options are:
-
-    i	Use case-insensitive matching.
-    m	Use multiline mode, where ^ and $ match the beginning and end of each line
-	(instead of the beginning and end of the input string).
-    s	Use single-line mode, where the period (.) matches every character
-	(instead of every character except \n).
-    n	Do not capture unnamed groups. The only valid captures are explicitly
-	named or numbered groups of the form (?&lt;name&gt; subexpression).
-    x	Exclude unescaped white space from the pattern, and enable comments
-	after a number sign (#).</source>
-        <target state="translated">Tento seskupovací konstruktor povoluje nebo zakazuje možnosti zadané v rámci výrazu subexpression. Možnosti, které se povolují, se zadávají za otazník a možnosti, které se zakazují, za symbol minus. Povolené možnosti:
-
-    i	Použije se porovnávání bez rozlišování malých a velkých písmen.
-    m	Použije se víceřádkový režim, kde ^ a $ odpovídají začátku a konci každého řádku
-	(místo začátku a konce vstupního řetězce).
-    s	Použije se jednořádkový režim, kde tečka (.) odpovídá každému znaku
-	(místo každému znaku kromě \n).
-    n	Nezachytává nepojmenované skupiny. Jediná platná zachycení představují explicitně
-	pojmenované nebo číslované skupiny formuláře (? &lt;name&gt; subexpression).
-    x	Vyloučí ze vzoru prázdné znaky, které nejsou řídicími znaky, a povolí komentáře
-	za symbolem čísla (#).</target>
-        <note />
-      </trans-unit>
-      <trans-unit id="Regex_group_options_short">
-        <source>group options</source>
-        <target state="translated">seskupovací možnosti</target>
-        <note />
-      </trans-unit>
-      <trans-unit id="Regex_hexadecimal_escape_long">
-        <source>Matches an ASCII character, where ## is a two-digit hexadecimal character code.</source>
-        <target state="translated">Shoda se znakem ASCII, kde ## je dvouciferný šestnáctkový kód znaku</target>
-        <note />
-      </trans-unit>
-      <trans-unit id="Regex_hexadecimal_escape_short">
-        <source>hexadecimal escape</source>
-        <target state="translated">šestnáctkový únikový znak</target>
-        <note />
-      </trans-unit>
-      <trans-unit id="Regex_inline_comment_long">
-        <source>The (?# comment) construct lets you include an inline comment in a regular expression. The regular expression engine does not use any part of the comment in pattern matching, although the comment is included in the string that is returned by the Regex.ToString method. The comment ends at the first closing parenthesis.</source>
-        <target state="translated">Konstruktor (?# komentář) umožňuje zahrnout vložený komentář do regulárního výrazu. Modul regulárních výrazů nepoužije při porovnávání vzorů žádnou část komentáře, i když je komentář obsažený v řetězci, který vrací metoda Regex.ToString. Komentář končí první uzavírací závorkou.</target>
-        <note />
-      </trans-unit>
-      <trans-unit id="Regex_inline_comment_short">
-        <source>inline comment</source>
-        <target state="translated">vložený komentář</target>
-        <note />
-      </trans-unit>
-      <trans-unit id="Regex_inline_options_long">
-        <source>Enables or disables specific pattern matching options for the remainder of a regular expression. The options to enable are specified after the question mark, and the options to disable after the minus sign. The allowed options are:
-
-    i	Use case-insensitive matching.
-    m	Use multiline mode, where ^ and $ match the beginning and end of each line
-	(instead of the beginning and end of the input string).
-    s	Use single-line mode, where the period (.) matches every character
-	(instead of every character except \n).
-    n	Do not capture unnamed groups. The only valid captures are explicitly named
-	or numbered groups of the form (?&lt;name&gt; subexpression).
-    x	Exclude unescaped white space from the pattern, and enable comments
-	after a number sign (#).</source>
-        <target state="translated">Povoluje nebo zakazuje specifické možnosti pro porovnávání vzorů pro zbytek regulárního výrazu. Možnosti, které se povolují, se zadávají za otazník a možnosti, které se zakazují, za symbol minus. Povolené možnosti:
-
-    i	Použije se porovnávání bez rozlišování malých a velkých písmen.
-    m	Použije se víceřádkový režim, kde ^ a $ odpovídají začátku a konci každého řádku
-	(místo začátku a konce vstupního řetězce).
-    s	Použije se jednořádkový režim, kde tečka (.) odpovídá každému znaku
-	(místo každému znaku kromě \n).
-    n	Nezachytává nepojmenované skupiny. Jediná platná zachycení představují explicitně
-	pojmenované nebo číslované skupiny formuláře (? &lt;name&gt; subexpression).
-    x	Vyloučí ze vzoru prázdné znaky, které nejsou řídicími znaky, a povolí komentáře
-	za symbolem čísla (#).</target>
-        <note />
-      </trans-unit>
-      <trans-unit id="Regex_inline_options_short">
-        <source>inline options</source>
-        <target state="translated">vložené možnosti</target>
-        <note />
-      </trans-unit>
-      <trans-unit id="Regex_letter_lowercase">
-        <source>letter, lowercase</source>
-        <target state="translated">písmeno, malá písmena</target>
-        <note />
-      </trans-unit>
-      <trans-unit id="Regex_letter_modifier">
-        <source>letter, modifier</source>
-        <target state="translated">písmeno, modifikátor</target>
-        <note />
-      </trans-unit>
-      <trans-unit id="Regex_letter_other">
-        <source>letter, other</source>
-        <target state="translated">písmeno, jiné</target>
-        <note />
-      </trans-unit>
-      <trans-unit id="Regex_letter_titlecase">
-        <source>letter, titlecase</source>
-        <target state="translated">písmeno, velká počáteční písmena</target>
-        <note />
-      </trans-unit>
-      <trans-unit id="Regex_letter_uppercase">
-        <source>letter, uppercase</source>
-        <target state="translated">písmeno, velká písmena</target>
-        <note />
-      </trans-unit>
-      <trans-unit id="Regex_mark_enclosing">
-        <source>mark, enclosing</source>
-        <target state="translated">značka, uzavření</target>
-        <note />
-      </trans-unit>
-      <trans-unit id="Regex_mark_nonspacing">
-        <source>mark, nonspacing</source>
-        <target state="translated">značka, bez mezer</target>
-        <note />
-      </trans-unit>
-      <trans-unit id="Regex_mark_spacing_combining">
-        <source>mark, spacing combining</source>
-        <target state="translated">značka, kombinování mezer</target>
-        <note />
-      </trans-unit>
-      <trans-unit id="Regex_match_at_least_n_times_lazy_long">
-        <source>The {n,}? quantifier matches the preceding element at least n times, where n is any integer, but as few times as possible. It is the lazy counterpart of the greedy quantifier {n,}</source>
-        <target state="translated">Kvantifikátor {n,}? najde shodu předchozího elementu nejméně n-krát, kde n je celé číslo, ale co nejméněkrát. Jedná se o líný protějšek hladového kvantifikátoru {n,}.</target>
-        <note />
-      </trans-unit>
-      <trans-unit id="Regex_match_at_least_n_times_lazy_short">
-        <source>match at least 'n' times (lazy)</source>
-        <target state="translated">shoda nejméně n-krát (líný režim)</target>
-        <note />
-      </trans-unit>
-      <trans-unit id="Regex_match_at_least_n_times_long">
-        <source>The {n,} quantifier matches the preceding element at least n times, where n is any integer. {n,} is a greedy quantifier whose lazy equivalent is {n,}?</source>
-        <target state="translated">Kvantifikátor {n,} najde shodu předchozího elementu nejméně n-krát, kde n je celé číslo. {n,} je hladový kvantifikátor, jehož líným ekvivalentem je {n,}?.</target>
-        <note />
-      </trans-unit>
-      <trans-unit id="Regex_match_at_least_n_times_short">
-        <source>match at least 'n' times</source>
-        <target state="translated">shoda nejméně n-krát</target>
-        <note />
-      </trans-unit>
-      <trans-unit id="Regex_match_between_m_and_n_times_lazy_long">
-        <source>The {n,m}? quantifier matches the preceding element between n and m times, where n and m are integers, but as few times as possible. It is the lazy counterpart of the greedy quantifier {n,m}</source>
-        <target state="translated">Kvantifikátor {n,m}? najde shodu předchozího elementu v rozmezí n-krát a m-krát, kde n a m jsou celá čísla, ale co nejméněkrát. Jedná se o líný protějšek hladového kvantifikátoru {n,m}.</target>
-        <note />
-      </trans-unit>
-      <trans-unit id="Regex_match_between_m_and_n_times_lazy_short">
-        <source>match at least 'n' times (lazy)</source>
-        <target state="translated">shoda nejméně n-krát (líný režim)</target>
-        <note />
-      </trans-unit>
-      <trans-unit id="Regex_match_between_m_and_n_times_long">
-        <source>The {n,m} quantifier matches the preceding element at least n times, but no more than m times, where n and m are integers. {n,m} is a greedy quantifier whose lazy equivalent is {n,m}?</source>
-        <target state="translated">Kvantifikátor {n,m} najde shodu předchozího elementu nejméně n-krát, ale nejvíce m-krát, kde n a m jsou celá čísla. {n,m} je hladový kvantifikátor, jehož líným ekvivalentem je {n,m}?.</target>
-        <note />
-      </trans-unit>
-      <trans-unit id="Regex_match_between_m_and_n_times_short">
-        <source>match between 'm' and 'n' times</source>
-        <target state="translated">shoda v rozmezí m-krát a n-krát</target>
-        <note />
-      </trans-unit>
-      <trans-unit id="Regex_match_exactly_n_times_lazy_long">
-        <source>The {n}? quantifier matches the preceding element exactly n times, where n is any integer. It is the lazy counterpart of the greedy quantifier {n}+</source>
-        <target state="translated">Kvantifikátor {n}? najde shodu předchozího elementu přesně n-krát, kde n je celé číslo. Jedná se o líný protějšek hladového kvantifikátoru {n}+.</target>
-        <note />
-      </trans-unit>
-      <trans-unit id="Regex_match_exactly_n_times_lazy_short">
-        <source>match exactly 'n' times (lazy)</source>
-        <target state="translated">shoda přesně n-krát (líný režim)</target>
-        <note />
-      </trans-unit>
-      <trans-unit id="Regex_match_exactly_n_times_long">
-        <source>The {n} quantifier matches the preceding element exactly n times, where n is any integer. {n} is a greedy quantifier whose lazy equivalent is {n}?</source>
-        <target state="translated">Kvantifikátor {n} najde shodu předchozího elementu přesně n-krát, kde n je libovolné celé číslo. {n} je hladový kvantifikátor, jehož líným ekvivalentem je {n}?.</target>
-        <note />
-      </trans-unit>
-      <trans-unit id="Regex_match_exactly_n_times_short">
-        <source>match exactly 'n' times</source>
-        <target state="translated">shoda přesně n-krát</target>
-        <note />
-      </trans-unit>
-      <trans-unit id="Regex_match_one_or_more_times_lazy_long">
-        <source>The +? quantifier matches the preceding element one or more times, but as few times as possible. It is the lazy counterpart of the greedy quantifier +</source>
-        <target state="translated">Kvantifikátor +? najde shodu předchozího elementu 1krát nebo vícekrát, ale co nejméněkrát. Jedná se o líný protějšek hladového kvantifikátoru +.</target>
-        <note />
-      </trans-unit>
-      <trans-unit id="Regex_match_one_or_more_times_lazy_short">
-        <source>match one or more times (lazy)</source>
-        <target state="translated">shoda 1krát nebo vícekrát (líný režim)</target>
-        <note />
-      </trans-unit>
-      <trans-unit id="Regex_match_one_or_more_times_long">
-        <source>The + quantifier matches the preceding element one or more times. It is equivalent to the {1,} quantifier. + is a greedy quantifier whose lazy equivalent is +?.</source>
-        <target state="translated">Kvantifikátor + najde shodu předchozího elementu 1krát nebo vícekrát. Jedná se o ekvivalent kvantifikátoru {1,}. + je hladový kvantifikátor, jehož líným ekvivalentem je +?.</target>
-        <note />
-      </trans-unit>
-      <trans-unit id="Regex_match_one_or_more_times_short">
-        <source>match one or more times</source>
-        <target state="translated">shoda 1krát nebo vícekrát</target>
-        <note />
-      </trans-unit>
-      <trans-unit id="Regex_match_zero_or_more_times_lazy_long">
-        <source>The *? quantifier matches the preceding element zero or more times, but as few times as possible. It is the lazy counterpart of the greedy quantifier *</source>
-        <target state="translated">Kvantifikátor *? najde shodu předchozího elementu 0krát nebo vícekrát, ale co nejméněkrát. Jedná se o líný protějšek hladového kvantifikátoru *.</target>
-        <note />
-      </trans-unit>
-      <trans-unit id="Regex_match_zero_or_more_times_lazy_short">
-        <source>match zero or more times (lazy)</source>
-        <target state="translated">shoda 0krát nebo vícekrát (líný režim)</target>
-        <note />
-      </trans-unit>
-      <trans-unit id="Regex_match_zero_or_more_times_long">
-        <source>The * quantifier matches the preceding element zero or more times. It is equivalent to the {0,} quantifier. * is a greedy quantifier whose lazy equivalent is *?.</source>
-        <target state="translated">Kvantifikátor * najde shodu předchozího elementu 0krát nebo vícekrát. Jedná se o ekvivalent kvantifikátoru {0,}. * je hladový kvantifikátor, jehož líným ekvivalentem je *?.</target>
-        <note />
-      </trans-unit>
-      <trans-unit id="Regex_match_zero_or_more_times_short">
-        <source>match zero or more times</source>
-        <target state="translated">shoda 0krát nebo vícekrát</target>
-        <note />
-      </trans-unit>
-      <trans-unit id="Regex_match_zero_or_one_time_lazy_long">
-        <source>The ?? quantifier matches the preceding element zero or one time, but as few times as possible. It is the lazy counterpart of the greedy quantifier ?</source>
-        <target state="translated">Kvantifikátor ?? najde shodu předchozího elementu 0krát nebo 1krát, ale co nejméněkrát. Jedná se o líný protějšek hladového kvantifikátoru ?.</target>
-        <note />
-      </trans-unit>
-      <trans-unit id="Regex_match_zero_or_one_time_lazy_short">
-        <source>match zero or one time (lazy)</source>
-        <target state="translated">shoda 0krát nebo 1krát (líný režim)</target>
-        <note />
-      </trans-unit>
-      <trans-unit id="Regex_match_zero_or_one_time_long">
-        <source>The ? quantifier matches the preceding element zero or one time. It is equivalent to the {0,1} quantifier. ? is a greedy quantifier whose lazy equivalent is ??.</source>
-        <target state="translated">Kvantifikátor ? najde shodu předchozího elementu 0krát nebo 1krát. Jedná se o ekvivalent kvantifikátoru {0,1}. ? je hladový kvantifikátor, jehož líným ekvivalentem je ??.</target>
-        <note />
-      </trans-unit>
-      <trans-unit id="Regex_match_zero_or_one_time_short">
-        <source>match zero or one time</source>
-        <target state="translated">shoda 0krát nebo 1krát</target>
-        <note />
-      </trans-unit>
-      <trans-unit id="Regex_matched_subexpression_long">
-        <source>This grouping construct captures a matched 'subexpression', where 'subexpression' is any valid regular expression pattern. Captures that use parentheses are numbered automatically from left to right based on the order of the opening parentheses in the regular expression, starting from one. The capture that is numbered zero is the text matched by the entire regular expression pattern.</source>
-        <target state="translated">Tento seskupovací konstruktor zachytává porovnávaný dílčí výraz, kde dílčí výraz je libovolný platný vzor regulárního výrazu. Zachycení, která používají závorky, jsou automaticky číslována zleva doprava podle pořadí otevíracích závorek v regulárním výrazu, počínaje od hodnoty jedna. Zachycení s číslem nula je text odpovídající celému vzoru regulárního výrazu.</target>
-        <note />
-      </trans-unit>
-      <trans-unit id="Regex_matched_subexpression_short">
-        <source>matched subexpression</source>
-        <target state="translated">porovnávaný dílčí výraz</target>
-        <note />
-      </trans-unit>
-      <trans-unit id="Regex_name">
-        <source>name</source>
-        <target state="translated">název</target>
-        <note />
-      </trans-unit>
-      <trans-unit id="Regex_name1">
-        <source>name1</source>
-        <target state="translated">name1</target>
-        <note />
-      </trans-unit>
-      <trans-unit id="Regex_name2">
-        <source>name2</source>
-        <target state="translated">name2</target>
-        <note />
-      </trans-unit>
-      <trans-unit id="Regex_name_or_number">
-        <source>name-or-number</source>
-        <target state="translated">název nebo číslo</target>
-        <note />
-      </trans-unit>
-      <trans-unit id="Regex_named_backreference_long">
-        <source>A named or numbered backreference.
-
-'name' is the name of a capturing group defined in the regular expression pattern.</source>
-        <target state="translated">Pojmenovaná nebo číslovaná zpětná reference.
-
-Název představuje název zachycující skupiny definované ve vzoru regulárního výrazu.</target>
-        <note />
-      </trans-unit>
-      <trans-unit id="Regex_named_backreference_short">
-        <source>named backreference</source>
-        <target state="translated">pojmenovaná zpětná reference</target>
-        <note />
-      </trans-unit>
-      <trans-unit id="Regex_named_matched_subexpression_long">
-        <source>Captures a matched subexpression and lets you access it by name or by number.
-
-'name' is a valid group name, and 'subexpression' is any valid regular expression pattern. 'name' must not contain any punctuation characters and cannot begin with a number.
-
-If the RegexOptions parameter of a regular expression pattern matching method includes the RegexOptions.ExplicitCapture flag, or if the n option is applied to this subexpression, the only way to capture a subexpression is to explicitly name capturing groups.</source>
-        <target state="translated">Zachytává porovnávaný dílčí výraz a umožňuje k němu přístup pomocí názvu nebo čísla.
-
-Název je platný název skupiny a dílčí výraz je libovolný platný vzor regulárního výrazu. Název nesmí obsahovat znaky interpunkce a nesmí začínat číslicí.
-
-Pokud parametr RegexOptions metody odpovídající vzoru regulárního výrazu obsahuje příznak RegexOptions.ExplicitCapture nebo pokud je u daného dílčího výrazu použitá možnost n, je jediným způsobem, jak zachytit dílčí výraz, explicitní pojmenování zachycujících skupin.</target>
-        <note />
-      </trans-unit>
-      <trans-unit id="Regex_named_matched_subexpression_short">
-        <source>named matched subexpression</source>
-        <target state="translated">pojmenovaný porovnávaný dílčí výraz</target>
-        <note />
-      </trans-unit>
-      <trans-unit id="Regex_negative_character_group_long">
-        <source>A negative character group specifies a list of characters that must not appear in an input string for a match to occur. The list of characters are specified individually.
-
-Two or more character ranges can be concatenated. For example, to specify the range of decimal digits from "0" through "9", the range of lowercase letters from "a" through "f", and the range of uppercase letters from "A" through "F", use [0-9a-fA-F].</source>
-        <target state="translated">Negativní skupina znaků určuje seznam znaků, které se nesmí vyskytovat ve vstupním řetězci, aby došlo ke shodě. Seznam znaků se zadává jednotlivě.
-
-Je možné zřetězit dva nebo více rozsahů znaků. Pokud chcete například zadat rozsah desítkových číslic od 0 do 9, rozsah malých písmen od a do f a rozsah velkých písmen od A do F, použijte [0-9A-fA-F].</target>
-        <note />
-      </trans-unit>
-      <trans-unit id="Regex_negative_character_group_short">
-        <source>negative character group</source>
-        <target state="translated">negativní skupina znaků</target>
-        <note />
-      </trans-unit>
-      <trans-unit id="Regex_negative_character_range_long">
-        <source>A negative character range specifies a list of characters that must not appear in an input string for a match to occur. 'firstCharacter' is the character that begins the range, and 'lastCharacter' is the character that ends the range.
-
-Two or more character ranges can be concatenated. For example, to specify the range of decimal digits from "0" through "9", the range of lowercase letters from "a" through "f", and the range of uppercase letters from "A" through "F", use [0-9a-fA-F].</source>
-        <target state="translated">Negativní rozsah znaků určuje seznam znaků, které se nesmí vyskytovat ve vstupním řetězci, aby došlo ke shodě. firstCharacter je znak, kterým rozsah začíná, a lastCharacter je znak, kterým rozsah končí.
-
-Je možné zřetězit dva nebo více rozsahů znaků. Pokud chcete například zadat rozsah desítkových číslic od 0 do 9, rozsah malých písmen od a do f a rozsah velkých písmen od A do F, použijte [0-9A-fA-F].</target>
-        <note />
-      </trans-unit>
-      <trans-unit id="Regex_negative_character_range_short">
-        <source>negative character range</source>
-        <target state="translated">negativní rozsah znaků</target>
-        <note />
-      </trans-unit>
-      <trans-unit id="Regex_negative_unicode_category_long">
-        <source>The regular expression construct \P{ name } matches any character that does not belong to a Unicode general category or named block, where name is the category abbreviation or named block name.</source>
-        <target state="translated">Konstruktor regulárního výrazu \P{ name } odpovídá libovolnému znaku, který nepatří do obecné kategorie Unicode nebo pojmenovaného bloku, kde name je zkratka pro kategorii nebo název pojmenovaného bloku.</target>
-        <note />
-      </trans-unit>
-      <trans-unit id="Regex_negative_unicode_category_short">
-        <source>negative unicode category</source>
-        <target state="translated">negativní kategorie Unicode</target>
-        <note />
-      </trans-unit>
-      <trans-unit id="Regex_new_line_character_long">
-        <source>Matches a new-line character, \u000A</source>
-        <target state="translated">Shoda se znakem pro nový řádek \u000A</target>
-        <note />
-      </trans-unit>
-      <trans-unit id="Regex_new_line_character_short">
-        <source>new-line character</source>
-        <target state="translated">znak pro nový řádek</target>
-        <note />
-      </trans-unit>
-      <trans-unit id="Regex_no">
-        <source>no</source>
-        <target state="translated">ne</target>
-        <note />
-      </trans-unit>
-      <trans-unit id="Regex_non_digit_character_long">
-        <source>\D matches any non-digit character. It is equivalent to the \P{Nd} regular expression pattern.
-
-If ECMAScript-compliant behavior is specified, \D is equivalent to [^0-9]</source>
-        <target state="translated">\D odpovídá libovolnému nečíselnému znaku. Je ekvivalentem vzoru regulárního výrazu \P{Nd}.
-
-Pokud je zadané chování kompatibilní s ECMAScriptem, je \D ekvivalentem [^0-9].</target>
-        <note />
-      </trans-unit>
-      <trans-unit id="Regex_non_digit_character_short">
-        <source>non-digit character</source>
-        <target state="translated">nečíselný znak</target>
-        <note />
-      </trans-unit>
-      <trans-unit id="Regex_non_white_space_character_long">
-        <source>\S matches any non-white-space character. It is equivalent to the [^\f\n\r\t\v\x85\p{Z}] regular expression pattern, or the opposite of the regular expression pattern that is equivalent to \s, which matches white-space characters.
-
-If ECMAScript-compliant behavior is specified, \S is equivalent to [^ \f\n\r\t\v]</source>
-        <target state="translated">\S odpovídá libovolnému neprázdnému znaku. Je ekvivalentem vzoru regulárního výrazu [^\f\n\r\t\v\x85\p{Z}] nebo opakem vzoru regulárního výrazu, který je ekvivalentem \s, který najde prázdné znaky.
-
-Pokud je zadané chování kompatibilní s ECMAScriptem, je \S ekvivalentem [^ \f\n\r\t\v].</target>
-        <note />
-      </trans-unit>
-      <trans-unit id="Regex_non_white_space_character_short">
-        <source>non-white-space character</source>
-        <target state="translated">neprázdný znak</target>
-        <note />
-      </trans-unit>
-      <trans-unit id="Regex_non_word_boundary_long">
-        <source>The \B anchor specifies that the match must not occur on a word boundary. It is the opposite of the \b anchor.</source>
-        <target state="translated">Ukotvení \B určuje, že shoda se nesmí vyskytovat na hranici slova. Jedná se o opak ukotvení \b.</target>
-        <note />
-      </trans-unit>
-      <trans-unit id="Regex_non_word_boundary_short">
-        <source>non-word boundary</source>
-        <target state="translated">mimo hranici slova</target>
-        <note />
-      </trans-unit>
-      <trans-unit id="Regex_non_word_character_long">
-        <source>\W matches any non-word character. It matches any character except for those in the following Unicode categories:
-
-    Ll	Letter, Lowercase
-    Lu	Letter, Uppercase
-    Lt	Letter, Titlecase
-    Lo	Letter, Other
-    Lm	Letter, Modifier
-    Mn	Mark, Nonspacing
-    Nd	Number, Decimal Digit
-    Pc	Punctuation, Connector
-
-If ECMAScript-compliant behavior is specified, \W is equivalent to [^a-zA-Z_0-9]</source>
-        <target state="translated">\W odpovídá jakémukoli znaku, který není znakem slova. Odpovídá libovolnému znaku s výjimkou znaků v následujících kategoriích Unicode:
-
-    Ll	písmeno, malá písmena
-    Lu	písmeno, velká písmena
-    Lt	písmeno, velká počáteční písmena
-    Lo	písmeno, jiné
-    Lm	písmeno, modifikátor
-    Mn	značka, bez mezer
-    Nd	číslo, desítkové číslo
-    Pc	interpunkce, spojovník
-
-Pokud je zadané chování kompatibilní s ECMAScriptem, je \W ekvivalentem [^a-zA-Z_0-9].</target>
-        <note>Note: Ll, Lu, Lt, Lo, Lm, Mn, Nd, and Pc are all things that should not be localized. </note>
-      </trans-unit>
-      <trans-unit id="Regex_non_word_character_short">
-        <source>non-word character</source>
-        <target state="translated">znak, který není znakem slova</target>
-        <note />
-      </trans-unit>
-      <trans-unit id="Regex_nonbacktracking_subexpression_long">
-        <source>This construct disables backtracking. The regular expression engine will match as many characters in the input string as it can. When no further match is possible, it will not backtrack to attempt alternate pattern matches. (That is, the subexpression matches only strings that would be matched by the subexpression alone; it does not attempt to match a string based on the subexpression and any subexpressions that follow it.)
-
-This option is recommended if you know that backtracking will not succeed. Preventing the regular expression engine from performing unnecessary searching improves performance.</source>
-        <target state="translated">Tento konstruktor zakazuje zpětné vyhledávání. Modul regulárních výrazů najde shodu s co nejvíce znaky ve vstupním řetězci. Pokud se žádná další shoda nenajde, neprovede se zpětné vyhledávání za účelem pokusu o porovnávání alternativního vzoru. (To znamená, že dílčí výraz najde shodu jenom s řetězci, které by odpovídaly samotnému dílčímu výrazu. Nepokusí se porovnávat řetězec na základě dílčího výrazu a jakýchkoli dílčích výrazů, které následují.)
-
-Tato možnost se doporučuje, pokud víte, že zpětné vyhledávání nepovede k úspěchu. Když zabráníte, aby modul regulárních výrazů prováděl zbytečná hledání, zlepší se výkon.</target>
-        <note />
-      </trans-unit>
-      <trans-unit id="Regex_nonbacktracking_subexpression_short">
-        <source>nonbacktracking subexpression</source>
-        <target state="translated">dílčí výraz bez zpětného vyhledávání</target>
-        <note />
-      </trans-unit>
-      <trans-unit id="Regex_noncapturing_group_long">
-        <source>This construct does not capture the substring that is matched by a subexpression:
-
-The noncapturing group construct is typically used when a quantifier is applied to a group, but the substrings captured by the group are of no interest.
-
-If a regular expression includes nested grouping constructs, an outer noncapturing group construct does not apply to the inner nested group constructs.</source>
-        <target state="translated">Tento konstruktor nezachycuje dílčí řetězec, který odpovídá dílčímu výrazu:
-
-Konstruktor nezachycující skupiny se obvykle používá, když se kvantifikátor aplikuje pro skupinu, ale dílčí řetězce zachycené skupinou uživatele nezajímají.
-
-Pokud regulární výraz obsahuje vnořené seskupovací konstruktory, vnější konstruktor nezachycující skupiny se neaplikuje na vnitřní vnořené konstruktory skupiny.</target>
-        <note />
-      </trans-unit>
-      <trans-unit id="Regex_noncapturing_group_short">
-        <source>noncapturing group</source>
-        <target state="translated">nezachycující skupina</target>
-        <note />
-      </trans-unit>
-      <trans-unit id="Regex_number_decimal_digit">
-        <source>number, decimal digit</source>
-        <target state="translated">číslo, desítkové číslo</target>
-        <note />
-      </trans-unit>
-      <trans-unit id="Regex_number_letter">
-        <source>number, letter</source>
-        <target state="translated">číslo, písmeno</target>
-        <note />
-      </trans-unit>
-      <trans-unit id="Regex_number_other">
-        <source>number, other</source>
-        <target state="translated">číslo, jiné</target>
-        <note />
-      </trans-unit>
-      <trans-unit id="Regex_numbered_backreference_long">
-        <source>A numbered backreference, where 'number' is the ordinal position of the capturing group in the regular expression. For example, \4 matches the contents of the fourth capturing group.
-
-There is an ambiguity between octal escape codes (such as \16) and \number backreferences that use the same notation. If the ambiguity is a problem, you can use the \k&lt;name&gt; notation, which is unambiguous and cannot be confused with octal character codes. Similarly, hexadecimal codes such as \xdd are unambiguous and cannot be confused with backreferences.</source>
-        <target state="translated">Číslovaná zpětná reference, kde číslo je pořadové umístění zachycující skupiny v regulárním výrazu. Například \4 odpovídá obsahu čtvrté zachycující skupiny.
-
-Existuje nejednoznačnost mezi osmičkovými řídicími kódy (například \16) a zpětnými referencemi \číslo, které používají stejný zápis. Pokud nejednoznačnost způsobuje potíže, můžete použít zápis \k&lt;name&gt;, který je jednoznačný a nedá se zaměnit s osmičkovými kódy znaků. Stejně tak šestnáctkové kódy, například \xdd, jsou jednoznačné a nedají se zaměnit se zpětnými referencemi.</target>
-        <note />
-      </trans-unit>
-      <trans-unit id="Regex_numbered_backreference_short">
-        <source>numbered backreference</source>
-        <target state="translated">číslovaná zpětná reference</target>
-        <note />
-      </trans-unit>
-      <trans-unit id="Regex_other_control">
-        <source>other, control</source>
-        <target state="translated">jiné, řídicí</target>
-        <note />
-      </trans-unit>
-      <trans-unit id="Regex_other_format">
-        <source>other, format</source>
-        <target state="translated">jiné, formát</target>
-        <note />
-      </trans-unit>
-      <trans-unit id="Regex_other_not_assigned">
-        <source>other, not assigned</source>
-        <target state="translated">jiné, nepřiřazeno</target>
-        <note />
-      </trans-unit>
-      <trans-unit id="Regex_other_private_use">
-        <source>other, private use</source>
-        <target state="translated">jiné, privátní použití</target>
-        <note />
-      </trans-unit>
-      <trans-unit id="Regex_other_surrogate">
-        <source>other, surrogate</source>
-        <target state="translated">jiné, náhradní</target>
-        <note />
-      </trans-unit>
-      <trans-unit id="Regex_positive_character_group_long">
-        <source>A positive character group specifies a list of characters, any one of which may appear in an input string for a match to occur.</source>
-        <target state="translated">Pozitivní skupina znaků určuje seznam znaků, z nichž kterýkoli se může objevit ve vstupním řetězci, aby došlo ke shodě.</target>
-        <note />
-      </trans-unit>
-      <trans-unit id="Regex_positive_character_group_short">
-        <source>positive character group</source>
-        <target state="translated">pozitivní skupina znaků</target>
-        <note />
-      </trans-unit>
-      <trans-unit id="Regex_positive_character_range_long">
-        <source>A positive character range specifies a range of characters, any one of which may appear in an input string for a match to occur.  'firstCharacter' is the character that begins the range and 'lastCharacter' is the character that ends the range. </source>
-        <target state="translated">Pozitivní rozsah znaků určuje rozsah znaků, z nichž kterýkoli se může objevit ve vstupním řetězci, aby došlo ke shodě. firstCharacter je znak, kterým rozsah začíná, a lastCharacter je znak, kterým rozsah končí.</target>
-        <note />
-      </trans-unit>
-      <trans-unit id="Regex_positive_character_range_short">
-        <source>positive character range</source>
-        <target state="translated">pozitivní rozsah znaků</target>
-        <note />
-      </trans-unit>
-      <trans-unit id="Regex_punctuation_close">
-        <source>punctuation, close</source>
-        <target state="translated">interpunkce, uzavření</target>
-        <note />
-      </trans-unit>
-      <trans-unit id="Regex_punctuation_connector">
-        <source>punctuation, connector</source>
-        <target state="translated">interpunkce, spojovník</target>
-        <note />
-      </trans-unit>
-      <trans-unit id="Regex_punctuation_dash">
-        <source>punctuation, dash</source>
-        <target state="translated">interpunkce, pomlčka</target>
-        <note />
-      </trans-unit>
-      <trans-unit id="Regex_punctuation_final_quote">
-        <source>punctuation, final quote</source>
-        <target state="translated">interpunkce, koncová uvozovka</target>
-        <note />
-      </trans-unit>
-      <trans-unit id="Regex_punctuation_initial_quote">
-        <source>punctuation, initial quote</source>
-        <target state="translated">interpunkce, počáteční uvozovka</target>
-        <note />
-      </trans-unit>
-      <trans-unit id="Regex_punctuation_open">
-        <source>punctuation, open</source>
-        <target state="translated">interpunkce, otevření</target>
-        <note />
-      </trans-unit>
-      <trans-unit id="Regex_punctuation_other">
-        <source>punctuation, other</source>
-        <target state="translated">interpunkce, jiné</target>
-        <note />
-      </trans-unit>
-      <trans-unit id="Regex_separator_line">
-        <source>separator, line</source>
-        <target state="translated">oddělovač, čára</target>
-        <note />
-      </trans-unit>
-      <trans-unit id="Regex_separator_paragraph">
-        <source>separator, paragraph</source>
-        <target state="translated">oddělovač, odstavec</target>
-        <note />
-      </trans-unit>
-      <trans-unit id="Regex_separator_space">
-        <source>separator, space</source>
-        <target state="translated">oddělovač, mezera</target>
-        <note />
-      </trans-unit>
-      <trans-unit id="Regex_start_of_string_only_long">
-        <source>The \A anchor specifies that a match must occur at the beginning of the input string. It is identical to the ^ anchor, except that \A ignores the RegexOptions.Multiline option. Therefore, it can only match the start of the first line in a multiline input string.</source>
-        <target state="translated">Ukotvení \A určuje, že ke shodě musí dojít na začátku vstupního řetězce. Je identické s ukotvením ^, kromě toho, že \A ignoruje možnost RegexOptions.Multiline. Proto může hledat shodu jenom na začátku prvního řádku ve víceřádkovém vstupním řetězci.</target>
-        <note />
-      </trans-unit>
-      <trans-unit id="Regex_start_of_string_only_short">
-        <source>start of string only</source>
-        <target state="translated">jen začátek řetězce</target>
-        <note />
-      </trans-unit>
-      <trans-unit id="Regex_start_of_string_or_line_long">
-        <source>The ^ anchor specifies that the following pattern must begin at the first character position of the string. If you use ^ with the RegexOptions.Multiline option, the match must occur at the beginning of each line.</source>
-        <target state="translated">Ukotvení ^ určuje, že následující vzor musí začínat na pozici prvního znaku řetězce. Pokud použijete ^ s možností RegexOptions.Multiline, musí ke shodě dojít na začátku každého řádku.</target>
-        <note />
-      </trans-unit>
-      <trans-unit id="Regex_start_of_string_or_line_short">
-        <source>start of string or line</source>
-        <target state="translated">začátek řetězce nebo řádku</target>
-        <note />
-      </trans-unit>
-      <trans-unit id="Regex_subexpression">
-        <source>subexpression</source>
-        <target state="translated">dílčí výraz</target>
-        <note />
-      </trans-unit>
-      <trans-unit id="Regex_symbol_currency">
-        <source>symbol, currency</source>
-        <target state="translated">symbol, měna</target>
-        <note />
-      </trans-unit>
-      <trans-unit id="Regex_symbol_math">
-        <source>symbol, math</source>
-        <target state="translated">symbol, matematický</target>
-        <note />
-      </trans-unit>
-      <trans-unit id="Regex_symbol_modifier">
-        <source>symbol, modifier</source>
-        <target state="translated">symbol, modifikátor</target>
-        <note />
-      </trans-unit>
-      <trans-unit id="Regex_symbol_other">
-        <source>symbol, other</source>
-        <target state="translated">symbol, jiné</target>
-        <note />
-      </trans-unit>
-      <trans-unit id="Regex_tab_character_long">
-        <source>Matches a tab character, \u0009</source>
-        <target state="translated">Shoda se znakem tabulátoru \u0009</target>
-        <note />
-      </trans-unit>
-      <trans-unit id="Regex_tab_character_short">
-        <source>tab character</source>
-        <target state="translated">znak tabulátoru</target>
-        <note />
-      </trans-unit>
-      <trans-unit id="Regex_unicode_category_long">
-        <source>The regular expression construct \p{ name } matches any character that belongs to a Unicode general category or named block, where name is the category abbreviation or named block name.</source>
-        <target state="translated">Konstruktor regulárního výrazu \p{ name } odpovídá libovolnému znaku, který patří do obecné kategorie Unicode nebo pojmenovaného bloku, kde name je zkratka pro kategorii nebo název pojmenovaného bloku.</target>
-        <note />
-      </trans-unit>
-      <trans-unit id="Regex_unicode_category_short">
-        <source>unicode category</source>
-        <target state="translated">kategorie Unicode</target>
-        <note />
-      </trans-unit>
-      <trans-unit id="Regex_unicode_escape_long">
-        <source>Matches a UTF-16 code unit whose value is #### hexadecimal.</source>
-        <target state="translated">Shoda s jednotkou kódu UTF-16, jejíž šestnáctková hodnota je ####</target>
-        <note />
-      </trans-unit>
-      <trans-unit id="Regex_unicode_escape_short">
-        <source>unicode escape</source>
-        <target state="translated">řídicí znak Unicode</target>
-        <note />
-      </trans-unit>
-      <trans-unit id="Regex_unicode_general_category_0">
-        <source>Unicode General Category: {0}</source>
-        <target state="translated">Obecná kategorie Unicode: {0}</target>
-        <note />
-      </trans-unit>
-      <trans-unit id="Regex_vertical_tab_character_long">
-        <source>Matches a vertical-tab character, \u000B</source>
-        <target state="translated">Shoda se znakem svislého tabulátoru \u000B</target>
-        <note />
-      </trans-unit>
-      <trans-unit id="Regex_vertical_tab_character_short">
-        <source>vertical-tab character</source>
-        <target state="translated">znak svislého tabulátoru</target>
-        <note />
-      </trans-unit>
-      <trans-unit id="Regex_white_space_character_long">
-        <source>\s matches any white-space character. It is equivalent to the following escape sequences and Unicode categories:
-
-    \f	The form feed character, \u000C
-    \n	The newline character, \u000A
-    \r	The carriage return character, \u000D
-    \t	The tab character, \u0009
-    \v	The vertical tab character, \u000B
-    \x85	The ellipsis or NEXT LINE (NEL) character (…), \u0085
-    \p{Z}	Matches any separator character
-
-If ECMAScript-compliant behavior is specified, \s is equivalent to [ \f\n\r\t\v]</source>
-        <target state="translated">\s odpovídá jakémukoli prázdnému znaku. Je ekvivalentem následujících řídicích sekvencí a kategorií Unicode:
-
-    \f	znak pro novou stránku \u000C
-    \n	znak nového řádku \u000A
-    \r	znak návratu na začátek řádku \u000D
-    \t	znak tabulátoru \u0009
-    \v	znak svislého tabulátoru \u000B
-    \x85	znak tří teček nebo dalšího řádku (...) \u0085
-    \p{Z}	shoda s libovolným znakem oddělovače
-
-Pokud je zadané chování kompatibilní s ECMAScriptem, je \s ekvivalentem [ \f\n\r\t\v].</target>
-        <note />
-      </trans-unit>
-      <trans-unit id="Regex_white_space_character_short">
-        <source>white-space character</source>
-        <target state="translated">prázdný znak</target>
-        <note />
-      </trans-unit>
-      <trans-unit id="Regex_word_boundary_long">
-        <source>The \b anchor specifies that the match must occur on a boundary between a word character (the \w language element) and a non-word character (the \W language element). Word characters consist of alphanumeric characters and underscores; a non-word character is any character that is not alphanumeric or an underscore. The match may also occur on a word boundary at the beginning or end of the string.
-
-The \b anchor is frequently used to ensure that a subexpression matches an entire word instead of just the beginning or end of a word.</source>
-        <target state="translated">Ukotvení \b určuje, že ke shodě musí dojít na hranici mezi znakem slova (element jazyka \w) a znakem, který není znakem slova (element jazyka \W). Mezi znaky slova patří alfanumerické znaky a podtržítka. Znak, který není znakem slova, je jakýkoli znak, který není alfanumerický ani podtržítko. Ke shodě může dojít i na hranici slova na začátku nebo na konci řetězce.
-
-Ukotvení \b se často používá k ověření, že dílčí výraz odpovídá celému slovu, nikoli jenom začátku nebo konci slova.</target>
-        <note />
-      </trans-unit>
-      <trans-unit id="Regex_word_boundary_short">
-        <source>word boundary</source>
-        <target state="translated">hranice slova</target>
-        <note />
-      </trans-unit>
-      <trans-unit id="Regex_word_character_long">
-        <source>\w matches any word character. A word character is a member of any of the following Unicode categories:
-
-    Ll	Letter, Lowercase
-    Lu	Letter, Uppercase
-    Lt	Letter, Titlecase
-    Lo	Letter, Other
-    Lm	Letter, Modifier
-    Mn	Mark, Nonspacing
-    Nd	Number, Decimal Digit
-    Pc	Punctuation, Connector
-
-If ECMAScript-compliant behavior is specified, \w is equivalent to [a-zA-Z_0-9]</source>
-        <target state="translated">\w odpovídá jakémukoli znaku slova. Znak slova je členem libovolné z následujících kategorií Unicode:
-
-    Ll	písmeno, malá písmena
-    Lu	písmeno, velká písmena
-    Lt	písmeno, velká počáteční písmena
-    Lo	písmeno, jiné
-    Lm	písmeno, modifikátor
-    Mn	značka, bez mezer
-    Nd	číslo, desítkové číslo
-    Pc	interpunkce, spojovník
-
-Pokud je zadané chování kompatibilní s ECMAScriptem, je \w ekvivalentem [a-zA-Z_0-9].</target>
-        <note>Note: Ll, Lu, Lt, Lo, Lm, Mn, Nd, and Pc are all things that should not be localized.</note>
-      </trans-unit>
-      <trans-unit id="Regex_word_character_short">
-        <source>word character</source>
-        <target state="translated">znak slova</target>
-        <note />
-      </trans-unit>
-      <trans-unit id="Regex_yes">
-        <source>yes</source>
-        <target state="translated">ano</target>
-        <note />
-      </trans-unit>
-      <trans-unit id="Regex_zero_width_negative_lookahead_assertion_long">
-        <source>A zero-width negative lookahead assertion, where for the match to be successful, the input string must not match the regular expression pattern in subexpression. The matched string is not included in the match result.
-
-A zero-width negative lookahead assertion is typically used either at the beginning or at the end of a regular expression. At the beginning of a regular expression, it can define a specific pattern that should not be matched when the beginning of the regular expression defines a similar but more general pattern to be matched. In this case, it is often used to limit backtracking. At the end of a regular expression, it can define a subexpression that cannot occur at the end of a match.</source>
-        <target state="translated">Negativní kontrolní výraz dopředného vyhledávání s nulovou délkou, při kterém úspěšná shoda nastane v případě, že vstupní řetězec neodpovídá vzoru regulárního výrazu v dílčím výrazu. Hledaný řetězec se do výsledku porovnávání nezahrnuje.
-
-Negativní kontrolní výraz dopředného vyhledávání s nulovou délkou se obvykle používá na začátku nebo na konci regulárního výrazu. Na začátku regulárního výrazu může definovat konkrétní vzor, který by se neměl shodovat, pokud začátek regulárního výrazu definuje podobný, ale obecnější vzor, který se má shodovat. V tomto případě se často používá k omezení zpětného vyhledávání. Na konci regulárního výrazu může definovat dílčí výraz, který se nesmí vyskytovat na konci hledaného řetězce.</target>
-        <note />
-      </trans-unit>
-      <trans-unit id="Regex_zero_width_negative_lookahead_assertion_short">
-        <source>zero-width negative lookahead assertion</source>
-        <target state="translated">negativní kontrolní výraz dopředného vyhledávání s nulovou délkou</target>
-        <note />
-      </trans-unit>
-      <trans-unit id="Regex_zero_width_negative_lookbehind_assertion_long">
-        <source>A zero-width negative lookbehind assertion, where for a match to be successful, 'subexpression' must not occur at the input string to the left of the current position. Any substring that does not match 'subexpression' is not included in the match result.
-
-Zero-width negative lookbehind assertions are typically used at the beginning of regular expressions. The pattern that they define precludes a match in the string that follows. They are also used to limit backtracking when the last character or characters in a captured group must not be one or more of the characters that match that group's regular expression pattern.</source>
-        <target state="translated">Negativní kontrolní výraz zpětného vyhledávání s nulovou délkou, při kterém úspěšná shoda nastane v případě, že se dílčí výraz nenachází ve vstupním řetězci nalevo od aktuální pozice. Dílčí řetězce, které neodpovídají dílčímu výrazu, se do výsledku porovnávání nezahrnují.
-
-Negativní kontrolní výrazy zpětného vyhledávání s nulovou délkou se obvykle používají na začátku regulárních výrazů. Vzor, který definují, vylučuje shodu v řetězci, který následuje. Používají se také k omezení zpětného vyhledávání, pokud poslední znak nebo znaky v zachycující skupině nesmí představovat jeden nebo více znaků, které odpovídají vzoru regulárního výrazu dané skupiny.</target>
-        <note />
-      </trans-unit>
-      <trans-unit id="Regex_zero_width_negative_lookbehind_assertion_short">
-        <source>zero-width negative lookbehind assertion</source>
-        <target state="translated">negativní kontrolní výraz zpětného vyhledávání s nulovou délkou</target>
-        <note />
-      </trans-unit>
-      <trans-unit id="Regex_zero_width_positive_lookahead_assertion_long">
-        <source>A zero-width positive lookahead assertion, where for a match to be successful, the input string must match the regular expression pattern in 'subexpression'. The matched substring is not included in the match result. A zero-width positive lookahead assertion does not backtrack.
-
-Typically, a zero-width positive lookahead assertion is found at the end of a regular expression pattern. It defines a substring that must be found at the end of a string for a match to occur but that should not be included in the match. It is also useful for preventing excessive backtracking. You can use a zero-width positive lookahead assertion to ensure that a particular captured group begins with text that matches a subset of the pattern defined for that captured group.</source>
-        <target state="translated">Pozitivní kontrolní výraz dopředného vyhledávání s nulovou délkou, při kterém úspěšná shoda nastane v případě, že vstupní řetězec odpovídá vzoru regulárního výrazu v dílčím výrazu. Odpovídající dílčí řetězec se do výsledku porovnávání nezahrnuje. Pozitivní kontrolní výraz dopředného vyhledávání s nulovou délkou neprovádí zpětné vyhledávání.
-
-Pozitivní kontrolní výraz dopředného vyhledávání s nulovou délkou se obvykle nachází na konci vzoru regulárního výrazu. Definuje dílčí řetězec, který musí být nalezen na konci řetězce, aby došlo ke shodě, ale který by shoda neměla zahrnovat. Je také užitečný k zabránění nadměrnému zpětnému vyhledávání. Pomocí pozitivního kontrolního výrazu dopředného vyhledávání s nulovou délkou můžete zajistit, aby určitá zachycující skupina začínala textem, který odpovídá podmnožině vzoru definovaného pro danou zachycující skupinu.</target>
-        <note />
-      </trans-unit>
-      <trans-unit id="Regex_zero_width_positive_lookahead_assertion_short">
-        <source>zero-width positive lookahead assertion</source>
-        <target state="translated">pozitivní kontrolní výraz dopředného vyhledávání s nulovou délkou</target>
-        <note />
-      </trans-unit>
-      <trans-unit id="Regex_zero_width_positive_lookbehind_assertion_long">
-        <source>A zero-width positive lookbehind assertion, where for a match to be successful, 'subexpression' must occur at the input string to the left of the current position. 'subexpression' is not included in the match result. A zero-width positive lookbehind assertion does not backtrack.
-
-Zero-width positive lookbehind assertions are typically used at the beginning of regular expressions. The pattern that they define is a precondition for a match, although it is not a part of the match result.</source>
-        <target state="translated">Pozitivní kontrolní výraz zpětného vyhledávání s nulovou délkou, při kterém úspěšná shoda nastane v případě, že se dílčí výraz nachází ve vstupním řetězci nalevo od aktuální pozice. Dílčí výraz se do výsledku porovnávání nezahrnuje. Pozitivní kontrolní výraz zpětného vyhledávání s nulovou délkou neprovádí zpětné navracení.
-
-Pozitivní kontrolní výrazy zpětného vyhledávání s nulovou délkou se obvykle používají na začátku regulárních výrazů. Vzor, který definují, je podmínkou pro shodu, i když není součástí výsledku porovnávání.</target>
-        <note />
-      </trans-unit>
-      <trans-unit id="Regex_zero_width_positive_lookbehind_assertion_short">
-        <source>zero-width positive lookbehind assertion</source>
-        <target state="translated">pozitivní kontrolní výraz zpětného vyhledávání s nulovou délkou</target>
-        <note />
-      </trans-unit>
->>>>>>> 21d9c895
       <trans-unit id="Remove_the_line_below_if_you_want_to_inherit_dot_editorconfig_settings_from_higher_directories">
         <source>Remove the line below if you want to inherit .editorconfig settings from higher directories</source>
         <target state="translated">Pokud chcete nastavení souboru .editorconfig zdědit z vyšších adresářů, odeberte řádek níže.</target>
@@ -2080,28 +962,6 @@
         <target state="translated">Zachycené proměnné:</target>
         <note />
       </trans-unit>
-<<<<<<< HEAD
-      <trans-unit id="ValueUsageInfo_Read">
-        <source>Read</source>
-        <target state="needs-review-translation">Číst</target>
-        <note>See xml doc comments on 'ValueUsageInfo' enum for context</note>
-      </trans-unit>
-      <trans-unit id="ValueUsageInfo_Reference">
-        <source>Reference</source>
-        <target state="needs-review-translation">Odkaz</target>
-        <note>See xml doc comments on 'ValueUsageInfo' enum for context</note>
-      </trans-unit>
-      <trans-unit id="ValueUsageInfo_Write">
-        <source>Write</source>
-        <target state="needs-review-translation">Zapsat</target>
-        <note>See xml doc comments on 'ValueUsageInfo' enum for context</note>
-=======
-      <trans-unit id="Regex_issue_0">
-        <source>Regex issue: {0}</source>
-        <target state="translated">Problém s regulárním výrazem: {0}</target>
-        <note>This is an error message shown to the user when they write an invalid Regular Expression. {0} will be the actual text of one of the above Regular Expression errors.</note>
->>>>>>> 21d9c895
-      </trans-unit>
       <trans-unit id="Parameter_preferences">
         <source>Parameter preferences</source>
         <target state="translated">Předvolby parametrů</target>
