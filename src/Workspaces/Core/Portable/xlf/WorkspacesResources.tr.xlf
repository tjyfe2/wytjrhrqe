﻿<?xml version="1.0" encoding="utf-8"?>
<xliff xmlns="urn:oasis:names:tc:xliff:document:1.2" xmlns:xsi="http://www.w3.org/2001/XMLSchema-instance" version="1.2" xsi:schemaLocation="urn:oasis:names:tc:xliff:document:1.2 xliff-core-1.2-transitional.xsd">
  <file datatype="xml" source-language="en" target-language="tr" original="../WorkspacesResources.resx">
    <body>
      <trans-unit id="An_error_occurred_while_reading_the_specified_configuration_file_colon_0">
        <source>An error occurred while reading the specified configuration file: {0}</source>
        <target state="translated">Belirtilen yapılandırma dosyası okunurken bir hata oluştu: {0}</target>
        <note />
      </trans-unit>
      <trans-unit id="CSharp_files">
        <source>C# files</source>
        <target state="translated">C# dosyalarını</target>
        <note />
      </trans-unit>
      <trans-unit id="Changing_document_0_is_not_supported">
        <source>Changing document '{0}' is not supported.</source>
        <target state="translated">Değişen belge '{0}' desteklenmiyor.</target>
        <note />
      </trans-unit>
      <trans-unit id="Core_EditorConfig_Options">
        <source>Core EditorConfig Options</source>
        <target state="translated">Çekirdek EditorConfig seçenekleri</target>
        <note />
      </trans-unit>
      <trans-unit id="DateTimeKind_must_be_Utc">
        <source>DateTimeKind must be Utc</source>
        <target state="translated">DateTimeKind Utc olmalıdır</target>
        <note />
      </trans-unit>
      <trans-unit id="Expression_level_preferences">
        <source>Expression-level preferences</source>
        <target state="translated">İfade düzey tercihleri</target>
        <note />
      </trans-unit>
      <trans-unit id="Field_preferences">
        <source>Field preferences</source>
        <target state="translated">Alan tercihleri</target>
        <note />
      </trans-unit>
      <trans-unit id="Indentation_and_spacing">
        <source>Indentation and spacing</source>
        <target state="translated">Girinti ve aralığı</target>
        <note />
      </trans-unit>
      <trans-unit id="Language_keywords_vs_BCL_types_preferences">
        <source>Language keywords vs BCL types preferences</source>
        <target state="translated">Dil anahtar kelimeler vs BCL türleri tercihleri</target>
        <note />
      </trans-unit>
      <trans-unit id="Modifier_preferences">
        <source>Modifier preferences</source>
        <target state="translated">Değiştirici tercihleri</target>
        <note />
      </trans-unit>
      <trans-unit id="Naming_rules">
        <source>Naming rules</source>
        <target state="translated">Adlandırma kuralları</target>
        <note />
      </trans-unit>
      <trans-unit id="Naming_styles">
        <source>Naming styles</source>
        <target state="translated">Adlandırma stilleri</target>
        <note />
      </trans-unit>
      <trans-unit id="New_line_preferences">
        <source>New line preferences</source>
        <target state="translated">Yeni satır tercihleri</target>
        <note />
      </trans-unit>
      <trans-unit id="Organize_usings">
        <source>Organize usings</source>
        <target state="translated">Kullanımları Düzenle</target>
        <note />
      </trans-unit>
      <trans-unit id="Parentheses_preferences">
        <source>Parentheses preferences</source>
        <target state="translated">Parantez tercihleri</target>
        <note />
      </trans-unit>
      <trans-unit id="Prefix_0_does_not_match_expected_prefix_1">
        <source>Prefix '{0}' does not match expected prefix '{1}'</source>
        <target state="translated">'{0}' öneki 'beklenen {1}' öneki eşleşmiyor</target>
        <note />
      </trans-unit>
      <trans-unit id="Prefix_0_is_not_expected">
        <source>Prefix '{0}' is not expected</source>
        <target state="translated">'{0}' öneki beklenmez</target>
        <note />
      </trans-unit>
      <trans-unit id="Refactoring_Only">
        <source>Refactoring Only</source>
        <target state="translated">Sadece Yeniden Düzenlenme</target>
        <note />
      </trans-unit>
      <trans-unit id="Regex_all_control_characters_long">
        <source>All control characters. This includes the Cc, Cf, Cs, Co, and Cn categories.</source>
        <target state="translated">Tüm denetim karakterleri. Buna Cc, Cf, Cs, Co ve Cn kategorileri dahildir.</target>
        <note />
      </trans-unit>
      <trans-unit id="Regex_all_control_characters_short">
        <source>all control characters</source>
        <target state="translated">tüm denetim karakterleri</target>
        <note />
      </trans-unit>
      <trans-unit id="Regex_all_diacritic_marks_long">
        <source>All diacritic marks. This includes the Mn, Mc, and Me categories.</source>
        <target state="translated">Tüm aksan işaretleri. Buna Mn, Mc ve Me kategorileri dahildir.</target>
        <note />
      </trans-unit>
      <trans-unit id="Regex_all_diacritic_marks_short">
        <source>all diacritic marks</source>
        <target state="translated">tüm aksan işaretleri</target>
        <note />
      </trans-unit>
      <trans-unit id="Regex_all_letter_characters_long">
        <source>All letter characters. This includes the Lu, Ll, Lt, Lm, and Lo characters.</source>
        <target state="translated">Tüm harf karakterleri. Buna Lu, Ll, Lt, Lm ve Lo karakterleri dahildir.</target>
        <note />
      </trans-unit>
      <trans-unit id="Regex_all_letter_characters_short">
        <source>all letter characters</source>
        <target state="translated">tüm harf karakterleri</target>
        <note />
      </trans-unit>
      <trans-unit id="Regex_all_numbers_long">
        <source>All numbers. This includes the Nd, Nl, and No categories.</source>
        <target state="translated">Tüm sayılar. Bunlara Nd, Nl ve No kategorileri dahildir.</target>
        <note />
      </trans-unit>
      <trans-unit id="Regex_all_numbers_short">
        <source>all numbers</source>
        <target state="translated">tüm sayılar</target>
        <note />
      </trans-unit>
      <trans-unit id="Regex_all_punctuation_characters_long">
        <source>All punctuation characters. This includes the Pc, Pd, Ps, Pe, Pi, Pf, and Po categories.</source>
        <target state="translated">Tüm noktalama karakterleri. Buna Pc, Pd, Ps, Pe, Pi, Pf ve Po kategorileri dahildir.</target>
        <note />
      </trans-unit>
      <trans-unit id="Regex_all_punctuation_characters_short">
        <source>all punctuation characters</source>
        <target state="translated">tüm noktalama karakterleri</target>
        <note />
      </trans-unit>
      <trans-unit id="Regex_all_separator_characters_long">
        <source>All separator characters. This includes the Zs, Zl, and Zp categories.</source>
        <target state="translated">Tüm ayıraç karakterleri. Buna Zs, Zl ve Zp kategorileri dahildir.</target>
        <note />
      </trans-unit>
      <trans-unit id="Regex_all_separator_characters_short">
        <source>all separator characters</source>
        <target state="translated">tüm ayıraç karakterleri</target>
        <note />
      </trans-unit>
      <trans-unit id="Regex_all_symbols_long">
        <source>All symbols. This includes the Sm, Sc, Sk, and So categories.</source>
        <target state="translated">Tüm semboller. Buna Sm, Sc, Sk ve So kategorileri dahildir.</target>
        <note />
      </trans-unit>
      <trans-unit id="Regex_all_symbols_short">
        <source>all symbols</source>
        <target state="translated">tüm semboller</target>
        <note />
      </trans-unit>
      <trans-unit id="Regex_alternation_long">
        <source>You can use the vertical bar (|) character to match any one of a series of patterns, where the | character separates each pattern.</source>
        <target state="translated">Dikey çubuk (|) karakterini, | karakterinin her deseni ayırdığı bir dizi desenin herhangi biriyle eşleştirmek için kullanabilirsiniz.</target>
        <note />
      </trans-unit>
      <trans-unit id="Regex_alternation_short">
        <source>alternation</source>
        <target state="translated">değişim</target>
        <note />
      </trans-unit>
      <trans-unit id="Regex_any_character_group_long">
        <source>The period character (.) matches any character except \n (the newline character, \u000A).  If a regular expression pattern is modified by the RegexOptions.Singleline option, or if the portion of the pattern that contains the . character class is modified by the 's' option, . matches any character.</source>
        <target state="translated">Nokta karakteri (.) \n (yeni satır karakteri, \u000A) dışında herhangi bir karakterle eşleşir.  Normal ifade deseni RegexOptions.Singleline seçeneği tarafından değiştirilirse veya desenin . karakteri sınıfını içeren kısmı 's' seçeneği tarafından değiştirilirse, . herhangi bir karakterle eşleşir.</target>
        <note />
      </trans-unit>
      <trans-unit id="Regex_any_character_group_short">
        <source>any character</source>
        <target state="translated">herhangi bir karakter</target>
        <note />
      </trans-unit>
      <trans-unit id="Regex_backspace_character_long">
        <source>Matches a backspace character, \u0008</source>
        <target state="translated">Bir geri al karakteriyle (\u0008) eşleşir</target>
        <note />
      </trans-unit>
      <trans-unit id="Regex_backspace_character_short">
        <source>backspace character</source>
        <target state="translated">geri al karakteri</target>
        <note />
      </trans-unit>
      <trans-unit id="Regex_balancing_group_long">
        <source>A balancing group definition deletes the definition of a previously defined group and stores, in the current group, the interval between the previously defined group and the current group.
    
'name1' is the current group (optional), 'name2' is a previously defined group, and 'subexpression' is any valid regular expression pattern. The balancing group definition deletes the definition of name2 and stores the interval between name2 and name1 in name1. If no name2 group is defined, the match backtracks. Because deleting the last definition of name2 reveals the previous definition of name2, this construct lets you use the stack of captures for group name2 as a counter for keeping track of nested constructs such as parentheses or opening and closing brackets.

The balancing group definition uses 'name2' as a stack. The beginning character of each nested construct is placed in the group and in its Group.Captures collection. When the closing character is matched, its corresponding opening character is removed from the group, and the Captures collection is decreased by one. After the opening and closing characters of all nested constructs have been matched, 'name1' is empty.</source>
        <target state="translated">Bir dengeleme grubu tanımı, geçerli grupta, önceden tanımlanmış grup ile geçerli grup arasındaki aralıkta, önceden tanımlanmış bir grubun ve depoların tanımını siler.
    
'name1' geçerli grup (isteğe bağlı), 'name2' önceden tanımlanmış bir grup ve 'subexpression' ise herhangi bir geçerli normal ifade desenidir. Dengeleme grubu tanımı name2'nin tanımını siler ve name2 ile name1 arasındaki aralığı name1'e depolar. Bir name2 grubu tanımlanmamışsa, eşleşme geri iz sürer. name2'nin son tanımını silmek, name2'nin önceki tanımını ortaya çıkardığından, bu yapı name2 grubu için yakalama yığınını, parantez veya açma ve kapama ayracı gibi iç içe yapıları izlemek için bir sayaç olarak kullanmanıza olanak sağlar.

Dengeleme grubu tanımı 'name2' öğesini bir yığın olarak kullanır. Her iç içe yapının başlangıç karakteri, gruba ve grubun Group.Captures koleksiyonuna yerleştirilir. Kapanış karakteri eşleştiğinde, karşılık gelen açma karakteri gruptan kaldırılır ve Captures koleksiyonunda bir öğe azalır. İç içe tüm yapıların açılış ve kapanış karakterleri eşleştirildikten sonra, 'name1' boş olur.</target>
        <note />
      </trans-unit>
      <trans-unit id="Regex_balancing_group_short">
        <source>balancing group</source>
        <target state="translated">dengeleme grubu</target>
        <note />
      </trans-unit>
      <trans-unit id="Regex_base_group">
        <source>base-group</source>
        <target state="translated">temel grup</target>
        <note />
      </trans-unit>
      <trans-unit id="Regex_bell_character_long">
        <source>Matches a bell (alarm) character, \u0007</source>
        <target state="translated">Bir zil (alarm) karakteriyle (\u0007) eşleşir</target>
        <note />
      </trans-unit>
      <trans-unit id="Regex_bell_character_short">
        <source>bell character</source>
        <target state="translated">zil karakteri</target>
        <note />
      </trans-unit>
      <trans-unit id="Regex_carriage_return_character_long">
        <source>Matches a carriage-return character, \u000D.  Note that \r is not equivalent to the newline character, \n.</source>
        <target state="translated">Bir satır başı karakteriyle (\u000D) eşleşir.  \r karakterinin yeni satır karakteriyle (\n) eşdeğer olmadığını unutmayın.</target>
        <note />
      </trans-unit>
      <trans-unit id="Regex_carriage_return_character_short">
        <source>carriage-return character</source>
        <target state="translated">satır başı karakteri</target>
        <note />
      </trans-unit>
      <trans-unit id="Regex_character_class_subtraction_long">
        <source>Character class subtraction yields a set of characters that is the result of excluding the characters in one character class from another character class.

'base_group' is a positive or negative character group or range. The 'excluded_group' component is another positive or negative character group, or another character class subtraction expression (that is, you can nest character class subtraction expressions).</source>
        <target state="translated">Karakter sınıfı çıkarma işlemi, bir karakter sınıfındaki karakterlerin başka bir karakter sınıfından dışlanması sonucu oluşan bir karakter kümesi oluşturur.

'base_group' pozitif veya negatif bir karakter grubu veya aralığıdır. 'excluded_group' bileşeni başka bir pozitif veya negatif karakter grubu veya başka bir karakter sınıfı çıkarma ifadesidir (başka bir deyişle karakter sınıfı çıkarma ifadelerini iç içe yerleştirebilirsiniz).</target>
        <note />
      </trans-unit>
      <trans-unit id="Regex_character_class_subtraction_short">
        <source>character class subtraction</source>
        <target state="translated">karakter sınıfı çıkarma</target>
        <note />
      </trans-unit>
      <trans-unit id="Regex_character_group">
        <source>character-group</source>
        <target state="translated">karakter grubu</target>
        <note />
      </trans-unit>
      <trans-unit id="Regex_comment">
        <source>comment</source>
        <target state="translated">açıklama</target>
        <note />
      </trans-unit>
      <trans-unit id="Regex_conditional_expression_match_long">
        <source>This language element attempts to match one of two patterns depending on whether it can match an initial pattern.

'expression' is the initial pattern to match, 'yes' is the pattern to match if expression is matched, and 'no' is the optional pattern to match if expression is not matched.</source>
        <target state="translated">Bu dil öğesi, başlangıç deseniyle eşleşip eşleşemediğine bağlı olarak iki desenden biriyle eşleşmeye çalışır.

'expression': eşleşecek ilk desen, 'yes': ifade eşleştiğinde eşleşecek olan desen ve 'no': ifade eşleşmediğinde eşleşecek olan isteğe bağlı desendir.</target>
        <note />
      </trans-unit>
      <trans-unit id="Regex_conditional_expression_match_short">
        <source>conditional expression match</source>
        <target state="translated">koşullu ifade eşleşmesi</target>
        <note />
      </trans-unit>
      <trans-unit id="Regex_conditional_group_match_long">
        <source>This language element attempts to match one of two patterns depending on whether it has matched a specified capturing group.

'name' is the name (or number) of a capturing group, 'yes' is the expression to match if 'name' (or 'number') has a match, and 'no' is the optional expression to match if it does not.</source>
        <target state="translated">Bu dil öğesi, belirtilen bir yakalama grubuyla eşleşip eşleşmediğine bağlı olarak iki desenden biriyle eşleşmeye çalışır.

'name': bir yakalama grubunun adı (veya sayısı), 'yes': 'name' (veya 'number') bir eşleşme içeriyorsa eşleşecek olan ifade ve 'no': 'name' bir eşleşme içermiyorsa eşleşecek olan isteğe bağlı ifadedir.</target>
        <note />
      </trans-unit>
      <trans-unit id="Regex_conditional_group_match_short">
        <source>conditional group match</source>
        <target state="translated">koşullu grup eşleşmesi</target>
        <note />
      </trans-unit>
      <trans-unit id="Regex_contiguous_matches_long">
        <source>The \G anchor specifies that a match must occur at the point where the previous match ended. When you use this anchor with the Regex.Matches or Match.NextMatch method, it ensures that all matches are contiguous.</source>
        <target state="translated">\G yer işareti, bir eşleşmenin önceki eşleşmenin sona erdiği noktada oluşması gerektiğini belirtir. Bu yer işaretini Regex.Matches veya Match.NextMatch yöntemiyle kullandığınızda, tüm eşleşmelerin bitişik olması sağlanır.</target>
        <note />
      </trans-unit>
      <trans-unit id="Regex_contiguous_matches_short">
        <source>contiguous matches</source>
        <target state="translated">bitişik eşleşmeler</target>
        <note />
      </trans-unit>
      <trans-unit id="Regex_control_character_long">
        <source>Matches an ASCII control character, where X is the letter of the control character. For example, \cC is CTRL-C.</source>
        <target state="translated">ASCII denetim karakteriyle eşleşir (burada X, denetim karakterinin harfidir). Örneğin, \cC: CTRL-C.</target>
        <note />
      </trans-unit>
      <trans-unit id="Regex_control_character_short">
        <source>control character</source>
        <target state="translated">denetim karakteri</target>
        <note />
      </trans-unit>
      <trans-unit id="Regex_decimal_digit_character_long">
        <source>\d matches any decimal digit. It is equivalent to the \p{Nd} regular expression pattern, which includes the standard decimal digits 0-9 as well as the decimal digits of a number of other character sets.

If ECMAScript-compliant behavior is specified, \d is equivalent to [0-9]</source>
        <target state="translated">\d herhangi bir ondalık sayıyla eşleşir. Bu karakter, diğer birkaç karakter kümesinin ondalık sayılarının yanı sıra standart 0-9 ondalık sayılarının dahil olduğu \p{Nd} normal ifade deseniyle eşdeğerdir.

ECMAScript uyumlu davranış belirtilmişse, \d [0-9] ile eşdeğerdir</target>
        <note />
      </trans-unit>
      <trans-unit id="Regex_decimal_digit_character_short">
        <source>decimal-digit character</source>
        <target state="translated">ondalık sayı karakteri</target>
        <note />
      </trans-unit>
      <trans-unit id="Regex_end_of_line_comment_long">
        <source>A number sign (#) marks an x-mode comment, which starts at the unescaped # character at the end of the regular expression pattern and continues until the end of the line. To use this construct, you must either enable the x option (through inline options) or supply the RegexOptions.IgnorePatternWhitespace value to the option parameter when instantiating the Regex object or calling a static Regex method.</source>
        <target state="translated">Bir sayı işareti (#) normal ifade deseninin sonunda kaçışsız # karakterden başlayan ve satırın sonuna kadar devam eden x-mode açıklamasını işaretler. Bu yapıyı kullanmak için, Regex nesnesinin örneği oluşturulurken ya da statik bir Regex yöntemi çağrılırken (satır içi seçenekler aracılığıyla) x seçeneğini etkinleştirmeniz veya seçenek parametresine RegexOptions.IgnorePatternWhitespace değerini sağlamanız gerekir.</target>
        <note />
      </trans-unit>
      <trans-unit id="Regex_end_of_line_comment_short">
        <source>end-of-line comment</source>
        <target state="translated">satır sonu açıklaması</target>
        <note />
      </trans-unit>
      <trans-unit id="Regex_end_of_string_only_long">
        <source>The \z anchor specifies that a match must occur at the end of the input string. Like the $ language element, \z ignores the RegexOptions.Multiline option. Unlike the \Z language element, \z does not match a \n character at the end of a string. Therefore, it can only match the last line of the input string.</source>
        <target state="translated">\z yer işareti, giriş dizesinin sonunda bir eşleşmenin oluşması gerektiğini belirtir. $ dil öğesi gibi \z, RegexOptions.Multiline seçeneğini yoksayar. \Z dil öğesinin aksine \z, dizenin sonundaki bir \n karakteriyle eşleşmez. Bu nedenle, yalnızca giriş dizesinin son satırıyla eşleşebilir.</target>
        <note />
      </trans-unit>
      <trans-unit id="Regex_end_of_string_only_short">
        <source>end of string only</source>
        <target state="translated">yalnızca dize sonu</target>
        <note />
      </trans-unit>
      <trans-unit id="Regex_end_of_string_or_before_ending_newline_long">
        <source>The \Z anchor specifies that a match must occur at the end of the input string, or before \n at the end of the input string. It is identical to the $ anchor, except that \Z ignores the RegexOptions.Multiline option. Therefore, in a multiline string, it can only match the end of the last line, or the last line before \n.

The \Z anchor matches \n but does not match \r\n (the CR/LF character combination). To match CR/LF, include \r?\Z in the regular expression pattern.</source>
        <target state="translated">\Z yer işareti, giriş dizesinin sonunda veya giriş dizesinin sonundaki \n karakterinden önce bir eşleşmenin oluşması gerektiğini belirtir. Bu karakter $ yer işareti ile aynıdır, ancak \Z, RegexOptions.Multiline seçeneğini yoksayar. Bu nedenle çok satırlı bir dizede yalnızca son satırın sonu veya \n karakterinden önceki son satır ile eşleşir.

\Z yer işareti \n ile eşleşir, ancak \r\n (CR/LF karakter bileşimi) ile eşleşmez. CR/LF ile eşleştirmek Için, normal ifade desenine \r?\Z karakterini ekleyin.</target>
        <note />
      </trans-unit>
      <trans-unit id="Regex_end_of_string_or_before_ending_newline_short">
        <source>end of string or before ending newline</source>
        <target state="translated">dize sonu veya yeni satırı sonlandırmadan önce</target>
        <note />
      </trans-unit>
      <trans-unit id="Regex_end_of_string_or_line_long">
        <source>The $ anchor specifies that the preceding pattern must occur at the end of the input string, or before \n at the end of the input string. If you use $ with the RegexOptions.Multiline option, the match can also occur at the end of a line.

The $ anchor matches \n but does not match \r\n (the combination of carriage return and newline characters, or CR/LF). To match the CR/LF character combination, include \r?$ in the regular expression pattern.</source>
        <target state="translated">$ yer işareti, önceki desenin giriş dizesinin sonunda veya giriş dizesinin sonundaki \n karakterinden önce gerçekleşmesi gerektiğini belirtir. $ yer işaretini RegexOptions.Multiline seçeneğiyle birlikte kullanırsanız, eşleşme bir satırın sonunda da olabilir.

$ yer işareti \n ile eşleşir, ancak \r\n (satır başı ve yeni satır karakterlerinin bileşimi veya CR/LF) ile eşleşmez. CR/LF karakter bileşimiyle eşleştirmek Için, normal ifade desenine \r?$ ekleyin.</target>
        <note />
      </trans-unit>
      <trans-unit id="Regex_end_of_string_or_line_short">
        <source>end of string or line</source>
        <target state="translated">dize veya satır sonu</target>
        <note />
      </trans-unit>
      <trans-unit id="Regex_escape_character_long">
        <source>Matches an escape character, \u001B</source>
        <target state="translated">Bir kaçış karakteriyle (\u001B) eşleşir</target>
        <note />
      </trans-unit>
      <trans-unit id="Regex_escape_character_short">
        <source>escape character</source>
        <target state="translated">kaçış karakteri</target>
        <note />
      </trans-unit>
      <trans-unit id="Regex_excluded_group">
        <source>excluded-group</source>
        <target state="translated">hariç tutulan grup</target>
        <note />
      </trans-unit>
      <trans-unit id="Regex_expression">
        <source>expression</source>
        <target state="translated">ifade</target>
        <note />
      </trans-unit>
      <trans-unit id="Regex_form_feed_character_long">
        <source>Matches a form-feed character, \u000C</source>
        <target state="translated">Bir sonraki sayfaya geçme karakteriyle (\u000C) eşleşir</target>
        <note />
      </trans-unit>
      <trans-unit id="Regex_form_feed_character_short">
        <source>form-feed character</source>
        <target state="translated">sonraki sayfaya geçme karakteri</target>
        <note />
      </trans-unit>
      <trans-unit id="Regex_group_options_long">
        <source>This grouping construct applies or disables the specified options within a subexpression. The options to enable are specified after the question mark, and the options to disable after the minus sign. The allowed options are:

    i	Use case-insensitive matching.
    m	Use multiline mode, where ^ and $ match the beginning and end of each line
	(instead of the beginning and end of the input string).
    s	Use single-line mode, where the period (.) matches every character
	(instead of every character except \n).
    n	Do not capture unnamed groups. The only valid captures are explicitly
	named or numbered groups of the form (?&lt;name&gt; subexpression).
    x	Exclude unescaped white space from the pattern, and enable comments
	after a number sign (#).</source>
        <target state="translated">Bu gruplandırma yapısı, bir alt ifade içinde belirtilen seçenekleri uygular veya devre dışı bırakır. Etkinleştirilecek seçenekler soru işaretinden sonra ve devre dışı bırakılacak seçenekler eksi işaretinden sonra belirtilir. İzin verilen seçenekler şunlardır:

    i	Büyük/küçük harfe duyarsız eşleşme kullan.
    m	 ^ ve $ işaretlerinin her satırın başı ve sonuyla eşleştiği çok satırlı modu kullan
	(giriş dizesinin başı ve sonu yerine).
    s	Noktanın (.) her karakter ile eşleştiği tek satırlı modu kullan
	(\n dışında her karakter yerine).
    n	Adsız grupları yakalama. Yalnızca şu yakalamalar geçerlidir:
	formun açıkça adlandırılmış veya numaralandırılmış grupları (?&lt;ad&gt; alt ifadesi).
    x	Kaçışsız boşluğu desenden çıkar ve bir sayı işaretinden (#) sonra
	açıklamaları etkinleştir.</target>
        <note />
      </trans-unit>
      <trans-unit id="Regex_group_options_short">
        <source>group options</source>
        <target state="translated">grup seçenekleri</target>
        <note />
      </trans-unit>
      <trans-unit id="Regex_hexadecimal_escape_long">
        <source>Matches an ASCII character, where ## is a two-digit hexadecimal character code.</source>
        <target state="translated">## karakterinin iki basamaklı onaltılık karakter kodu olduğu bir ASCII karakteriyle eşleşir.</target>
        <note />
      </trans-unit>
      <trans-unit id="Regex_hexadecimal_escape_short">
        <source>hexidecimal escape</source>
        <target state="translated">onaltılık kaçış</target>
        <note />
      </trans-unit>
      <trans-unit id="Regex_inline_comment_long">
        <source>The (?# comment) construct lets you include an inline comment in a regular expression. The regular expression engine does not use any part of the comment in pattern matching, although the comment is included in the string that is returned by the Regex.ToString method. The comment ends at the first closing parenthesis.</source>
        <target state="translated">(?# comment) yapısı, bir normal ifadeye satır içi açıklama eklemenizi sağlar. Açıklama Regex.ToString yöntemi tarafından döndürülen dizeye dahil edilmiş olsa da, normal ifade altyapısı açıklamanın herhangi bir bölümünü desen eşleşmesinde kullanmaz. Açıklama ilk kapatma parantezinde sonlanır.</target>
        <note />
      </trans-unit>
      <trans-unit id="Regex_inline_comment_short">
        <source>inline comment</source>
        <target state="translated">satır içi açıklama</target>
        <note />
      </trans-unit>
      <trans-unit id="Regex_inline_options_long">
        <source>Enables or disables specific pattern matching options for the remainder of a regular expression. The options to enable are specified after the question mark, and the options to disable after the minus sign. The allowed options are:

    i	Use case-insensitive matching.
    m	Use multiline mode, where ^ and $ match the beginning and end of each line
	(instead of the beginning and end of the input string).
    s	Use single-line mode, where the period (.) matches every character
	(instead of every character except \n).
    n	Do not capture unnamed groups. The only valid captures are explicitly named
	or numbered groups of the form (?&lt;name&gt; subexpression).
    x	Exclude unescaped white space from the pattern, and enable comments
	after a number sign (#).</source>
        <target state="translated">Normal bir ifadenin kalanı için belirli desen eşleştirme seçeneklerini etkinleştirir veya devre dışı bırakır. Etkinleştirilecek seçenekler soru işaretinden sonra ve devre dışı bırakılacak seçenekler eksi işaretinden sonra belirtilir. İzin verilen seçenekler şunlardır:

    i	Büyük/küçük harfe duyarsız eşleşme kullan.
    m	^ ve $ karakterlerinin her satırın başı ve sonuyla eşleştiği çok satırlı modu kullan
	(giriş dizesinin başı ve sonu yerine).
    s	Noktanın (.) her karakter ile eşleştiği tek satırlı modu kullan
	(\n dışında her karakter yerine).
    n	Adsız grupları yakalama. Yalnızca şu yakalamalar geçerlidir:
	formun açıkça adlandırılmış veya numaralandırılmış grupları (?&lt;name&gt; alt ifadesi).
    x	Kaçışsız boşluğu desenden çıkar ve sayı işaretinden (#) sonra
	açıklamaları etkinleştir.</target>
        <note />
      </trans-unit>
      <trans-unit id="Regex_inline_options_short">
        <source>inline options</source>
        <target state="translated">satır içi seçenekler</target>
        <note />
      </trans-unit>
      <trans-unit id="Regex_letter_lowercase">
        <source>letter, lowercase</source>
        <target state="translated">harf, küçük harf</target>
        <note />
      </trans-unit>
      <trans-unit id="Regex_letter_modifier">
        <source>letter, modifier</source>
        <target state="translated">harf, değiştirici</target>
        <note />
      </trans-unit>
      <trans-unit id="Regex_letter_other">
        <source>letter, other</source>
        <target state="translated">harf, diğer</target>
        <note />
      </trans-unit>
      <trans-unit id="Regex_letter_titlecase">
        <source>letter, titlecase</source>
        <target state="translated">harf, ilk harfler büyük</target>
        <note />
      </trans-unit>
      <trans-unit id="Regex_letter_uppercase">
        <source>letter, uppercase</source>
        <target state="translated">harf, büyük harf</target>
        <note />
      </trans-unit>
      <trans-unit id="Regex_mark_enclosing">
        <source>mark, enclosing</source>
        <target state="translated">işaret, kapsayan</target>
        <note />
      </trans-unit>
      <trans-unit id="Regex_mark_nonspacing">
        <source>mark, nonspacing</source>
        <target state="translated">işaret, aralıksız</target>
        <note />
      </trans-unit>
      <trans-unit id="Regex_mark_spacing_combining">
        <source>mark, spacing combining</source>
        <target state="translated">işaretler, aralık birleştirme</target>
        <note />
      </trans-unit>
      <trans-unit id="Regex_match_at_least_n_times_lazy_long">
        <source>The {n,}? quantifier matches the preceding element at least n times, where n is any integer, but as few times as possible. It is the lazy counterpart of the greedy quantifier {n,}</source>
        <target state="translated">{n,}? niceleyicisi önceki öğeyle en az n kez eşleşir (burada n herhangi bir tamsayıdır), ancak bunu mümkün olduğunca az sayıda yapar. Bu, hızlı niceleyicinin gecikmeli karşılığıdır {n,}</target>
        <note />
      </trans-unit>
      <trans-unit id="Regex_match_at_least_n_times_lazy_short">
        <source>match at least 'n' times (lazy)</source>
        <target state="translated">en az 'n' kez eşle (gecikmeli)</target>
        <note />
      </trans-unit>
      <trans-unit id="Regex_match_at_least_n_times_long">
        <source>The {n,} quantifier matches the preceding element at least n times, where n is any integer. {n,} is a greedy quantifier whose lazy equivalent is {n,}?</source>
        <target state="translated">{n,} niceleyicisi önceki öğeyle en az n kez eşleşir (burada n herhangi bir tamsayıdır). {n,}, gecikmeli karşılığı {n,}? olan hızlı bir niceleyicidir</target>
        <note />
      </trans-unit>
      <trans-unit id="Regex_match_at_least_n_times_short">
        <source>match at least 'n' times</source>
        <target state="translated">en az 'n' kez eşleş</target>
        <note />
      </trans-unit>
      <trans-unit id="Regex_match_between_m_and_n_times_lazy_long">
        <source>The {n,m}? quantifier matches the preceding element between n and m times, where n and m are integers, but as few times as possible. It is the lazy counterpart of the greedy quantifier {n,m}</source>
        <target state="translated">{n,m}? niceleyicisi, bir önceki öğeyle en az n ve en çok m kez eşleşir (burada n ve m tamsayıdır), ancak bunu olabildiğince az sayıda yapar. Bu, {n,m} hızlı niceleyicisinin gecikmeli karşılığıdır</target>
        <note />
      </trans-unit>
      <trans-unit id="Regex_match_between_m_and_n_times_lazy_short">
        <source>match at least 'n' times (lazy)</source>
        <target state="translated">en az 'n' kez eşle (gecikmeli)</target>
        <note />
      </trans-unit>
      <trans-unit id="Regex_match_between_m_and_n_times_long">
        <source>The {n,m} quantifier matches the preceding element at least n times, but no more than m times, where n and m are integers. {n,m} is a greedy quantifier whose lazy equivalent is {n,m}?</source>
        <target state="translated">{n,m} niceleyicisi, bir önceki öğeyle en az n ve en çok m kez eşleşir (burada n ve m tamsayıdır). {n,m}, gecikmeli karşılığı {n,m}? olan bir hızlı niceleyicidir</target>
        <note />
      </trans-unit>
      <trans-unit id="Regex_match_between_m_and_n_times_short">
        <source>match between 'm' and 'n' times</source>
        <target state="translated">en az 'n' ve en çok 'm' kez eşleş</target>
        <note />
      </trans-unit>
      <trans-unit id="Regex_match_exactly_n_times_lazy_long">
        <source>The {n}? quantifier matches the preceding element exactly n times, where n is any integer. It is the lazy counterpart of the greedy quantifier {n}+</source>
        <target state="translated">{n}? niceleyicisi, önceki öğe ile tam olarak n kez eşleşir (burada n herhangi bir tamsayıdır). Bu, {n}+ hızlı niceleyicisinin gecikmeli karşılığıdır</target>
        <note />
      </trans-unit>
      <trans-unit id="Regex_match_exactly_n_times_lazy_short">
        <source>match exactly 'n' times (lazy)</source>
        <target state="translated">tam olarak 'n' kez eşleş (gecikmeli)</target>
        <note />
      </trans-unit>
      <trans-unit id="Regex_match_exactly_n_times_long">
        <source>The {n} quantifier matches the preceding element exactly n times, where n is any integer. {n} is a greedy quantifier whose lazy equivalent is {n}?</source>
        <target state="translated">{n} niceleyicisi, önceki öğe ile tam olarak n kez eşleşir (burada n herhangi bir tamsayıdır). {n}, gecikmeli karşılığı {n}? olan bir hızlı niceleyicidir</target>
        <note />
      </trans-unit>
      <trans-unit id="Regex_match_exactly_n_times_short">
        <source>match exactly 'n' times</source>
        <target state="translated">tam olarak 'n' kez eşleş</target>
        <note />
      </trans-unit>
      <trans-unit id="Regex_match_one_or_more_times_lazy_long">
        <source>The +? quantifier matches the preceding element one or more times, but as few times as possible. It is the lazy counterpart of the greedy quantifier +</source>
        <target state="translated">+? niceleyicisi bir önceki öğeyle en az bir kez eşleşir, ancak bunu mümkün olduğunca az sayıda yapar. Bu, + hızlı niceleyicisinin gecikmeli karşılığıdır</target>
        <note />
      </trans-unit>
      <trans-unit id="Regex_match_one_or_more_times_lazy_short">
        <source>match one or more times (lazy)</source>
        <target state="translated">en az bir kez eşleş (gecikmeli)</target>
        <note />
      </trans-unit>
      <trans-unit id="Regex_match_one_or_more_times_long">
        <source>The + quantifier matches the preceding element one or more times. It is equivalent to the {1,} quantifier. + is a greedy quantifier whose lazy equivalent is +?.</source>
        <target state="translated">+ niceleyicisi bir önceki öğeyle en az bir kez eşleşir. {1,} niceleyicisi ile eşdeğerdir. +, gecikmeli karşılığı +? olan bir hızlı niceleyicidir.</target>
        <note />
      </trans-unit>
      <trans-unit id="Regex_match_one_or_more_times_short">
        <source>match one or more times</source>
        <target state="translated">en az bir kez eşleş</target>
        <note />
      </trans-unit>
      <trans-unit id="Regex_match_zero_or_more_times_lazy_long">
        <source>The *? quantifier matches the preceding element zero or more times, but as few times as possible. It is the lazy counterpart of the greedy quantifier *</source>
        <target state="translated">*? niceleyicisi bir önceki öğeyle en az sıfır kez eşleşir, ancak bunu mümkün olduğunca az sayıda yapar. Bu, * hızlı niceleyicisinin gecikmeli karşılığıdır</target>
        <note />
      </trans-unit>
      <trans-unit id="Regex_match_zero_or_more_times_lazy_short">
        <source>match zero or more times (lazy)</source>
        <target state="translated">en az sıfır kez eşleş (gecikmeli)</target>
        <note />
      </trans-unit>
      <trans-unit id="Regex_match_zero_or_more_times_long">
        <source>The * quantifier matches the preceding element zero or more times. It is equivalent to the {0,} quantifier. * is a greedy quantifier whose lazy equivalent is *?.</source>
        <target state="translated">* niceleyicisi bir önceki öğeyle en az sıfır kez eşleşir. {0,} niceleyicisi ile eşdeğerdir. *, gecikmeli karşılığı *? olan bir hızlı niceleyicidir.</target>
        <note />
      </trans-unit>
      <trans-unit id="Regex_match_zero_or_more_times_short">
        <source>match zero or more times</source>
        <target state="translated">en az sıfır kez eşleş</target>
        <note />
      </trans-unit>
      <trans-unit id="Regex_match_zero_or_one_time_lazy_long">
        <source>The ?? quantifier matches the preceding element zero or one time, but as few times as possible. It is the lazy counterpart of the greedy quantifier ?</source>
        <target state="translated">?? niceleyicisi bir önceki öğeyle sıfır veya bir kez eşleşir, ancak bunu mümkün olduğunca az sayıda yapar. Bu, ? hızlı niceleyicisinin gecikmeli karşılığıdır</target>
        <note />
      </trans-unit>
      <trans-unit id="Regex_match_zero_or_one_time_lazy_short">
        <source>match zero or one time (lazy)</source>
        <target state="translated">sıfır veya bir kez eşleş (gecikmeli)</target>
        <note />
      </trans-unit>
      <trans-unit id="Regex_match_zero_or_one_time_long">
        <source>The ? quantifier matches the preceding element zero or one time. It is equivalent to the {0,1} quantifier. ? is a greedy quantifier whose lazy equivalent is ??.</source>
        <target state="translated">? niceleyicisi bir önceki öğeyle sıfır veya bir kez eşleşir. {0,1} niceleyicisi ile eşdeğerdir. ?, gecikmeli karşılığı ?? olan bir hızlı niceleyicidir.</target>
        <note />
      </trans-unit>
      <trans-unit id="Regex_match_zero_or_one_time_short">
        <source>match zero or one time</source>
        <target state="translated">sıfır veya bir kez eşleş</target>
        <note />
      </trans-unit>
      <trans-unit id="Regex_matched_subexpression_long">
        <source>This grouping construct captures a matched 'subexpression', where 'subexpression' is any valid regular expression pattern. Captures that use parentheses are numbered automatically from left to right based on the order of the opening parentheses in the regular expression, starting from one. The capture that is numbered zero is the text matched by the entire regular expression pattern.</source>
        <target state="translated">Bu gruplandırma yapısı, 'subexpression' öğesinin herhangi bir geçerli normal ifade deseni olduğu eşleşen bir 'subexpression' yakalar. Parantez kullanan yakalamalar, normal ifadedeki açma parantezlerinin sırasına göre soldan sağa birden başlayarak otomatik numaralandırılır. Sıfır olarak numaralandırılan yakalama, normal ifade deseninin tamamı tarafından eşleşen metindir.</target>
        <note />
      </trans-unit>
      <trans-unit id="Regex_matched_subexpression_short">
        <source>matched subexpression</source>
        <target state="translated">eşleşen alt ifade</target>
        <note />
      </trans-unit>
      <trans-unit id="Regex_name">
        <source>name</source>
        <target state="translated">ad</target>
        <note />
      </trans-unit>
      <trans-unit id="Regex_name1">
        <source>name1</source>
        <target state="translated">name1</target>
        <note />
      </trans-unit>
      <trans-unit id="Regex_name2">
        <source>name2</source>
        <target state="translated">name2</target>
        <note />
      </trans-unit>
      <trans-unit id="Regex_name_or_number">
        <source>name-or-number</source>
        <target state="translated">ad veya sayı</target>
        <note />
      </trans-unit>
      <trans-unit id="Regex_named_backreference_long">
        <source>A named or numbered backreference.

'name' is the name of a capturing group defined in the regular expression pattern.</source>
        <target state="translated">Adlandırılmış veya numaralandırılmış bir geri başvuru.

'name', normal ifade deseninde tanımlanan yakalama grubunun adıdır.</target>
        <note />
      </trans-unit>
      <trans-unit id="Regex_named_backreference_short">
        <source>named backreference</source>
        <target state="translated">adlandırılmış geri başvuru</target>
        <note />
      </trans-unit>
      <trans-unit id="Regex_named_matched_subexpression_long">
        <source>Captures a matched subexpression and lets you access it by name or by number.

'name' is a valid group name, and 'subexpression' is any valid regular expression pattern. 'name' must not contain any punctuation characters and cannot begin with a number.

If the RegexOptions parameter of a regular expression pattern matching method includes the RegexOptions.ExplicitCapture flag, or if the n option is applied to this subexpression, the only way to capture a subexpression is to explicitly name capturing groups.</source>
        <target state="translated">Eşleşen bir alt ifadeyi yakalar ve bu alt ifadeye ada veya numaraya göre erişmenizi sağlar.

'name' geçerli bir grup adı ve 'subexpression' herhangi bir geçerli normal ifade desenidir. 'name', hiçbir noktalama karakteri içermemelidir ve bir sayı ile başlayamaz.

Normal ifade deseni eşleştirme yönteminin RegexOptions parametresi RegexOptions.ExplicitCapture bayrağını içeriyorsa veya n seçeneği bu alt ifadeye uygulanıyorsa, bir alt ifadeyi yakalamanın tek yolu yakalama gruplarını açıkça adlandırmaktır.</target>
        <note />
      </trans-unit>
      <trans-unit id="Regex_named_matched_subexpression_short">
        <source>named matched subexpression</source>
        <target state="translated">adlandırılmış eşleşen alt ifade</target>
        <note />
      </trans-unit>
      <trans-unit id="Regex_negative_character_group_long">
        <source>A negative character group specifies a list of characters that must not appear in an input string for a match to occur. The list of characters are specified individually.

Two or more character ranges can be concatenated. For example, to specify the range of decimal digits from "0" through "9", the range of lowercase letters from "a" through "f", and the range of uppercase letters from "A" through "F", use [0-9a-fA-F].</source>
        <target state="translated">Negatif bir karakter grubu, bir eşleştirme oluşması için giriş dizesinde görünmemesi gereken bir karakter listesi belirtir. Karakter listesi tek tek belirtilir.

İki veya daha fazla karakter aralığı art arda eklenebilir. Örneğin, "0" ile "9" arasındaki ondalık basamakların aralığını, "a" ile "f" arasında küçük harflerin aralığını ve "A" ile "F" arasında büyük harflerin aralığını belirtmek için [0-9a-fA-F] kullanın.</target>
        <note />
      </trans-unit>
      <trans-unit id="Regex_negative_character_group_short">
        <source>negative character group</source>
        <target state="translated">negatif karakter grubu</target>
        <note />
      </trans-unit>
      <trans-unit id="Regex_negative_character_range_long">
        <source>A negative character range specifies a list of characters that must not appear in an input string for a match to occur. 'firstCharacter' is the character that begins the range, and 'lastCharacter' is the character that ends the range.

Two or more character ranges can be concatenated. For example, to specify the range of decimal digits from "0" through "9", the range of lowercase letters from "a" through "f", and the range of uppercase letters from "A" through "F", use [0-9a-fA-F].</source>
        <target state="translated">Negatif bir karakter aralığı, bir eşleştirme oluşması için giriş dizesinde görünmemesi gereken bir karakter listesi belirtir. 'firstCharacter' aralığı başlatan karakter ve 'lastCharacter' ise aralığı sonlandıran karakterdir.

İki veya daha fazla karakter aralığı art arda eklenebilir. Örneğin, "0" ile "9" arasındaki ondalık sayıların aralığını, "a" ile "f" arasında küçük harflerin aralığını ve "A" ile "F" arasındaki büyük harflerin aralığını belirtmek için [0-9a-fA-F] kullanın.</target>
        <note />
      </trans-unit>
      <trans-unit id="Regex_negative_character_range_short">
        <source>negative character range</source>
        <target state="translated">negatif karakter aralığı</target>
        <note />
      </trans-unit>
      <trans-unit id="Regex_negative_unicode_category_long">
        <source>The regular expression construct \P{ name } matches any character that does not belong to a Unicode general category or named block, where name is the category abbreviation or named block name.</source>
        <target state="translated">\P{ name } normal ifade yapısı, Unicode genel kategorisine veya adın kategori kısaltması ya da adlandırılmış blok adı olduğu adlandırılmış bloğa ait olmayan herhangi bir karakterle eşleşir.</target>
        <note />
      </trans-unit>
      <trans-unit id="Regex_negative_unicode_category_short">
        <source>negative unicode category</source>
        <target state="translated">negatif Unicode kategorisi</target>
        <note />
      </trans-unit>
      <trans-unit id="Regex_new_line_character_long">
        <source>Matches a new-line character, \u000A</source>
        <target state="translated">Yeni satır karakteriyle \u000A eşleşir</target>
        <note />
      </trans-unit>
      <trans-unit id="Regex_new_line_character_short">
        <source>new-line character</source>
        <target state="translated">yeni satır karakteri</target>
        <note />
      </trans-unit>
      <trans-unit id="Regex_no">
        <source>no</source>
        <target state="translated">hayır</target>
        <note />
      </trans-unit>
      <trans-unit id="Regex_non_digit_character_long">
        <source>\D matches any non-digit character. It is equivalent to the \P{Nd} regular expression pattern.

If ECMAScript-compliant behavior is specified, \D is equivalent to [^0-9]</source>
        <target state="translated">\D rakam olmayan herhangi bir karakter ile eşleşir. \P{Nd} normal ifade deseniyle eşdeğerdir.

ECMAScript uyumlu davranış belirtilmişse \D, [^0-9] ile eşdeğerdir</target>
        <note />
      </trans-unit>
      <trans-unit id="Regex_non_digit_character_short">
        <source>non-digit character</source>
        <target state="translated">rakam olmayan karakter</target>
        <note />
      </trans-unit>
      <trans-unit id="Regex_non_white_space_character_long">
        <source>\S matches any non-white-space character. It is equivalent to the [^\f\n\r\t\v\x85\p{Z}] regular expression pattern, or the opposite of the regular expression pattern that is equivalent to \s, which matches white-space characters.

If ECMAScript-compliant behavior is specified, \S is equivalent to [^ \f\n\r\t\v]</source>
        <target state="translated">\S boşluk olmayan herhangi bir karakter ile eşleşir. [^\f\n\r\t\v\x85\p{Z}] normal ifade deseniyle eşdeğerdir veya boşluk karakterleriyle eşleşen \s ile eşdeğer olan normal ifade deseninin tersidir.

ECMAScript uyumlu davranış belirtilmişse \S, [^ \f\n\r\t\v] ile eşdeğerdir</target>
        <note />
      </trans-unit>
      <trans-unit id="Regex_non_white_space_character_short">
        <source>non-white-space character</source>
        <target state="translated">boşluk olmayan karakter</target>
        <note />
      </trans-unit>
      <trans-unit id="Regex_non_word_boundary_long">
        <source>The \B anchor specifies that the match must not occur on a word boundary. It is the opposite of the \b anchor.</source>
        <target state="translated">\B yer işareti, eşleşmenin bir sözcük sınırında oluşmaması gerektiğini belirtir. Bu işaret, \b yer işaretinin tersidir.</target>
        <note />
      </trans-unit>
      <trans-unit id="Regex_non_word_boundary_short">
        <source>non-word boundary</source>
        <target state="translated">sözcük olmayan sınır</target>
        <note />
      </trans-unit>
      <trans-unit id="Regex_non_word_character_long">
        <source>\W matches any non-word character. It matches any character except for those in the following Unicode categories:

    Ll	Letter, Lowercase
    Lu	Letter, Uppercase
    Lt	Letter, Titlecase
    Lo	Letter, Other
    Lm	Letter, Modifier
    Mn	Mark, Nonspacing
    Nd	Number, Decimal Digit
    Pc	Punctuation, Connector

If ECMAScript-compliant behavior is specified, \W is equivalent to [^a-zA-Z_0-9]</source>
        <target state="translated">\W sözcük olmayan herhangi bir karakterle eşleşir. Aşağıdaki Unicode kategorilerinde bulunanlar dışındaki herhangi bir karakterle eşleşir:

    Ll	Harf, Küçük Harf
    Lu	Harf, Büyük Harf
    Lt	Harf, İlk Harfler Büyük
    Lo	Harf, Diğer
    Lm	Harf, Değiştirici
    Mn	İşaret, Aralıksız
    Nd	Numara, Ondalık Sayı
    Pc	Noktalama, Bağlayıcı

ECMAScript uyumlu davranış belirtilmişse \W, [^a-zA-Z_0-9] ile eşdeğerdir</target>
        <note>Note: Ll, Lu, Lt, Lo, Lm, Mn, Nd, and Pc are all things that should not be localized. </note>
      </trans-unit>
      <trans-unit id="Regex_non_word_character_short">
        <source>non-word character</source>
        <target state="translated">sözcük olmayan karakter</target>
        <note />
      </trans-unit>
      <trans-unit id="Regex_nonbacktracking_subexpression_long">
        <source>This construct disables backtracking. The regular expression engine will match as many characters in the input string as it can. When no further match is possible, it will not backtrack to attempt alternate pattern matches. (That is, the subexpression matches only strings that would be matched by the subexpression alone; it does not attempt to match a string based on the subexpression and any subexpressions that follow it.)

This option is recommended if you know that backtracking will not succeed. Preventing the regular expression engine from performing unnecessary searching improves performance.</source>
        <target state="translated">Bu yapı geri izlemeyi devre dışı bırakır. Normal ifade altyapısı, giriş dizesindeki mümkün olduğunca çok sayıda karakterle eşleşecektir. Başka bir eşleşme mümkün olmadığında, diğer desen eşleşmelerini denemek için geri izleme işlemi yapmaz. (Yani alt ifade yalnızca alt ifade tarafından eşleşen dizelerle eşleşir; alt ifadeyi ve kendisini izleyen alt ifadeleri temel alan bir dizeyle eşleştirmeyi denemez.)

Bu seçenek, geri izlemenin başarısız olacağını biliyorsanız önerilir. Normal ifade altyapısının gereksiz arama gerçekleştirmesini önlemek performansı artırır.</target>
        <note />
      </trans-unit>
      <trans-unit id="Regex_nonbacktracking_subexpression_short">
        <source>nonbacktracking subexpression</source>
        <target state="translated">geri izleme yapmayan alt ifade</target>
        <note />
      </trans-unit>
      <trans-unit id="Regex_noncapturing_group_long">
        <source>This construct does not capture the substring that is matched by a subexpression:

The noncapturing group construct is typically used when a quantifier is applied to a group, but the substrings captured by the group are of no interest.

If a regular expression includes nested grouping constructs, an outer noncapturing group construct does not apply to the inner nested group constructs.</source>
        <target state="translated">Bu yapı bir alt ifade tarafından eşleştirilen alt dizeyi yakalamaz:

Yakalama yapmayan grup yapısı genellikle bir gruba niceleyici uygulandığında kullanılır, ancak grup tarafından yakalanan alt dizelerle ilgilenilmez.

Bir normal ifade iç içe gruplama yapıları içeriyorsa, dıştaki yakalama yapmayan grup yapısı içteki iç içe geçmiş grup yapılarına uygulanmaz.</target>
        <note />
      </trans-unit>
      <trans-unit id="Regex_noncapturing_group_short">
        <source>noncapturing group</source>
        <target state="translated">yakalama yapmayan grup</target>
        <note />
      </trans-unit>
      <trans-unit id="Regex_number_decimal_digit">
        <source>number, decimal digit</source>
        <target state="translated">sayı, ondalık sayı</target>
        <note />
      </trans-unit>
      <trans-unit id="Regex_number_letter">
        <source>number, letter</source>
        <target state="translated">sayı, harf</target>
        <note />
      </trans-unit>
      <trans-unit id="Regex_number_other">
        <source>number, other</source>
        <target state="translated">sayı, diğer</target>
        <note />
      </trans-unit>
      <trans-unit id="Regex_numbered_backreference_long">
        <source>A numbered backreference, where 'number' is the ordinal position of the capturing group in the regular expression. For example, \4 matches the contents of the fourth capturing group.

There is an ambiguity between octal escape codes (such as \16) and \number backreferences that use the same notation. If the ambiguity is a problem, you can use the \k&lt;name&gt; notation, which is unambiguous and cannot be confused with octal character codes. Similarly, hexadecimal codes such as \xdd are unambiguous and cannot be confused with backreferences.</source>
        <target state="translated">'number' öğesinin normal ifadede yakalama grubunun sıralı konumu olduğu numaralandırılmış bir geri başvuru. Örneğin, \4 dördüncü yakalama grubunun içerikleriyle eşleşir.

Sekizlik kaçış kodları (\16 gibi) ile aynı gösterimi kullanan \number geri başvuruları arasında bir belirsizlik vardır. Belirsizlik bir sorun oluşturuyorsa, belirsiz olmayan ve sekizlik karakter kodlarıyla karıştırılamayacak olan \k&lt;name&gt; gösterimini kullanabilirsiniz. Benzer şekilde, \xdd gibi onaltılık kodlar da belirsiz değildir ve geri başvurularla karıştırılamaz.</target>
        <note />
      </trans-unit>
      <trans-unit id="Regex_numbered_backreference_short">
        <source>numbered backreference</source>
        <target state="translated">numaralandırılmış geri başvuru</target>
        <note />
      </trans-unit>
      <trans-unit id="Regex_other_control">
        <source>other, control</source>
        <target state="translated">diğer, denetim</target>
        <note />
      </trans-unit>
      <trans-unit id="Regex_other_format">
        <source>other, format</source>
        <target state="translated">diğer, biçim</target>
        <note />
      </trans-unit>
      <trans-unit id="Regex_other_not_assigned">
        <source>other, not assigned</source>
        <target state="translated">diğer, atanmamış</target>
        <note />
      </trans-unit>
      <trans-unit id="Regex_other_private_use">
        <source>other, private use</source>
        <target state="translated">diğer, özel kullanım</target>
        <note />
      </trans-unit>
      <trans-unit id="Regex_other_surrogate">
        <source>other, surrogate</source>
        <target state="translated">diğer, vekil</target>
        <note />
      </trans-unit>
      <trans-unit id="Regex_positive_character_group_long">
        <source>A positive character group specifies a list of characters, any one of which may appear in an input string for a match to occur.</source>
        <target state="translated">Pozitif bir karakter grubu, herhangi biri bir eşleşme olması için giriş dizesinde görünebilir bir karakter listesini belirtir.</target>
        <note />
      </trans-unit>
      <trans-unit id="Regex_positive_character_group_short">
        <source>positive character group</source>
        <target state="translated">pozitif karakter grubu</target>
        <note />
      </trans-unit>
      <trans-unit id="Regex_positive_character_range_long">
        <source>A positive character range specifies a range of characters, any one of which may appear in an input string for a match to occur.  'firstCharacter' is the character that begins the range and 'lastCharacter' is the character that ends the range. </source>
        <target state="translated">Pozitif bir karakter aralığı, herhangi biri bir eşleşme olması için giriş dizesinde görünebilir bir karakter aralığı belirtir.  'firstCharacter', aralığı başlatan karakter ve 'lastCharacter', aralığı sonlandıran karakterdir. </target>
        <note />
      </trans-unit>
      <trans-unit id="Regex_positive_character_range_short">
        <source>positive character range</source>
        <target state="translated">pozitif karakter aralığı</target>
        <note />
      </trans-unit>
      <trans-unit id="Regex_punctuation_close">
        <source>punctuation, close</source>
        <target state="translated">noktalama, kapat</target>
        <note />
      </trans-unit>
      <trans-unit id="Regex_punctuation_connector">
        <source>punctuation, connector</source>
        <target state="translated">noktalama, bağlayıcı</target>
        <note />
      </trans-unit>
      <trans-unit id="Regex_punctuation_dash">
        <source>punctuation, dash</source>
        <target state="translated">noktalama, tire</target>
        <note />
      </trans-unit>
      <trans-unit id="Regex_punctuation_final_quote">
        <source>punctuation, final quote</source>
        <target state="translated">noktalama, son alıntı</target>
        <note />
      </trans-unit>
      <trans-unit id="Regex_punctuation_initial_quote">
        <source>punctuation, initial quote</source>
        <target state="translated">noktalama, ilk alıntı</target>
        <note />
      </trans-unit>
      <trans-unit id="Regex_punctuation_open">
        <source>punctuation, open</source>
        <target state="translated">noktalama, açık</target>
        <note />
      </trans-unit>
      <trans-unit id="Regex_punctuation_other">
        <source>punctuation, other</source>
        <target state="translated">noktalama, diğer</target>
        <note />
      </trans-unit>
      <trans-unit id="Regex_separator_line">
        <source>separator, line</source>
        <target state="translated">ayıraç, satır</target>
        <note />
      </trans-unit>
      <trans-unit id="Regex_separator_paragraph">
        <source>separator, paragraph</source>
        <target state="translated">ayıraç, paragraf</target>
        <note />
      </trans-unit>
      <trans-unit id="Regex_separator_space">
        <source>separator, space</source>
        <target state="translated">ayıraç, boşluk</target>
        <note />
      </trans-unit>
      <trans-unit id="Regex_start_of_string_only_long">
        <source>The \A anchor specifies that a match must occur at the beginning of the input string. It is identical to the ^ anchor, except that \A ignores the RegexOptions.Multiline option. Therefore, it can only match the start of the first line in a multiline input string.</source>
        <target state="translated">\A yer işareti, giriş dizesinin başlangıcında bir eşleşmenin oluşması gerektiğini belirtir. ^ yer işaretiyle aynıdır, ancak \A RegexOptions.Multiline seçeneğini yoksayar. Bu nedenle, çok satırlı bir giriş dizesinde yalnızca ilk satırın başlangıcı ile eşleşebilir.</target>
        <note />
      </trans-unit>
      <trans-unit id="Regex_start_of_string_only_short">
        <source>start of string only</source>
        <target state="translated">yalnızca dize başlangıcı</target>
        <note />
      </trans-unit>
      <trans-unit id="Regex_start_of_string_or_line_long">
        <source>The ^ anchor specifies that the following pattern must begin at the first character position of the string. If you use ^ with the RegexOptions.Multiline option, the match must occur at the beginning of each line.</source>
        <target state="translated">^ yer işareti, aşağıdaki desenin dizenin ilk karakter konumunda başlaması gerektiğini belirtir. ^ işaretini RegexOptions.Multiline seçeneğiyle kullanırsanız, eşleşme her satırın başlangıcında oluşmalıdır.</target>
        <note />
      </trans-unit>
      <trans-unit id="Regex_start_of_string_or_line_short">
        <source>start of string or line</source>
        <target state="translated">dize veya satır başlangıcı</target>
        <note />
      </trans-unit>
      <trans-unit id="Regex_subexpression">
        <source>subexpression</source>
        <target state="translated">alt ifade</target>
        <note />
      </trans-unit>
      <trans-unit id="Regex_symbol_currency">
        <source>symbol, currency</source>
        <target state="translated">sembol, para birimi</target>
        <note />
      </trans-unit>
      <trans-unit id="Regex_symbol_math">
        <source>symbol, math</source>
        <target state="translated">sembol, matematik</target>
        <note />
      </trans-unit>
      <trans-unit id="Regex_symbol_modifier">
        <source>symbol, modifier</source>
        <target state="translated">sembol, değiştirici</target>
        <note />
      </trans-unit>
      <trans-unit id="Regex_symbol_other">
        <source>symbol, other</source>
        <target state="translated">sembol, diğer</target>
        <note />
      </trans-unit>
      <trans-unit id="Regex_tab_character_long">
        <source>Matches a tab character, \u0009</source>
        <target state="translated">Bir sekme karakteriyle (\u0009) eşleşir</target>
        <note />
      </trans-unit>
      <trans-unit id="Regex_tab_character_short">
        <source>tab character</source>
        <target state="translated">sekme karakteri</target>
        <note />
      </trans-unit>
      <trans-unit id="Regex_unicode_category_long">
        <source>The regular expression construct \p{ name } matches any character that belongs to a Unicode general category or named block, where name is the category abbreviation or named block name.</source>
        <target state="translated">\p{ name } normal ifade yapısı, bir Unicode genel kategorisine veya adın kategori kısaltması veya adlandırılmış blok adı olduğu adlandırılmış bloğa ait olan herhangi bir karakterle eşleşir.</target>
        <note />
      </trans-unit>
      <trans-unit id="Regex_unicode_category_short">
        <source>unicode category</source>
        <target state="translated">Unicode kategorisi</target>
        <note />
      </trans-unit>
      <trans-unit id="Regex_unicode_escape_long">
        <source>Matches a UTF-16 code unit whose value is #### hexadecimal.</source>
        <target state="translated">#### onaltılık değeri olan bir UTF-16 kod birimiyle eşleşir.</target>
        <note />
      </trans-unit>
      <trans-unit id="Regex_unicode_escape_short">
        <source>unicode escape</source>
        <target state="translated">Unicode kaçışı</target>
        <note />
      </trans-unit>
      <trans-unit id="Regex_unicode_general_category_0">
        <source>Unicode General Category: {0}</source>
        <target state="translated">Unicode Genel Kategorisi: {0}</target>
        <note />
      </trans-unit>
      <trans-unit id="Regex_vertical_tab_character_long">
        <source>Matches a vertical-tab character, \u000B</source>
        <target state="translated">Dikey sekme karakteriyle (\u000B) eşleşir</target>
        <note />
      </trans-unit>
      <trans-unit id="Regex_vertical_tab_character_short">
        <source>vertical-tab character</source>
        <target state="translated">dikey sekme karakteri</target>
        <note />
      </trans-unit>
      <trans-unit id="Regex_white_space_character_long">
        <source>\s matches any white-space character. It is equivalent to the following escape sequences and Unicode categories:

    \f	The form feed character, \u000C
    \n	The newline character, \u000A
    \r	The carriage return character, \u000D
    \t	The tab character, \u0009
    \v	The vertical tab character, \u000B
    \x85	The ellipsis or NEXT LINE (NEL) character (…), \u0085
    \p{Z}	Matches any separator character

If ECMAScript-compliant behavior is specified, \s is equivalent to [ \f\n\r\t\v]</source>
        <target state="translated">\s herhangi bir boşluk karakteriyle eşleşir. Aşağıdaki kaçış dizileri ve Unicode kategorileriyle eşdeğerdir:

    \f	Sonraki sayfaya geçme karakteri: \u000C
    \n	Yeni satır karakteri: \u000A
    \r	Satır başı karakteri: \u000D
    \t	Sekme karakteri: \u0009
    \v	Dikey sekme karakteri: \u000B
    \x85	Üç nokta veya SONRAKİ SATIR (NEL) karakteri (...): \u0085
    \p{Z}	Herhangi bir ayıraç karakteriyle eşleşir

ECMAScript uyumlu davranış belirtilmişse, \s değeri [ \f\n\r\t\v] ile eşdeğerdir</target>
        <note />
      </trans-unit>
      <trans-unit id="Regex_white_space_character_short">
        <source>white-space character</source>
        <target state="translated">boşluk karakteri</target>
        <note />
      </trans-unit>
      <trans-unit id="Regex_word_boundary_long">
        <source>The \b anchor specifies that the match must occur on a boundary between a word character (the \w language element) and a non-word character (the \W language element). Word characters consist of alphanumeric characters and underscores; a non-word character is any character that is not alphanumeric or an underscore. The match may also occur on a word boundary at the beginning or end of the string.

The \b anchor is frequently used to ensure that a subexpression matches an entire word instead of just the beginning or end of a word.</source>
        <target state="translated">\b yer işareti, eşleşmenin bir sözcük karakteri (\w dil öğesi) ile sözcük olmayan bir karakter (\w dil öğesi) arasındaki bir sınır üzerinde oluşması gerektiğini belirtir. Sözcük karakterleri, alfasayısal karakterlerden ve alt çizgilerden oluşur; sözcük olmayan karakter, alfasayısal veya alt çizgi olmayan herhangi bir karakterdir. Ayrıca dizenin başlangıcında veya sonunda bulunan bir sözcük sınırında da eşleşme gerçekleşebilir.

\b yer işareti, sıklıkla bir alt ifadenin yalnızca sözcüğün başı veya sonu yerine tüm sözcükle eşleştiğinden emin olmak için kullanılır.</target>
        <note />
      </trans-unit>
      <trans-unit id="Regex_word_boundary_short">
        <source>word boundary</source>
        <target state="translated">sözcük sınırı</target>
        <note />
      </trans-unit>
      <trans-unit id="Regex_word_character_long">
        <source>\w matches any word character. A word character is a member of any of the following Unicode categories:

    Ll	Letter, Lowercase
    Lu	Letter, Uppercase
    Lt	Letter, Titlecase
    Lo	Letter, Other
    Lm	Letter, Modifier
    Mn	Mark, Nonspacing
    Nd	Number, Decimal Digit
    Pc	Punctuation, Connector

If ECMAScript-compliant behavior is specified, \w is equivalent to [a-zA-Z_0-9]</source>
        <target state="translated">\w herhangi bir sözcük karakteriyle eşleşir. Bir sözcük karakteri şu Unicode kategorilerden herhangi birinin üyesidir:

    Ll	Harf, Küçük Harf
    Lu	Harf, Büyük Harf
    Lt	Harf, İlk Harfler Büyük
    Lo	Harf, Diğer
    Lm	Harf, Değiştirici
    Mn	İşaret, Aralıksız
    Nd	Numara, Ondalık Sayı
    Pc	Noktalama, Bağlayıcı

ECMAScript uyumlu davranış belirtilmişse, \w [a-zA-Z_0-9] ile eşdeğerdir</target>
        <note>Note: Ll, Lu, Lt, Lo, Lm, Mn, Nd, and Pc are all things that should not be localized.</note>
      </trans-unit>
      <trans-unit id="Regex_word_character_short">
        <source>word character</source>
        <target state="translated">sözcük karakteri</target>
        <note />
      </trans-unit>
      <trans-unit id="Regex_yes">
        <source>yes</source>
        <target state="translated">evet</target>
        <note />
      </trans-unit>
      <trans-unit id="Regex_zero_width_negative_lookahead_assertion_long">
        <source>A zero-width negative lookahead assertion, where for the match to be successful, the input string must not match the regular expression pattern in subexpression. The matched string is not included in the match result.

A zero-width negative lookahead assertion is typically used either at the beginning or at the end of a regular expression. At the beginning of a regular expression, it can define a specific pattern that should not be matched when the beginning of the regular expression defines a similar but more general pattern to be matched. In this case, it is often used to limit backtracking. At the end of a regular expression, it can define a subexpression that cannot occur at the end of a match.</source>
        <target state="translated">Eşleşmenin başarılı olması için giriş dizesinin alt ifadedeki normal ifade deseniyle eşleşmemesi gerektiği sıfır genişlikli bir negatif ileri yönlü onaylama. Eşleşen dize, eşleşme sonucuna dahil değildir.

Sıfır genişlikli bir negatif ileri yönlü onaylama genellikle normal ifadenin başında veya sonunda kullanılır. Normal bir ifadenin başında, normal ifadenin başlangıcı eşleştirilecek benzer ancak daha genel bir desen tanımladığında, eşleştirilmemesi gereken belirli bir desen tanımlayabilir. Bu durumda, genellikle geri izlemeyi sınırlandırmak için kullanılır. Normal bir ifadenin sonunda, bir eşleşmenin sonunda gerçekleştirilemeyecek bir alt ifade tanımlayabilir.</target>
        <note />
      </trans-unit>
      <trans-unit id="Regex_zero_width_negative_lookahead_assertion_short">
        <source>zero-width negative lookahead assertion</source>
        <target state="translated">sıfır genişlikli negatif ileri yönlü onaylama</target>
        <note />
      </trans-unit>
      <trans-unit id="Regex_zero_width_negative_lookbehind_assertion_long">
        <source>A zero-width negative lookbehind assertion, where for a match to be successful, 'subexpression' must not occur at the input string to the left of the current position. Any substring that does not match 'subexpression' is not included in the match result.

Zero-width negative lookbehind assertions are typically used at the beginning of regular expressions. The pattern that they define precludes a match in the string that follows. They are also used to limit backtracking when the last character or characters in a captured group must not be one or more of the characters that match that group's regular expression pattern.</source>
        <target state="translated">Bir eşleşmenin başarılı olması için geçerli konumun solundaki giriş dizesinde 'subexpression' gerçekleşmemesi gereken sıfır genişlikli bir negatif geri yönlü onaylama. 'subexpression' ile eşleşmeyen herhangi bir alt dize, eşleşme sonucuna dahil değildir.

Sıfır genişlikli negatif geri yönlü onaylamalar genellikle normal ifadelerin başlangıcında kullanılır. Tanımladıkları desen, kendisini izleyen dizede bir eşleşmenin önüne geçer. Ayrıca, yakalanan bir gruptaki son karakter veya karakterler, grubun normal ifade deseniyle eşleşen karakterlerden biri veya daha fazlası olmaması gerektiğinde, geri izlemeyi sınırlandırmak için de kullanılır.</target>
        <note />
      </trans-unit>
      <trans-unit id="Regex_zero_width_negative_lookbehind_assertion_short">
        <source>zero-width negative lookbehind assertion</source>
        <target state="translated">sıfır genişlikli negatif geri yönlü onaylama</target>
        <note />
      </trans-unit>
      <trans-unit id="Regex_zero_width_positive_lookahead_assertion_long">
        <source>A zero-width positive lookahead assertion, where for a match to be successful, the input string must match the regular expression pattern in 'subexpression'. The matched substring is not included in the match result. A zero-width positive lookahead assertion does not backtrack.

Typically, a zero-width positive lookahead assertion is found at the end of a regular expression pattern. It defines a substring that must be found at the end of a string for a match to occur but that should not be included in the match. It is also useful for preventing excessive backtracking. You can use a zero-width positive lookahead assertion to ensure that a particular captured group begins with text that matches a subset of the pattern defined for that captured group.</source>
        <target state="translated">Bir eşleşmenin başarılı olması için giriş dizesinin 'subexpression' içindeki normal ifade deseniyle eşleşmesi gerektiği sıfır genişlikli bir pozitif ileri yönlü onaylama. Eşleşen alt dize, eşleşme sonucuna dahil değildir. Sıfır genişlikli bir pozitif ileri yönlü onaylama geri izleme yapmaz.

Sıfır genişlikli bir pozitif ileri yönlü onaylama genellikle normal ifade deseninin sonunda bulunur. Bir eşleşmenin gerçekleşmesi için bir dizenin sonunda bulunması, ancak eşleştirmeye dahil edilmemesi gereken bir alt dizeyi tanımlar. Aşırı geri izleme yapılmasını önlemek için de yararlıdır. Yakalanan belirli bir grubun, bu yakalanmış grup için tanımlanan desenin bir alt kümesiyle eşleşen metinle başladığından emin olmak için sıfır genişlikli bir pozitif ileri yönlü onaylama işlemi kullanabilirsiniz.</target>
        <note />
      </trans-unit>
      <trans-unit id="Regex_zero_width_positive_lookahead_assertion_short">
        <source>zero-width positive lookahead assertion</source>
        <target state="translated">sıfır genişlikli pozitif ileri yönlü onaylama</target>
        <note />
      </trans-unit>
      <trans-unit id="Regex_zero_width_positive_lookbehind_assertion_long">
        <source>A zero-width positive lookbehind assertion, where for a match to be successful, 'subexpression' must occur at the input string to the left of the current position. 'subexpression' is not included in the match result. A zero-width positive lookbehind assertion does not backtrack.

Zero-width positive lookbehind assertions are typically used at the beginning of regular expressions. The pattern that they define is a precondition for a match, although it is not a part of the match result.</source>
        <target state="translated">Bir eşleşmenin başarılı olması için geçerli konumun solundaki giriş dizesinde 'subexpression' oluşması gerektiği sıfır genişlikli bir pozitif geri yönlü onaylama işlemi. 'subexpression' eşleşme sonucuna dahil değildir. Sıfır genişlikli bir pozitif geri yönlü işlemi geri izleme yapmaz.

Sıfır genişlikli pozitif geri yönlü onaylamalar genellikle normal ifadelerin başlangıcında kullanılır. Tanımladıkları desen eşleşme sonucunun bir parçası olmasa da, bir eşleşme ön koşuludur.</target>
        <note />
      </trans-unit>
      <trans-unit id="Regex_zero_width_positive_lookbehind_assertion_short">
        <source>zero-width positive lookbehind assertion</source>
        <target state="translated">sıfır genişlikli pozitif geri yönlü onaylama</target>
        <note />
      </trans-unit>
      <trans-unit id="Remove_the_line_below_if_you_want_to_inherit_dot_editorconfig_settings_from_higher_directories">
        <source>Remove the line below if you want to inherit .editorconfig settings from higher directories</source>
        <target state="translated">.Editorconfig ayarları daha yüksek dizinlerden devralmak isterseniz aşağıdaki satırı Kaldır</target>
        <note />
      </trans-unit>
      <trans-unit id="Symbol_0_is_not_from_source">
        <source>Symbol "{0}" is not from source.</source>
        <target state="translated">"{0}" sembolü kaynağa ait değil.</target>
        <note />
      </trans-unit>
      <trans-unit id="Documentation_comment_id_must_start_with_E_F_M_N_P_or_T">
        <source>Documentation comment id must start with E, F, M, N, P or T</source>
        <target state="translated">Belge açıklaması kimliği E, F, M, N, P veya T ile başlamalıdır</target>
        <note />
      </trans-unit>
      <trans-unit id="Cycle_detected_in_extensions">
        <source>Cycle detected in extensions</source>
        <target state="translated">Uzantılarda döngü algılandı</target>
        <note />
      </trans-unit>
      <trans-unit id="Destination_type_must_be_a_0_but_given_one_is_1">
        <source>Destination type must be a {0}, but given one is {1}.</source>
        <target state="translated">Hedef tür bir {0} olmalı, ancak {1} belirtildi.</target>
        <note />
      </trans-unit>
      <trans-unit id="Destination_type_must_be_a_0_or_a_1_but_given_one_is_2">
        <source>Destination type must be a {0} or a {1}, but given one is {2}.</source>
        <target state="translated">Hedef tür bir {0} veya {1} olmalı, ancak {2} belirtildi.</target>
        <note />
      </trans-unit>
      <trans-unit id="Destination_type_must_be_a_0_1_or_2_but_given_one_is_3">
        <source>Destination type must be a {0}, {1} or {2}, but given one is {3}.</source>
        <target state="translated">Hedef tür bir {0}, {1} veya {2} olmalı, ancak {3} belirtildi.</target>
        <note />
      </trans-unit>
      <trans-unit id="Could_not_find_location_to_generation_symbol_into">
        <source>Could not find location to generation symbol into.</source>
        <target state="translated">Sembolün üretileceği konum bulunamadı.</target>
        <note />
      </trans-unit>
      <trans-unit id="No_location_provided_to_add_statements_to">
        <source>No location provided to add statements to.</source>
        <target state="translated">Deyimlerin ekleneceği konum sağlanmadı.</target>
        <note />
      </trans-unit>
      <trans-unit id="Destination_location_was_not_in_source">
        <source>Destination location was not in source.</source>
        <target state="translated">Hedef konum kaynakta değildi.</target>
        <note />
      </trans-unit>
      <trans-unit id="Destination_location_was_from_a_different_tree">
        <source>Destination location was from a different tree.</source>
        <target state="translated">Hedef konum farklı bir ağaçtandı.</target>
        <note />
      </trans-unit>
      <trans-unit id="Node_is_of_the_wrong_type">
        <source>Node is of the wrong type.</source>
        <target state="translated">Düğüm yanlış türde.</target>
        <note />
      </trans-unit>
      <trans-unit id="Location_must_be_null_or_from_source">
        <source>Location must be null or from source.</source>
        <target state="translated">Konum boş veya kaynağa ait olmalıdır.</target>
        <note />
      </trans-unit>
      <trans-unit id="Duplicate_source_file_0_in_project_1">
        <source>Duplicate source file '{0}' in project '{1}'</source>
        <target state="translated">{1}' projesinde yinelenen kaynak dosyası '{0}'</target>
        <note />
      </trans-unit>
      <trans-unit id="Removing_projects_is_not_supported">
        <source>Removing projects is not supported.</source>
        <target state="translated">Projelerin kaldırılması desteklenmiyor.</target>
        <note />
      </trans-unit>
      <trans-unit id="Adding_projects_is_not_supported">
        <source>Adding projects is not supported.</source>
        <target state="translated">Projelerin eklenmesi desteklenmiyor.</target>
        <note />
      </trans-unit>
      <trans-unit id="Symbol_specifications">
        <source>Symbol specifications</source>
        <target state="translated">Sembol belirtimleri</target>
        <note />
      </trans-unit>
      <trans-unit id="TypeOrNamespaceUsageInfo_BaseType">
        <source>Base Type</source>
        <target state="translated">Temel Tür</target>
        <note>See xml doc comments on 'TypeOrNamespaceUsageInfo' enum for context</note>
      </trans-unit>
      <trans-unit id="TypeOrNamespaceUsageInfo_Construct">
        <source>Construct</source>
        <target state="translated">Oluştur</target>
        <note>See xml doc comments on 'TypeOrNamespaceUsageInfo' enum for context</note>
      </trans-unit>
      <trans-unit id="TypeOrNamespaceUsageInfo_Declare">
        <source>Declare</source>
        <target state="translated">Bildir</target>
        <note>See xml doc comments on 'TypeOrNamespaceUsageInfo' enum for context</note>
      </trans-unit>
      <trans-unit id="TypeOrNamespaceUsageInfo_Import">
        <source>Import</source>
        <target state="translated">İçeri aktar</target>
        <note>See xml doc comments on 'TypeOrNamespaceUsageInfo' enum for context</note>
      </trans-unit>
      <trans-unit id="TypeOrNamespaceUsageInfo_Qualify">
        <source>Qualify</source>
        <target state="translated">Uygun bul</target>
        <note>See xml doc comments on 'TypeOrNamespaceUsageInfo' enum for context</note>
      </trans-unit>
      <trans-unit id="TypeOrNamespaceUsageInfo_TypeArgument">
        <source>Type Argument</source>
        <target state="translated">Tür Bağımsız Değişkeni</target>
        <note>See xml doc comments on 'TypeOrNamespaceUsageInfo' enum for context</note>
      </trans-unit>
      <trans-unit id="TypeOrNamespaceUsageInfo_TypeConstraint">
        <source>Type Constraint</source>
        <target state="translated">Tür Kısıtlaması</target>
        <note>See xml doc comments on 'TypeOrNamespaceUsageInfo' enum for context</note>
      </trans-unit>
      <trans-unit id="ValueUsageInfo_Name">
        <source>Name</source>
        <target state="translated">Ad</target>
        <note>See xml doc comments on 'ValueUsageInfo' enum for context</note>
      </trans-unit>
      <trans-unit id="Visual_Basic_files">
        <source>Visual Basic files</source>
        <target state="translated">Visual Basic dosyaları</target>
        <note />
      </trans-unit>
      <trans-unit id="Workspace_is_not_empty">
        <source>Workspace is not empty.</source>
        <target state="translated">Çalışma alanı boş değil.</target>
        <note />
      </trans-unit>
      <trans-unit id="_0_is_not_part_of_the_workspace">
        <source>'{0}' is not part of the workspace.</source>
        <target state="translated">'{0}' çalışma alanının parçası değildir.</target>
        <note />
      </trans-unit>
      <trans-unit id="_0_is_already_part_of_the_workspace">
        <source>'{0}' is already part of the workspace.</source>
        <target state="translated">'{0}' zaten çalışma alanının parçasıdır.</target>
        <note />
      </trans-unit>
      <trans-unit id="_0_is_not_referenced">
        <source>'{0}' is not referenced.</source>
        <target state="translated">'{0}' öğesine başvurulmadı.</target>
        <note />
      </trans-unit>
      <trans-unit id="_0_is_already_referenced">
        <source>'{0}' is already referenced.</source>
        <target state="translated">'{0}' öğesine zaten başvuruldu.</target>
        <note />
      </trans-unit>
      <trans-unit id="Adding_project_reference_from_0_to_1_will_cause_a_circular_reference">
        <source>Adding project reference from '{0}' to '{1}' will cause a circular reference.</source>
        <target state="translated">Proje başvurusunu '{0}' üzerinden '{1}' üzerine eklemek döngüsel başvuruya neden olur.</target>
        <note />
      </trans-unit>
      <trans-unit id="Metadata_is_not_referenced">
        <source>Metadata is not referenced.</source>
        <target state="translated">Meta verilere başvurulmadı.</target>
        <note />
      </trans-unit>
      <trans-unit id="Metadata_is_already_referenced">
        <source>Metadata is already referenced.</source>
        <target state="translated">Meta verilere zaten başvuruldu.</target>
        <note />
      </trans-unit>
      <trans-unit id="_0_is_not_present">
        <source>{0} is not present.</source>
        <target state="translated">{0} yok.</target>
        <note />
      </trans-unit>
      <trans-unit id="_0_is_already_present">
        <source>{0} is already present.</source>
        <target state="translated">{0} zaten var.</target>
        <note />
      </trans-unit>
      <trans-unit id="The_specified_document_is_not_a_version_of_this_document">
        <source>The specified document is not a version of this document.</source>
        <target state="translated">Belirtilen belge bu belgenin bir sürümü değil.</target>
        <note />
      </trans-unit>
      <trans-unit id="The_language_0_is_not_supported">
        <source>The language '{0}' is not supported.</source>
        <target state="translated">{0}' dili desteklenmiyor.</target>
        <note />
      </trans-unit>
      <trans-unit id="The_solution_already_contains_the_specified_project">
        <source>The solution already contains the specified project.</source>
        <target state="translated">Çözüm belirtilen projeyi zaten içeriyor.</target>
        <note />
      </trans-unit>
      <trans-unit id="The_solution_does_not_contain_the_specified_project">
        <source>The solution does not contain the specified project.</source>
        <target state="translated">Çözüm belirtilen projeyi içermiyor.</target>
        <note />
      </trans-unit>
      <trans-unit id="The_project_already_references_the_target_project">
        <source>The project already references the target project.</source>
        <target state="translated">Proje zaten hedef projeye başvuruyor.</target>
        <note />
      </trans-unit>
      <trans-unit id="The_project_already_transitively_references_the_target_project">
        <source>The project already transitively references the target project.</source>
        <target state="translated">Proje zaten hedef projeye geçişli olarak başvuruyor.</target>
        <note />
      </trans-unit>
      <trans-unit id="The_solution_already_contains_the_specified_document">
        <source>The solution already contains the specified document.</source>
        <target state="translated">Çözüm belirtilen belgeyi zaten içeriyor.</target>
        <note />
      </trans-unit>
      <trans-unit id="The_solution_does_not_contain_the_specified_document">
        <source>The solution does not contain the specified document.</source>
        <target state="translated">Çözüm belirtilen belgeyi içermiyor.</target>
        <note />
      </trans-unit>
      <trans-unit id="Temporary_storage_cannot_be_written_more_than_once">
        <source>Temporary storage cannot be written more than once.</source>
        <target state="translated">Geçici depolamaya birden fazla kez yazılamaz.</target>
        <note />
      </trans-unit>
      <trans-unit id="_0_is_not_open">
        <source>'{0}' is not open.</source>
        <target state="translated">'{0}' açık değil.</target>
        <note />
      </trans-unit>
      <trans-unit id="A_language_name_cannot_be_specified_for_this_option">
        <source>A language name cannot be specified for this option.</source>
        <target state="translated">Bu seçenek için bir dil adı belirtilemiyor.</target>
        <note />
      </trans-unit>
      <trans-unit id="A_language_name_must_be_specified_for_this_option">
        <source>A language name must be specified for this option.</source>
        <target state="translated">Bu seçenek için bir dil adı belirtilmelidir.</target>
        <note />
      </trans-unit>
      <trans-unit id="File_was_externally_modified_colon_0">
        <source>File was externally modified: {0}.</source>
        <target state="translated">Dosya dışarıdan değiştirildi: {0}.</target>
        <note />
      </trans-unit>
      <trans-unit id="Unrecognized_language_name">
        <source>Unrecognized language name.</source>
        <target state="translated">Tanınmayan dil adı.</target>
        <note />
      </trans-unit>
      <trans-unit id="Can_t_resolve_metadata_reference_colon_0">
        <source>Can't resolve metadata reference: '{0}'.</source>
        <target state="translated">Meta veri başvurusu çözümlenemiyor: '{0}'.</target>
        <note />
      </trans-unit>
      <trans-unit id="Can_t_resolve_analyzer_reference_colon_0">
        <source>Can't resolve analyzer reference: '{0}'.</source>
        <target state="translated">Çözümleyici başvurusu çözümlenemiyor: '{0}'.</target>
        <note />
      </trans-unit>
      <trans-unit id="Invalid_project_block_expected_after_Project">
        <source>Invalid project block, expected "=" after Project.</source>
        <target state="translated">Proje bloğu geçersiz, Proje'den sonra "=" bekleniyor.</target>
        <note />
      </trans-unit>
      <trans-unit id="Invalid_project_block_expected_after_project_name">
        <source>Invalid project block, expected "," after project name.</source>
        <target state="translated">Proje bloğu geçersiz, proje adından sonra "," bekleniyor.</target>
        <note />
      </trans-unit>
      <trans-unit id="Invalid_project_block_expected_after_project_path">
        <source>Invalid project block, expected "," after project path.</source>
        <target state="translated">Proje bloğu geçersiz, proje yolundan sonra "," bekleniyor.</target>
        <note />
      </trans-unit>
      <trans-unit id="Expected_0">
        <source>Expected {0}.</source>
        <target state="translated">{0} bekleniyor.</target>
        <note />
      </trans-unit>
      <trans-unit id="_0_must_be_a_non_null_and_non_empty_string">
        <source>"{0}" must be a non-null and non-empty string.</source>
        <target state="translated">"{0}" null olmayan ve boş olmayan bir dize olmalıdır.</target>
        <note />
      </trans-unit>
      <trans-unit id="Expected_header_colon_0">
        <source>Expected header: "{0}".</source>
        <target state="translated">Üst bilgi bekleniyor: "{0}".</target>
        <note />
      </trans-unit>
      <trans-unit id="Expected_end_of_file">
        <source>Expected end-of-file.</source>
        <target state="translated">Dosya sonu bekleniyor.</target>
        <note />
      </trans-unit>
      <trans-unit id="Expected_0_line">
        <source>Expected {0} line.</source>
        <target state="translated">{0} satırı bekleniyor.</target>
        <note />
      </trans-unit>
      <trans-unit id="This_submission_already_references_another_submission_project">
        <source>This submission already references another submission project.</source>
        <target state="translated">Bu gönderim zaten farklı bir gönderim projesine başvuruyor.</target>
        <note />
      </trans-unit>
      <trans-unit id="_0_still_contains_open_documents">
        <source>{0} still contains open documents.</source>
        <target state="translated">{0} hala açık belgeler içeriyor.</target>
        <note />
      </trans-unit>
      <trans-unit id="_0_is_still_open">
        <source>{0} is still open.</source>
        <target state="translated">{0} hala açık.</target>
        <note />
      </trans-unit>
      <trans-unit id="An_element_with_the_same_key_but_a_different_value_already_exists">
        <source>An element with the same key but a different value already exists.</source>
        <target state="translated">Aynı anahtara, ancak farklı bir değere sahip olan bir öğe zaten var.</target>
        <note />
      </trans-unit>
      <trans-unit id="Arrays_with_more_than_one_dimension_cannot_be_serialized">
        <source>Arrays with more than one dimension cannot be serialized.</source>
        <target state="translated">Birden çok boyutlu diziler seri hale getirilemez.</target>
        <note />
      </trans-unit>
      <trans-unit id="Value_too_large_to_be_represented_as_a_30_bit_unsigned_integer">
        <source>Value too large to be represented as a 30 bit unsigned integer.</source>
        <target state="translated">Değer, 30 bit işaretsiz tamsayı olarak temsil edilemeyecek kadar büyük.</target>
        <note />
      </trans-unit>
      <trans-unit id="Specified_path_must_be_absolute">
        <source>Specified path must be absolute.</source>
        <target state="translated">Belirtilen yol mutlak olmalıdır.</target>
        <note />
      </trans-unit>
      <trans-unit id="Cast_is_redundant">
        <source>Cast is redundant.</source>
        <target state="translated">Atama gereksizdir.</target>
        <note />
      </trans-unit>
      <trans-unit id="Name_can_be_simplified">
        <source>Name can be simplified.</source>
        <target state="translated">Ad basitleştirilebilir.</target>
        <note />
      </trans-unit>
      <trans-unit id="Unknown_identifier">
        <source>Unknown identifier.</source>
        <target state="translated">Bilinmeyen tanıtıcı.</target>
        <note />
      </trans-unit>
      <trans-unit id="Cannot_generate_code_for_unsupported_operator_0">
        <source>Cannot generate code for unsupported operator '{0}'</source>
        <target state="translated">Desteklenmeyen operatör '{0}' için kod üretilemiyor</target>
        <note />
      </trans-unit>
      <trans-unit id="Invalid_number_of_parameters_for_binary_operator">
        <source>Invalid number of parameters for binary operator.</source>
        <target state="translated">İkili operatör için parametre sayısı geçersiz.</target>
        <note />
      </trans-unit>
      <trans-unit id="Invalid_number_of_parameters_for_unary_operator">
        <source>Invalid number of parameters for unary operator.</source>
        <target state="translated">Birli operatör için parametre sayısı geçersiz.</target>
        <note />
      </trans-unit>
      <trans-unit id="Absolute_path_expected">
        <source>Absolute path expected.</source>
        <target state="translated">Mutlak yok bekleniyor.</target>
        <note />
      </trans-unit>
      <trans-unit id="Cannot_open_project_0_because_the_file_extension_1_is_not_associated_with_a_language">
        <source>Cannot open project '{0}' because the file extension '{1}' is not associated with a language.</source>
        <target state="translated">Dosya uzantısı '{1}' bir dil ile ilişkili olmadığı için '{0}' projesi açılamıyor.</target>
        <note />
      </trans-unit>
      <trans-unit id="Cannot_open_project_0_because_the_language_1_is_not_supported">
        <source>Cannot open project '{0}' because the language '{1}' is not supported.</source>
        <target state="translated">{1}' dili desteklenmediği için '{0}' projesi açılamıyor.</target>
        <note />
      </trans-unit>
      <trans-unit id="Invalid_project_file_path_colon_0">
        <source>Invalid project file path: '{0}'</source>
        <target state="translated">Geçersiz proje dosyası yolu: '{0}'</target>
        <note />
      </trans-unit>
      <trans-unit id="Invalid_solution_file_path_colon_0">
        <source>Invalid solution file path: '{0}'</source>
        <target state="translated">Geçersiz çözüm dosyası yolu: '{0}'</target>
        <note />
      </trans-unit>
      <trans-unit id="Project_file_not_found_colon_0">
        <source>Project file not found: '{0}'</source>
        <target state="translated">Proje dosyası bulunamadı: '{0}'</target>
        <note />
      </trans-unit>
      <trans-unit id="Solution_file_not_found_colon_0">
        <source>Solution file not found: '{0}'</source>
        <target state="translated">Çözüm dosyası bulunamadı: '{0}'</target>
        <note />
      </trans-unit>
      <trans-unit id="Unmerged_change_from_project_0">
        <source>Unmerged change from project '{0}'</source>
        <target state="translated">{0}' projesinden birleştirilmemiş değişiklik</target>
        <note />
      </trans-unit>
      <trans-unit id="Added_colon">
        <source>Added:</source>
        <target state="translated">Eklendi:</target>
        <note />
      </trans-unit>
      <trans-unit id="Fix_all_0">
        <source>Fix all '{0}'</source>
        <target state="translated">Geçtiği her yerde '{0}' ifadesini düzelt</target>
        <note />
      </trans-unit>
      <trans-unit id="Fix_all_0_in_1">
        <source>Fix all '{0}' in '{1}'</source>
        <target state="translated">{1}' içinde geçtiği her yerde '{0}' ifadesini düzelt</target>
        <note />
      </trans-unit>
      <trans-unit id="Fix_all_0_in_Solution">
        <source>Fix all '{0}' in Solution</source>
        <target state="translated">Çözüm'de geçtiği her yerde '{0}' ifadesini düzelt</target>
        <note />
      </trans-unit>
      <trans-unit id="After_colon">
        <source>After:</source>
        <target state="translated">Önce:</target>
        <note />
      </trans-unit>
      <trans-unit id="Before_colon">
        <source>Before:</source>
        <target state="translated">Sonra:</target>
        <note />
      </trans-unit>
      <trans-unit id="Removed_colon">
        <source>Removed:</source>
        <target state="translated">Kaldırıldı:</target>
        <note />
      </trans-unit>
      <trans-unit id="Invalid_CodePage_value_colon_0">
        <source>Invalid CodePage value: {0}</source>
        <target state="translated">Geçersiz CodePage değeri: {0}</target>
        <note />
      </trans-unit>
      <trans-unit id="Adding_additional_documents_is_not_supported">
        <source>Adding additional documents is not supported.</source>
        <target state="translated">Ek belgelerin eklenmesi desteklenmiyor.</target>
        <note />
      </trans-unit>
      <trans-unit id="Adding_analyzer_references_is_not_supported">
        <source>Adding analyzer references is not supported.</source>
        <target state="translated">Çözümleyici başvurularının eklenmesi desteklenmiyor.</target>
        <note />
      </trans-unit>
      <trans-unit id="Adding_documents_is_not_supported">
        <source>Adding documents is not supported.</source>
        <target state="translated">Belgelerin eklenmesi desteklenmiyor.</target>
        <note />
      </trans-unit>
      <trans-unit id="Adding_metadata_references_is_not_supported">
        <source>Adding metadata references is not supported.</source>
        <target state="translated">Meta veri başvurularının eklenmesi desteklenmiyor.</target>
        <note />
      </trans-unit>
      <trans-unit id="Adding_project_references_is_not_supported">
        <source>Adding project references is not supported.</source>
        <target state="translated">Proje başvurularının eklenmesi desteklenmiyor.</target>
        <note />
      </trans-unit>
      <trans-unit id="Changing_additional_documents_is_not_supported">
        <source>Changing additional documents is not supported.</source>
        <target state="translated">Ek belgelerin değiştirilmesi desteklenmiyor.</target>
        <note />
      </trans-unit>
      <trans-unit id="Changing_documents_is_not_supported">
        <source>Changing documents is not supported.</source>
        <target state="translated">Belgelerin değiştirilmesi desteklenmiyor.</target>
        <note />
      </trans-unit>
      <trans-unit id="Changing_project_properties_is_not_supported">
        <source>Changing project properties is not supported.</source>
        <target state="translated">Proje özelliklerinin değiştirilmesi desteklenmiyor.</target>
        <note />
      </trans-unit>
      <trans-unit id="Removing_additional_documents_is_not_supported">
        <source>Removing additional documents is not supported.</source>
        <target state="translated">Ek belgelerin kaldırılması desteklenmiyor.</target>
        <note />
      </trans-unit>
      <trans-unit id="Removing_analyzer_references_is_not_supported">
        <source>Removing analyzer references is not supported.</source>
        <target state="translated">Çözümleyici başvurularının kaldırılması desteklenmiyor.</target>
        <note />
      </trans-unit>
      <trans-unit id="Removing_documents_is_not_supported">
        <source>Removing documents is not supported.</source>
        <target state="translated">Belgelerin kaldırılması desteklenmiyor.</target>
        <note />
      </trans-unit>
      <trans-unit id="Removing_metadata_references_is_not_supported">
        <source>Removing metadata references is not supported.</source>
        <target state="translated">Meta veri başvurularının kaldırılması desteklenmiyor.</target>
        <note />
      </trans-unit>
      <trans-unit id="Removing_project_references_is_not_supported">
        <source>Removing project references is not supported.</source>
        <target state="translated">Proje başvurularının kaldırılması desteklenmiyor.</target>
        <note />
      </trans-unit>
      <trans-unit id="Service_of_type_0_is_required_to_accomplish_the_task_but_is_not_available_from_the_workspace">
        <source>Service of type '{0}' is required to accomplish the task but is not available from the workspace.</source>
        <target state="translated">Görevi gerçekleştirmek için '{0}' türünde hizmet gerekli, ancak bu hizmet çalışma alanında yok.</target>
        <note />
      </trans-unit>
      <trans-unit id="Supplied_diagnostic_cannot_be_null">
        <source>Supplied diagnostic cannot be null.</source>
        <target state="translated">Sağlanan tanı null olamaz.</target>
        <note />
      </trans-unit>
      <trans-unit id="At_least_one_diagnostic_must_be_supplied">
        <source>At least one diagnostic must be supplied.</source>
        <target state="translated">En az bir tanı sağlanmalıdır.</target>
        <note />
      </trans-unit>
      <trans-unit id="Diagnostic_must_have_span_0">
        <source>Diagnostic must have span '{0}'</source>
        <target state="translated">Tanı, '{0}' yayılmasına sahip olmalıdır</target>
        <note />
      </trans-unit>
      <trans-unit id="Cannot_deserialize_type_0">
        <source>Cannot deserialize type '{0}'.</source>
        <target state="translated">{0}' türü seri durumdan çıkarılamıyor.</target>
        <note />
      </trans-unit>
      <trans-unit id="Cannot_serialize_type_0">
        <source>Cannot serialize type '{0}'.</source>
        <target state="translated">{0}' türü seri hale getirilemiyor.</target>
        <note />
      </trans-unit>
      <trans-unit id="The_type_0_is_not_understood_by_the_serialization_binder">
        <source>The type '{0}' is not understood by the serialization binder.</source>
        <target state="translated">{0}' türü, serileştirme bağlayıcısı tarafından anlaşılamıyor.</target>
        <note />
      </trans-unit>
      <trans-unit id="Label_for_node_0_is_invalid_it_must_be_within_bracket_0_1">
        <source>Label for node '{0}' is invalid, it must be within [0, {1}).</source>
        <target state="translated">{0}' düğümünün etiketi geçersiz, etiket [0, {1}) içerisinde olmalıdır.</target>
        <note />
      </trans-unit>
      <trans-unit id="Matching_nodes_0_and_1_must_have_the_same_label">
        <source>Matching nodes '{0}' and '{1}' must have the same label.</source>
        <target state="translated">Eşleşen '{0}' ve '{1}' düğümlerinin etiketi aynı olmalıdır.</target>
        <note />
      </trans-unit>
      <trans-unit id="Node_0_must_be_contained_in_the_new_tree">
        <source>Node '{0}' must be contained in the new tree.</source>
        <target state="translated">Yeni ağaçta '{0}' düğümü bulunmalıdır.</target>
        <note />
      </trans-unit>
      <trans-unit id="Node_0_must_be_contained_in_the_old_tree">
        <source>Node '{0}' must be contained in the old tree.</source>
        <target state="translated">Eski ağaçta '{0}' düğümü bulunmalıdır.</target>
        <note />
      </trans-unit>
      <trans-unit id="The_member_0_is_not_declared_within_the_declaration_of_the_symbol">
        <source>The member '{0}' is not declared within the declaration of the symbol.</source>
        <target state="translated">{0}' üyesi, sembolün bildirimi içerisinde bildirilmedi.</target>
        <note />
      </trans-unit>
      <trans-unit id="The_position_is_not_within_the_symbol_s_declaration">
        <source>The position is not within the symbol's declaration</source>
        <target state="translated">Konum, sembolün bildirimi içinde bildirilmedi</target>
        <note />
      </trans-unit>
      <trans-unit id="The_symbol_0_cannot_be_located_within_the_current_solution">
        <source>The symbol '{0}' cannot be located within the current solution.</source>
        <target state="translated">{0}' sembolü geçerli çözümde bulunamaz.</target>
        <note />
      </trans-unit>
      <trans-unit id="Changing_compilation_options_is_not_supported">
        <source>Changing compilation options is not supported.</source>
        <target state="translated">Derleme seçeneklerini değiştirme desteklenmiyor.</target>
        <note />
      </trans-unit>
      <trans-unit id="Changing_parse_options_is_not_supported">
        <source>Changing parse options is not supported.</source>
        <target state="translated">Ayrıştırma seçeneklerini değiştirme desteklenmiyor.</target>
        <note />
      </trans-unit>
      <trans-unit id="The_node_is_not_part_of_the_tree">
        <source>The node is not part of the tree.</source>
        <target state="translated">Düğüm, ağacın bir parçası değil.</target>
        <note />
      </trans-unit>
      <trans-unit id="This_workspace_does_not_support_opening_and_closing_documents">
        <source>This workspace does not support opening and closing documents.</source>
        <target state="translated">Bu çalışma alanı, belgeleri açıp kapatmayı desteklemiyor.</target>
        <note />
      </trans-unit>
      <trans-unit id="Usage_colon">
        <source>Usage:</source>
        <target state="translated">Kullanım:</target>
        <note />
      </trans-unit>
      <trans-unit id="Exceptions_colon">
        <source>Exceptions:</source>
        <target state="translated">Özel Durumlar:</target>
        <note />
      </trans-unit>
      <trans-unit id="_0_returned_an_uninitialized_ImmutableArray">
        <source>'{0}' returned an uninitialized ImmutableArray</source>
        <target state="translated">'{0}' başlatılmamış bir ImmutableArray döndürdü</target>
        <note />
      </trans-unit>
      <trans-unit id="Failure">
        <source>Failure</source>
        <target state="translated">Hata</target>
        <note />
      </trans-unit>
      <trans-unit id="Warning">
        <source>Warning</source>
        <target state="translated">Uyarı</target>
        <note />
      </trans-unit>
      <trans-unit id="Populate_switch">
        <source>Populate switch</source>
        <target state="translated">PopulateSwitch</target>
        <note />
      </trans-unit>
      <trans-unit id="Member_access_should_be_qualified">
        <source>Member access should be qualified.</source>
        <target state="translated">Üye erişimi nitelenmiş olmalıdır.</target>
        <note />
      </trans-unit>
      <trans-unit id="Add_braces_to_0_statement">
        <source>Add braces to '{0}' statement.</source>
        <target state="translated">{0}' deyimine küme ayracı ekleyin.</target>
        <note />
      </trans-unit>
      <trans-unit id="Options_did_not_come_from_Workspace">
        <source>Options did not come from Workspace</source>
        <target state="translated">Seçenekler Çalışma alanından gelmedi</target>
        <note />
      </trans-unit>
      <trans-unit id="Enable">
        <source>Enable</source>
        <target state="translated">Etkinleştir</target>
        <note />
      </trans-unit>
      <trans-unit id="Enable_and_ignore_future_errors">
        <source>Enable and ignore future errors</source>
        <target state="translated">Etkinleştir ve gelecekteki hataları yoksay</target>
        <note />
      </trans-unit>
      <trans-unit id="_0_encountered_an_error_and_has_been_disabled">
        <source>'{0}' encountered an error and has been disabled.</source>
        <target state="translated">'{0}' bir hatayla karşılaştı ve devre dışı bırakıldı.</target>
        <note />
      </trans-unit>
      <trans-unit id="Show_Stack_Trace">
        <source>Show Stack Trace</source>
        <target state="translated">Yığın İzlemesini Göster</target>
        <note />
      </trans-unit>
      <trans-unit id="Stream_is_too_long">
        <source>Stream is too long.</source>
        <target state="translated">Akış çok uzun.</target>
        <note />
      </trans-unit>
      <trans-unit id="Deserialization_reader_for_0_read_incorrect_number_of_values">
        <source>Deserialization reader for '{0}' read incorrect number of values.</source>
        <target state="translated">{0}' türünün seri durumdan çıkarma okuyucusu, yanlış sayıda değer okudu.</target>
        <note />
      </trans-unit>
      <trans-unit id="Pascal_Case">
        <source>Pascal Case</source>
        <target state="translated">Baş Harfleri Büyük Olmak Üzere Bitişik</target>
        <note />
      </trans-unit>
      <trans-unit id="Abstract_Method">
        <source>Abstract Method</source>
        <target state="translated">Soyut Metot</target>
        <note>{locked: abstract}{locked: method} These are keywords (unless the order of words or capitalization should be handled differently)</note>
      </trans-unit>
      <trans-unit id="Async_Method">
        <source>Async Method</source>
        <target state="translated">Zaman Uyumsuz Metot</target>
        <note>{locked: async}{locked: method} These are keywords (unless the order of words or capitalization should be handled differently)</note>
      </trans-unit>
      <trans-unit id="Begins_with_I">
        <source>Begins with I</source>
        <target state="translated">I ile başlar</target>
        <note>{locked:I}</note>
      </trans-unit>
      <trans-unit id="Class">
        <source>Class</source>
        <target state="new">Class</target>
        <note>{locked} unless the capitalization should be handled differently</note>
      </trans-unit>
      <trans-unit id="Delegate">
        <source>Delegate</source>
        <target state="new">Delegate</target>
        <note>{locked} unless the capitalization should be handled differently</note>
      </trans-unit>
      <trans-unit id="Enum">
        <source>Enum</source>
        <target state="new">Enum</target>
        <note>{locked} unless the capitalization should be handled differently</note>
      </trans-unit>
      <trans-unit id="Event">
        <source>Event</source>
        <target state="new">Event</target>
        <note>{locked} unless the capitalization should be handled differently</note>
      </trans-unit>
      <trans-unit id="Interface">
        <source>Interface</source>
        <target state="new">Interface</target>
        <note>{locked} unless the capitalization should be handled differently</note>
      </trans-unit>
      <trans-unit id="Non_Field_Members">
        <source>Non-Field Members</source>
        <target state="translated">Alan Olmayan Üyeler</target>
        <note>{locked:field}</note>
      </trans-unit>
      <trans-unit id="Private_Method">
        <source>Private Method</source>
        <target state="translated">Özel Metot</target>
        <note>{locked: private}{locked: method} These are keywords (unless the order of words or capitalization should be handled differently)</note>
      </trans-unit>
      <trans-unit id="Private_or_Internal_Field">
        <source>Private or Internal Field</source>
        <target state="translated">Özel veya İç Alan</target>
        <note>{locked: private}{locked: internal}{locked:field}</note>
      </trans-unit>
      <trans-unit id="Private_or_Internal_Static_Field">
        <source>Private or Internal Static Field</source>
        <target state="translated">Özel veya İç Statik Alan</target>
        <note>{locked: private}{locked: internal}{locked:static}{locked:field}</note>
      </trans-unit>
      <trans-unit id="Property">
        <source>Property</source>
        <target state="new">Property</target>
        <note>{locked} unless the capitalization should be handled differently</note>
      </trans-unit>
      <trans-unit id="Public_or_Protected_Field">
        <source>Public or Protected Field</source>
        <target state="translated">Genel veya Korunan Alan</target>
        <note>{locked: public}{locked: protected}{locked:field}</note>
      </trans-unit>
      <trans-unit id="Static_Field">
        <source>Static Field</source>
        <target state="translated">Statik Alan</target>
        <note>{locked:static}{locked:field} (unless the capitalization should be handled differently)</note>
      </trans-unit>
      <trans-unit id="Static_Method">
        <source>Static Method</source>
        <target state="translated">Statik Metot</target>
        <note>{locked: static}{locked: method} These are keywords (unless the order of words or capitalization should be handled differently)</note>
      </trans-unit>
      <trans-unit id="Struct">
        <source>Struct</source>
        <target state="new">Struct</target>
        <note>{locked} unless the capitalization should be handled differently</note>
      </trans-unit>
      <trans-unit id="Types">
        <source>Types</source>
        <target state="translated">Türler</target>
        <note>{locked:types} unless the capitalization should be handled differently</note>
      </trans-unit>
      <trans-unit id="Method">
        <source>Method</source>
        <target state="translated">yöntem</target>
        <note>{locked:method} unless the capitalization should be handled differently</note>
      </trans-unit>
      <trans-unit id="Missing_prefix_colon_0">
        <source>Missing prefix: '{0}'</source>
        <target state="translated">Eksik ön ek: '{0}'</target>
        <note />
      </trans-unit>
      <trans-unit id="Error">
        <source>Error</source>
        <target state="translated">Hata</target>
        <note />
      </trans-unit>
      <trans-unit id="None">
        <source>None</source>
        <target state="translated">yok</target>
        <note />
      </trans-unit>
      <trans-unit id="Missing_suffix_colon_0">
        <source>Missing suffix: '{0}'</source>
        <target state="translated">Eksik son ek: '{0}'</target>
        <note />
      </trans-unit>
      <trans-unit id="These_non_leading_words_must_begin_with_an_upper_case_letter_colon_0">
        <source>These non-leading words must begin with an upper case letter: {0}</source>
        <target state="translated">Başta olmayan bu sözcükler büyük harf karakterle başlamalıdır: {0}</target>
        <note />
      </trans-unit>
      <trans-unit id="Suggestion">
        <source>Suggestion</source>
        <target state="translated">Öneri</target>
        <note />
      </trans-unit>
      <trans-unit id="These_non_leading_words_must_begin_with_a_lowercase_letter_colon_0">
        <source>These non-leading words must begin with a lowercase letter: {0}</source>
        <target state="translated">Başta olmayan bu sözcükler küçük harf karakterle başlamalıdır: {0}</target>
        <note />
      </trans-unit>
      <trans-unit id="These_words_cannot_contain_lower_case_characters_colon_0">
        <source>These words cannot contain lower case characters: {0}</source>
        <target state="translated">Bu sözcükler küçük harf karakter içeremez: {0}</target>
        <note />
      </trans-unit>
      <trans-unit id="These_words_cannot_contain_upper_case_characters_colon_0">
        <source>These words cannot contain upper case characters: {0}</source>
        <target state="translated">Bu sözcükler büyük harf karakter içeremez: {0}</target>
        <note />
      </trans-unit>
      <trans-unit id="These_words_must_begin_with_upper_case_characters_colon_0">
        <source>These words must begin with upper case characters: {0}</source>
        <target state="translated">Bu sözcükler büyük harf karakterle başlamalıdır: {0}</target>
        <note />
      </trans-unit>
      <trans-unit id="The_first_word_0_must_begin_with_an_upper_case_character">
        <source>The first word, '{0}', must begin with an upper case character</source>
        <target state="translated">İlk sözcük ('{0}') büyük harf karakterle başlamalıdır</target>
        <note />
      </trans-unit>
      <trans-unit id="The_first_word_0_must_begin_with_a_lower_case_character">
        <source>The first word, '{0}', must begin with a lower case character</source>
        <target state="translated">İlk sözcük ('{0}') küçük harf karakterle başlamalıdır</target>
        <note />
      </trans-unit>
      <trans-unit id="File_0_size_of_1_exceeds_maximum_allowed_size_of_2">
        <source>File '{0}' size of {1} exceeds maximum allowed size of {2}</source>
        <target state="translated">{0}' adlı dosyanın boyutu ({1}), izin verilen üst sınırı ({2}) aşıyor</target>
        <note />
      </trans-unit>
      <trans-unit id="Changing_document_property_is_not_supported">
        <source>Changing document properties is not supported</source>
        <target state="translated">Belge özelliklerinin değiştirilmesi desteklenmiyor</target>
        <note />
      </trans-unit>
      <trans-unit id="Alternation_conditions_cannot_be_comments">
        <source>Alternation conditions cannot be comments</source>
        <target state="translated">Değişim koşulları yorum olamaz</target>
        <note>This is an error message shown to the user when they write an invalid Regular Expression. Example: a|(?#b)</note>
      </trans-unit>
      <trans-unit id="Alternation_conditions_do_not_capture_and_cannot_be_named">
        <source>Alternation conditions do not capture and cannot be named</source>
        <target state="translated">Değişim koşulları yakalamak değil ve adlandırılamaz</target>
        <note>This is an error message shown to the user when they write an invalid Regular Expression. Example: (?(?'x'))</note>
      </trans-unit>
      <trans-unit id="A_subtraction_must_be_the_last_element_in_a_character_class">
        <source>A subtraction must be the last element in a character class</source>
        <target state="translated">Bir çıkarma bir karakter sınıfı içinde son öğe olması gerekir</target>
        <note>This is an error message shown to the user when they write an invalid Regular Expression. Example: [a-[b]-c]</note>
      </trans-unit>
      <trans-unit id="Cannot_include_class_0_in_character_range">
        <source>Cannot include class \{0} in character range</source>
<<<<<<< HEAD
        <target state="new">Cannot include class \{0} in character range</target>
=======
        <target state="translated">Sınıf \{0} içeremez karakter aralığı</target>
>>>>>>> efd4778d
        <note>This is an error message shown to the user when they write an invalid Regular Expression. Example: [a-\w]. {0} is the invalid class (\w here)</note>
      </trans-unit>
      <trans-unit id="Capture_group_numbers_must_be_less_than_or_equal_to_Int32_MaxValue">
        <source>Capture group numbers must be less than or equal to Int32.MaxValue</source>
        <target state="translated">Yakalama grup numaraları Int32.MaxValue eşit veya daha az olmalıdır</target>
        <note>This is an error message shown to the user when they write an invalid Regular Expression. Example: a{2147483648}</note>
      </trans-unit>
      <trans-unit id="Capture_number_cannot_be_zero">
        <source>Capture number cannot be zero</source>
        <target state="translated">Yakalama numarası sıfır olamaz</target>
        <note>This is an error message shown to the user when they write an invalid Regular Expression. Example: (?&lt;0&gt;a)</note>
      </trans-unit>
      <trans-unit id="Illegal_backslash_at_end_of_pattern">
        <source>Illegal \ at end of pattern</source>
        <target state="translated">Yasadışı \ model sonunda</target>
        <note>This is an error message shown to the user when they write an invalid Regular Expression. Example: \</note>
      </trans-unit>
      <trans-unit id="Illegal_x_y_with_x_less_than_y">
        <source>Illegal {x,y} with x &gt; y</source>
        <target state="translated">Yasadışı {x, y} x &gt; y</target>
        <note>This is an error message shown to the user when they write an invalid Regular Expression. Example: a{1,0}</note>
      </trans-unit>
      <trans-unit id="Incomplete_character_escape">
        <source>Incomplete \p{X} character escape</source>
        <target state="translated">Tamamlanmamış \p{X} karakter kaçış</target>
        <note>This is an error message shown to the user when they write an invalid Regular Expression. Example: \p{ Cc }</note>
      </trans-unit>
      <trans-unit id="Insufficient_hexadecimal_digits">
        <source>Insufficient hexadecimal digits</source>
        <target state="translated">Yetersiz onaltılık basamak</target>
        <note>This is an error message shown to the user when they write an invalid Regular Expression. Example: \x</note>
      </trans-unit>
      <trans-unit id="Invalid_group_name_Group_names_must_begin_with_a_word_character">
        <source>Invalid group name: Group names must begin with a word character</source>
        <target state="translated">Geçersiz grup adı: grup adları bir sözcük karakteri ile başlamalıdır</target>
        <note>This is an error message shown to the user when they write an invalid Regular Expression. Example: (?&lt;a &gt;a)</note>
      </trans-unit>
      <trans-unit id="Malformed">
        <source>malformed</source>
        <target state="translated">Hatalı biçimlendirilmiş</target>
        <note>This is an error message shown to the user when they write an invalid Regular Expression. Example: (?(0</note>
      </trans-unit>
      <trans-unit id="Malformed_character_escape">
        <source>Malformed \p{X} character escape</source>
        <target state="translated">Hatalı biçimlendirilmiş \p{X} karakter kaçış</target>
        <note>This is an error message shown to the user when they write an invalid Regular Expression. Example: \p {Cc}</note>
      </trans-unit>
      <trans-unit id="Malformed_named_back_reference">
        <source>Malformed \k&lt;...&gt; named back reference</source>
        <target state="translated">Hatalı biçimlendirilmiş \k &lt;&gt;... arka başvuru adı</target>
        <note>This is an error message shown to the user when they write an invalid Regular Expression. Example: \k'</note>
      </trans-unit>
      <trans-unit id="Missing_control_character">
        <source>Missing control character</source>
        <target state="translated">Eksik denetim karakteri</target>
        <note>This is an error message shown to the user when they write an invalid Regular Expression. Example: \c</note>
      </trans-unit>
      <trans-unit id="Nested_quantifier_0">
        <source>Nested quantifier {0}</source>
        <target state="translated">İç içe geçmiş niceleyici {0}</target>
        <note>This is an error message shown to the user when they write an invalid Regular Expression. Example: a**. In this case {0} will be '*', the extra unnecessary quantifier.</note>
      </trans-unit>
      <trans-unit id="Not_enough_close_parens">
        <source>Not enough )'s</source>
        <target state="translated">Değil yeterli)'ın</target>
        <note>This is an error message shown to the user when they write an invalid Regular Expression. Example: (a</note>
      </trans-unit>
      <trans-unit id="Quantifier_x_y_following_nothing">
        <source>Quantifier {x,y} following nothing</source>
        <target state="translated">Niceleyici {x, y} hiçbir şeyi takip etmiyor</target>
        <note>This is an error message shown to the user when they write an invalid Regular Expression. Example: *</note>
      </trans-unit>
      <trans-unit id="Reference_to_undefined_group">
        <source>reference to undefined group</source>
        <target state="translated">tanımsız grubuna başvuru</target>
        <note>This is an error message shown to the user when they write an invalid Regular Expression. Example: (?(1))</note>
      </trans-unit>
      <trans-unit id="Reference_to_undefined_group_name_0">
        <source>Reference to undefined group name {0}</source>
        <target state="translated">{0} tanımsız grup adı referansı</target>
        <note>This is an error message shown to the user when they write an invalid Regular Expression. Example: \k&lt;a&gt;. Here, {0} will be the name of the undefined group ('a')</note>
      </trans-unit>
      <trans-unit id="Reference_to_undefined_group_number_0">
        <source>Reference to undefined group number {0}</source>
        <target state="translated">Tanımlanmamış grup numarası {0} referansı</target>
        <note>This is an error message shown to the user when they write an invalid Regular Expression. Example: (?&lt;-1&gt;). Here, {0} will be the number of the undefined group ('1')</note>
      </trans-unit>
      <trans-unit id="Too_many_bars_in_conditional_grouping">
        <source>Too many | in (?()|)</source>
        <target state="translated">Çok fazla | içinde (?) (|)</target>
        <note>This is an error message shown to the user when they write an invalid Regular Expression. Example: (?(0)a|b|)</note>
      </trans-unit>
      <trans-unit id="Too_many_close_parens">
        <source>Too many )'s</source>
        <target state="translated">Çok fazla)'s</target>
        <note>This is an error message shown to the user when they write an invalid Regular Expression. Example: )</note>
      </trans-unit>
      <trans-unit id="Unknown_property">
        <source>Unknown property</source>
        <target state="translated">Bilinmeyen Özellik</target>
        <note>This is an error message shown to the user when they write an invalid Regular Expression. Example: \p{}</note>
      </trans-unit>
      <trans-unit id="Unknown_property_0">
        <source>Unknown property '{0}'</source>
        <target state="translated">'Bilinmeyen {0}' özelliği</target>
        <note>This is an error message shown to the user when they write an invalid Regular Expression. Example: \p{xxx}. Here, {0} will be the name of the unknown property ('xxx')</note>
      </trans-unit>
      <trans-unit id="Unrecognized_control_character">
        <source>Unrecognized control character</source>
        <target state="translated">Tanınmayan denetim karakteri</target>
        <note>This is an error message shown to the user when they write an invalid Regular Expression. Example: [\c]</note>
      </trans-unit>
      <trans-unit id="Unrecognized_escape_sequence_0">
        <source>Unrecognized escape sequence \{0}</source>
        <target state="translated">Tanınmayan çıkış sırası \{0}</target>
        <note>This is an error message shown to the user when they write an invalid Regular Expression. Example: \m. Here, {0} will be the unrecognized character ('m')</note>
      </trans-unit>
      <trans-unit id="Unrecognized_grouping_construct">
        <source>Unrecognized grouping construct</source>
        <target state="translated">Tanınmayan gruplama yapısı</target>
        <note>This is an error message shown to the user when they write an invalid Regular Expression. Example: (?&lt;</note>
      </trans-unit>
      <trans-unit id="Unterminated_character_class_set">
        <source>Unterminated [] set</source>
        <target state="translated">Sonlandırılmamış [] kümesi</target>
        <note>This is an error message shown to the user when they write an invalid Regular Expression. Example: [</note>
      </trans-unit>
      <trans-unit id="Unterminated_regex_comment">
        <source>Unterminated (?#...) comment</source>
        <target state="translated">Sonlandırılmamış (?... #) yorum</target>
        <note>This is an error message shown to the user when they write an invalid Regular Expression. Example: (?#</note>
      </trans-unit>
      <trans-unit id="dot_NET_Coding_Conventions">
        <source>.NET Coding Conventions</source>
        <target state="translated">.NET kodlama kuralları</target>
        <note />
      </trans-unit>
      <trans-unit id="this_dot_and_Me_dot_preferences">
        <source>this. and Me. preferences</source>
        <target state="translated">Bu. ve bana tercihleri</target>
        <note />
      </trans-unit>
      <trans-unit id="x_y_range_in_reverse_order">
        <source>[x-y] range in reverse order</source>
        <target state="translated">[x-y] aralığı ters sırada</target>
        <note>This is an error message shown to the user when they write an invalid Regular Expression. Example: [b-a]</note>
      </trans-unit>
      <trans-unit id="Variables_captured_colon">
        <source>Variables captured:</source>
        <target state="translated">Toplanan değişkenler:</target>
        <note />
      </trans-unit>
      <trans-unit id="Regex_issue_0">
        <source>Regex issue: {0}</source>
        <target state="translated">Regex sorunu: {0}</target>
        <note>This is an error message shown to the user when they write an invalid Regular Expression. {0} will be the actual text of one of the above Regular Expression errors.</note>
      </trans-unit>
      <trans-unit id="ValueUsageInfo_Read">
        <source>Read</source>
        <target state="translated">Oku</target>
        <note>See xml doc comments on 'ValueUsageInfo' enum for context</note>
      </trans-unit>
      <trans-unit id="ValueUsageInfo_Reference">
        <source>Reference</source>
        <target state="translated">Başvuru</target>
        <note>See xml doc comments on 'ValueUsageInfo' enum for context</note>
      </trans-unit>
      <trans-unit id="ValueUsageInfo_Write">
        <source>Write</source>
        <target state="translated">Yaz</target>
        <note>See xml doc comments on 'ValueUsageInfo' enum for context</note>
      </trans-unit>
      <trans-unit id="Parameter_preferences">
        <source>Parameter preferences</source>
        <target state="translated">Parametre tercihleri</target>
        <note />
      </trans-unit>
    </body>
  </file>
</xliff><|MERGE_RESOLUTION|>--- conflicted
+++ resolved
@@ -2069,11 +2069,7 @@
       </trans-unit>
       <trans-unit id="Cannot_include_class_0_in_character_range">
         <source>Cannot include class \{0} in character range</source>
-<<<<<<< HEAD
         <target state="new">Cannot include class \{0} in character range</target>
-=======
-        <target state="translated">Sınıf \{0} içeremez karakter aralığı</target>
->>>>>>> efd4778d
         <note>This is an error message shown to the user when they write an invalid Regular Expression. Example: [a-\w]. {0} is the invalid class (\w here)</note>
       </trans-unit>
       <trans-unit id="Capture_group_numbers_must_be_less_than_or_equal_to_Int32_MaxValue">
