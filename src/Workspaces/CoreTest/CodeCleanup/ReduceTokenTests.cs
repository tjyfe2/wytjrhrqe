--- conflicted
+++ resolved
@@ -1824,10 +1824,9 @@
             }
         }
 
-<<<<<<< HEAD
-        [Fact]
-        [Trait(Traits.Feature, Traits.Features.ReduceTokens)]
-        public void ReduceIntegerLiteralWithLeadingZeros()
+        [Fact]
+        [Trait(Traits.Feature, Traits.Features.ReduceTokens)]
+        public async Task ReduceIntegerLiteralWithLeadingZeros()
         {
             var code = @"[|
 Module Program
@@ -1872,12 +1871,12 @@
     End Sub
 End Module
 ";
-            Verify(code, expected);
+            await VerifyAsync(code, expected);
         }
 
         [Fact]
         [Trait(Traits.Feature,Traits.Features.ReduceTokens)]
-        public void ReduceIntegerLiteralWithNegativeHexOrOctalValue()
+        public async Task ReduceIntegerLiteralWithNegativeHexOrOctalValue()
         {
             var code = @"[|
 Module Program
@@ -1916,13 +1915,13 @@
     End Sub
 End Module
 ";
-            Verify(code, expected);
-
-        }
-
-        [Fact]
-        [Trait(Traits.Feature, Traits.Features.ReduceTokens)]
-        public void ReduceIntegerLiteralWithOverflow()
+            await VerifyAsync(code, expected);
+
+        }
+
+        [Fact]
+        [Trait(Traits.Feature, Traits.Features.ReduceTokens)]
+        public async Task ReduceIntegerLiteralWithOverflow()
         {
             var code = @"[|
 Module Module1
@@ -1953,13 +1952,10 @@
     End Sub
 End Module
 ";
-            Verify(code, expected);
-        }
-
-        private static void Verify(string codeWithMarker, string expectedResult)
-=======
+            await VerifyAsync(code, expected);
+        }
+
         private static async Task VerifyAsync(string codeWithMarker, string expectedResult)
->>>>>>> 58b81dbe
         {
             var codeWithoutMarker = default(string);
             var textSpans = (IList<TextSpan>)new List<TextSpan>();
