﻿// Licensed to the .NET Foundation under one or more agreements.
// The .NET Foundation licenses this file to you under the MIT license.
// See the LICENSE file in the project root for more information.

#nullable disable

using System;
using System.Collections.Generic;
using System.Collections.Immutable;
using System.IO;
using System.IO.Pipelines;
using System.Linq;
using System.Reflection;
using System.Runtime.Serialization;
using System.Threading;
using System.Threading.Tasks;
using MessagePack;
using Microsoft.CodeAnalysis.Host.Mef;
using Microsoft.CodeAnalysis.Test.Utilities;
using Roslyn.Test.Utilities;
using Roslyn.Utilities;
using Xunit;

namespace Microsoft.CodeAnalysis.Remote.UnitTests
{
    [UseExportProvider]
    public class ServiceDescriptorTests
    {
        public static IEnumerable<object[]> AllServiceDescriptors
            => ServiceDescriptors.Instance.GetTestAccessor().Descriptors
                .Select(descriptor => new object[] { descriptor.Key, descriptor.Value.descriptor64, descriptor.Value.descriptor64ServerGC, descriptor.Value.descriptorCoreClr64, descriptor.Value.descriptorCoreClr64ServerGC });

        private static Dictionary<Type, MemberInfo> GetAllParameterTypesOfRemoteApis()
        {
            var interfaces = new List<Type>();

            foreach (var (serviceType, (descriptor, _, _, _)) in ServiceDescriptors.Instance.GetTestAccessor().Descriptors)
            {
                interfaces.Add(serviceType);
                if (descriptor.ClientInterface != null)
                {
                    interfaces.Add(descriptor.ClientInterface);
                }
            }

            var types = new Dictionary<Type, MemberInfo>();

            void AddTypeRecursive(Type type, MemberInfo declaringMember)
            {
                if (type.IsArray)
                {
                    type = type.GetElementType();
                }

                if (types.ContainsKey(type))
                {
                    return;
                }

                types.Add(type, declaringMember);

                if (type.IsGenericType)
                {
                    // Immutable collections and tuples have custom formatters which would fail during serialization if 
                    // formatters were not available for the element types.
                    if (type.Namespace == typeof(ImmutableArray<>).Namespace ||
                        type.GetGenericTypeDefinition() == typeof(Nullable<>) ||
                        type.Namespace == "System" && type.Name.StartsWith("ValueTuple", StringComparison.Ordinal) ||
                        type.Namespace == "System" && type.Name.StartsWith("Tuple", StringComparison.Ordinal))
                    {
                        foreach (var genericArgument in type.GetGenericArguments())
                        {
                            AddTypeRecursive(genericArgument, declaringMember);
                        }
                    }
                }

                foreach (var field in type.GetFields(BindingFlags.NonPublic | BindingFlags.Public | BindingFlags.Instance))
                {
                    if (field.GetCustomAttributes<DataMemberAttribute>().Any())
                    {
                        AddTypeRecursive(field.FieldType, type);
                    }
                }

                foreach (var property in type.GetProperties(BindingFlags.NonPublic | BindingFlags.Public | BindingFlags.Instance))
                {
                    if (property.GetCustomAttributes<DataMemberAttribute>().Any())
                    {
                        AddTypeRecursive(property.PropertyType, type);
                    }
                }
            }

            foreach (var interfaceType in interfaces)
            {
                foreach (var method in interfaceType.GetMethods())
                {
                    if (method.ReturnType.IsGenericType && method.ReturnType.GetGenericTypeDefinition() == typeof(ValueTask<>))
                    {
                        AddTypeRecursive(method.ReturnType.GetGenericArguments().Single(), method);
                    }
                    else
                    {
                        // remote API must return ValueTask or ValueTask<T>
                        Assert.Equal(typeof(ValueTask), method.ReturnType);
                    }

                    foreach (var type in method.GetParameters().Select(p => p.ParameterType))
                    {
                        // types that are special cased by JSON-RPC for streaming APIs
                        if (type != typeof(Stream) &&
                            type != typeof(IDuplexPipe) &&
                            type != typeof(PipeReader) &&
                            type != typeof(PipeWriter))
                        {
                            AddTypeRecursive(type, method);
                        }
                    }
                }
            }

            types.Remove(typeof(CancellationToken));

            return types;
        }

        [Fact]
        public void TypesUsedInRemoteApisMustBeMessagePackSerializable()
        {
            var types = GetAllParameterTypesOfRemoteApis();
            var resolver = MessagePackFormatters.DefaultResolver;

            var errors = new List<string>();

            foreach (var (type, declaringMember) in types)
            {
                try
                {
                    if (resolver.GetFormatterDynamic(type) == null)
                    {
                        errors.Add($"{type} referenced by {declaringMember} is not serializable");
                    }
                }
                catch (Exception e)
                {
                    // Known issues:
                    // Internal enums need a custom formatter: https://github.com/neuecc/MessagePack-CSharp/issues/1025
                    // This test fails with "... is attempting to implement an inaccessible interface." error message.
                    if (type.IsEnum && type.IsNotPublic ||
                        type.IsGenericType && type.GetGenericTypeDefinition() == typeof(Nullable<>) &&
                        type.GetGenericArguments().Single().IsEnum && type.GetGenericArguments().Single().IsNotPublic)
                    {
                        errors.Add($"{type} referenced by {declaringMember} is an internal enum and needs a custom formatter");
                    }
                    else
                    {
                        errors.Add($"{type} referenced by {declaringMember} failed to serialize with exception: {e}");
                    }
                }
            }

            AssertEx.Empty(errors, "Types are not MessagePack-serializable");
        }

        [Theory]
        [MemberData(nameof(AllServiceDescriptors))]
        internal void GetFeatureDisplayName(
            Type serviceInterface,
            ServiceDescriptor descriptor64,
            ServiceDescriptor descriptor64ServerGC,
            ServiceDescriptor descriptorCoreClr64,
            ServiceDescriptor descriptorCoreClr64ServerGC)
        {
            Assert.NotNull(serviceInterface);

<<<<<<< HEAD
            var expectedName = descriptor64.GetFeatureDisplayName();
            Assert.NotEmpty(expectedName);
=======
            var expectedName = descriptor32.GetFeatureDisplayName();

            // The service name couldn't be found. It may need to be added to RemoteWorkspacesResources.resx as FeatureName_{name}
            Assert.False(string.IsNullOrEmpty(expectedName), $"Service name for '{serviceInterface.GetType()}' not available.");
>>>>>>> 5af84b33

            Assert.Equal(expectedName, descriptor64ServerGC.GetFeatureDisplayName());
            Assert.Equal(expectedName, descriptorCoreClr64.GetFeatureDisplayName());
            Assert.Equal(expectedName, descriptorCoreClr64ServerGC.GetFeatureDisplayName());
        }

        [Fact]
        public void CallbackDispatchers()
        {
            var hostServices = FeaturesTestCompositions.Features.WithTestHostParts(Testing.TestHost.OutOfProcess).GetHostServices();
            var callbackDispatchers = ((IMefHostExportProvider)hostServices).GetExports<IRemoteServiceCallbackDispatcher, RemoteServiceCallbackDispatcherRegistry.ExportMetadata>();

            var descriptorsWithCallbackServiceTypes = ServiceDescriptors.Instance.GetTestAccessor().Descriptors
                .Where(d => d.Value.descriptor64.ClientInterface != null).Select(d => d.Key);

            var callbackDispatcherServiceTypes = callbackDispatchers.Select(d => d.Metadata.ServiceInterface);
            AssertEx.SetEqual(descriptorsWithCallbackServiceTypes, callbackDispatcherServiceTypes);
        }
    }
}<|MERGE_RESOLUTION|>--- conflicted
+++ resolved
@@ -173,17 +173,11 @@
             ServiceDescriptor descriptorCoreClr64ServerGC)
         {
             Assert.NotNull(serviceInterface);
-
-<<<<<<< HEAD
             var expectedName = descriptor64.GetFeatureDisplayName();
-            Assert.NotEmpty(expectedName);
-=======
-            var expectedName = descriptor32.GetFeatureDisplayName();
 
             // The service name couldn't be found. It may need to be added to RemoteWorkspacesResources.resx as FeatureName_{name}
             Assert.False(string.IsNullOrEmpty(expectedName), $"Service name for '{serviceInterface.GetType()}' not available.");
->>>>>>> 5af84b33
-
+            
             Assert.Equal(expectedName, descriptor64ServerGC.GetFeatureDisplayName());
             Assert.Equal(expectedName, descriptorCoreClr64.GetFeatureDisplayName());
             Assert.Equal(expectedName, descriptorCoreClr64ServerGC.GetFeatureDisplayName());
