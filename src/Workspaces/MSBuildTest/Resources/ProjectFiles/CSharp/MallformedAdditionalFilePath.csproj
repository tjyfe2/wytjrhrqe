﻿<?xml version="1.0" encoding="utf-8"?>
<Project ToolsVersion="15.0" xmlns="http://schemas.microsoft.com/developer/msbuild/2003">
  <Import Project="$(MSBuildExtensionsPath)\$(MSBuildToolsVersion)\Microsoft.Common.props" Condition="Exists('$(MSBuildExtensionsPath)\$(MSBuildToolsVersion)\Microsoft.Common.props')" />
  <PropertyGroup>
    <Configuration Condition=" '$(Configuration)' == '' ">Debug</Configuration>
    <Platform Condition=" '$(Platform)' == '' ">AnyCPU</Platform>
    <ProjectGuid>{CE26EDB5-9F46-46D4-8EC0-9BC9293A8BE8}</ProjectGuid>
    <OutputType>Library</OutputType>
    <AppDesignerFolder>Properties</AppDesignerFolder>
    <RootNamespace>MalformedProject</RootNamespace>
    <AssemblyName>MalformedProject</AssemblyName>
<<<<<<< HEAD
    <TargetFrameworkVersion>v4.6</TargetFrameworkVersion>
=======
   <TargetFrameworkVersion>v4.8</TargetFrameworkVersion>
>>>>>>> 67d940c4
    <FileAlignment>512</FileAlignment>
    <Deterministic>true</Deterministic>
  </PropertyGroup>
  <PropertyGroup Condition=" '$(Configuration)|$(Platform)' == 'Debug|AnyCPU' ">
    <DebugSymbols>true</DebugSymbols>
    <DebugType>full</DebugType>
    <Optimize>false</Optimize>
    <OutputPath>bin\Debug\</OutputPath>
    <DefineConstants>DEBUG;TRACE</DefineConstants>
    <ErrorReport>prompt</ErrorReport>
    <WarningLevel>4</WarningLevel>
  </PropertyGroup>
  <PropertyGroup Condition=" '$(Configuration)|$(Platform)' == 'Release|AnyCPU' ">
    <DebugType>pdbonly</DebugType>
    <Optimize>true</Optimize>
    <OutputPath>bin\Release\</OutputPath>
    <DefineConstants>TRACE</DefineConstants>
    <ErrorReport>prompt</ErrorReport>
    <WarningLevel>4</WarningLevel>
  </PropertyGroup>
  <ItemGroup>
    <Reference Include="System" />
    <Reference Include="System.Core" />
    <Reference Include="Microsoft.CSharp" />
  </ItemGroup>
  <ItemGroup>
    <Compile Include="Class1.cs" />
    <Compile Include="Properties\AssemblyInfo.cs" />
  </ItemGroup>
  <ItemGroup>
    <AdditionalFiles Include="ValidAdditionalFile.txt" />
    <AdditionalFiles Include="TEST::" />
    <AdditionalFiles Include="COM1" />
  </ItemGroup>
  <ItemGroup />
  <Import Project="$(MSBuildToolsPath)\Microsoft.CSharp.targets" />
</Project><|MERGE_RESOLUTION|>--- conflicted
+++ resolved
@@ -9,11 +9,7 @@
     <AppDesignerFolder>Properties</AppDesignerFolder>
     <RootNamespace>MalformedProject</RootNamespace>
     <AssemblyName>MalformedProject</AssemblyName>
-<<<<<<< HEAD
-    <TargetFrameworkVersion>v4.6</TargetFrameworkVersion>
-=======
    <TargetFrameworkVersion>v4.8</TargetFrameworkVersion>
->>>>>>> 67d940c4
     <FileAlignment>512</FileAlignment>
     <Deterministic>true</Deterministic>
   </PropertyGroup>
