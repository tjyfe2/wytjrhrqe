﻿// Copyright (c) Microsoft.  All Rights Reserved.  Licensed under the Apache License, Version 2.0.  See License.txt in the project root for license information.

using Microsoft.CodeAnalysis.Host;
using Microsoft.CodeAnalysis.Host.Mef;

namespace Microsoft.CodeAnalysis.Remote
{
    /// <summary>
    /// Various Roslyn services provider.
    /// 
    /// TODO: change all these services to WorkspaceServices
    /// </summary>
    internal static class RoslynServices
    {
        // TODO: probably need to split this to private and public services
        public static readonly HostServices HostServices = MefHostServices.Create(
            MefHostServices.DefaultAssemblies
<<<<<<< HEAD
                // This adds the exported MEF services from Workspaces.Desktop
                .Add(typeof(Host.TemporaryStorageServiceFactory.TemporaryStorageService).Assembly)
                // This adds the exported MEF services from the RemoteWorkspaces assembly.
                .Add(typeof(RoslynServices).Assembly));
=======
                .Add(typeof(Host.TemporaryStorageServiceFactory.TemporaryStorageService).Assembly)
                .Add(typeof(CSharp.CodeLens.CSharpCodeLensDisplayInfoService).Assembly)
                .Add(typeof(VisualBasic.CodeLens.VisualBasicDisplayInfoService).Assembly));
>>>>>>> f4d87277

        public static readonly AssetService AssetService = new AssetService();
        public static readonly SolutionService SolutionService = new SolutionService();
        public static readonly CompilationService CompilationService = new CompilationService();
    }
}<|MERGE_RESOLUTION|>--- conflicted
+++ resolved
@@ -15,16 +15,12 @@
         // TODO: probably need to split this to private and public services
         public static readonly HostServices HostServices = MefHostServices.Create(
             MefHostServices.DefaultAssemblies
-<<<<<<< HEAD
                 // This adds the exported MEF services from Workspaces.Desktop
                 .Add(typeof(Host.TemporaryStorageServiceFactory.TemporaryStorageService).Assembly)
                 // This adds the exported MEF services from the RemoteWorkspaces assembly.
-                .Add(typeof(RoslynServices).Assembly));
-=======
-                .Add(typeof(Host.TemporaryStorageServiceFactory.TemporaryStorageService).Assembly)
+                .Add(typeof(RoslynServices).Assembly)
                 .Add(typeof(CSharp.CodeLens.CSharpCodeLensDisplayInfoService).Assembly)
                 .Add(typeof(VisualBasic.CodeLens.VisualBasicDisplayInfoService).Assembly));
->>>>>>> f4d87277
 
         public static readonly AssetService AssetService = new AssetService();
         public static readonly SolutionService SolutionService = new SolutionService();
