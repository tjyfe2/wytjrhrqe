--- conflicted
+++ resolved
@@ -68,27 +68,18 @@
                 {
                     Contract.ThrowIfTrue(refCountAndScope.refCount <= 0);
 
-<<<<<<< HEAD
-                    // Found a matching scope for this checksum.  See if we can up the refcount on it (i.e. it didn't
-                    // concurrently drop to 0 just before this on another thread.  If so, we're all good and the scope
-                    // can be shared.
-=======
->>>>>>> b9a864ec
                     refCountAndScope.refCount++;
                     _checksumToRefCountedScope[checksum] = refCountAndScope;
                     return refCountAndScope.scope;
                 }
 
+                Contract.ThrowIfFalse(_solutionStates.TryAdd(checksum, (solutionState, SolutionReplicationContext.Create())));
+
                 var solutionInfo = new PinnedSolutionInfo(
                     checksum,
                     fromPrimaryBranch: solutionState.BranchId == solutionState.Workspace.PrimaryBranchId,
                     solutionState.WorkspaceVersion);
 
-<<<<<<< HEAD
-                Contract.ThrowIfFalse(_solutionStates.TryAdd(checksum, (solutionState, SolutionReplicationContext.Create())));
-
-=======
->>>>>>> b9a864ec
                 var scope = new Scope(this, checksum, solutionInfo);
                 refCountAndScope = (refCount: 1, scope);
                 _checksumToRefCountedScope[checksum] = refCountAndScope;
@@ -109,11 +100,7 @@
                 Contract.ThrowIfTrue(refCount <= 0);
                 refCount--;
 
-<<<<<<< HEAD
-                // If our refcount is still above 0, then just update the map and return.  NOthing else to do at this point.
-=======
                 // If our refcount is still above 0, then just update the map and return.  Nothing else to do at this point.
->>>>>>> b9a864ec
                 if (refCount > 0)
                 {
                     _checksumToRefCountedScope[checksum] = (refCount, scope);
@@ -122,11 +109,7 @@
 
                 // Last ref went away, update our maps while under the lock, then cleanup its context data outside of the lock.
                 _checksumToRefCountedScope.Remove(checksum);
-<<<<<<< HEAD
                 Contract.ThrowIfFalse(_solutionStates.TryRemove(scope.SolutionInfo.SolutionChecksum, out var stateAndContext));
-=======
-                Contract.ThrowIfFalse(_solutionStates.TryRemove(scope.SolutionInfo.ScopeId, out var stateAndContext));
->>>>>>> b9a864ec
                 replicationContext = stateAndContext.ReplicationContext;
             }
 
