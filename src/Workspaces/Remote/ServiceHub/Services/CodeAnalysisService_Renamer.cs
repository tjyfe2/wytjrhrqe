﻿// Licensed to the .NET Foundation under one or more agreements.
// The .NET Foundation licenses this file to you under the MIT license.
// See the LICENSE file in the project root for more information.

#nullable enable

using System.Collections.Immutable;
using System.Diagnostics.CodeAnalysis;
using System.Threading;
using System.Threading.Tasks;
using Microsoft.CodeAnalysis.Rename;
using Microsoft.CodeAnalysis.Rename.ConflictEngine;

namespace Microsoft.CodeAnalysis.Remote
{
    // root level service for all Roslyn services
    internal partial class CodeAnalysisService : IRemoteRenamer
    {
        public Task<SerializableConflictResolution?> RenameSymbolAsync(
            PinnedSolutionInfo solutionInfo,
            SerializableSymbolAndProjectId symbolAndProjectId,
            string newName,
            SerializableRenameOptionSet options,
            SerializableSymbolAndProjectId[] nonConflictSymbolIds,
            CancellationToken cancellationToken)
        {
            return RunServiceAsync<SerializableConflictResolution?>(async () =>
            {
                using (UserOperationBooster.Boost())
                {
                    var solution = await GetSolutionAsync(solutionInfo, cancellationToken).ConfigureAwait(false);

                    var symbol = await symbolAndProjectId.TryRehydrateAsync(
                        solution, cancellationToken).ConfigureAwait(false);

                    if (symbol == null)
                        return null;

                    var nonConflictSymbols = await GetNonConflictSymbolsAsync(solution, nonConflictSymbolIds, cancellationToken).ConfigureAwait(false);

                    var result = await Renamer.RenameSymbolAsync(
                        solution, symbol, newName, options.Rehydrate(),
                        nonConflictSymbols, cancellationToken).ConfigureAwait(false);
                    return await result.DehydrateAsync(cancellationToken).ConfigureAwait(false);
                }
            }, cancellationToken);
        }

        public Task<SerializableRenameLocations?> FindRenameLocationsAsync(
            PinnedSolutionInfo solutionInfo,
            SerializableSymbolAndProjectId symbolAndProjectId,
            SerializableRenameOptionSet options,
            CancellationToken cancellationToken)
        {
            return RunServiceAsync<SerializableRenameLocations?>(async () =>
            {
                using (UserOperationBooster.Boost())
                {
                    var solution = await GetSolutionAsync(solutionInfo, cancellationToken).ConfigureAwait(false);

                    var symbol = await symbolAndProjectId.TryRehydrateAsync(
                        solution, cancellationToken).ConfigureAwait(false);

                    if (symbol == null)
                        return null;

                    var result = await RenameLocations.FindLocationsAsync(
                        symbol, solution, options.Rehydrate(), cancellationToken).ConfigureAwait(false);
                    return result.Dehydrate(solution, cancellationToken);
                }
            }, cancellationToken);
        }

        public Task<SerializableConflictResolution?> ResolveConflictsAsync(
            PinnedSolutionInfo solutionInfo,
            SerializableRenameLocations renameLocationSet,
            string replacementText,
            SerializableSymbolAndProjectId[] nonConflictSymbolIds,
            CancellationToken cancellationToken)
        {
            return RunServiceAsync<SerializableConflictResolution?>(async () =>
            {
                using (UserOperationBooster.Boost())
                {
                    var solution = await GetSolutionAsync(solutionInfo, cancellationToken).ConfigureAwait(false);
                    var nonConflictSymbols = await GetNonConflictSymbolsAsync(solution, nonConflictSymbolIds, cancellationToken).ConfigureAwait(false);

                    var rehydratedSet = await RenameLocations.TryRehydrateAsync(solution, renameLocationSet, cancellationToken).ConfigureAwait(false);
                    if (rehydratedSet == null)
                        return null;

                    var result = await ConflictResolver.ResolveConflictsAsync(
                        rehydratedSet,
                        replacementText,
                        nonConflictSymbols,
                        cancellationToken).ConfigureAwait(false);
                    return await result.DehydrateAsync(cancellationToken).ConfigureAwait(false);
                }
            }, cancellationToken);
        }

<<<<<<< HEAD
        [return: NotNullIfNotNull("nonConflictSymbolIds")]
        private async Task<ImmutableHashSet<ISymbol>?> GetNonConflictSymbolsAsync(Solution solution, SerializableSymbolAndProjectId[]? nonConflictSymbolIds, CancellationToken cancellationToken)
=======
        private static async Task<ImmutableHashSet<ISymbol>?> GetNonConflictSymbolsAsync(Solution solution, SerializableSymbolAndProjectId[] nonConflictSymbolIds, CancellationToken cancellationToken)
>>>>>>> 03c34759
        {
            if (nonConflictSymbolIds == null)
                return null;

            var builder = ImmutableHashSet.CreateBuilder<ISymbol>();
            foreach (var id in nonConflictSymbolIds)
            {
                var symbol = await id.TryRehydrateAsync(solution, cancellationToken).ConfigureAwait(false);
                if (symbol != null)
                    builder.Add(symbol);
            }

            return builder.ToImmutable();
        }
    }
}<|MERGE_RESOLUTION|>--- conflicted
+++ resolved
@@ -99,12 +99,8 @@
             }, cancellationToken);
         }
 
-<<<<<<< HEAD
         [return: NotNullIfNotNull("nonConflictSymbolIds")]
-        private async Task<ImmutableHashSet<ISymbol>?> GetNonConflictSymbolsAsync(Solution solution, SerializableSymbolAndProjectId[]? nonConflictSymbolIds, CancellationToken cancellationToken)
-=======
-        private static async Task<ImmutableHashSet<ISymbol>?> GetNonConflictSymbolsAsync(Solution solution, SerializableSymbolAndProjectId[] nonConflictSymbolIds, CancellationToken cancellationToken)
->>>>>>> 03c34759
+        private static async Task<ImmutableHashSet<ISymbol>?> GetNonConflictSymbolsAsync(Solution solution, SerializableSymbolAndProjectId[]? nonConflictSymbolIds, CancellationToken cancellationToken)
         {
             if (nonConflictSymbolIds == null)
                 return null;
