--- conflicted
+++ resolved
@@ -44,11 +44,7 @@
 
                 var service = document.GetLanguageService<IDocumentHighlightsService>();
                 var result = await service.GetDocumentHighlightsAsync(
-<<<<<<< HEAD
-                    document, position, documentsToSearchSet, cancellationToken).ConfigureAwait(false);
-=======
                     document, position, documentsToSearchSet, options, cancellationToken).ConfigureAwait(false);
->>>>>>> 67d940c4
 
                 return result.SelectAsArray(SerializableDocumentHighlights.Dehydrate);
             }, cancellationToken);
