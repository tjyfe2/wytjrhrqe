--- conflicted
+++ resolved
@@ -1,17 +1,8 @@
 ﻿{
-<<<<<<< HEAD
-  "dependencies": {
-    "StreamJsonRpc": "0.14.6-alpha"
-  },
-  "frameworks": {
-    "net46": {}
-  }
-=======
     "dependencies": {
         "StreamJsonRpc": "0.14.6-alpha"
     },
     "frameworks": {
         "net46": { }
     }
->>>>>>> 79643076
 }